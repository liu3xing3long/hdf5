/* * * * * * * * * * * * * * * * * * * * * * * * * * * * * * * * * * * * * * *
 * Copyright by The HDF Group.                                               *
 * Copyright by the Board of Trustees of the University of Illinois.         *
 * All rights reserved.                                                      *
 *                                                                           *
 * This file is part of HDF5.  The full HDF5 copyright notice, including     *
 * terms governing use, modification, and redistribution, is contained in    *
 * the files COPYING and Copyright.html.  COPYING can be found at the root   *
 * of the source code distribution tree; Copyright.html can be found at the  *
 * root level of an installed copy of the electronic HDF5 document set and   *
 * is linked from the top-level documents page.  It can also be found at     *
 * http://hdfgroup.org/HDF5/doc/Copyright.html.  If you do not have          *
 * access to either file, you may request a copy from help@hdfgroup.org.     *
 * * * * * * * * * * * * * * * * * * * * * * * * * * * * * * * * * * * * * * */

/*
 * Parallel metadata cache tests.
 *
 */

#include "h5test.h"
#include "testpar.h"

#define H5AC_FRIEND		/*suppress error about including H5ACpkg  */
#define H5C_FRIEND		/*suppress error about including H5Cpkg   */
#define H5F_FRIEND		/*suppress error about including H5Fpkg   */

#include "H5ACpkg.h"
#include "H5Cpkg.h"
#include "H5Fpkg.h"
#include "H5Iprivate.h"
#include "H5MFprivate.h"


#define BASE_ADDR               (haddr_t)1024


int     	nerrors = 0;
int		failures = 0;
hbool_t		verbose = TRUE; /* used to control error messages */

#define NFILENAME 2
#define PARATESTFILE filenames[0]
const char *FILENAME[NFILENAME]={"CacheTestDummy", NULL};
#ifndef PATH_MAX
#define PATH_MAX    512
#endif  /* !PATH_MAX */
char    filenames[NFILENAME][PATH_MAX];
hid_t   fapl;                           /* file access property list */
haddr_t max_addr = 0;			/* used to store the end of
					 * the address space used by
					 * the data array (see below).
					 */
hbool_t callbacks_verbose = FALSE;	/* flag used to control whether
					 * the callback functions are in
					 * verbose mode.
					 */


int		world_mpi_size = -1;
int		world_mpi_rank = -1;
int		world_server_mpi_rank = -1;
MPI_Comm	world_mpi_comm = MPI_COMM_NULL;
int		file_mpi_size = -1;
int		file_mpi_rank = -1;
MPI_Comm	file_mpi_comm = MPI_COMM_NULL;


/* the following globals are used to maintain rudementary statistics
 * to check the validity of the statistics maintained by H5C.c
 */

long datum_clears          = 0;
long datum_pinned_clears   = 0;
long datum_destroys        = 0;
long datum_flushes         = 0;
long datum_pinned_flushes  = 0;
long datum_loads           = 0;
long global_pins	   = 0;
long global_dirty_pins	   = 0;
long local_pins		   = 0;


/* the following fields are used by the server process only */
int total_reads		   = 0;
int total_writes           = 0;


/*****************************************************************************
 * struct datum
 *
 *	Instances of struct datum are used to store information on entries
 *	that may be loaded into the cache.  The individual fields are
 *	discussed below:
 *
 *	header:	Instance of H5C_cache_entry_t used by the for its data.
 *		This field is only used on the file processes, not on the
 *		server process.
 *
 *		This field MUST be the first entry in this structure.
 *
 *	base_addr: Base address of the entry.
 *
 *	len:	Length of the entry.
 *
 *	local_len:  Length of the entry according to the cache.  This
 *		value must be positive, and may not be larger than len.
 *
 *		The field exists to allow us change the sizes of entries
 *		in the cache without upsetting the server.  This value
 *		is only used locally, and is never sent to the server.
 *
 *	ver:	Version number of the entry.  This number is initialize
 *		to zero, and incremented each time the entry is modified.
 *
 *	dirty:	Boolean flag indicating whether the entry is dirty.
 *
 *		For current purposes, an entry is clean until it is
 *		modified, and dirty until written to the server (cache
 *		on process 0) or until it is marked clean (all other
 *		caches).
 *
 *	valid:	Boolean flag indicating whether the entry contains
 *		valid data.  Attempts to read an entry whose valid
 *		flag is not set should trigger an error.
 *
 *	locked:	Boolean flag that is set to true iff the entry is in
 *		the cache and locked.
 *
 *	global_pinned:	Boolean flag that is set to true iff the entry has
 *		been pinned collectively in all caches.  Since writes must
 *		be collective across all processes, only entries pinned
 *		in this fashion may be marked dirty.
 *
 *	local_pinned:	Boolean flag that is set to true iff the entry
 *		has been pinned in the local cache, but probably not all
 *		caches.  Such pins will typically not be consistant across
 *		processes, and thus cannot be marked as dirty unless they
 *		happen to overlap some collective operation.
 *
 *      cleared: Boolean flag that is set to true whenever the entry is
 *              dirty, and is cleared via a call to datum_clear().
 *
 *      flushed: Boolean flag that is set to true whenever the entry is
 *              dirty, and is flushed by the metadata cache.
 *
 *	reads:  Integer field used to maintain a count of the number of 
 *		times this entry has been read from the server since 
 *		the last time the read and write counts were reset.
 *
 *	writes: Integer field used to maintain a count of the number of 
 *		times this entry has been written to the server since 
 *		the last time the read and write counts were reset.
 *
 *	index:	Index of this instance of datum in the data_index[] array
 *		discussed below.
 *
 *	aux_ptr: Pointer to the instance of H5AC_aux_t associated with the
 *		instance of the metadata cache within which this entry
 *		resides.  This field was added to allow us to pass this 
 *		value to the notify callback from the serialize callback. 
 *		It should be NULL when not in use.
 *
 *****************************************************************************/

struct datum
{
    H5C_cache_entry_t	header;
    haddr_t		base_addr;
    size_t		len;
    size_t		local_len;
    int			ver;
    hbool_t		dirty;
    hbool_t		valid;
    hbool_t		locked;
    hbool_t		global_pinned;
    hbool_t		local_pinned;
    hbool_t		cleared;
    hbool_t             flushed;
    int			reads;
    int			writes;
    int			index;
    struct H5AC_aux_t * aux_ptr;
};

/*****************************************************************************
 * data array
 *
 *	The data array is an array of instances of datum of size
 *	NUM_DATA_ENTRIES that is used to track the particulars of all
 *	the entries that may be loaded into the cache.
 *
 *	It exists on all processes, although the master copy is maintained
 *	by the server process.  If the cache is performing correctly, all
 *	versions should be effectively identical.  By that I mean that
 *	the data received from the server should always match that in
 *	the local version of the data array.
 *
 *****************************************************************************/

#define NUM_DATA_ENTRIES	100000

struct datum data[NUM_DATA_ENTRIES];


/* Many tests use the size of data array as the size of test loops.
 * On some machines, this results in unacceptably long test runs.
 *
 * To deal with this issue, I have introduced the virt_num_data_entries
 * global, which can be set to a lower value to throtle the length of
 * tests.
 *
 * Note that this value must always be divisible by 40, and must be an
 * even divisor of NUM_DATA_ENTRIES.  So far, all tests have been with
 * powers of 10 that meet these criteria.
 *
 * Further, this value must be consistant across all processes.
 */

#define STD_VIRT_NUM_DATA_ENTRIES	NUM_DATA_ENTRIES
#define EXPRESS_VIRT_NUM_DATA_ENTRIES	(NUM_DATA_ENTRIES / 10)
/* Use a smaller test size to avoid creating huge MPE logfiles. */
#define MPE_VIRT_NUM_DATA_ENTIES	(NUM_DATA_ENTRIES / 100)

int virt_num_data_entries = NUM_DATA_ENTRIES;


/*****************************************************************************
 * data_index array
 *
 *	The data_index array is an array of integer used to maintain a list
 *	of instances of datum in the data array in increasing base_addr order.
 *
 *	This array is necessary, as move operations can swap the values
 *	of the base_addr fields of two instances of datum.  Without this
 *	array, we would no longer be able to use a binary search on a sorted
 *	list to find the indexes of instances of datum given the values of
 *	their base_addr fields.
 *
 *****************************************************************************/

int data_index[NUM_DATA_ENTRIES];


/*****************************************************************************
 * The following two #defines are used to control code that is in turn used
 * to force "POSIX" semantics on the server process used to simulate metadata 
 * reads and writes.  Without some such mechanism, the test code contains 
 * race conditions that will frequently cause spurious failures.
 *
 * When set to TRUE, DO_WRITE_REQ_ACK forces the server to send an ack after
 * each write request, and the client to wait until the ack is received 
 * before proceeding.  This was my first solution to the problem, and at
 * first glance, it would seem to have a lot of unnecessary overhead.
 *
 * In an attempt to reduce the overhead, I implemented a second solution
 * in which no acks are sent after writes.  Instead, the metadata cache is 
 * provided with a callback function to call after each sequence of writes.  
 * This callback simply causes the client to send the server process a 
 * "sync" message and and await an ack in reply.
 *
 * Strangely, at least on Phoenix, the first solution runs faster by a 
 * rather large margin.  However, I can imagine this changing with 
 * different OS's and MPI implementatins.
 *
 * Thus I have left code supporting the second solution in place.  
 *
 * Note that while one of these two #defines must be set to TRUE, there 
 * should never be any need to set both of them to TRUE (although the 
 * tests will still function with this setting).
 *****************************************************************************/

#define DO_WRITE_REQ_ACK	TRUE
#define DO_SYNC_AFTER_WRITE	FALSE


/*****************************************************************************
 * struct mssg
 *
 *	The mssg structure is used as a generic container for messages to
 *	and from the server.  Not all fields are used in all cases.
 *
 *	req:	Integer field containing the type of the message.
 *
 *	src:	World communicator MPI rank of the sending process.
 *
 *	dest:	World communicator MPI rank of the destination process.
 *
 *	mssg_num:	Serial number assigned to the message by the sender.
 *
 *	base_addr:	Base address of a datum.  Not used in all mssgs.
 *
 *	len:	Length of a datum (in bytes).  Not used in all mssgs.
 *
 *	ver:	Version number of a datum.  Not used in all mssgs.
 *
 *	count:  Reported number of total/entry reads/writes.  Not used
 *		in all mssgs.
 *
 *	magic:	Magic number for error detection.  Must be set to
 *		MSSG_MAGIC.
 *
 *****************************************************************************/

#define	WRITE_REQ_CODE			 0
#define	WRITE_REQ_ACK_CODE		 1
#define READ_REQ_CODE			 2
#define READ_REQ_REPLY_CODE		 3
#define SYNC_REQ_CODE			 4
#define SYNC_ACK_CODE			 5
#define REQ_TTL_WRITES_CODE		 6
#define REQ_TTL_WRITES_RPLY_CODE 	 7
#define REQ_TTL_READS_CODE		 8
#define REQ_TTL_READS_RPLY_CODE 	 9
#define REQ_ENTRY_WRITES_CODE		10
#define REQ_ENTRY_WRITES_RPLY_CODE 	11
#define REQ_ENTRY_READS_CODE		12
#define REQ_ENTRY_READS_RPLY_CODE 	13
#define REQ_RW_COUNT_RESET_CODE		14
#define REQ_RW_COUNT_RESET_RPLY_CODE	15
#define DONE_REQ_CODE			16
#define MAX_REQ_CODE			16

#define MSSG_MAGIC	0x1248

struct mssg_t
{
    int		req;
    int		src;
    int		dest;
    long int	mssg_num;
    haddr_t	base_addr;
    unsigned	len;
    int		ver;
    int		count;
    unsigned	magic;
};

MPI_Datatype mpi_mssg_t;	/* for MPI derived type created from mssg */


/*****************************************************************************/
/************************** function declarations ****************************/
/*****************************************************************************/

/* stats functions */

static void reset_stats(void);

/* MPI setup functions */

static hbool_t set_up_file_communicator(void);


/* data array manipulation functions */

static int addr_to_datum_index(haddr_t base_addr);
static void init_data(void);


/* test coodination related functions */

static int do_express_test(void);
static void do_sync(void);
static int get_max_nerrors(void);


/* mssg xfer related functions */

static hbool_t recv_mssg(struct mssg_t *mssg_ptr, int mssg_tag_offset);
static hbool_t send_mssg(struct mssg_t *mssg_ptr, hbool_t add_req_to_tag);
static hbool_t setup_derived_types(void);
static hbool_t takedown_derived_types(void);


/* server functions */

static hbool_t reset_server_counters(void);
static hbool_t server_main(void);
static hbool_t serve_read_request(struct mssg_t * mssg_ptr);
static hbool_t serve_sync_request(struct mssg_t * mssg_ptr);
static hbool_t serve_write_request(struct mssg_t * mssg_ptr);
static hbool_t serve_total_writes_request(struct mssg_t * mssg_ptr);
static hbool_t serve_total_reads_request(struct mssg_t * mssg_ptr);
static hbool_t serve_entry_writes_request(struct mssg_t * mssg_ptr);
static hbool_t serve_entry_reads_request(struct mssg_t * mssg_ptr);
static hbool_t serve_rw_count_reset_request(struct mssg_t * mssg_ptr);


/* call back functions & related data structures */

static herr_t datum_get_load_size(const void * udata_ptr,
                                  size_t *image_len_ptr);

static void * datum_deserialize(const void * image_ptr,
                                size_t len,
                                void * udata_ptr,
                                hbool_t * dirty_ptr);

static herr_t datum_image_len(void *thing,
                              size_t *image_len_ptr,
                              hbool_t *compressed_ptr,
                              size_t *compressed_len_ptr);

static herr_t datum_serialize(const H5F_t *f,
                              void *image_ptr,
                              size_t len,
                              void *thing_ptr);

static herr_t datum_notify(H5C_notify_action_t action, void *thing);

static herr_t datum_free_icr(void * thing);

static herr_t datum_clear(H5F_t * f, void *  thing, hbool_t about_to_destroy);

#define DATUM_ENTRY_TYPE	H5AC_TEST_ID

#define NUMBER_OF_ENTRY_TYPES	1


/* Note the use of the H5AC__CLASS_SKIP_READS and H5AC__CLASS_SKIP_WRITES
 * flags.  As a result of these flags, the metadata cache does no file I/O
 * on metadata of the datum type.
 *
 * Instead, this test uses a server process to keep track of who has 
 * written and read what, and to verify that there are no messages from
 * the past / future.
 *
 * In the callbacks for the version 2 cache, this activity was hidden in 
 * the load and flush callbacks.  However, now we handle this function in
 * notify callbacks for the after load and after flush events.
 *
 *					     JRM -- 1/13/15
 */
const H5C_class_t types[NUMBER_OF_ENTRY_TYPES] =
{
  {
    /* id            */ DATUM_ENTRY_TYPE,
    /* name          */ "datum",
    /* mem_type      */ H5FD_MEM_DEFAULT,
    /* flags         */ H5AC__CLASS_SKIP_READS | H5AC__CLASS_SKIP_WRITES,
    /* get_load_size */ (H5AC_get_load_size_func_t)datum_get_load_size,
    /* deserialize   */ (H5AC_deserialize_func_t)datum_deserialize,
    /* image_len     */ (H5AC_image_len_func_t)datum_image_len,
    /* pre_serialize */ (H5AC_pre_serialize_func_t)NULL,
    /* serialize     */ (H5AC_serialize_func_t)datum_serialize,
    /* notify        */ (H5AC_notify_func_t)datum_notify,
    /* free_icr      */ (H5AC_free_icr_func_t)datum_free_icr,
    /* clear         */ (H5AC_clear_func_t)datum_clear,
    /* fsf_size      */ (H5AC_get_fsf_size_t)NULL,
  }
};


/* test utility functions */

static void expunge_entry(H5F_t * file_ptr, int32_t idx);
static void insert_entry(H5C_t * cache_ptr, H5F_t * file_ptr,
                  int32_t idx, unsigned int flags);
static void local_pin_and_unpin_random_entries(H5F_t * file_ptr, int min_idx,
                                        int max_idx, int min_count,
                                        int max_count);
static void local_pin_random_entry(H5F_t * file_ptr, int min_idx, int max_idx);
static void local_unpin_all_entries(H5F_t * file_ptr, hbool_t via_unprotect);
static int local_unpin_next_pinned_entry(H5F_t * file_ptr, int start_idx,
                                  hbool_t via_unprotect);
static void lock_and_unlock_random_entries(H5F_t * file_ptr, int min_idx, int max_idx,
                                    int min_count, int max_count);
static void lock_and_unlock_random_entry(H5F_t * file_ptr,
                                  int min_idx, int max_idx);
static void lock_entry(H5F_t * file_ptr, int32_t idx);
static void mark_entry_dirty(int32_t idx);
static void pin_entry(H5F_t * file_ptr, int32_t idx, hbool_t global, hbool_t dirty);
#ifdef H5_METADATA_TRACE_FILE
static void pin_protected_entry(int32_t idx, hbool_t global);
#endif /* H5_METADATA_TRACE_FILE */
static void move_entry(H5F_t * file_ptr, int32_t old_idx, int32_t new_idx);
static hbool_t reset_server_counts(void);
static void resize_entry(int32_t idx, size_t  new_size);
static hbool_t setup_cache_for_test(hid_t * fid_ptr, 
                             H5F_t ** file_ptr_ptr,
                             H5C_t ** cache_ptr_ptr, 
                             int metadata_write_strategy);
static void setup_rand(void);
static hbool_t take_down_cache(hid_t fid);
static hbool_t verify_entry_reads(haddr_t addr, int expected_entry_reads);
static hbool_t verify_entry_writes(haddr_t addr, int expected_entry_writes);
static hbool_t verify_total_reads(int expected_total_reads);
static hbool_t verify_total_writes(int expected_total_writes);
static void verify_writes(int num_writes, haddr_t * written_entries_tbl);
static void unlock_entry(H5F_t * file_ptr, int32_t type, unsigned int flags);
static void unpin_entry(H5F_t * file_ptr, int32_t idx, hbool_t global,
                 hbool_t dirty, hbool_t via_unprotect);


/* test functions */

static hbool_t server_smoke_check(void);
static hbool_t smoke_check_1(int metadata_write_strategy);
static hbool_t smoke_check_2(int metadata_write_strategy);
static hbool_t smoke_check_3(int metadata_write_strategy);
static hbool_t smoke_check_4(int metadata_write_strategy);
static hbool_t smoke_check_5(int metadata_write_strategy);
static hbool_t smoke_check_6(int metadata_write_strategy);
static hbool_t trace_file_check(int metadata_write_strategy);


/*****************************************************************************/
/****************************** stats functions ******************************/
/*****************************************************************************/

#ifdef NOT_USED
/*****************************************************************************
 *
 * Function:    print_stats()
 *
 * Purpose:     Print the rudementary stats maintained by t_cache.
 *
 *              This is a debugging function, which will not normally
 *              be run as part of t_cache.
 *
 * Return:      void
 *
 * Programmer:  JRM -- 4/17/06
 *
 * Modifications:
 *
 *              None.
 *
 *****************************************************************************/

static void
print_stats(void)
{
    HDfprintf(stdout,
              "%d: datum clears / pinned clears / destroys = %ld / %ld / %ld\n",
              world_mpi_rank, datum_clears, datum_pinned_clears,
              datum_destroys );
    HDfprintf(stdout,
              "%d: datum flushes / pinned flushes / loads  = %ld / %ld / %ld\n",
              world_mpi_rank, datum_flushes, datum_pinned_flushes,
              datum_loads );
    HDfprintf(stdout,
              "%d: pins: global / global dirty / local = %ld / %ld / %ld\n",
              world_mpi_rank, global_pins, global_dirty_pins, local_pins);
    HDfflush(stdout);

    return;

} /* print_stats() */
#endif /* NOT_USED */


/*****************************************************************************
 *
 * Function:	reset_stats()
 *
 * Purpose:	Reset the rudementary stats maintained by t_cache.
 *
 * Return:	void
 *
 * Programmer:	JRM -- 4/17/06
 *
 * Modifications:
 *
 *		None.
 *
 *****************************************************************************/

static void
reset_stats(void)
{
    datum_clears          = 0;
    datum_pinned_clears   = 0;
    datum_destroys        = 0;
    datum_flushes         = 0;
    datum_pinned_flushes  = 0;
    datum_loads           = 0;
    global_pins		  = 0;
    global_dirty_pins	  = 0;
    local_pins		  = 0;

    return;

} /* reset_stats() */


/*****************************************************************************/
/**************************** MPI setup functions ****************************/
/*****************************************************************************/

/*****************************************************************************
 *
 * Function:	set_up_file_communicator()
 *
 * Purpose:	Create the MPI communicator used to open a HDF5 file with.
 *		In passing, also initialize the file_mpi... globals.
 *
 * Return:	Success:	TRUE
 *
 *		Failure:	FALSE
 *
 * Programmer:	JRM -- 11/16/05
 *
 * Modifications:
 *
 *		None.
 *
 *****************************************************************************/

static hbool_t
set_up_file_communicator(void)
{
    hbool_t success = TRUE;
    int mpi_result;
    int num_excluded_ranks;
    int excluded_ranks[1];
    MPI_Group file_group;
    MPI_Group world_group;

    if ( success ) {

        mpi_result = MPI_Comm_group(world_mpi_comm, &world_group);

        if ( mpi_result != MPI_SUCCESS ) {

            nerrors++;
            success = FALSE;
	    if ( verbose ) {
                fprintf(stdout,
                        "%d:%s: MPI_Comm_group() failed with error %d.\n",
                        world_mpi_rank, FUNC, mpi_result);
            }
        }
    }

    if ( success ) {

        num_excluded_ranks = 1;
        excluded_ranks[0] = world_server_mpi_rank;
        mpi_result = MPI_Group_excl(world_group, num_excluded_ranks,
                                    excluded_ranks, &file_group);

        if ( mpi_result != MPI_SUCCESS ) {

            nerrors++;
            success = FALSE;
            if ( verbose ) {
                fprintf(stdout,
                        "%d:%s: MPI_Group_excl() failed with error %d.\n",
                        world_mpi_rank, FUNC, mpi_result);
            }
        }
    }

    if ( success ) {

        mpi_result = MPI_Comm_create(world_mpi_comm, file_group,
                                     &file_mpi_comm);

        if ( mpi_result != MPI_SUCCESS ) {

            nerrors++;
            success = FALSE;
            if ( verbose ) {
                fprintf(stdout,
                        "%d:%s: MPI_Comm_create() failed with error %d.\n",
                        world_mpi_rank, FUNC, mpi_result);
            }

        } else {

            if ( world_mpi_rank != world_server_mpi_rank ) {

                if ( file_mpi_comm == MPI_COMM_NULL ) {

                    nerrors++;
                    success = FALSE;
                    if ( verbose ) {
                        fprintf(stdout,
                                "%d:%s: file_mpi_comm == MPI_COMM_NULL.\n",
                                world_mpi_rank, FUNC);
                    }
                }
            } else {

                file_mpi_size = world_mpi_size - 1; /* needed by the server */

                if ( file_mpi_comm != MPI_COMM_NULL ) {

                    nerrors++;
                    success = FALSE;
                    if ( verbose ) {
                        fprintf(stdout,
                                "%d:%s: file_mpi_comm != MPI_COMM_NULL.\n",
                                world_mpi_rank, FUNC);
                    }
                }
            }
        }
    }

    if ( ( success ) && ( world_mpi_rank != world_server_mpi_rank ) ) {

        mpi_result = MPI_Comm_size(file_mpi_comm, &file_mpi_size);

        if ( mpi_result != MPI_SUCCESS ) {

            nerrors++;
            success = FALSE;
            if ( verbose ) {
                fprintf(stdout,
                        "%d:%s: MPI_Comm_size() failed with error %d.\n",
                        world_mpi_rank, FUNC, mpi_result);
            }
        }
    }

    if ( ( success ) && ( world_mpi_rank != world_server_mpi_rank ) ) {

        mpi_result = MPI_Comm_rank(file_mpi_comm, &file_mpi_rank);

        if ( mpi_result != MPI_SUCCESS ) {

            nerrors++;
            success = FALSE;
            if ( verbose ) {
                fprintf(stdout,
                        "%d:%s: MPI_Comm_rank() failed with error %d.\n",
                        world_mpi_rank, FUNC, mpi_result);
            }
        }
    }

    return(success);

} /* set_up_file_communicator() */


/*****************************************************************************/
/******************** data array manipulation functions **********************/
/*****************************************************************************/

/*****************************************************************************
 *
 * Function:	addr_to_datum_index()
 *
 * Purpose:	Given the base address of a datum, find and return its index
 *		in the data array.
 *
 * Return:	Success:	index of target datum.
 *
 *		Failure:	-1.
 *
 * Programmer:	JRM -- 12/20/05
 *
 *****************************************************************************/
static int
addr_to_datum_index(haddr_t base_addr)
{
    int top = NUM_DATA_ENTRIES - 1;
    int bottom = 0;
    int middle = (NUM_DATA_ENTRIES - 1) / 2;
    int ret_value = -1;

    while ( top >= bottom )
    {
        if ( base_addr < data[data_index[middle]].base_addr ) {

            top = middle - 1;
            middle = (top + bottom) / 2;

        } else if ( base_addr > data[data_index[middle]].base_addr ) {

            bottom = middle + 1;
            middle = (top + bottom) / 2;

        } else /* ( base_addr == data[data_index[middle]].base_addr ) */ {

            ret_value = data_index[middle];
            bottom = top + 1; /* to force exit from while loop */

        }
    }

    return(ret_value);

} /* addr_to_datum_index() */


/*****************************************************************************
 *
 * Function:	init_data()
 *
 * Purpose:	Initialize the data array, from which cache entries are
 *		loaded.
 *
 * Return:	Success:	TRUE
 *
 *		Failure:	FALSE
 *
 * Programmer:	JRM -- 12/20/05
 *
 *****************************************************************************/
static void
init_data(void)
{
    /* The set of address offsets is chosen so as to avoid allowing the
     * base addresses to fall in a pattern of that will annoy the hash
     * table, and to give a good range of entry sizes.
     *
     * At present, I am using the first 20 entries of the Fibonacci
     * sequence multiplied by 2.  We will see how it works.
     */
    const int num_addr_offsets = 20;
    const haddr_t addr_offsets[20] = {   2,    2,    4,    6,    10,
                                        16,   26,   42,   68,   110,
                                       178,  288,  466,  754,  1220,
                                      1974, 3194, 5168, 8362, 13539};
    int i;
    int j = 0;
    haddr_t addr = BASE_ADDR;

    /* this must hold so moves don't change entry size. */
    HDassert( (NUM_DATA_ENTRIES / 2) % 20 == 0 );
    HDassert( (virt_num_data_entries / 2) % 20 == 0 );

    for ( i = 0; i < NUM_DATA_ENTRIES; i++ )
    {
        data[i].base_addr     = addr;
        data[i].len           = (size_t)(addr_offsets[j]);
        data[i].local_len     = (size_t)(addr_offsets[j]);
        data[i].ver           = 0;
        data[i].dirty         = FALSE;
        data[i].valid         = FALSE;
        data[i].locked        = FALSE;
	data[i].global_pinned = FALSE;
	data[i].local_pinned  = FALSE;
	data[i].cleared       = FALSE;
        data[i].flushed       = FALSE;
        data[i].reads         = 0;
        data[i].writes        = 0;
	data[i].index         = i;
	data[i].aux_ptr       = NULL;

        data_index[i]         = i;

        addr += addr_offsets[j];
        HDassert( addr > data[i].base_addr );

        j = (j + 1) % num_addr_offsets;
    }

    /* save the end of the address space used by the data array */
    max_addr = addr;

    return;

} /* init_data() */


/*****************************************************************************/
/******************** test coodination related functions *********************/
/*****************************************************************************/

/*****************************************************************************
 *
 * Function:	do_express_test()
 *
 * Purpose:	Do an MPI_Allreduce to obtain the maximum value returned
 * 		by GetTestExpress() across all processes.  Return this
 * 		value.
 *
 * 		Envirmoment variables can be different across different
 * 		processes.  This function ensures that all processes agree
 * 		on whether to do an express test.
 *
 * Return:	Success:	Maximum of the values returned by
 * 				GetTestExpress() across	all processes.
 *
 *		Failure:	-1
 *
 * Programmer:	JRM -- 4/25/06
 *
 *****************************************************************************/
static int
do_express_test(void)
{
    int express_test;
    int max_express_test;
    int result;

    express_test = GetTestExpress();

    result = MPI_Allreduce((void *)&express_test,
                           (void *)&max_express_test,
                           1,
                           MPI_INT,
                           MPI_MAX,
                           world_mpi_comm);

    if ( result != MPI_SUCCESS ) {

        nerrors++;
        max_express_test = -1;
        if ( verbose ) {
            HDfprintf(stdout, "%d:%s: MPI_Allreduce() failed.\n",
                      world_mpi_rank, FUNC );
        }
    }

    return(max_express_test);

} /* do_express_test() */


/*****************************************************************************
 *
 * Function:	do_sync()
 *
 * Purpose:	Ensure that all messages sent by this process have been
 * 		processed before proceeding.
 *
 * 		Do this by exchanging sync req / sync ack messages with
 * 		the server.
 *
 * 		Do nothing if nerrors is greater than zero.
 *
 * Return:	void
 *
 * Programmer:	JRM -- 5/10/06
 *
 *****************************************************************************/
static void
do_sync(void)
{

    struct mssg_t mssg;

    if ( nerrors <= 0 ) {

        /* compose the message */
	mssg.req       = SYNC_REQ_CODE;
        mssg.src       = world_mpi_rank;
        mssg.dest      = world_server_mpi_rank;
        mssg.mssg_num  = -1; /* set by send function */
        mssg.base_addr = 0;
        mssg.len       = 0;
        mssg.ver       = 0;
        mssg.count     = 0;
        mssg.magic     = MSSG_MAGIC;

	if ( ! send_mssg(&mssg, FALSE) ) {

	    nerrors++;
	    if ( verbose ) {
                HDfprintf(stdout, "%d:%s: send_mssg() failed.\n",
                          world_mpi_rank, FUNC);
            }
        }
    }

    if ( nerrors <= 0 ) {

	if ( ! recv_mssg(&mssg, SYNC_ACK_CODE) ) {

            nerrors++;
            if ( verbose ) {
                HDfprintf(stdout, "%d:%s: recv_mssg() failed.\n",
                          world_mpi_rank, FUNC);
            }
	} else if ( ( mssg.req != SYNC_ACK_CODE ) ||
                    ( mssg.src != world_server_mpi_rank ) ||
                    ( mssg.dest != world_mpi_rank ) ||
		    ( mssg.magic != MSSG_MAGIC ) ) {

            nerrors++;
	    if ( verbose ) {
                HDfprintf(stdout, "%d:%s: Bad data in sync ack.\n",
                          world_mpi_rank, FUNC);
            }
	}
    }

    return;

} /* do_sync() */


/*****************************************************************************
 *
 * Function:	get_max_nerrors()
 *
 * Purpose:	Do an MPI_Allreduce to obtain the maximum value of nerrors
 *		across all processes.  Return this value.
 *
 * Return:	Success:	Maximum of the nerrors global variables across
 *				all processes.
 *
 *		Failure:	-1
 *
 * Programmer:	JRM -- 1/3/06
 *
 *****************************************************************************/
static int
get_max_nerrors(void)
{
    int max_nerrors;
    int result;

    result = MPI_Allreduce((void *)&nerrors,
                           (void *)&max_nerrors,
                           1,
                           MPI_INT,
                           MPI_MAX,
                           world_mpi_comm);

    if ( result != MPI_SUCCESS ) {

        nerrors++;
        max_nerrors = -1;
        if ( verbose ) {
            HDfprintf(stdout, "%d:%s: MPI_Allreduce() failed.\n",
                      world_mpi_rank, FUNC );
        }
    }

    return(max_nerrors);

} /* get_max_nerrors() */


/*****************************************************************************/
/************************ mssg xfer related functions ************************/
/*****************************************************************************/

/*****************************************************************************
 *
 * Function:	recv_mssg()
 *
 * Purpose:	Receive a message from any process in the provided instance
 *		of struct mssg.
 *
 * Return:	Success:	TRUE
 *
 *		Failure:	FALSE
 *
 * Programmer:	JRM -- 12/22/05
 *
 * Modifications:
 *
 * 		JRM -- 5/10/06
 *		Added mssg_tag_offset parameter and supporting code.
 *
 *****************************************************************************/

#define CACHE_TEST_TAG	99 /* different from any used by the library */

static hbool_t
recv_mssg(struct mssg_t *mssg_ptr,
	  int mssg_tag_offset)
{
    hbool_t success = TRUE;
    int mssg_tag = CACHE_TEST_TAG;
    int result;
    MPI_Status status;

    if ( ( mssg_ptr == NULL ) ||
         ( mssg_tag_offset < 0 ) ||
         ( mssg_tag_offset> MAX_REQ_CODE ) ) {

        nerrors++;
        success = FALSE;
        if ( verbose ) {
            HDfprintf(stdout, "%d:%s: bad param(s) on entry.\n",
                      world_mpi_rank, FUNC);
        }
    } else {

        mssg_tag += mssg_tag_offset;
    }

    if ( success ) {

        result = MPI_Recv((void *)mssg_ptr, 1, mpi_mssg_t, MPI_ANY_SOURCE,
                          mssg_tag, world_mpi_comm, &status);

        if ( result != MPI_SUCCESS ) {

            nerrors++;
            success = FALSE;
            if ( verbose ) {
                HDfprintf(stdout, "%d:%s: MPI_Recv() failed.\n",
                          world_mpi_rank, FUNC );
            }
        } else if ( mssg_ptr->magic != MSSG_MAGIC ) {

            nerrors++;
            success = FALSE;
            if ( verbose ) {
                HDfprintf(stdout, "%d:%s: invalid magic.\n", world_mpi_rank,
                          FUNC);
            }
        } else if ( mssg_ptr->src != status.MPI_SOURCE ) {

            nerrors++;
            success = FALSE;
            if ( verbose ) {
                HDfprintf(stdout,
                          "%d:%s: mssg_ptr->src != status.MPI_SOURCE.\n",
                          world_mpi_rank, FUNC);
            }
        }
    }

    return(success);

} /* recv_mssg() */


/*****************************************************************************
 *
 * Function:	send_mssg()
 *
 * Purpose:	Send the provided instance of mssg to the indicated target.
 *
 *		Note that all source and destination ranks are in the
 *		global communicator.
 *
 * Return:	Success:	TRUE
 *
 *		Failure:	FALSE
 *
 * Programmer:	JRM -- 12/22/05
 *
 * Modifications:
 *
 * 		JRM -- 5/10/06
 *		Added the add_req_to_tag parameter and supporting code.
 *
 *****************************************************************************/
static hbool_t
send_mssg(struct mssg_t *mssg_ptr,
	  hbool_t add_req_to_tag)
{
    hbool_t success = TRUE;
    int mssg_tag = CACHE_TEST_TAG;
    int result;
    static long mssg_num = 0;

    if ( ( mssg_ptr == NULL ) ||
         ( mssg_ptr->src != world_mpi_rank ) ||
         ( mssg_ptr->dest < 0 ) ||
         ( mssg_ptr->dest == mssg_ptr->src ) ||
         ( mssg_ptr->dest >= world_mpi_size ) ||
         ( mssg_ptr->req < 0 ) ||
         ( mssg_ptr->req > MAX_REQ_CODE ) ||
         ( mssg_ptr->magic != MSSG_MAGIC ) ) {

        nerrors++;
        success = FALSE;
        if ( verbose ) {
            HDfprintf(stdout, "%d:%s: Invalid mssg on entry.\n",
                      world_mpi_rank, FUNC);
        }
    }

    if ( success ) {

        mssg_ptr->mssg_num = mssg_num++;

	if ( add_req_to_tag ) {

	    mssg_tag += mssg_ptr->req;
	}

        result = MPI_Send((void *)mssg_ptr, 1, mpi_mssg_t,
                          mssg_ptr->dest, mssg_tag, world_mpi_comm);

        if ( result != MPI_SUCCESS ) {

            nerrors++;
            success = FALSE;
            if ( verbose ) {
                HDfprintf(stdout, "%d:%s: MPI_Send() failed.\n",
                          world_mpi_rank, FUNC);
            }
        }
    }

    return(success);

} /* send_mssg() */


/*****************************************************************************
 *
 * Function:	setup_derived_types()
 *
 * Purpose:	Set up the derived types used by the test bed.  At present,
 *		only the mpi_mssg derived type is needed.
 *
 * Return:	Success:	TRUE
 *
 *		Failure:	FALSE
 *
 * Programmer:	JRM -- 12/22/05
 *
 *****************************************************************************/
static hbool_t
setup_derived_types(void)
{
    hbool_t success = TRUE;
    int i;
    int result;
    MPI_Datatype mpi_types[9] = {MPI_INT, MPI_INT, MPI_INT, MPI_LONG,
                                 HADDR_AS_MPI_TYPE, MPI_INT, MPI_INT,
                                 MPI_INT, MPI_UNSIGNED};
    int block_len[9] = {1, 1, 1, 1, 1, 1, 1, 1, 1};
    MPI_Aint displs[9];
    struct mssg_t sample; /* used to compute displacements */

    /* setup the displacements array */
    if ( ( MPI_SUCCESS != MPI_Address(&sample.req, &displs[0]) ) ||
         ( MPI_SUCCESS != MPI_Address(&sample.src, &displs[1]) ) ||
         ( MPI_SUCCESS != MPI_Address(&sample.dest, &displs[2]) ) ||
         ( MPI_SUCCESS != MPI_Address(&sample.mssg_num, &displs[3]) ) ||
         ( MPI_SUCCESS != MPI_Address(&sample.base_addr, &displs[4]) ) ||
         ( MPI_SUCCESS != MPI_Address(&sample.len, &displs[5]) ) ||
         ( MPI_SUCCESS != MPI_Address(&sample.ver, &displs[6]) ) ||
         ( MPI_SUCCESS != MPI_Address(&sample.count, &displs[7]) ) ||
         ( MPI_SUCCESS != MPI_Address(&sample.magic, &displs[8]) ) ) {

        nerrors++;
        success = FALSE;
        if ( verbose ) {
            HDfprintf(stdout, "%d:%s: MPI_Address() call failed.\n",
                      world_mpi_rank, FUNC);
        }

    } else {

        /* Now calculate the actual displacements */
        for ( i = 8; i >= 0; --i)
        {
            displs[i] -= displs[0];
        }
    }

    if ( success ) {

        result = MPI_Type_struct(9, block_len, displs, mpi_types, &mpi_mssg_t);

        if ( result != MPI_SUCCESS ) {

            nerrors++;
            success = FALSE;
            if ( verbose ) {
                HDfprintf(stdout, "%d:%s: MPI_Type_struct() call failed.\n",
                          world_mpi_rank, FUNC);
            }
        }
    }

    if ( success ) {

        result = MPI_Type_commit(&mpi_mssg_t);

        if ( result != MPI_SUCCESS) {

            nerrors++;
            success = FALSE;
            if ( verbose ) {
                HDfprintf(stdout, "%d:%s: MPI_Type_commit() call failed.\n",
                          world_mpi_rank, FUNC);
            }
        }
    }

    return(success);

} /* setup_derived_types */


/*****************************************************************************
 *
 * Function:	takedown_derived_types()
 *
 * Purpose:	take down the derived types used by the test bed.  At present,
 *		only the mpi_mssg derived type is needed.
 *
 * Return:	Success:	TRUE
 *
 *		Failure:	FALSE
 *
 * Programmer:	JRM -- 12/22/05
 *
 *****************************************************************************/
static hbool_t
takedown_derived_types(void)
{
    hbool_t success = TRUE;
    int result;

    result = MPI_Type_free(&mpi_mssg_t);

    if ( result != MPI_SUCCESS ) {

        nerrors++;
        success = FALSE;
        if ( verbose ) {
            HDfprintf(stdout, "%d:%s: MPI_Type_free() call failed.\n",
            world_mpi_rank, FUNC);
        }
    }

    return(success);

} /* takedown_derived_types() */


/*****************************************************************************/
/***************************** server functions ******************************/
/*****************************************************************************/

/*****************************************************************************
 *
 * Function:	reset_server_counters()
 *
 * Purpose:	Reset the counters maintained by the server, doing a 
 *		sanity check in passing.
 *
 * Return:	Success:	TRUE
 *
 *		Failure:	FALSE
 *
 * Programmer:	JRM -- 5/5/10
 *
 *****************************************************************************/
static hbool_t
reset_server_counters(void)
{
    hbool_t success = TRUE;
    int i;
    long actual_total_reads = 0;
    long actual_total_writes = 0;

    for ( i = 0; i < NUM_DATA_ENTRIES; i++ )
    {
        if ( data[i].reads > 0 ) {

            actual_total_reads += data[i].reads;
            data[i].reads = 0;
        }

        if ( data[i].writes > 0 ) {

            actual_total_writes += data[i].writes;
            data[i].writes = 0;
        }
    }

    if ( actual_total_reads != total_reads ) {

        success = FALSE;
        nerrors++;
        if ( verbose ) {
            HDfprintf(stdout, "%d:%s: actual/total reads mismatch (%ld/%ld).\n",
                      world_mpi_rank, FUNC, 
                      actual_total_reads, total_reads);
        }
    }

    if ( actual_total_writes != total_writes ) {

        success = FALSE;
        nerrors++;
        if ( verbose ) {
            HDfprintf(stdout, "%d:%s: actual/total writes mismatch (%ld/%ld).\n",
                      world_mpi_rank, FUNC, 
                      actual_total_writes, total_writes);
        }
    }

    total_reads = 0;
    total_writes = 0;

    return(success);

} /* reset_server_counters() */


/*****************************************************************************
 *
 * Function:	server_main()
 *
 * Purpose:	Main function for the server process.  This process exists
 *		to provide an independant view of the data array.
 *
 *		The function handles request from the other processes in
 *		the test until the count of done messages received equals
 *		the number of client processes.
 *
 * Return:	Success:	TRUE
 *
 *		Failure:	FALSE
 *
 * Programmer:	JRM -- 12/22/05
 *
 * Modifications:
 *
 * 		JRM -- 5/10/06
 *		Updated for sync message.
 *
 *****************************************************************************/
static hbool_t
server_main(void)
{
    hbool_t done = FALSE;
    hbool_t success = TRUE;
    int done_count = 0;
    struct mssg_t mssg;

    if ( world_mpi_rank != world_server_mpi_rank ) {

        nerrors++;
        success = FALSE;
        if ( verbose ) {
            HDfprintf(stdout, "%d:%s: This isn't the server process?!?!?\n",
                      world_mpi_rank, FUNC);
        }
    }


    while ( ( success ) && ( ! done ) )
    {
        success = recv_mssg(&mssg, 0);

        if ( success ) {

            switch ( mssg.req )
            {
		case WRITE_REQ_CODE:
		    success = serve_write_request(&mssg);
		    break;

		case WRITE_REQ_ACK_CODE:
                    success = FALSE;
                    if(verbose)
                        HDfprintf(stdout, "%s: Received write ack?!?.\n", FUNC);
		    break;

		case READ_REQ_CODE:
                    success = serve_read_request(&mssg);
		    break;

		case READ_REQ_REPLY_CODE:
                    success = FALSE;
                    if(verbose)
                        HDfprintf(stdout, "%s: Received read req reply?!?.\n", FUNC);
		    break;

		case SYNC_REQ_CODE:
                    success = serve_sync_request(&mssg);
		    break;

		case SYNC_ACK_CODE:
                    success = FALSE;
                    if(verbose)
                        HDfprintf(stdout, "%s: Received sync ack?!?.\n", FUNC);
		    break;

		case REQ_TTL_WRITES_CODE:
		    success = serve_total_writes_request(&mssg);
		    break;

		case REQ_TTL_WRITES_RPLY_CODE:
                    success = FALSE;
                    if(verbose)
                        HDfprintf(stdout, "%s: Received total writes reply?!?.\n", FUNC);
		    break;

		case REQ_TTL_READS_CODE:
		    success = serve_total_reads_request(&mssg);
		    break;

		case REQ_TTL_READS_RPLY_CODE:
                    success = FALSE;
                    if(verbose)
                        HDfprintf(stdout, "%s: Received total reads reply?!?.\n", FUNC);
		    break;

		case REQ_ENTRY_WRITES_CODE:
		    success = serve_entry_writes_request(&mssg);
		    break;

		case REQ_ENTRY_WRITES_RPLY_CODE:
                    success = FALSE;
                    if(verbose)
                        HDfprintf(stdout, "%s: Received entry writes reply?!?.\n", FUNC);
		    break;

		case REQ_ENTRY_READS_CODE:
		    success = serve_entry_reads_request(&mssg);
		    break;

		case REQ_ENTRY_READS_RPLY_CODE:
                    success = FALSE;
                    if(verbose)
                        HDfprintf(stdout, "%s: Received entry reads reply?!?.\n", FUNC);
		    break;

		case REQ_RW_COUNT_RESET_CODE:
		    success = serve_rw_count_reset_request(&mssg);
		    break;

		case REQ_RW_COUNT_RESET_RPLY_CODE:
                    success = FALSE;
                    if(verbose)
                        HDfprintf(stdout, "%s: Received RW count reset reply?!?.\n", FUNC);
		    break;

		case DONE_REQ_CODE:
		    done_count++;
		    if(done_count >= file_mpi_size)
			done = TRUE;
		    break;

		default:
                    nerrors++;
                    success = FALSE;
                    if(verbose)
		        HDfprintf(stdout, "%d:%s: Unknown request code.\n", world_mpi_rank, FUNC);
		    break;
            }
        }
    }

    return(success);

} /* server_main() */


/*****************************************************************************
 *
 * Function:	serve_read_request()
 *
 * Purpose:	Serve a read request.
 *
 *		The function accepts a pointer to an instance of struct
 *		mssg_t as input.  If all sanity checks pass, it sends
 *		a copy of the indicated datum from the data array to
 *		the requesting process.
 *
 * Return:	Success:	TRUE
 *
 *		Failure:	FALSE
 *
 * Programmer:	JRM -- 12/22/05
 *
 *****************************************************************************/
static hbool_t
serve_read_request(struct mssg_t * mssg_ptr)
{
    hbool_t report_mssg = FALSE;
    hbool_t success = TRUE;
    int target_index;
    haddr_t target_addr;
    struct mssg_t reply;

    if ( ( mssg_ptr == NULL ) ||
         ( mssg_ptr->req != READ_REQ_CODE ) ||
         ( mssg_ptr->magic != MSSG_MAGIC ) ) {

        nerrors++;
        success = FALSE;
        if ( verbose ) {
            HDfprintf(stdout, "%d:%s: Bad mssg on entry.\n",
                      world_mpi_rank, FUNC);
        }
    }

    if ( success ) {

        target_addr = mssg_ptr->base_addr;
        target_index = addr_to_datum_index(target_addr);

        if ( target_index < 0 ) {

            nerrors++;
            success = FALSE;
            if ( verbose ) {
                HDfprintf(stdout, "%d:%s: addr lookup failed for %a.\n",
                          world_mpi_rank, FUNC, target_addr);
            }
        } else if ( data[target_index].len != mssg_ptr->len ) {

            nerrors++;
            success = FALSE;
            if ( verbose ) {
                HDfprintf(stdout,
                          "%d:%s: data[i].len = %Zu != mssg->len = %d.\n",
                           world_mpi_rank, FUNC,
                           data[target_index].len, mssg_ptr->len);
            }
        } else if ( ! (data[target_index].valid) ) {

            nerrors++;
            success = FALSE;
            if ( verbose ) {
                HDfprintf(stdout,
                  "%d:%s: proc %d read invalid entry. idx/base_addr = %d/%a.\n",
                         world_mpi_rank, FUNC,
                         mssg_ptr->src,
			target_index,
			data[target_index].base_addr);
            }
        } else {

            /* compose the reply message */
            reply.req       = READ_REQ_REPLY_CODE;
            reply.src       = world_mpi_rank;
            reply.dest      = mssg_ptr->src;
            reply.mssg_num  = -1; /* set by send function */
            reply.base_addr = data[target_index].base_addr;
            reply.len       = data[target_index].len;
            reply.ver       = data[target_index].ver;
	    reply.count     = 0;
            reply.magic     = MSSG_MAGIC;

	    /* and update the counters */
	    total_reads++;
            (data[target_index].reads)++;
        }
    }

    if ( success ) {

        success = send_mssg(&reply, TRUE);
    }

    if ( report_mssg ) {

        if ( success ) {

            HDfprintf(stdout, "%d read 0x%llx. len = %d. ver = %d.\n",
                      (int)(mssg_ptr->src), 
                      (long long)(data[target_index].base_addr),
                      (int)(data[target_index].len),
                      (int)(data[target_index].ver));

        } else {

            HDfprintf(stdout, "%d read 0x%llx FAILED. len = %d. ver = %d.\n",
                      (int)(mssg_ptr->src), 
                      (long long)(data[target_index].base_addr),
                      (int)(data[target_index].len),
                      (int)(data[target_index].ver));

        }
    } 

    return(success);

} /* serve_read_request() */


/*****************************************************************************
 *
 * Function:	serve_sync_request()
 *
 * Purpose:	Serve a sync request.
 *
 *		The function accepts a pointer to an instance of struct
 *		mssg_t as input.  If all sanity checks pass, it sends a
 *		sync ack to the requesting process.
 *
 *		This service exist to allow the sending process to ensure
 *		that all previous messages have been processed before
 *		proceeding.
 *
 * Return:	Success:	TRUE
 *
 *		Failure:	FALSE
 *
 * Programmer:	JRM -- 5/10/06
 *
 *****************************************************************************/
static hbool_t
serve_sync_request(struct mssg_t * mssg_ptr)
{
    hbool_t report_mssg = FALSE;
    hbool_t success = TRUE;
    struct mssg_t reply;

    if ( ( mssg_ptr == NULL ) ||
         ( mssg_ptr->req != SYNC_REQ_CODE ) ||
         ( mssg_ptr->magic != MSSG_MAGIC ) ) {

        nerrors++;
        success = FALSE;
        if ( verbose ) {
            HDfprintf(stdout, "%d:%s: Bad mssg on entry.\n",
                      world_mpi_rank, FUNC);
        }
    }

    if ( success ) {

        /* compose the reply message */
        reply.req       = SYNC_ACK_CODE;
        reply.src       = world_mpi_rank;
        reply.dest      = mssg_ptr->src;
        reply.mssg_num  = -1; /* set by send function */
        reply.base_addr = 0;
        reply.len       = 0;
        reply.ver       = 0;
	reply.count     = 0;
        reply.magic     = MSSG_MAGIC;
    }

    if ( success ) {

        success = send_mssg(&reply, TRUE);
    }

    if ( report_mssg ) {

        if ( success ) {

            HDfprintf(stdout, "%d sync.\n", (int)(mssg_ptr->src));

        } else {

            HDfprintf(stdout, "%d sync FAILED.\n", (int)(mssg_ptr->src));

        }
    } 

    return(success);

} /* serve_sync_request() */


/*****************************************************************************
 *
 * Function:	serve_write_request()
 *
 * Purpose:	Serve a write request.
 *
 *		The function accepts a pointer to an instance of struct
 *		mssg_t as input.  If all sanity checks pass, it updates
 *		the version number of the target data array entry as
 *		specified in the message.
 *
 * Return:	Success:	TRUE
 *
 *		Failure:	FALSE
 *
 * Programmer:	JRM -- 12/21/05
 *
 *****************************************************************************/
static hbool_t
serve_write_request(struct mssg_t * mssg_ptr)
{
    hbool_t report_mssg = FALSE;
    hbool_t success = TRUE;
    int target_index;
    int new_ver_num;
    haddr_t target_addr;
#if DO_WRITE_REQ_ACK
    struct mssg_t reply;
#endif /* DO_WRITE_REQ_ACK */

    if ( ( mssg_ptr == NULL ) ||
         ( mssg_ptr->req != WRITE_REQ_CODE ) ||
         ( mssg_ptr->magic != MSSG_MAGIC ) ) {

        nerrors++;
        success = FALSE;
        if ( verbose ) {
            HDfprintf(stdout, "%d:%s: Bad mssg on entry.\n",
                      world_mpi_rank, FUNC);
        }
    }

    if ( success ) {

        target_addr = mssg_ptr->base_addr;
        target_index = addr_to_datum_index(target_addr);

        if ( target_index < 0 ) {

            nerrors++;
            success = FALSE;
            if ( verbose ) {
                HDfprintf(stdout, "%d:%s: addr lookup failed for %a.\n",
                          world_mpi_rank, FUNC, target_addr);
            }
        } else if ( data[target_index].len != mssg_ptr->len ) {

            nerrors++;
            success = FALSE;
            if ( verbose ) {
                HDfprintf(stdout,
                          "%d:%s: data[i].len = %Zu != mssg->len = %d.\n",
                          world_mpi_rank, FUNC,
                          data[target_index].len, mssg_ptr->len);
            }
        }
    }

    if ( success ) {

        new_ver_num = mssg_ptr->ver;

        /* this check should catch duplicate writes */
	if ( new_ver_num <= data[target_index].ver ) {

            nerrors++;
            success = FALSE;
            if ( verbose ) {
                HDfprintf(stdout, "%d:%s: new ver = %d <= old ver = %d.\n",
                          world_mpi_rank, FUNC,
                          new_ver_num, data[target_index].ver);
            }
        }
    }

    if ( success ) {

	/* process the write */
        data[target_index].ver = new_ver_num;
        data[target_index].valid = TRUE;

        /* and update the counters */
	total_writes++;
        (data[target_index].writes)++;

#if DO_WRITE_REQ_ACK

        /* compose the reply message */
        reply.req       = WRITE_REQ_ACK_CODE;
        reply.src       = world_mpi_rank;
        reply.dest      = mssg_ptr->src;
        reply.mssg_num  = -1; /* set by send function */
        reply.base_addr = data[target_index].base_addr;
        reply.len       = data[target_index].len;
        reply.ver       = data[target_index].ver;
        reply.count     = 0;
        reply.magic     = MSSG_MAGIC;

	/* and send it */
        success = send_mssg(&reply, TRUE);

#endif /* DO_WRITE_REQ_ACK */

    }

    if ( report_mssg ) {

        if ( success ) {

            HDfprintf(stdout, "%d write 0x%llx. len = %d. ver = %d.\n",
                      (int)(mssg_ptr->src), 
                      (long long)(data[target_index].base_addr),
                      (int)(data[target_index].len),
                      (int)(data[target_index].ver));

        } else {

            HDfprintf(stdout, "%d write 0x%llx FAILED. len = %d. ver = %d.\n",
                      (int)(mssg_ptr->src), 
                      (long long)(data[target_index].base_addr),
                      (int)(data[target_index].len),
                      (int)(data[target_index].ver));

        }
    } 

    return(success);

} /* serve_write_request() */


/*****************************************************************************
 *
 * Function:	serve_total_writes_request()
 *
 * Purpose:	Serve a request for the total number of writes recorded since
 *		the last reset.
 *
 *		The function accepts a pointer to an instance of struct
 *		mssg_t as input.  If all sanity checks pass, it sends
 *		the current value of the total_writes global variable to 
 *		the requesting process.
 *
 * Return:	Success:	TRUE
 *
 *		Failure:	FALSE
 *
 * Programmer:	JRM -- 5/5/10
 *
 *****************************************************************************/
static hbool_t
serve_total_writes_request(struct mssg_t * mssg_ptr)
{
    hbool_t report_mssg = FALSE;
    hbool_t success = TRUE;
    struct mssg_t reply;

    if ( ( mssg_ptr == NULL ) ||
         ( mssg_ptr->req != REQ_TTL_WRITES_CODE ) ||
         ( mssg_ptr->magic != MSSG_MAGIC ) ) {

        nerrors++;
        success = FALSE;
        if ( verbose ) {
            HDfprintf(stdout, "%d:%s: Bad mssg on entry.\n",
                      world_mpi_rank, FUNC);
        }
    }

    if ( success ) {

        /* compose the reply message */
        reply.req       = REQ_TTL_WRITES_RPLY_CODE;
        reply.src       = world_mpi_rank;
        reply.dest      = mssg_ptr->src;
        reply.mssg_num  = -1; /* set by send function */
        reply.base_addr = 0;
        reply.len       = 0;
        reply.ver       = 0;
        reply.count     = total_writes;
        reply.magic     = MSSG_MAGIC;
    }

    if ( success ) {

        success = send_mssg(&reply, TRUE);
    }

    if ( report_mssg ) {

        if ( success ) {

            HDfprintf(stdout, "%d request total writes %ld.\n",
                      (int)(mssg_ptr->src), 
                      total_writes);

        } else {

            HDfprintf(stdout, "%d request total writes %ld -- FAILED.\n",
                      (int)(mssg_ptr->src), 
                      total_writes);

        }
    } 

    return(success);

} /* serve_total_writes_request() */


/*****************************************************************************
 *
 * Function:	serve_total_reads_request()
 *
 * Purpose:	Serve a request for the total number of reads recorded since
 *		the last reset.
 *
 *		The function accepts a pointer to an instance of struct
 *		mssg_t as input.  If all sanity checks pass, it sends
 *		the current value of the total_reads global variable to 
 *		the requesting process.
 *
 * Return:	Success:	TRUE
 *
 *		Failure:	FALSE
 *
 * Programmer:	JRM -- 5/5/10
 *
 *****************************************************************************/
static hbool_t
serve_total_reads_request(struct mssg_t * mssg_ptr)
{
    hbool_t report_mssg = FALSE;
    hbool_t success = TRUE;
    struct mssg_t reply;

    if ( ( mssg_ptr == NULL ) ||
         ( mssg_ptr->req != REQ_TTL_READS_CODE ) ||
         ( mssg_ptr->magic != MSSG_MAGIC ) ) {

        nerrors++;
        success = FALSE;
        if ( verbose ) {
            HDfprintf(stdout, "%d:%s: Bad mssg on entry.\n",
                      world_mpi_rank, FUNC);
        }
    }

    if ( success ) {

        /* compose the reply message */
        reply.req       = REQ_TTL_READS_RPLY_CODE;
        reply.src       = world_mpi_rank;
        reply.dest      = mssg_ptr->src;
        reply.mssg_num  = -1; /* set by send function */
        reply.base_addr = 0;
        reply.len       = 0;
        reply.ver       = 0;
        reply.count     = total_reads;
        reply.magic     = MSSG_MAGIC;
    }

    if ( success ) {

        success = send_mssg(&reply, TRUE);
    }

    if ( report_mssg ) {

        if ( success ) {

            HDfprintf(stdout, "%d request total reads %ld.\n",
                      (int)(mssg_ptr->src), 
                      total_reads);

        } else {

            HDfprintf(stdout, "%d request total reads %ld -- FAILED.\n",
                      (int)(mssg_ptr->src), 
                      total_reads);

        }
    } 

    return(success);

} /* serve_total_reads_request() */


/*****************************************************************************
 *
 * Function:	serve_entry_writes_request()
 *
 * Purpose:	Serve an entry writes request.
 *
 *		The function accepts a pointer to an instance of struct
 *		mssg_t as input.  If all sanity checks pass, it sends
 *		the number of times that the indicated datum has been 
 *		written since the last counter reset to the requesting 
 *		process.
 *
 * Return:	Success:	TRUE
 *
 *		Failure:	FALSE
 *
 * Programmer:	JRM -- 5/5/10
 *
 *****************************************************************************/
static hbool_t
serve_entry_writes_request(struct mssg_t * mssg_ptr)
{
    hbool_t report_mssg = FALSE;
    hbool_t success = TRUE;
    int target_index;
    haddr_t target_addr;
    struct mssg_t reply;

    if ( ( mssg_ptr == NULL ) ||
         ( mssg_ptr->req != REQ_ENTRY_WRITES_CODE ) ||
         ( mssg_ptr->magic != MSSG_MAGIC ) ) {

        nerrors++;
        success = FALSE;
        if ( verbose ) {
            HDfprintf(stdout, "%d:%s: Bad mssg on entry.\n",
                      world_mpi_rank, FUNC);
        }
    }

    if ( success ) {

        target_addr = mssg_ptr->base_addr;
        target_index = addr_to_datum_index(target_addr);

        if ( target_index < 0 ) {

            nerrors++;
            success = FALSE;
            if ( verbose ) {
                HDfprintf(stdout, "%d:%s: addr lookup failed for %a.\n",
                          world_mpi_rank, FUNC, target_addr);
            }
        } else {

            /* compose the reply message */
            reply.req       = REQ_ENTRY_WRITES_RPLY_CODE;
            reply.src       = world_mpi_rank;
            reply.dest      = mssg_ptr->src;
            reply.mssg_num  = -1; /* set by send function */
            reply.base_addr = target_addr;
            reply.len       = 0;
            reply.ver       = 0;
	    reply.count     = data[target_index].writes;
            reply.magic     = MSSG_MAGIC;
        }
    }

    if ( success ) {

        success = send_mssg(&reply, TRUE);
    }

    if ( report_mssg ) {

        if ( success ) {

            HDfprintf(stdout, "%d request entry 0x%llx writes = %ld.\n",
                      (int)(mssg_ptr->src), 
                      (long long)(data[target_index].base_addr),
                      (long)(data[target_index].writes));

        } else {

            HDfprintf(stdout, "%d request entry 0x%llx writes = %ld FAILED.\n",
                      (int)(mssg_ptr->src), 
                      (long long)(data[target_index].base_addr),
                      (long)(data[target_index].writes));

        }
    } 

    return(success);

} /* serve_entry_writes_request() */


/*****************************************************************************
 *
 * Function:	serve_entry_reads_request()
 *
 * Purpose:	Serve an entry reads request.
 *
 *		The function accepts a pointer to an instance of struct
 *		mssg_t as input.  If all sanity checks pass, it sends
 *		the number of times that the indicated datum has been 
 *		read since the last counter reset to the requesting 
 *		process.
 *
 * Return:	Success:	TRUE
 *
 *		Failure:	FALSE
 *
 * Programmer:	JRM -- 5/5/10
 *
 *****************************************************************************/
static hbool_t
serve_entry_reads_request(struct mssg_t * mssg_ptr)
{
    hbool_t report_mssg = FALSE;
    hbool_t success = TRUE;
    int target_index;
    haddr_t target_addr;
    struct mssg_t reply;

    if ( ( mssg_ptr == NULL ) ||
         ( mssg_ptr->req != REQ_ENTRY_READS_CODE ) ||
         ( mssg_ptr->magic != MSSG_MAGIC ) ) {

        nerrors++;
        success = FALSE;
        if ( verbose ) {
            HDfprintf(stdout, "%d:%s: Bad mssg on entry.\n",
                      world_mpi_rank, FUNC);
        }
    }

    if ( success ) {

        target_addr = mssg_ptr->base_addr;
        target_index = addr_to_datum_index(target_addr);

        if ( target_index < 0 ) {

            nerrors++;
            success = FALSE;
            if ( verbose ) {
                HDfprintf(stdout, "%d:%s: addr lookup failed for %a.\n",
                          world_mpi_rank, FUNC, target_addr);
            }
        } else {

            /* compose the reply message */
            reply.req       = REQ_ENTRY_READS_RPLY_CODE;
            reply.src       = world_mpi_rank;
            reply.dest      = mssg_ptr->src;
            reply.mssg_num  = -1; /* set by send function */
            reply.base_addr = target_addr;
            reply.len       = 0;
            reply.ver       = 0;
	    reply.count     = (long)(data[target_index].reads);
            reply.magic     = MSSG_MAGIC;
        }
    }

    if ( success ) {

        success = send_mssg(&reply, TRUE);
    }

    if ( report_mssg ) {

        if ( success ) {

            HDfprintf(stdout, "%d request entry 0x%llx reads = %ld.\n",
                      (int)(mssg_ptr->src), 
                      (long long)(data[target_index].base_addr),
                      (long)(data[target_index].reads));

        } else {

            HDfprintf(stdout, "%d request entry 0x%llx reads = %ld FAILED.\n",
                      (int)(mssg_ptr->src), 
                      (long long)(data[target_index].base_addr),
                      (long)(data[target_index].reads));

        }
    } 

    return(success);

} /* serve_entry_reads_request() */


/*****************************************************************************
 *
 * Function:	serve_rw_count_reset_request()
 *
 * Purpose:	Serve read/write count reset request.
 *
 *		The function accepts a pointer to an instance of struct
 *		mssg_t as input.  If all sanity checks pass, it resets the
 *		read/write counters, and sends a confirmation message to 
 *		the calling process.
 *
 * Return:	Success:	TRUE
 *
 *		Failure:	FALSE
 *
 * Programmer:	JRM -- 5/5/10
 *
 *****************************************************************************/
static hbool_t
serve_rw_count_reset_request(struct mssg_t * mssg_ptr)
{
    hbool_t report_mssg = FALSE;
    hbool_t success = TRUE;
    struct mssg_t reply;

    if ( ( mssg_ptr == NULL ) ||
         ( mssg_ptr->req != REQ_RW_COUNT_RESET_CODE ) ||
         ( mssg_ptr->magic != MSSG_MAGIC ) ) {

        nerrors++;
        success = FALSE;
        if ( verbose ) {
            HDfprintf(stdout, "%d:%s: Bad mssg on entry.\n",
                      world_mpi_rank, FUNC);
        }
    }

    if ( success ) {

        success = reset_server_counters();
    } 

    if ( success ) {

        /* compose the reply message */
        reply.req       = REQ_RW_COUNT_RESET_RPLY_CODE;
        reply.src       = world_mpi_rank;
        reply.dest      = mssg_ptr->src;
        reply.mssg_num  = -1; /* set by send function */
        reply.base_addr = 0;
        reply.len       = 0;
        reply.ver       = 0;
        reply.count     = 0;
        reply.magic     = MSSG_MAGIC;
    }

    if ( success ) {

        success = send_mssg(&reply, TRUE);
    }

    if ( report_mssg ) {

        if ( success ) {

            HDfprintf(stdout, "%d request R/W counter reset.\n",
                      (int)(mssg_ptr->src));

        } else {

            HDfprintf(stdout, "%d request R/w counter reset FAILED.\n",
                      (int)(mssg_ptr->src));

        }
    } 

    return(success);

} /* serve_rw_count_reset_request() */


/*****************************************************************************/
/**************************** Call back functions ****************************/
/*****************************************************************************/


/*-------------------------------------------------------------------------
 * Function:	datum_get_load_size
 *
 * Purpose:	Query the image size for an entry before deserializing it
 *
 * Return:	SUCCEED
 *
 * Programmer:	Quincey Koziol
 *              5/18/10
 *
 *-------------------------------------------------------------------------
 */
static herr_t
datum_get_load_size(const void * udata_ptr,
                  size_t *image_len_ptr)
{
    haddr_t addr = *(haddr_t *)udata_ptr;
    int idx;
    struct datum * entry_ptr;

    HDassert( udata_ptr );
    HDassert( image_len_ptr );

    idx = addr_to_datum_index(addr);

    HDassert( idx >= 0 );
    HDassert( idx < NUM_DATA_ENTRIES );
    HDassert( idx < virt_num_data_entries );

    entry_ptr = &(data[idx]);

    HDassert( addr == entry_ptr->base_addr );
    HDassert( ! entry_ptr->global_pinned );
    HDassert( ! entry_ptr->local_pinned );

    if ( callbacks_verbose ) {

        HDfprintf(stdout,
	  "%d: get_load_size() idx = %d, addr = %ld, len = %d.\n",
              world_mpi_rank, idx, (long)addr, (int)entry_ptr->local_len);
	fflush(stdout);
    }

    /* Set image length size */
    *image_len_ptr = entry_ptr->local_len;

    return(SUCCEED);
} /* get_load_size() */


/*-------------------------------------------------------------------------
 * Function:	datum_deserialize
 *
 * Purpose:	deserialize the entry.
 *
 * Return:	void * (pointer to the in core representation of the entry)
 *
 * Programmer:	John Mainzer
 *              9/20/07
 *
 *-------------------------------------------------------------------------
 */
static void *
datum_deserialize(const void * image_ptr,
                  H5_ATTR_UNUSED size_t len,
                  void * udata_ptr,
                  hbool_t * dirty_ptr)
{
    haddr_t addr = *(haddr_t *)udata_ptr;
    hbool_t success = TRUE;
    int idx;
    struct datum * entry_ptr = NULL;

    HDassert( image_ptr != NULL );

    idx = addr_to_datum_index(addr);

    HDassert( idx >= 0 );
    HDassert( idx < NUM_DATA_ENTRIES );
    HDassert( idx < virt_num_data_entries );

    entry_ptr = &(data[idx]);

    HDassert( addr == entry_ptr->base_addr );
    HDassert( ! entry_ptr->global_pinned );
    HDassert( ! entry_ptr->local_pinned );

    HDassert( dirty_ptr );

    if ( callbacks_verbose ) {

        HDfprintf(stdout,
	  "%d: deserialize() idx = %d, addr = %ld, len = %d, is_dirty = %d.\n",
	  world_mpi_rank, idx, (long)addr, (int)len,
	  (int)(entry_ptr->header.is_dirty));
	fflush(stdout);
    }

    *dirty_ptr = FALSE;

    if ( ! success ) {

        entry_ptr = NULL;

    }

    return(entry_ptr);

} /* deserialize() */


/*-------------------------------------------------------------------------
 * Function:	datum_image_len
 *
 * Purpose:	Return the real (and possibly reduced) length of the image.
 * 		The helper functions verify that the correct version of
 * 		deserialize is being called, and then call deserialize
 * 		proper.
 *
 * Return:	SUCCEED
 *
 * Programmer:	John Mainzer
 *              9/19/07
 *
 *-------------------------------------------------------------------------
 */
static herr_t
datum_image_len(void *thing, size_t *image_len,
    hbool_t H5_ATTR_UNUSED *compressed_ptr, size_t H5_ATTR_UNUSED *compressed_len_ptr)
{
    int idx;
    struct datum * entry_ptr;

    HDassert( thing );
    HDassert( image_len );

    entry_ptr = (struct datum *)thing;

    idx = addr_to_datum_index(entry_ptr->base_addr);

    HDassert( idx >= 0 );
    HDassert( idx < NUM_DATA_ENTRIES );
    HDassert( idx < virt_num_data_entries );
    HDassert( &(data[idx]) == entry_ptr );
    HDassert( entry_ptr->local_len > 0 );
    HDassert( entry_ptr->local_len <= entry_ptr->len );

    if(callbacks_verbose) {
        HDfprintf(stdout,
		  "%d: image_len() idx = %d, addr = %ld, len = %d.\n",
		  world_mpi_rank, idx, (long)(entry_ptr->base_addr),
		  (int)(entry_ptr->local_len));
	fflush(stdout);
    }

    HDassert( entry_ptr->header.addr == entry_ptr->base_addr );

    *image_len = entry_ptr->local_len;

    return(SUCCEED);
} /* datum_image_len() */


/*-------------------------------------------------------------------------
 * Function:	datum_serialize
 *
 * Purpose:	Serialize the supplied entry.
 *
 * Return:	SUCCEED if successful, FAIL otherwise.
 *
 * Programmer:	John Mainzer
 *              10/30/07
 *
 *-------------------------------------------------------------------------
 */
static herr_t
datum_serialize(const H5F_t *f,
                void *image_ptr,
                size_t len,
                void *thing_ptr)
{
    herr_t ret_value = SUCCEED;
    int idx;
    struct datum * entry_ptr;
    H5C_t * cache_ptr;
    struct H5AC_aux_t * aux_ptr;

    HDassert( thing_ptr );
    HDassert( image_ptr );

    entry_ptr = (struct datum *)thing_ptr;

    HDassert( f );
    HDassert( f->shared );
    HDassert( f->shared->cache );
  
    cache_ptr = f->shared->cache;

    HDassert( cache_ptr->magic == H5C__H5C_T_MAGIC );
    HDassert( cache_ptr->aux_ptr ); 

    aux_ptr = (H5AC_aux_t *)(f->shared->cache->aux_ptr);

    HDassert( aux_ptr );
    HDassert( aux_ptr->magic == H5AC__H5AC_AUX_T_MAGIC );
    HDassert( entry_ptr->aux_ptr == NULL );

    entry_ptr->aux_ptr = aux_ptr;

    idx = addr_to_datum_index(entry_ptr->base_addr);

    HDassert( idx >= 0 );
    HDassert( idx < NUM_DATA_ENTRIES );
    HDassert( idx < virt_num_data_entries );
    HDassert( &(data[idx]) == entry_ptr );

    if ( callbacks_verbose ) {

        HDfprintf(stdout,
		  "%d: serialize() idx = %d, addr = %ld, len = %d.\n",
		  world_mpi_rank, idx, (long)entry_ptr->header.addr, (int)len);
	fflush(stdout);
    }

    HDassert( entry_ptr->header.addr == entry_ptr->base_addr );
    HDassert( ( entry_ptr->header.size == entry_ptr->len ) ||
              ( entry_ptr->header.size == entry_ptr->local_len ) );

    HDassert( entry_ptr->header.is_dirty == entry_ptr->dirty );

    datum_flushes++;

    if ( entry_ptr->header.is_pinned ) {

        datum_pinned_flushes++;
        HDassert( entry_ptr->global_pinned || entry_ptr->local_pinned );
    }

    return(ret_value);

} /* datum_serialize() */


/*-------------------------------------------------------------------------
 * Function:	datum_notify
 *
 * Purpose:	Do the communication with the server we used to do in the 
 *		flush and load callbacks in the version 2 cache.
 *
 * Return:	SUCCEED
 *
 * Programmer:	John Mainzer
 *              1/12/15
 *
 *-------------------------------------------------------------------------
 */
static herr_t
datum_notify(H5C_notify_action_t action, void *thing)
{
    hbool_t was_dirty = FALSE;
    herr_t ret_value = SUCCEED;
    struct datum * entry_ptr;
    struct H5AC_aux_t * aux_ptr;
    struct mssg_t mssg;
    int idx;

    HDassert( thing );

    entry_ptr = (struct datum *)thing;

    idx = addr_to_datum_index(entry_ptr->base_addr);

    HDassert( idx >= 0 );
    HDassert( idx < NUM_DATA_ENTRIES );
    HDassert( idx < virt_num_data_entries );
    HDassert( &(data[idx]) == entry_ptr );

    if ( callbacks_verbose ) {

        HDfprintf(stdout,
                  "%d: notify() action = %d, idx = %d, addr = %ld.\n",
                  world_mpi_rank, (int) action, idx, 
                  (long)entry_ptr->header.addr);
        fflush(stdout);
    }

    HDassert( entry_ptr->header.addr == entry_ptr->base_addr );
    HDassert( ( entry_ptr->header.size == entry_ptr->len ) ||
              ( entry_ptr->header.size == entry_ptr->local_len ) );

    switch ( action )
    {
        case H5AC_NOTIFY_ACTION_AFTER_INSERT:
            if ( callbacks_verbose ) {

                HDfprintf(stdout,
                      "%d: notify() action = insert, idx = %d, addr = %ld.\n",
                      world_mpi_rank, idx, (long)entry_ptr->header.addr);
                fflush(stdout);
            }
            /* do nothing */
            break;

        case H5AC_NOTIFY_ACTION_AFTER_LOAD:
            if ( callbacks_verbose ) {

                HDfprintf(stdout,
                      "%d: notify() action = load, idx = %d, addr = %ld.\n",
                      world_mpi_rank, idx, (long)entry_ptr->header.addr);
                fflush(stdout);
            }

            /* compose the read message */
            mssg.req       = READ_REQ_CODE;
            mssg.src       = world_mpi_rank;
            mssg.dest      = world_server_mpi_rank;
            mssg.mssg_num  = -1; /* set by send function */
            mssg.base_addr = entry_ptr->base_addr;
            mssg.len       = entry_ptr->len;
            mssg.ver       = 0; /* bogus -- should be corrected by server */
            mssg.count     = 0; /* not used */
            mssg.magic     = MSSG_MAGIC;

            if ( ! send_mssg(&mssg, FALSE) ) {

                nerrors++;
                ret_value = FAIL;
                if ( verbose ) {
                    HDfprintf(stdout, "%d:%s: send_mssg() failed.\n",
                              world_mpi_rank, FUNC);
                }
            }

            if ( ret_value == SUCCEED ) {

                if ( ! recv_mssg(&mssg, READ_REQ_REPLY_CODE) ) {

                    nerrors++;
                    ret_value = FAIL;
                    if ( verbose ) {
                        HDfprintf(stdout, "%d:%s: recv_mssg() failed.\n",
                                  world_mpi_rank, FUNC);
                    }
                }
            }

            if ( ret_value == SUCCEED ) {

                if ( ( mssg.req != READ_REQ_REPLY_CODE ) ||
                     ( mssg.src != world_server_mpi_rank ) ||
                     ( mssg.dest != world_mpi_rank ) ||
                     ( mssg.base_addr != entry_ptr->base_addr ) ||
                     ( mssg.len != entry_ptr->len ) ||
                     ( mssg.ver < entry_ptr->ver ) ||
                     ( mssg.magic != MSSG_MAGIC ) ) {

                    nerrors++;
                    ret_value = FAIL;
                    if ( verbose ) {
                        HDfprintf(stdout,
                                  "%d:%s: Bad data in read req reply.\n",
                                  world_mpi_rank, FUNC);
                    }

#if 0 /* This has been useful debugging code -- keep it for now. */
	            if ( mssg.req != READ_REQ_REPLY_CODE ) {

		        HDfprintf(stdout, 
                                  "%d:%s: mssg.req != READ_REQ_REPLY_CODE.\n",
			          world_mpi_rank, FUNC);
		        HDfprintf(stdout, "%d:%s: mssg.req = %d.\n",
			           world_mpi_rank, FUNC, (int)(mssg.req));
	            }

	            if ( mssg.src != world_server_mpi_rank ) {

		        HDfprintf(stdout, 
                                 "%d:%s: mssg.src != world_server_mpi_rank.\n",
			         world_mpi_rank, FUNC);
	            }

	            if ( mssg.dest != world_mpi_rank ) {

		        HDfprintf(stdout, 
                                  "%d:%s: mssg.dest != world_mpi_rank.\n",
			          world_mpi_rank, FUNC);
                    }

	            if ( mssg.base_addr != entry_ptr->base_addr ) {

		        HDfprintf(stdout,
		 	    "%d:%s: mssg.base_addr != entry_ptr->base_addr.\n",
			    world_mpi_rank, FUNC);
		        HDfprintf(stdout, "%d:%s: mssg.base_addr = %a.\n",
			          world_mpi_rank, FUNC, mssg.base_addr);
		        HDfprintf(stdout, 
                                  "%d:%s: entry_ptr->base_addr = %a.\n",
			           world_mpi_rank, FUNC, 
                                   entry_ptr->base_addr);
                    }

	            if ( mssg.len != entry_ptr->len ) {

		        HDfprintf(stdout, 
                                  "%d:%s: mssg.len != entry_ptr->len.\n",
			          world_mpi_rank, FUNC);
		        HDfprintf(stdout, "%d:%s: mssg.len = %a.\n",
			          world_mpi_rank, FUNC, mssg.len);
                    }

	            if ( mssg.ver < entry_ptr->ver ) {

		        HDfprintf(stdout, 
                                  "%d:%s: mssg.ver < entry_ptr->ver.\n",
			          world_mpi_rank, FUNC);
                    }

	            if ( mssg.magic != MSSG_MAGIC ) {

		        HDfprintf(stdout, "%d:%s: mssg.magic != MSSG_MAGIC.\n",
			          world_mpi_rank, FUNC);
                     }
#endif /* JRM */

                } else {

                    entry_ptr->ver = mssg.ver;
                    entry_ptr->dirty = FALSE;
                    datum_loads++;
                }
            }
            break;

	case H5C_NOTIFY_ACTION_AFTER_FLUSH:
            if ( callbacks_verbose ) {

                HDfprintf(stdout,
                      "%d: notify() action = flush, idx = %d, addr = %ld.\n",
                      world_mpi_rank, idx, (long)entry_ptr->header.addr);
                fflush(stdout);
            }

            HDassert( entry_ptr->aux_ptr );
            HDassert( entry_ptr->aux_ptr->magic == H5AC__H5AC_AUX_T_MAGIC );
            aux_ptr = entry_ptr->aux_ptr;
            entry_ptr->aux_ptr = NULL;

	    HDassert(entry_ptr->header.is_dirty); /* JRM */

            if ( ( file_mpi_rank != 0 ) && 
                 ( entry_ptr->dirty ) &&
                 ( aux_ptr->metadata_write_strategy == 
                   H5AC_METADATA_WRITE_STRATEGY__PROCESS_0_ONLY ) ) {

                ret_value = FAIL;
                HDfprintf(stdout,
                     "%d:%s: Flushed dirty entry from non-zero file process.",
                     world_mpi_rank, FUNC);
            }

            if ( ret_value == SUCCEED ) {

                if ( entry_ptr->header.is_dirty ) {

	            was_dirty = TRUE; /* so we will receive the ack 
                                       * if requested 
                                       */

                    /* compose the message */
                    mssg.req       = WRITE_REQ_CODE;
                    mssg.src       = world_mpi_rank;
                    mssg.dest      = world_server_mpi_rank;
                    mssg.mssg_num  = -1; /* set by send function */
                    mssg.base_addr = entry_ptr->base_addr;
                    mssg.len       = entry_ptr->len;
                    mssg.ver       = entry_ptr->ver;
                    mssg.count     = 0;
                    mssg.magic     = MSSG_MAGIC;

                    if ( ! send_mssg(&mssg, FALSE) ) {

                        nerrors++;
                        ret_value = FAIL;
                        if ( verbose ) {
                            HDfprintf(stdout, "%d:%s: send_mssg() failed.\n",
                                      world_mpi_rank, FUNC);
                        }
                    }
                    else
                    {
                        entry_ptr->dirty = FALSE;
			entry_ptr->flushed = TRUE;
                    }
                }
            }

#if DO_WRITE_REQ_ACK

            if ( ( ret_value == SUCCEED ) && ( was_dirty ) ) {

                if ( ! recv_mssg(&mssg, WRITE_REQ_ACK_CODE) ) {

                    nerrors++;
                    ret_value = FAIL;
                    if ( verbose ) {
                        HDfprintf(stdout, "%d:%s: recv_mssg() failed.\n",
                                  world_mpi_rank, FUNC);
                    }
                } else if ( ( mssg.req != WRITE_REQ_ACK_CODE ) ||
                            ( mssg.src != world_server_mpi_rank ) ||
                            ( mssg.dest != world_mpi_rank ) ||
                            ( mssg.base_addr != entry_ptr->base_addr ) ||
                            ( mssg.len != entry_ptr->len ) ||
                            ( mssg.ver != entry_ptr->ver ) ||
                            ( mssg.magic != MSSG_MAGIC ) ) {

                    nerrors++;
                    ret_value = FAIL;
                    if ( verbose ) {
                        HDfprintf(stdout, 
                                  "%d:%s: Bad data in write req ack.\n",
                                  world_mpi_rank, FUNC);
                    }
                }
            }

#endif /* DO_WRITE_REQ_ACK */

            datum_flushes++;

            if ( entry_ptr->header.is_pinned ) {

                datum_pinned_flushes++;
                HDassert(entry_ptr->global_pinned || entry_ptr->local_pinned);
            }
	    break;

        case H5AC_NOTIFY_ACTION_BEFORE_EVICT:
            if ( callbacks_verbose ) {

                HDfprintf(stdout,
                      "%d: notify() action = evict, idx = %d, addr = %ld.\n",
                      world_mpi_rank, idx, (long)entry_ptr->header.addr);
                fflush(stdout);
            }

            /* do nothing */
            break;

	default:
            nerrors++;
            ret_value = FAIL;
            if ( verbose ) {
                HDfprintf(stdout, "%d:%s: Unknown notify action.\n",
                          world_mpi_rank, FUNC);
            }
	    break;
    }

    return(ret_value);

} /* datum_notify() */


/*-------------------------------------------------------------------------
 * Function:	datum_free_icr
 *
 * Purpose:	Nominally, this callback is supposed to free the
 * 		in core representation of the entry.
 *
 * 		In the context of this test bed, we use it to do
 * 		do all the processing we used to do on a destroy.
 *
 * Return:	SUCCEED
 *
 * Programmer:	John Mainzer
 *              9/19/07
 *
 *-------------------------------------------------------------------------
 */
static herr_t
datum_free_icr(void * thing)
{
    int idx;
    struct datum * entry_ptr;

    HDassert( thing );

    entry_ptr = (struct datum *)thing;

    idx = addr_to_datum_index(entry_ptr->base_addr);

    HDassert( idx >= 0 );
    HDassert( idx < NUM_DATA_ENTRIES );
    HDassert( idx < virt_num_data_entries );
    HDassert( &(data[idx]) == entry_ptr );

    if ( callbacks_verbose ) {

        HDfprintf(stdout,
	  "%d: free_icr() idx = %d, dirty = %d.\n",
		  world_mpi_rank, idx, (int)(entry_ptr->dirty));
	fflush(stdout);
    }

    HDassert( entry_ptr->header.addr == entry_ptr->base_addr );
    HDassert( ( entry_ptr->header.size == entry_ptr->len ) ||
              ( entry_ptr->header.size == entry_ptr->local_len ) );

    HDassert( !(entry_ptr->header.is_dirty) );
    HDassert( !(entry_ptr->global_pinned) );
    HDassert( !(entry_ptr->local_pinned) );
    HDassert( !(entry_ptr->header.is_pinned) );

    datum_destroys++;

    return(SUCCEED);
} /* datum_free_icr() */


/*-------------------------------------------------------------------------
 * Function:    datum_clear
 *
 * Purpose:     Mark the datum as clean.
 *
 *              Do not write it to the server, or increment the version.
 *
 * Return:      SUCCEED
 *
 * Programmer:  John Mainzer
 *              12/29/05
 *
 *-------------------------------------------------------------------------
 */
static herr_t
datum_clear(H5F_t H5_ATTR_UNUSED * f,
            void *  thing,
            hbool_t H5_ATTR_UNUSED about_to_destroy)
{
    int idx;
    struct datum * entry_ptr;

    HDassert( thing );

    entry_ptr = (struct datum *)thing;

    idx = addr_to_datum_index(entry_ptr->base_addr);

    HDassert( idx >= 0 );
    HDassert( idx < NUM_DATA_ENTRIES );
    HDassert( idx < virt_num_data_entries );
    HDassert( &(data[idx]) == entry_ptr );

    HDassert( entry_ptr->header.addr == entry_ptr->base_addr );
    HDassert( ( entry_ptr->header.size == entry_ptr->len ) ||
              ( entry_ptr->header.size == entry_ptr->local_len ) );

    HDassert( ( entry_ptr->dirty ) ||
              ( entry_ptr->header.is_dirty == entry_ptr->dirty ) );

    entry_ptr->cleared = TRUE;
    entry_ptr->dirty = FALSE;

    datum_clears++;

    if ( entry_ptr->header.is_pinned ) {

        datum_pinned_clears++;
        HDassert( entry_ptr->global_pinned || entry_ptr->local_pinned );
    }

    return(SUCCEED);

} /* datum_clear() */


/*****************************************************************************/
/************************** test utility functions ***************************/
/*****************************************************************************/

/*****************************************************************************
 * Function:    expunge_entry()
 *
 * Purpose:     Expunge the entry indicated by the type and index, mark it
 *		as clean, and don't increment its version number.
 *
 *		Do nothing if nerrors is non-zero on entry.
 *
 * Return:      void
 *
 * Programmer:  John Mainzer
 *              07/11/06
 *
 *****************************************************************************/
static void
expunge_entry(H5F_t * file_ptr,
              int32_t idx)
{
    hbool_t in_cache;
    herr_t result;
    struct datum * entry_ptr;

    HDassert( file_ptr );
    HDassert( ( 0 <= idx ) && ( idx < NUM_DATA_ENTRIES ) );
    HDassert( idx < virt_num_data_entries );

    entry_ptr = &(data[idx]);

    HDassert( !(entry_ptr->locked) );
    HDassert( !(entry_ptr->global_pinned) );
    HDassert( !(entry_ptr->local_pinned) );

    entry_ptr->dirty = FALSE;

    if ( nerrors == 0 ) {

        result = H5AC_expunge_entry(file_ptr, (hid_t)-1, &(types[0]),
			            entry_ptr->header.addr, H5AC__NO_FLAGS_SET);

        if ( result < 0 ) {

            nerrors++;
            if ( verbose ) {
	        HDfprintf(stdout, "%d:%s: Error in H5AC_expunge_entry().\n",
	                  world_mpi_rank, FUNC);
            }
        }

        HDassert( ((entry_ptr->header).type)->id == DATUM_ENTRY_TYPE );
	HDassert( ! ((entry_ptr->header).is_dirty) );

	result = H5C_get_entry_status(file_ptr, entry_ptr->base_addr,
<<<<<<< HEAD
				      NULL, &in_cache, NULL, NULL, NULL, 
                                      NULL, NULL, NULL);
=======
				      NULL, &in_cache, NULL, NULL, NULL, NULL, NULL, NULL);
>>>>>>> 280907a9

	if ( result < 0 ) {

            nerrors++;
            if ( verbose ) {
	        HDfprintf(stdout, "%d:%s: Error in H5C_get_entry_status().\n",
	                  world_mpi_rank, FUNC);
            }
        } else if ( in_cache ) {

            nerrors++;
            if ( verbose ) {
	        HDfprintf(stdout, "%d:%s: Expunged entry still in cache?!?\n",
	                  world_mpi_rank, FUNC);
            }
        }
    }

    return;

} /* expunge_entry() */


/*****************************************************************************
 * Function:    insert_entry()
 *
 * Purpose:     Insert the entry indicated by the type and index, mark it
 *		as dirty, and increment its version number.
 *
 *		Do nothing if nerrors is non-zero on entry.
 *
 * Return:      void
 *
 * Programmer:  John Mainzer
 *              01/04/06
 *
 * Modifications:
 *
 *              JRM -- 8/11/06
 *              Updated code to reflect the fact that entries can now be
 *              inserted pinned.  Note that since all inserts are dirty,
 *              any pins must be global pins.
 *
 *****************************************************************************/
static void
insert_entry(H5C_t * cache_ptr,
             H5F_t * file_ptr,
             int32_t idx,
             unsigned int flags)
{
    hbool_t insert_pinned;
    herr_t result;
    struct datum * entry_ptr;

    HDassert( cache_ptr );
    HDassert( file_ptr );
    HDassert( ( 0 <= idx ) && ( idx < NUM_DATA_ENTRIES ) );
    HDassert( idx < virt_num_data_entries );

    entry_ptr = &(data[idx]);

    HDassert( !(entry_ptr->locked) );

    insert_pinned = ((flags & H5C__PIN_ENTRY_FLAG) != 0 );

    if ( nerrors == 0 ) {

        (entry_ptr->ver)++;
        entry_ptr->dirty = TRUE;

        result = H5AC_insert_entry(file_ptr, H5AC_ind_read_dxpl_id, &(types[0]),
                entry_ptr->base_addr, (void *)(&(entry_ptr->header)), flags);

        if ( ( result < 0 ) ||
             ( entry_ptr->header.type != &(types[0]) ) ||
             ( entry_ptr->len != entry_ptr->header.size ) ||
             ( entry_ptr->base_addr != entry_ptr->header.addr ) ) {

            nerrors++;
            if ( verbose ) {
	        HDfprintf(stdout, "%d:%s: Error in H5AC_insert_entry().\n",
	                  world_mpi_rank, FUNC);
            }
        }

        if ( ! (entry_ptr->header.is_dirty) ) {

	    /* it is possible that we just exceeded the dirty bytes
	     * threshold, triggering a write of the newly inserted
	     * entry.  Test for this, and only flag an error if this
	     * is not the case.
	     */

	    struct H5AC_aux_t * aux_ptr;

	    aux_ptr = ((H5AC_aux_t *)(cache_ptr->aux_ptr));

	    if ( ! ( ( aux_ptr != NULL ) &&
		     ( aux_ptr->magic == H5AC__H5AC_AUX_T_MAGIC ) &&
		     ( aux_ptr->dirty_bytes == 0 ) ) ) {

                nerrors++;
                if ( verbose ) {
	            HDfprintf(stdout, "%d:%s: data[%d].header.is_dirty = %d.\n",
	                      world_mpi_rank, FUNC, idx,
                              (int)(data[idx].header.is_dirty));
		}
            }
        }

        if ( insert_pinned ) {

            HDassert( entry_ptr->header.is_pinned );
            entry_ptr->global_pinned = TRUE;
	    global_pins++;

        } else {

            HDassert( ! ( entry_ptr->header.is_pinned ) );
            entry_ptr->global_pinned = FALSE;

        }

        /* HDassert( entry_ptr->header.is_dirty ); */
        HDassert( ((entry_ptr->header).type)->id == DATUM_ENTRY_TYPE );
    }

    return;

} /* insert_entry() */


/*****************************************************************************
 * Function:    local_pin_and_unpin_random_entries()
 *
 * Purpose:     Pin a random number of randomly selected entries in cache, and
 *              then unpin a random number of entries.
 *
 *              Do nothing if nerrors is non-zero on entry.
 *
 * Return:      void
 *
 * Programmer:  John Mainzer
 *              4/12/06
 *
 *****************************************************************************/
static void
local_pin_and_unpin_random_entries(H5F_t * file_ptr,
                                   int min_idx,
                                   int max_idx,
				   int min_count,
				   int max_count)
{

    if ( nerrors == 0 ) {

        hbool_t via_unprotect;
        int count;
        int i;
        int idx;

        HDassert( file_ptr );
        HDassert( 0 <= min_idx );
        HDassert( min_idx < max_idx );
        HDassert( max_idx < NUM_DATA_ENTRIES );
        HDassert( max_idx < virt_num_data_entries );
	HDassert( 0 <= min_count );
	HDassert( min_count < max_count );

	count = (HDrand() % (max_count - min_count)) + min_count;

	HDassert( min_count <= count );
	HDassert( count <= max_count );

	for ( i = 0; i < count; i++ )
	{
            local_pin_random_entry(file_ptr, min_idx, max_idx);
	}

	count = (HDrand() % (max_count - min_count)) + min_count;

	HDassert( min_count <= count );
	HDassert( count <= max_count );

        i = 0;
	idx = 0;

	while ( ( i < count ) && ( idx >= 0 ) )
	{
	    via_unprotect = ( (((unsigned)i) & 0x0001) == 0 );
	    idx = local_unpin_next_pinned_entry(file_ptr, idx, via_unprotect);
	    i++;
	}
    }

    return;

} /* local_pin_and_unpin_random_entries() */


/*****************************************************************************
 * Function:    local_pin_random_entry()
 *
 * Purpose:     Pin a randomly selected entry in cache, and mark the entry
 *              as being locally pinned.  Since this entry will not in
 *              general be pinned in any other cache, we can't mark it
 *              dirty.
 *
 *              Do nothing if nerrors is non-zero on entry.
 *
 * Return:      void
 *
 * Programmer:  John Mainzer
 *              4/12/06
 *
 *****************************************************************************/
static void
local_pin_random_entry(H5F_t * file_ptr,
                       int min_idx,
                       int max_idx)
{
    int idx;

    if ( nerrors == 0 ) {

        HDassert( file_ptr );
        HDassert( 0 <= min_idx );
        HDassert( min_idx < max_idx );
        HDassert( max_idx < NUM_DATA_ENTRIES );
        HDassert( max_idx < virt_num_data_entries );

	do
	{
       	    idx = (HDrand() % (max_idx - min_idx)) + min_idx;
            HDassert( min_idx <= idx );
            HDassert( idx <= max_idx );
	}
	while ( data[idx].global_pinned || data[idx].local_pinned );

        pin_entry(file_ptr, idx, FALSE, FALSE);
    }

    return;

} /* local_pin_random_entry() */


/*****************************************************************************
 * Function:    local_unpin_all_entries()
 *
 * Purpose:     Unpin all local pinned entries.
 *
 *              Do nothing if nerrors is non-zero on entry.
 *
 * Return:      void
 *
 * Programmer:  John Mainzer
 *              4/12/06
 *
 *****************************************************************************/
static void
local_unpin_all_entries(H5F_t * file_ptr,
			hbool_t via_unprotect)
{

    if ( nerrors == 0 ) {

        int idx;

        HDassert( file_ptr );

	idx = 0;

	while ( idx >= 0 )
	{
	    idx = local_unpin_next_pinned_entry(file_ptr,
			                        idx, via_unprotect);
	}
    }

    return;

} /* local_unpin_all_entries() */


/*****************************************************************************
 * Function:    local_unpin_next_pinned_entry()
 *
 * Purpose:     Find the next locally pinned entry after the specified
 * 		starting point, and unpin it.
 *
 *              Do nothing if nerrors is non-zero on entry.
 *
 * Return:      Index of the unpinned entry if there is one, or -1 if
 *              nerrors is non-zero on entry, or if there is no locally
 *              pinned entry.
 *
 * Programmer:  John Mainzer
 *              4/12/06
 *
 *****************************************************************************/
static int
local_unpin_next_pinned_entry(H5F_t * file_ptr,
                              int start_idx,
			      hbool_t via_unprotect)
{
    int i = 0;
    int idx = -1;

    if ( nerrors == 0 ) {

        HDassert( file_ptr );
        HDassert( 0 <= start_idx );
        HDassert( start_idx < NUM_DATA_ENTRIES );
        HDassert( start_idx < virt_num_data_entries );

	idx = start_idx;

	while ( ( i < virt_num_data_entries ) &&
		( ! ( data[idx].local_pinned ) ) )
	{
	    i++;
	    idx++;
	    if ( idx >= virt_num_data_entries ) {
		idx = 0;
	    }
	}

	if ( data[idx].local_pinned ) {

	    unpin_entry(file_ptr, idx, FALSE, FALSE, via_unprotect);

	} else {

	    idx = -1;
	}
    }

    return(idx);

} /* local_unpin_next_pinned_entry() */


/*****************************************************************************
 * Function:    lock_and_unlock_random_entries()
 *
 * Purpose:     Obtain a random number in the closed interval [min_count,
 *		max_count].  Then protect and unprotect that number of
 *		random entries.
 *
 *              Do nothing if nerrors is non-zero on entry.
 *
 * Return:      void
 *
 * Programmer:  John Mainzer
 *              1/12/06
 *
 *****************************************************************************/
static void
lock_and_unlock_random_entries(H5F_t * file_ptr,
                               int min_idx,
                               int max_idx,
                               int min_count,
                               int max_count)
{
    int count;
    int i;

    if ( nerrors == 0 ) {

        HDassert( file_ptr );
        HDassert( 0 <= min_count );
        HDassert( min_count < max_count );

        count = (HDrand() % (max_count - min_count)) + min_count;

        HDassert( min_count <= count );
        HDassert( count <= max_count );

        for ( i = 0; i < count; i++ )
        {
            lock_and_unlock_random_entry(file_ptr, min_idx, max_idx);
        }
    }

    return;

} /* lock_and_unlock_random_entries() */


/*****************************************************************************
 * Function:    lock_and_unlock_random_entry()
 *
 * Purpose:     Protect and then unprotect a random entry with index in
 *		the data[] array in the close interval [min_idx, max_idx].
 *
 *              Do nothing if nerrors is non-zero on entry.
 *
 * Return:      void
 *
 * Programmer:  John Mainzer
 *              1/4/06
 *
 *****************************************************************************/
static void
lock_and_unlock_random_entry(H5F_t * file_ptr,
                             int min_idx,
                             int max_idx)
{
    int idx;

    if ( nerrors == 0 ) {

        HDassert( file_ptr );
        HDassert( 0 <= min_idx );
        HDassert( min_idx < max_idx );
        HDassert( max_idx < NUM_DATA_ENTRIES );
        HDassert( max_idx < virt_num_data_entries );

        idx = (HDrand() % (max_idx - min_idx)) + min_idx;

        HDassert( min_idx <= idx );
        HDassert( idx <= max_idx );

	lock_entry(file_ptr, idx);
	unlock_entry(file_ptr, idx, H5AC__NO_FLAGS_SET);
    }

    return;

} /* lock_and_unlock_random_entry() */


/*****************************************************************************
 * Function:    lock_entry()
 *
 * Purpose:     Protect the entry indicated by the index.
 *
 *              Do nothing if nerrors is non-zero on entry.
 *
 * Return:      void
 *
 * Programmer:  John Mainzer
 *              1/4/06
 *
 * Modifications:
 *
 * 		JRM -- 7/11/06
 * 		Modified asserts to handle the new local_len field in
 * 		datum.
 *
 *****************************************************************************/
static void
lock_entry(H5F_t * file_ptr,
           int32_t idx)
{
    struct datum * entry_ptr;
    H5C_cache_entry_t * cache_entry_ptr;

    if ( nerrors == 0 ) {

        HDassert( ( 0 <= idx ) && ( idx < NUM_DATA_ENTRIES ) );
        HDassert( idx < virt_num_data_entries );

        entry_ptr = &(data[idx]);

	HDassert( ! (entry_ptr->locked) );

        cache_entry_ptr = (H5C_cache_entry_t *)H5AC_protect(file_ptr, 
                                        H5AC_ind_read_dxpl_id,
                                        &(types[0]), entry_ptr->base_addr,
                                        &entry_ptr->base_addr, 
                                        H5AC__NO_FLAGS_SET);

        if ( ( cache_entry_ptr != (void *)(&(entry_ptr->header)) ) ||
             ( entry_ptr->header.type != &(types[0]) ) ||
             ( ( entry_ptr->len != entry_ptr->header.size ) &&
	       ( entry_ptr->local_len != entry_ptr->header.size ) ) ||
             ( entry_ptr->base_addr != entry_ptr->header.addr ) ) {

            nerrors++;
            if ( verbose ) {
		HDfprintf(stdout, "%d:%s: error in H5AC_protect().\n",
	                  world_mpi_rank, FUNC);
            }
        } else {

	    entry_ptr->locked = TRUE;

	}

        HDassert( ((entry_ptr->header).type)->id == DATUM_ENTRY_TYPE );
    }

    return;

} /* lock_entry() */


/*****************************************************************************
 * Function:    mark_entry_dirty()
 *
 * Purpose:     Mark dirty the entry indicated by the index,
 *
 *              Do nothing if nerrors is non-zero on entry.
 *
 * Return:      void
 *
 * Programmer:  John Mainzer
 *              4/14/06
 *
 *****************************************************************************/
static void
mark_entry_dirty(int32_t idx)
{
    herr_t result;
    struct datum * entry_ptr;

    if ( nerrors == 0 ) {

        HDassert( ( 0 <= idx ) && ( idx < NUM_DATA_ENTRIES ) );
        HDassert( idx < virt_num_data_entries );

        entry_ptr = &(data[idx]);

        HDassert ( entry_ptr->locked || entry_ptr->global_pinned );
	HDassert ( ! (entry_ptr->local_pinned) );

        (entry_ptr->ver)++;
        entry_ptr->dirty = TRUE;

	result = H5AC_mark_entry_dirty( (void *)entry_ptr);

        if ( result < 0 ) {

            nerrors++;
            if ( verbose ) {
	        HDfprintf(stdout,
                          "%d:%s: error in H5AC_mark_entry_dirty().\n",
                          world_mpi_rank, FUNC);
            }
        }
	else if ( ! ( entry_ptr->locked ) )
	{
	    global_dirty_pins++;
	}
    }

    return;

} /* mark_entry_dirty() */


/*****************************************************************************
 * Function:    pin_entry()
 *
 * Purpose:     Pin the entry indicated by the index.
 *
 *              Do nothing if nerrors is non-zero on entry.
 *
 * Return:      void
 *
 * Programmer:  John Mainzer
 *              4/11/06
 *
 *****************************************************************************/
static void
pin_entry(H5F_t * file_ptr,
          int32_t idx,
	  hbool_t global,
	  hbool_t dirty)
{
    unsigned int flags = H5AC__PIN_ENTRY_FLAG;
    struct datum * entry_ptr;

    if ( nerrors == 0 ) {

        HDassert( file_ptr );
        HDassert( ( 0 <= idx ) && ( idx < NUM_DATA_ENTRIES ) );
        HDassert( idx < virt_num_data_entries );

        entry_ptr = &(data[idx]);

	HDassert ( ! (entry_ptr->global_pinned) );
	HDassert ( ! (entry_ptr->local_pinned) );
	HDassert ( ! ( dirty && ( ! global ) ) );

	lock_entry(file_ptr, idx);

	if ( dirty ) {

	    flags |= H5AC__DIRTIED_FLAG;
	}

	unlock_entry(file_ptr, idx, flags);

        HDassert( (entry_ptr->header).is_pinned );
	HDassert( ( ! dirty ) || ( (entry_ptr->header).is_dirty ) );

	if ( global ) {

	    entry_ptr->global_pinned = TRUE;

	    global_pins++;

	} else {

	    entry_ptr->local_pinned = TRUE;

	    local_pins++;

	}
    }

    return;

} /* pin_entry() */

#ifdef H5_METADATA_TRACE_FILE

/*****************************************************************************
 * Function:    pin_protected_entry()
 *
 * Purpose:     Insert the entry indicated by the type and index, mark it
 *		as dirty, and increment its version number.
 *
 *		Do nothing if nerrors is non-zero on entry.
 *
 * Return:      void
 *
 * Programmer:  John Mainzer
 *              01/04/06
 *
 *****************************************************************************/
static void
pin_protected_entry(int32_t idx,
		    hbool_t global)
{
    herr_t result;
    struct datum * entry_ptr;

    HDassert( ( 0 <= idx ) && ( idx < NUM_DATA_ENTRIES ) );
    HDassert( idx < virt_num_data_entries );

    entry_ptr = &(data[idx]);

    HDassert( entry_ptr->locked );

    if ( nerrors == 0 ) {

	result = H5AC_pin_protected_entry((void *)entry_ptr);

        if ( ( result < 0 ) ||
             ( entry_ptr->header.type != &(types[0]) ) ||
             ( ( entry_ptr->len != entry_ptr->header.size ) &&
	       ( entry_ptr->local_len != entry_ptr->header.size ) )||
             ( entry_ptr->base_addr != entry_ptr->header.addr ) ||
	     ( ! ( (entry_ptr->header).is_pinned ) ) ) {

            nerrors++;
            if ( verbose ) {
	        HDfprintf(stdout,
			  "%d:%s: Error in H5AC_pin_protected entry().\n",
	                  world_mpi_rank, FUNC);
            }
        }

        if ( global ) {

	    entry_ptr->global_pinned = TRUE;

	    global_pins++;

	} else {

	    entry_ptr->local_pinned = TRUE;

	    local_pins++;

	}

        HDassert( ((entry_ptr->header).type)->id == DATUM_ENTRY_TYPE );
    }

    return;

} /* pin_protected_entry() */
#endif /* H5_METADATA_TRACE_FILE */


/*****************************************************************************
 * Function:    move_entry()
 *
 * Purpose:     Move the entry indicated old_idx to the entry indicated
 *		by new_idex.  Touch up the data array so that flush will
 *		not choke.
 *
 *		Do nothing if nerrors isn't zero, or if old_idx equals
 *		new_idx.
 *
 * Return:      void
 *
 * Programmer:  John Mainzer
 *              1/10/06
 *
 *****************************************************************************/
static void
move_entry(H5F_t * file_ptr,
           int32_t old_idx,
           int32_t new_idx)
{
    herr_t         result;
    int		   tmp;
    size_t	   tmp_len;
    haddr_t        old_addr = HADDR_UNDEF;
    haddr_t        new_addr = HADDR_UNDEF;
    struct datum * old_entry_ptr;
    struct datum * new_entry_ptr;

    if ( ( nerrors == 0 ) && ( old_idx != new_idx ) ) {

        HDassert( file_ptr );
        HDassert( ( 0 <= old_idx ) && ( old_idx < NUM_DATA_ENTRIES ) );
        HDassert( old_idx < virt_num_data_entries );
        HDassert( ( 0 <= new_idx ) && ( new_idx < NUM_DATA_ENTRIES ) );
        HDassert( new_idx < virt_num_data_entries );

        old_entry_ptr = &(data[old_idx]);
        new_entry_ptr = &(data[new_idx]);

        HDassert( ((old_entry_ptr->header).type)->id == DATUM_ENTRY_TYPE );
        HDassert( !(old_entry_ptr->header.is_protected) );
        HDassert( !(old_entry_ptr->locked) );
        HDassert( old_entry_ptr->len == new_entry_ptr->len );

        old_addr = old_entry_ptr->base_addr;
        new_addr = new_entry_ptr->base_addr;

        /* Moving will mark the entry dirty if it is not already */
        old_entry_ptr->dirty = TRUE;

        /* touch up versions, base_addrs, and data_index.  Do this 
         * now as it is possible that the rename will trigger a 
         * sync point.
         */
        if(old_entry_ptr->ver < new_entry_ptr->ver)
	    old_entry_ptr->ver = new_entry_ptr->ver;
        else
            (old_entry_ptr->ver)++;

        old_entry_ptr->base_addr = new_addr;
        new_entry_ptr->base_addr = old_addr;

        data_index[old_entry_ptr->index] = new_idx;
        data_index[new_entry_ptr->index] = old_idx;

        tmp                  = old_entry_ptr->index;
        old_entry_ptr->index = new_entry_ptr->index;
        new_entry_ptr->index = tmp;

	if(old_entry_ptr->local_len != new_entry_ptr->local_len) {
	    tmp_len                  = old_entry_ptr->local_len;
	    old_entry_ptr->local_len = new_entry_ptr->local_len;
	    new_entry_ptr->local_len = tmp_len;
	} /* end if */

        result = H5AC_move_entry(file_ptr, &(types[0]), old_addr, new_addr, H5AC_ind_read_dxpl_id);

        if ( ( result < 0 ) || ( old_entry_ptr->header.addr != new_addr ) ) {

            nerrors++;
            if ( verbose ) {
		HDfprintf(stdout, "%d:%s: H5AC_move_entry() failed.\n",
	                  world_mpi_rank, FUNC);
            }

        } else {

            HDassert( ((old_entry_ptr->header).type)->id == DATUM_ENTRY_TYPE );

            if ( ! (old_entry_ptr->header.is_dirty) ) {

	        /* it is possible that we just exceeded the dirty bytes
	         * threshold, triggering a write of the newly inserted
	         * entry.  Test for this, and only flag an error if this
	         * is not the case.
	         */

	        struct H5AC_aux_t * aux_ptr;

	        aux_ptr = ((H5AC_aux_t *)(file_ptr->shared->cache->aux_ptr));

	        if ( ! ( ( aux_ptr != NULL ) &&
		         ( aux_ptr->magic == H5AC__H5AC_AUX_T_MAGIC ) &&
		         ( aux_ptr->dirty_bytes == 0 ) ) ) {

                    nerrors++;
                    if ( verbose ) {
	                HDfprintf(stdout, 
                                  "%d:%s: data[%d].header.is_dirty = %d.\n",
	                          world_mpi_rank, FUNC, new_idx,
                                  (int)(data[new_idx].header.is_dirty));
		    }
                }
            } else {

                HDassert( old_entry_ptr->header.is_dirty );
            }
        }
    }

} /* move_entry() */


/*****************************************************************************
 *
 * Function:	reset_server_counts()
 *
 * Purpose:	Send a message to the server process requesting it to reset
 *		its counters.  Await confirmation message.
 *
 * Return:	Success:	TRUE
 *
 *		Failure:	FALSE
 *
 * Programmer:	JRM -- 5/6/10
 *
 *****************************************************************************/
static hbool_t
reset_server_counts(void)
{
    hbool_t success = TRUE; /* will set to FALSE if appropriate. */
    struct mssg_t mssg;

    if ( success ) {

        /* compose the message */
        mssg.req       = REQ_RW_COUNT_RESET_CODE;
        mssg.src       = world_mpi_rank;
        mssg.dest      = world_server_mpi_rank;
        mssg.mssg_num  = -1; /* set by send function */
        mssg.base_addr = 0;
        mssg.len       = 0;
        mssg.ver       = 0;
        mssg.count     = 0;
        mssg.magic     = MSSG_MAGIC;

        if ( ! send_mssg(&mssg, FALSE) ) {

            nerrors++;
            success = FALSE;
            if ( verbose ) {
                HDfprintf(stdout, "%d:%s: send_mssg() failed.\n",
                          world_mpi_rank, FUNC);
            }
        }
    }

    if ( success ) {

        if ( ! recv_mssg(&mssg, REQ_RW_COUNT_RESET_RPLY_CODE) ) {

            nerrors++;
            success = FALSE;
            if ( verbose ) {
                HDfprintf(stdout, "%d:%s: recv_mssg() failed.\n",
                          world_mpi_rank, FUNC);
            }
        } else if ( ( mssg.req != REQ_RW_COUNT_RESET_RPLY_CODE ) ||
                    ( mssg.src != world_server_mpi_rank ) ||
                    ( mssg.dest != world_mpi_rank ) ||
                    ( mssg.base_addr != 0 ) ||
                    ( mssg.len != 0 ) ||
                    ( mssg.ver != 0 ) ||
                    ( mssg.count != 0 ) ||
                    ( mssg.magic != MSSG_MAGIC ) ) {

            nerrors++;
            success = FALSE;
            if ( verbose ) {
                HDfprintf(stdout, 
                          "%d:%s: Bad data in req r/w counter reset reply.\n",
                          world_mpi_rank, FUNC);
            }
        }
    }

    return(success);

} /* reset_server_counts() */


/*****************************************************************************
 * Function:    resize_entry()
 *
 * Purpose:     Resize the pinned entry indicated by idx to the new_size.
 * 		Note that new_size must be greater than 0, and must be
 * 		less than or equal to the original size of the entry.
 *
 *		Do nothing if nerrors isn't zero.
 *
 * Return:      void
 *
 * Programmer:  John Mainzer
 *              7/11/06
 *
 *****************************************************************************/
static void
resize_entry(int32_t idx,
	     size_t  new_size)
{
    herr_t         result;
    struct datum * entry_ptr;

    if ( nerrors == 0 ) {

        HDassert( ( 0 <= idx ) && ( idx < NUM_DATA_ENTRIES ) );
        HDassert( idx < virt_num_data_entries );

        entry_ptr = &(data[idx]);

        HDassert( ((entry_ptr->header).type)->id == DATUM_ENTRY_TYPE );
        HDassert( !(entry_ptr->locked) );
	HDassert( ( entry_ptr->global_pinned ) &&
		  ( ! entry_ptr->local_pinned ) );
	HDassert( ( entry_ptr->header.size == entry_ptr->len ) ||
	          ( entry_ptr->header.size == entry_ptr->local_len ) );
	HDassert( new_size > 0 );
	HDassert( new_size <= entry_ptr->len );

	result = H5AC_resize_entry((void *)entry_ptr, new_size);

        if ( result < 0 ) {

            nerrors++;
            if ( verbose ) {
		HDfprintf(stdout, "%d:%s: H5AC_resize_entry() failed.\n",
	                  world_mpi_rank, FUNC);
            }

        } else {

            HDassert( ((entry_ptr->header).type)->id == DATUM_ENTRY_TYPE );
            HDassert( entry_ptr->header.is_dirty );
            HDassert( entry_ptr->header.size == new_size );

            entry_ptr->dirty = TRUE;
	    entry_ptr->local_len = new_size;

            /* touch up version. */

            (entry_ptr->ver)++;
        }
    }

    return;

} /* resize_entry() */


/*****************************************************************************
 *
 * Function:	setup_cache_for_test()
 *
 * Purpose:	Setup the parallel cache for a test, and return the file id
 *		and a pointer to the cache's internal data structures.
 *
 *		To do this, we must create a file, flush it (so that we
 *		don't have to worry about entries in the metadata cache),
 *		look up the address of the metadata cache, and then instruct
 *		the cache to omit sanity checks on dxpl IDs.
 *
 * Return:	Success:	TRUE
 *
 *		Failure:	FALSE
 *
 * Programmer:	JRM -- 1/4/06
 *
 *****************************************************************************/
static hbool_t
setup_cache_for_test(hid_t * fid_ptr,
                     H5F_t ** file_ptr_ptr,
                     H5C_t ** cache_ptr_ptr,
                     int metadata_write_strategy)
{
    hbool_t success = FALSE; /* will set to TRUE if appropriate. */
    hbool_t enable_rpt_fcn = FALSE;
    hid_t fid = -1;
    H5AC_cache_config_t config;
    H5AC_cache_config_t test_config;
    H5F_t * file_ptr = NULL;
    H5C_t * cache_ptr = NULL;
    haddr_t actual_base_addr;

    HDassert ( fid_ptr != NULL );
    HDassert ( file_ptr_ptr != NULL );
    HDassert ( cache_ptr_ptr != NULL );

    fid = H5Fcreate(filenames[0], H5F_ACC_TRUNC, H5P_DEFAULT, fapl);

    if ( fid < 0 ) {
        nerrors++;
        if ( verbose ) {
	    HDfprintf(stdout, "%d:%s: H5Fcreate() failed.\n",
                      world_mpi_rank, FUNC);
        }
    } else if ( H5Fflush(fid, H5F_SCOPE_GLOBAL) < 0 ) {
        nerrors++;
        if ( verbose ) {
	    HDfprintf(stdout, "%d:%s: H5Fflush() failed.\n",
                      world_mpi_rank, FUNC);
        }
    } else {
        file_ptr = (H5F_t *)H5I_object_verify(fid, H5I_FILE);
    }

    if ( file_ptr == NULL ) {
        nerrors++;
        if ( verbose ) {
	    HDfprintf(stdout, "%d:%s: Can't get file_ptr.\n",
                      world_mpi_rank, FUNC);
        }
    } else {
        cache_ptr = file_ptr->shared->cache;
    }

    if ( cache_ptr == NULL ) {
        nerrors++;
        if ( verbose ) {
	    HDfprintf(stdout, "%d:%s: Can't get cache_ptr.\n",
                      world_mpi_rank, FUNC);
        }
    } else if ( cache_ptr->magic != H5C__H5C_T_MAGIC ) {
        nerrors++;
        if ( verbose ) {
	    HDfprintf(stdout, "%d:%s: Bad cache_ptr magic.\n",
                      world_mpi_rank, FUNC);
        }
    } else {
        cache_ptr->ignore_tags = TRUE;
        *fid_ptr = fid;
        *file_ptr_ptr = file_ptr;
        *cache_ptr_ptr = cache_ptr;
        H5C_stats__reset(cache_ptr);
        success = TRUE;
    }

    if ( success ) {

        config.version = H5AC__CURR_CACHE_CONFIG_VERSION;

        if ( H5AC_get_cache_auto_resize_config(cache_ptr, &config)
             != SUCCEED ) {

	    HDfprintf(stdout,
                      "%d:%s: H5AC_get_cache_auto_resize_config(1) failed.\n",
                      world_mpi_rank, FUNC);

        } else {

            config.rpt_fcn_enabled         = enable_rpt_fcn;
            config.metadata_write_strategy = metadata_write_strategy;

            if ( H5AC_set_cache_auto_resize_config(cache_ptr, &config)
		 != SUCCEED ) {

	        HDfprintf(stdout,
                         "%d:%s: H5AC_set_cache_auto_resize_config() failed.\n",
                          world_mpi_rank, FUNC);

            } else if ( enable_rpt_fcn ) {

                HDfprintf(stdout, "%d:%s: rpt_fcn enabled.\n",
                          world_mpi_rank, FUNC);
            }
        }
    }

    /* verify that the metadata write strategy is set as expected.  Must
     * do this here, as this field is only set in the parallel case.  Hence
     * we can't do our usual checks in the serial case.
     */

    if ( success ) /* verify that the metadata write strategy is as expected */
    {
        if ( cache_ptr->aux_ptr == NULL ) {

            nerrors++;
            if ( verbose ) {
	        HDfprintf(stdout, "%d:%s: cache_ptr->aux_ptr == NULL.\n",
                          world_mpi_rank, FUNC);
            }
        } else if ( ((H5AC_aux_t *)(cache_ptr->aux_ptr))->magic != 
                    H5AC__H5AC_AUX_T_MAGIC ) {

            nerrors++;
            if ( verbose ) {
	        HDfprintf(stdout, 
                "%d:%s: cache_ptr->aux_ptr->magic != H5AC__H5AC_AUX_T_MAGIC.\n",
                world_mpi_rank, FUNC);
            }
        } else if( ((H5AC_aux_t *)(cache_ptr->aux_ptr))->metadata_write_strategy
                   != metadata_write_strategy ) {

            nerrors++;
            if ( verbose ) {
	        HDfprintf(stdout, 
                    "%d:%s: bad cache_ptr->aux_ptr->metadata_write_strategy\n",
                    world_mpi_rank, FUNC);
            }
        }
    }

    /* also verify that the expected metadata write strategy is reported 
     * when we get the current configuration.
     */

    if ( success ) {

        test_config.version = H5AC__CURR_CACHE_CONFIG_VERSION;

        if ( H5AC_get_cache_auto_resize_config(cache_ptr, &test_config)
             != SUCCEED ) {

	    HDfprintf(stdout,
                      "%d:%s: H5AC_get_cache_auto_resize_config(2) failed.\n",
                      world_mpi_rank, FUNC);

        } else if ( test_config.metadata_write_strategy != 
                    metadata_write_strategy ) {

            nerrors++;

            if ( verbose ) {

                HDfprintf(stdout, 
                          "%d:%s: unexpected metadata_write_strategy.\n",
                          world_mpi_rank, FUNC);
            }
        }
    }

    /* allocate space for test entries -- do this before we set the 
     * sync point done callback as it will dirty the superblock, requiring
     * another flush.  If the sync point done callback is set, this will
     * cause a spurious failure.
     */
    if ( success ) { /* allocate space for test entries */

        actual_base_addr = H5MF_alloc(file_ptr, H5FD_MEM_DEFAULT, H5AC_ind_read_dxpl_id,
                                      (hsize_t)(max_addr + BASE_ADDR));

        if ( actual_base_addr == HADDR_UNDEF ) {

            success = FALSE;
	    nerrors++;

            if ( verbose ) {
	        HDfprintf(stdout, "%d:%s: H5MF_alloc() failed.\n",
                          world_mpi_rank, FUNC);
            }

        } else if ( actual_base_addr > BASE_ADDR ) {

            /* If this happens, must increase BASE_ADDR so that the
             * actual_base_addr is <= BASE_ADDR.  This should only happen
             * if the size of the superblock is increase.
             */
            success = FALSE;
	    nerrors++;

            if ( verbose ) {
	        HDfprintf(stdout, "%d:%s: actual_base_addr > BASE_ADDR.\n",
                          world_mpi_rank, FUNC);
            }
        }
    }


    /* flush the file again -- space allocation dirtied superblock */
    if ( success ) {

        if ( H5Fflush(fid, H5F_SCOPE_GLOBAL) < 0 ) {
            nerrors++;
            if ( verbose ) {
	        HDfprintf(stdout, "%d:%s: second H5Fflush() failed.\n",
                          world_mpi_rank, FUNC);
            }
        }
    }

#if DO_SYNC_AFTER_WRITE

    if ( success ) {

	if ( H5AC__set_write_done_callback(cache_ptr, do_sync) != SUCCEED ) {

            nerrors++;
            if ( verbose ) {
	        HDfprintf(stdout,
			  "%d:%s: H5C_set_write_done_callback failed.\n",
                          world_mpi_rank, FUNC);
            }
	}
    }

#endif /* DO_SYNC_AFTER_WRITE */

    if ( success ) {

	if ( H5AC__set_sync_point_done_callback(cache_ptr, verify_writes) != SUCCEED ) {

            nerrors++;
            if ( verbose ) {
	        HDfprintf(stdout,
			  "%d:%s: H5AC__set_sync_point_done_callback failed.\n",
                          world_mpi_rank, FUNC);
            }
	}
    }

    return(success);

} /* setup_cache_for_test() */


/*****************************************************************************
 *
 * Function:	verify_writes()
 *
 * Purpose:	Verify that the indicated entries have been written exactly
 *		once each, and that the indicated total number of writes
 *		has been processed by the server process.  Flag an error if 
 *		discrepency is noted.  Finally reset the counters maintained
 *		by the server process.
 *
 *		This function should only be called by the metadata cache 
 *		as the "sync point done" function, as it must do some 
 *		synchronization to avoid false positives.
 *
 *		Note that at present, this function does not allow for the 
 *		case in which one or more of the indicated entries should 
 *		have been written more than once since the last time the 
 *		server process's counters were reset.  That is fine for now,
 *		as with the current metadata write strategies, no entry
 *		should be written more than once per sync point.  If this
 *		changes this limitation will have to be revisited.
 *
 * Return:	void.
 *
 * Programmer:	JRM -- 5/9/10
 *
 *****************************************************************************/
static void
verify_writes(int num_writes,
	      haddr_t * written_entries_tbl)
{
    const hbool_t report = FALSE;
    hbool_t proceed = TRUE;
    int i = 0;

    HDassert( world_mpi_rank != world_server_mpi_rank );
    HDassert( num_writes >= 0 );
    HDassert( ( num_writes == 0 ) ||
              ( written_entries_tbl != NULL ) );

    /* barrier to ensure that all other processes are ready to leave
     * the sync point as well.
     */
    if ( proceed ) {

        if ( MPI_SUCCESS != MPI_Barrier(file_mpi_comm) ) {

            proceed = FALSE;
            nerrors++;
            if ( verbose ) {
                HDfprintf(stdout, "%d:%s: barrier 1 failed.\n",
                          world_mpi_rank, FUNC);
            }
        }
    }

    if ( proceed ) {

        proceed = verify_total_writes(num_writes);
    }

    while ( ( proceed ) && ( i < num_writes ) ) 
    {
        proceed = verify_entry_writes(written_entries_tbl[i], 1);
        i++;
    }

    /* barrier to ensure that all other processes have finished verifying
     * the number of writes before we reset the counters.
     */
    if ( proceed ) {

        if ( MPI_SUCCESS != MPI_Barrier(file_mpi_comm) ) {

            proceed = FALSE;
            nerrors++;
            if ( verbose ) {
                HDfprintf(stdout, "%d:%s: barrier 2 failed.\n",
                          world_mpi_rank, FUNC);
            }
        }
    }

    if ( proceed ) {

        proceed = reset_server_counts();
    }

    /* if requested, display status of check to stdout */
    if ( ( report ) && ( file_mpi_rank == 0 ) ) {

        if ( proceed ) {

            HDfprintf(stdout, "%d:%s: verified %d writes.\n",
                      world_mpi_rank, FUNC, num_writes);

        } else {

            HDfprintf(stdout, "%d:%s: FAILED to verify %d writes.\n",
                      world_mpi_rank, FUNC, num_writes);

        }
    }

    /* final barrier to ensure that all processes think that the server
     * counters have been reset before we leave the sync point.  This 
     * barrier is probaby not necessary at this point in time (5/9/10),
     * but I can think of at least one likely change to the metadata write
     * strategies that will require it -- hence its insertion now.
     */
    if ( proceed ) {

        if ( MPI_SUCCESS != MPI_Barrier(file_mpi_comm) ) {

            proceed = FALSE;
            nerrors++;
            if ( verbose ) {
                HDfprintf(stdout, "%d:%s: barrier 3 failed.\n",
                          world_mpi_rank, FUNC);
            }
        }
    }

    return;

} /* verify_writes() */


/*****************************************************************************
 *
 * Function:	setup_rand()
 *
 * Purpose:	Use gettimeofday() to obtain a seed for rand(), print the
 *		seed to stdout, and then pass it to srand().
 *
 *		Increment nerrors if any errors are detected.
 *
 * Return:	void.
 *
 * Programmer:	JRM -- 1/12/06
 *
 * Modifications:
 *
 *		JRM -- 5/9/06
 *		Modified function to facilitate setting predefined seeds.
 *
 *****************************************************************************/
static void
setup_rand(void)
{
    hbool_t use_predefined_seeds = FALSE;
    int num_predefined_seeds = 3;
    unsigned predefined_seeds[3] = {18669, 89925, 12577};
    unsigned seed;
    struct timeval tv;

    if ( ( use_predefined_seeds ) &&
         ( world_mpi_size == num_predefined_seeds ) ) {

	    HDassert( world_mpi_rank >= 0 );
	    HDassert( world_mpi_rank < world_mpi_size );

            seed = predefined_seeds[world_mpi_rank];
	    HDfprintf(stdout, "%d:%s: predefined_seed = %d.\n",
                      world_mpi_rank, FUNC, seed);
	    fflush(stdout);
            HDsrand(seed);

    } else {

        if ( HDgettimeofday(&tv, NULL) != 0 ) {

            nerrors++;
            if ( verbose ) {
	        HDfprintf(stdout, "%d:%s: gettimeofday() failed.\n",
                          world_mpi_rank, FUNC);
            }
        } else {
            seed = (unsigned)tv.tv_usec;
            if ( verbose ) {
                HDfprintf(stdout, "%d:%s: seed = %d.\n",
                          world_mpi_rank, FUNC, seed);
                fflush(stdout);
            }
            HDsrand(seed);
        }
    }

    return;

} /* setup_rand() */


/*****************************************************************************
 *
 * Function:	take_down_cache()
 *
 * Purpose:	Take down the parallel cache after a test.
 *
 *		To do this, we must close the file, and delete if if
 *		possible.
 *
 * Return:	Success:	TRUE
 *
 *		Failure:	FALSE
 *
 * Programmer:	JRM -- 1/4/06
 *
 *****************************************************************************/
static hbool_t
take_down_cache(hid_t fid)
{
    hbool_t success = FALSE; /* will set to TRUE if appropriate. */

    /* close the file and delete it */
    if ( H5Fclose(fid) < 0  ) {

        nerrors++;
        if ( verbose ) {
            HDfprintf(stdout, "%d:%s: H5Fclose() failed.\n",
                      world_mpi_rank, FUNC);
        }

    } else if ( world_mpi_rank == world_server_mpi_rank ) {

        if ( HDremove(filenames[0]) < 0 ) {

            nerrors++;
            if ( verbose ) {
                HDfprintf(stdout, "%d:%s: HDremove() failed.\n",
                          world_mpi_rank, FUNC);
            }
        } else {

	    success = TRUE;
        }
    } else {

        success = TRUE;
    }

    return(success);

} /* take_down_cache() */


/*****************************************************************************
 * Function:    verify_entry_reads
 *
 * Purpose:     Query the server to determine the number of times the 
 *		indicated entry has been read since the last time the 
 *		server counters were reset.
 *
 *		Return TRUE if successful, and if the supplied expected
 *		number of reads matches the number of reads reported by
 *		the server process.
 *
 *		Return FALSE and flag an error otherwise.
 *
 * Return:      TRUE if successful, FALSE otherwise.
 *
 * Programmer:  John Mainzer
 *              5/6/10
 *
 *-------------------------------------------------------------------------
 */
static hbool_t
verify_entry_reads(haddr_t addr,
                   int expected_entry_reads)
{
    hbool_t success = TRUE;
    int reported_entry_reads;
    struct mssg_t mssg;

    if ( success ) {

        /* compose the message */
        mssg.req       = REQ_ENTRY_READS_CODE;
        mssg.src       = world_mpi_rank;
        mssg.dest      = world_server_mpi_rank;
        mssg.mssg_num  = -1; /* set by send function */
        mssg.base_addr = addr;
        mssg.len       = 0; /* not used */
        mssg.ver       = 0; /* not used */
        mssg.count     = 0; /* not used */
        mssg.magic     = MSSG_MAGIC;

        if ( ! send_mssg(&mssg, FALSE) ) {

            nerrors++;
            success = FALSE;
            if ( verbose ) {
                HDfprintf(stdout, "%d:%s: send_mssg() failed.\n",
                          world_mpi_rank, FUNC);
            }
        }
    }

    if ( success ) {

        if ( ! recv_mssg(&mssg, REQ_ENTRY_READS_RPLY_CODE) ) {

            nerrors++;
            success = FALSE;
            if ( verbose ) {
                HDfprintf(stdout, "%d:%s: recv_mssg() failed.\n",
                          world_mpi_rank, FUNC);
            }
        }
    }

    if ( success ) {

        if ( ( mssg.req != REQ_ENTRY_READS_RPLY_CODE ) ||
             ( mssg.src != world_server_mpi_rank ) ||
             ( mssg.dest != world_mpi_rank ) ||
             ( mssg.base_addr != addr ) ||
             ( mssg.len != 0 ) ||
             ( mssg.ver != 0 ) ||
             ( mssg.magic != MSSG_MAGIC ) ) {

            nerrors++;
            success = FALSE;
            if ( verbose ) {
                HDfprintf(stdout, "%d:%s: Bad data in req entry reads reply.\n",
                          world_mpi_rank, FUNC);
            }
        } else {

            reported_entry_reads = mssg.count;
        }
    }

    if ( ! success ) {

        if ( reported_entry_reads != expected_entry_reads ) {

            nerrors++;
            success = FALSE;
            if ( verbose ) {
                HDfprintf(stdout, 
                    "%d:%s: rep/exp entry 0x%llx reads mismatch (%ld/%ld).\n",
                    world_mpi_rank, FUNC, (long long)addr,
                    reported_entry_reads, expected_entry_reads);
            }
        } 
    }

    return(success);

} /* verify_entry_reads() */


/*****************************************************************************
 * Function:    verify_entry_writes
 *
 * Purpose:     Query the server to determine the number of times the 
 *		indicated entry has been written since the last time the 
 *		server counters were reset.
 *
 *		Return TRUE if successful, and if the supplied expected
 *		number of reads matches the number of reads reported by
 *		the server process.
 *
 *		Return FALSE and flag an error otherwise.
 *
 * Return:      TRUE if successful, FALSE otherwise.
 *
 * Programmer:  John Mainzer
 *              5/6/10
 *
 *-------------------------------------------------------------------------
 */
static hbool_t
verify_entry_writes(haddr_t addr,
                    int expected_entry_writes)
{
    hbool_t success = TRUE;
    int reported_entry_writes;
    struct mssg_t mssg;

    if ( success ) {

        /* compose the message */
        mssg.req       = REQ_ENTRY_WRITES_CODE;
        mssg.src       = world_mpi_rank;
        mssg.dest      = world_server_mpi_rank;
        mssg.mssg_num  = -1; /* set by send function */
        mssg.base_addr = addr;
        mssg.len       = 0; /* not used */
        mssg.ver       = 0; /* not used */
        mssg.count     = 0; /* not used */
        mssg.magic     = MSSG_MAGIC;

        if ( ! send_mssg(&mssg, FALSE) ) {

            nerrors++;
            success = FALSE;
            if ( verbose ) {
                HDfprintf(stdout, "%d:%s: send_mssg() failed.\n",
                          world_mpi_rank, FUNC);
            }
        }
    }

    if ( success ) {

        if ( ! recv_mssg(&mssg, REQ_ENTRY_WRITES_RPLY_CODE) ) {

            nerrors++;
            success = FALSE;
            if ( verbose ) {
                HDfprintf(stdout, "%d:%s: recv_mssg() failed.\n",
                          world_mpi_rank, FUNC);
            }
        }
    }

    if ( success ) {

        if ( ( mssg.req != REQ_ENTRY_WRITES_RPLY_CODE ) ||
             ( mssg.src != world_server_mpi_rank ) ||
             ( mssg.dest != world_mpi_rank ) ||
             ( mssg.base_addr != addr ) ||
             ( mssg.len != 0 ) ||
             ( mssg.ver != 0 ) ||
             ( mssg.magic != MSSG_MAGIC ) ) {

            nerrors++;
            success = FALSE;
            if ( verbose ) {
                HDfprintf(stdout, "%d:%s: Bad data in req entry writes reply.\n",
                          world_mpi_rank, FUNC);
            }
        } else {

            reported_entry_writes = mssg.count;
        }
    }

    if ( ! success ) {

        if ( reported_entry_writes != expected_entry_writes ) {

            nerrors++;
            success = FALSE;
            if ( verbose ) {
                HDfprintf(stdout, 
                    "%d:%s: rep/exp entry 0x%llx writes mismatch (%ld/%ld).\n",
                    world_mpi_rank, FUNC, (long long)addr,
                    reported_entry_writes, expected_entry_writes);
            }
        } 
    }

    return(success);

} /* verify_entry_writes() */


/*****************************************************************************
 *
 * Function:	verify_total_reads()
 *
 * Purpose:	Query the server to obtain the total reads since the last 
 *		server counter reset, and compare this value with the supplied
 *		expected value.
 *
 *		If the values match, return TRUE.
 *
 *		If the values don't match, flag an error and return FALSE.
 *
 * Return:	Success:	TRUE
 *
 *		Failure:	FALSE
 *
 * Programmer:	JRM -- 5/6/10
 *
 *****************************************************************************/
static hbool_t
verify_total_reads(int expected_total_reads)
{
    hbool_t success = TRUE; /* will set to FALSE if appropriate. */
    long reported_total_reads;
    struct mssg_t mssg;

    if ( success ) {

        /* compose the message */
        mssg.req       = REQ_TTL_READS_CODE;
        mssg.src       = world_mpi_rank;
        mssg.dest      = world_server_mpi_rank;
        mssg.mssg_num  = -1; /* set by send function */
        mssg.base_addr = 0;
        mssg.len       = 0;
        mssg.ver       = 0;
        mssg.count     = 0;
        mssg.magic     = MSSG_MAGIC;

        if ( ! send_mssg(&mssg, FALSE) ) {

            nerrors++;
            success = FALSE;
            if ( verbose ) {
                HDfprintf(stdout, "%d:%s: send_mssg() failed.\n",
                          world_mpi_rank, FUNC);
            }
        }
    }

    if ( success ) {

        if ( ! recv_mssg(&mssg, REQ_TTL_READS_RPLY_CODE) ) {

            nerrors++;
            success = FALSE;
            if ( verbose ) {
                HDfprintf(stdout, "%d:%s: recv_mssg() failed.\n",
                          world_mpi_rank, FUNC);
            }
        } else if ( ( mssg.req != REQ_TTL_READS_RPLY_CODE ) ||
                    ( mssg.src != world_server_mpi_rank ) ||
                    ( mssg.dest != world_mpi_rank ) ||
                    ( mssg.base_addr != 0 ) ||
                    ( mssg.len != 0 ) ||
                    ( mssg.ver != 0 ) ||
                    ( mssg.magic != MSSG_MAGIC ) ) {

            nerrors++;
            success = FALSE;
            if ( verbose ) {
                HDfprintf(stdout, "%d:%s: Bad data in req total reads reply.\n",
                          world_mpi_rank, FUNC);
            }
        } else {

            reported_total_reads = mssg.count;
        }
    }

    if ( success ) {

        if ( reported_total_reads != expected_total_reads ) {

            nerrors++;
            success = FALSE;
            if ( verbose ) {
                HDfprintf(stdout, 
                    "%d:%s: reported/expected total reads mismatch (%ld/%ld).\n",
                    world_mpi_rank, FUNC, 
                    reported_total_reads, expected_total_reads);

            }
        }
    }

    return(success);

} /* verify_total_reads() */


/*****************************************************************************
 *
 * Function:	verify_total_writes()
 *
 * Purpose:	Query the server to obtain the total writes since the last 
 *		server counter reset, and compare this value with the supplied
 *		expected value.
 *
 *		If the values match, return TRUE.
 *
 *		If the values don't match, flag an error and return FALSE.
 *
 * Return:	Success:	TRUE
 *
 *		Failure:	FALSE
 *
 * Programmer:	JRM -- 5/6/10
 *
 *****************************************************************************/
static hbool_t
verify_total_writes(int expected_total_writes)
{
    hbool_t success = TRUE; /* will set to FALSE if appropriate. */
    long reported_total_writes;
    struct mssg_t mssg;

    if ( success ) {

        /* compose the message */
        mssg.req       = REQ_TTL_WRITES_CODE;
        mssg.src       = world_mpi_rank;
        mssg.dest      = world_server_mpi_rank;
        mssg.mssg_num  = -1; /* set by send function */
        mssg.base_addr = 0;
        mssg.len       = 0;
        mssg.ver       = 0;
        mssg.count     = 0;
        mssg.magic     = MSSG_MAGIC;

        if ( ! send_mssg(&mssg, FALSE) ) {

            nerrors++;
            success = FALSE;
            if ( verbose ) {
                HDfprintf(stdout, "%d:%s: send_mssg() failed.\n",
                          world_mpi_rank, FUNC);
            }
        }
    }

    if ( success ) {

        if ( ! recv_mssg(&mssg, REQ_TTL_WRITES_RPLY_CODE) ) {

            nerrors++;
            success = FALSE;
            if ( verbose ) {
                HDfprintf(stdout, "%d:%s: recv_mssg() failed.\n",
                          world_mpi_rank, FUNC);
            }
        } else if ( ( mssg.req != REQ_TTL_WRITES_RPLY_CODE ) ||
                    ( mssg.src != world_server_mpi_rank ) ||
                    ( mssg.dest != world_mpi_rank ) ||
                    ( mssg.base_addr != 0 ) ||
                    ( mssg.len != 0 ) ||
                    ( mssg.ver != 0 ) ||
                    ( mssg.magic != MSSG_MAGIC ) ) {

            nerrors++;
            success = FALSE;
            if ( verbose ) {
                HDfprintf(stdout, "%d:%s: Bad data in req total reads reply.\n",
                          world_mpi_rank, FUNC);
            }
        } else {

            reported_total_writes = mssg.count;
        }
    }

    if ( success ) {

        if ( reported_total_writes != expected_total_writes ) {

            nerrors++;
            success = FALSE;
            if ( verbose ) {
                HDfprintf(stdout, 
                   "%d:%s: reported/expected total writes mismatch (%ld/%ld).\n",
                   world_mpi_rank, FUNC, 
                   reported_total_writes, expected_total_writes);
            }
        }
    }

    return(success);

} /* verify_total_writes() */


/*****************************************************************************
 * Function:    unlock_entry()
 *
 * Purpose:     Unprotect the entry indicated by the index.
 *
 *              Do nothing if nerrors is non-zero on entry.
 *
 * Return:      void
 *
 * Programmer:  John Mainzer
 *              1/4/06
 *
 * Modifications:
 *
 * 		7/11/06
 * 		Updated for the new local_len field in datum.
 *
 *****************************************************************************/
static void
unlock_entry(H5F_t * file_ptr,
             int32_t idx,
             unsigned int flags)
{
    herr_t dirtied;
    herr_t result;
    struct datum * entry_ptr;

    if ( nerrors == 0 ) {

        HDassert( file_ptr );
        HDassert( ( 0 <= idx ) && ( idx < NUM_DATA_ENTRIES ) );
        HDassert( idx < virt_num_data_entries );

        entry_ptr = &(data[idx]);

	HDassert( entry_ptr->locked );

        dirtied = ((flags & H5AC__DIRTIED_FLAG) == H5AC__DIRTIED_FLAG );

        if ( dirtied ) {

            (entry_ptr->ver)++;
            entry_ptr->dirty = TRUE;
        }

        result = H5AC_unprotect(file_ptr, H5AC_ind_read_dxpl_id, &(types[0]),
                entry_ptr->base_addr, (void *)(&(entry_ptr->header)), flags);

        if ( ( result < 0 ) ||
             ( entry_ptr->header.type != &(types[0]) ) ||
             ( ( entry_ptr->len != entry_ptr->header.size ) &&
	       ( entry_ptr->local_len != entry_ptr->header.size ) ) ||
             ( entry_ptr->base_addr != entry_ptr->header.addr ) ) {

            nerrors++;
            if ( verbose ) {
                HDfprintf(stdout, "%d:%s: error in H5AC_unprotect().\n",
                          world_mpi_rank, FUNC);
            }
        } else {

            entry_ptr->locked = FALSE;

	}

        HDassert( ((entry_ptr->header).type)->id == DATUM_ENTRY_TYPE );

        if ( ( (flags & H5AC__DIRTIED_FLAG) != 0 ) &&
             ( (flags & H5C__DELETED_FLAG) == 0 ) &&
             ( ! ( ( ( world_mpi_rank == 0 ) && ( entry_ptr->flushed ) )
                   ||
                   ( ( world_mpi_rank != 0 ) && ( entry_ptr->cleared ) )
                 )
             )
           ) {
            HDassert( entry_ptr->header.is_dirty );
            HDassert( entry_ptr->dirty );
        }
    }

    return;

} /* unlock_entry() */


/*****************************************************************************
 * Function:    unpin_entry()
 *
 * Purpose:     Unpin the entry indicated by the index.
 *
 *              Do nothing if nerrors is non-zero on entry.
 *
 * Return:      void
 *
 * Programmer:  John Mainzer
 *              4/12/06
 *
 * Modifications:
 *
 * 		JRM -- 8/15/06
 * 		Added assertion that entry is pinned on entry.
 *
 *****************************************************************************/
static void
unpin_entry(H5F_t * file_ptr,
            int32_t idx,
            hbool_t global,
            hbool_t dirty,
            hbool_t via_unprotect)
{
    herr_t result;
    unsigned int flags = H5AC__UNPIN_ENTRY_FLAG;
    struct datum * entry_ptr;

    if ( nerrors == 0 ) {

        HDassert( file_ptr );
        HDassert( ( 0 <= idx ) && ( idx < NUM_DATA_ENTRIES ) );
        HDassert( idx < virt_num_data_entries );

        entry_ptr = &(data[idx]);

	HDassert( (entry_ptr->header).is_pinned );
	HDassert ( ! ( entry_ptr->global_pinned && entry_ptr->local_pinned) );
	HDassert ( ( global && entry_ptr->global_pinned ) ||
		   ( ! global && entry_ptr->local_pinned ) );
	HDassert ( ! ( dirty && ( ! global ) ) );

	if ( via_unprotect ) {

	    lock_entry(file_ptr, idx);

	    if ( dirty ) {

	        flags |= H5AC__DIRTIED_FLAG;
	    }

	    unlock_entry(file_ptr, idx, flags);

	} else {

	    if ( dirty ) {

		mark_entry_dirty(idx);

	    }

	    result = H5AC_unpin_entry(entry_ptr);

	    if ( result < 0 ) {

                nerrors++;
                if ( verbose ) {
                    HDfprintf(stdout, "%d:%s: error in H5AC_unpin_entry().\n",
	                      world_mpi_rank, FUNC);
                }
	    }
	}

        HDassert( ! ((entry_ptr->header).is_pinned) );

	if ( global ) {

	    entry_ptr->global_pinned = FALSE;

	} else {

	    entry_ptr->local_pinned = FALSE;

	}
    }

    return;

} /* unpin_entry() */


/*****************************************************************************/
/****************************** test functions *******************************/
/*****************************************************************************/


/*****************************************************************************
 *
 * Function:	server_smoke_check()
 *
 * Purpose:	Quick smoke check for the server process.
 *
 * Return:	Success:	TRUE
 *
 *		Failure:	FALSE
 *
 * Programmer:	JRM -- 12/21/05
 *
 *****************************************************************************/
static hbool_t
server_smoke_check(void)
{
    hbool_t success = TRUE;
    int max_nerrors;
    struct mssg_t mssg;

    if ( world_mpi_rank == 0 ) {

        TESTING("server smoke check");
    }

    nerrors = 0;
    init_data();
    reset_stats();

    if ( world_mpi_rank == world_server_mpi_rank ) {

	if ( ! server_main() ) {

            /* some error occured in the server -- report failure */
            nerrors++;
            if ( verbose ) {
		HDfprintf(stdout, "%d:%s: server_main() failed.\n",
                          world_mpi_rank, FUNC);
            }
        }
    }
    else /* run the clients */
    {
        /* compose the write message */
        mssg.req       = WRITE_REQ_CODE;
        mssg.src       = world_mpi_rank;
        mssg.dest      = world_server_mpi_rank;
        mssg.mssg_num  = -1; /* set by send function */
        mssg.base_addr = data[world_mpi_rank].base_addr;
        mssg.len       = data[world_mpi_rank].len;
        mssg.ver       = ++(data[world_mpi_rank].ver);
        mssg.count     = 0;
        mssg.magic     = MSSG_MAGIC;

        if ( ! ( success = send_mssg(&mssg, FALSE) ) ) {

            nerrors++;
            if ( verbose ) {
                HDfprintf(stdout, "%d:%s: send_mssg() failed on write.\n",
                          world_mpi_rank, FUNC);
            }
        }

#if DO_WRITE_REQ_ACK

        /* try to receive the write ack from the server */
        if ( success ) {

            success = recv_mssg(&mssg, WRITE_REQ_ACK_CODE);

            if ( ! success ) {

                nerrors++;
                if ( verbose ) {
                    HDfprintf(stdout, "%d:%s: recv_mssg() failed.\n",
                              world_mpi_rank, FUNC);
                }
            }
        }

        /* verify that we received the expected ack message */
        if ( success ) {

            if ( ( mssg.req != WRITE_REQ_ACK_CODE ) ||
                 ( mssg.src != world_server_mpi_rank ) ||
                 ( mssg.dest != world_mpi_rank ) ||
                 ( mssg.base_addr != data[world_mpi_rank].base_addr ) ||
                 ( mssg.len != data[world_mpi_rank].len ) ||
                 ( mssg.ver != data[world_mpi_rank].ver ) ||
                 ( mssg.magic != MSSG_MAGIC ) ) {

                success = FALSE;
                nerrors++;
                if ( verbose ) {
                    HDfprintf(stdout, "%d:%s: Bad data in write req ack.\n",
                              world_mpi_rank, FUNC);
                }
            }
        }

#endif /* DO_WRITE_REQ_ACK */

	do_sync();

	/* barrier to allow all writes to complete */
        if ( MPI_SUCCESS != MPI_Barrier(file_mpi_comm) ) {

            success = FALSE;
            nerrors++;
            if ( verbose ) {
                HDfprintf(stdout, "%d:%s: barrier 1 failed.\n",
                          world_mpi_rank, FUNC);
            }
        }

        /* verify that the expected entries have been written, the total */
        if ( success ) {

            success = verify_entry_writes(data[world_mpi_rank].base_addr, 1);
        } 

        if ( success ) {

            success = verify_entry_reads(data[world_mpi_rank].base_addr, 0);
        } 

        if ( success ) {

            success = verify_total_writes(world_mpi_size - 1);
        }

        if ( success ) {

            success = verify_total_reads(0);
        }

	/* barrier to allow all writes to complete */
        if ( MPI_SUCCESS != MPI_Barrier(file_mpi_comm) ) {

            success = FALSE;
            nerrors++;
            if ( verbose ) {

                HDfprintf(stdout, "%d:%s: barrier 2 failed.\n",
                          world_mpi_rank, FUNC);
            }
        }

        /* compose the read message */
        mssg.req       = READ_REQ_CODE;
        mssg.src       = world_mpi_rank;
        mssg.dest      = world_server_mpi_rank;
        mssg.mssg_num  = -1; /* set by send function */
        mssg.base_addr = data[world_mpi_rank].base_addr;
        mssg.len       = data[world_mpi_rank].len;
        mssg.ver       = 0; /* bogus -- should be corrected by server */
        mssg.count     = 0;
        mssg.magic     = MSSG_MAGIC;

        if ( success ) {

            success = send_mssg(&mssg, FALSE);

            if ( ! success ) {

                nerrors++;
                if ( verbose ) {
                    HDfprintf(stdout, "%d:%s: send_mssg() failed on write.\n",
                              world_mpi_rank, FUNC);
                }
            }
        }

        /* try to receive the reply from the server */
        if ( success ) {

            success = recv_mssg(&mssg, READ_REQ_REPLY_CODE);

            if ( ! success ) {

                nerrors++;
                if ( verbose ) {
                    HDfprintf(stdout, "%d:%s: recv_mssg() failed.\n",
                              world_mpi_rank, FUNC);
                }
            }
        }

        /* verify that we got the expected result */
        if ( success ) {

            if ( ( mssg.req != READ_REQ_REPLY_CODE ) ||
                 ( mssg.src != world_server_mpi_rank ) ||
                 ( mssg.dest != world_mpi_rank ) ||
                 ( mssg.base_addr != data[world_mpi_rank].base_addr ) ||
                 ( mssg.len != data[world_mpi_rank].len ) ||
                 ( mssg.ver != data[world_mpi_rank].ver ) ||
                 ( mssg.magic != MSSG_MAGIC ) ) {

                success = FALSE;
                nerrors++;
                if ( verbose ) {
                    HDfprintf(stdout, "%d:%s: Bad data in read req reply.\n",
                              world_mpi_rank, FUNC);
                }
            }
        }

	/* barrier to allow all writes to complete */
        if ( MPI_SUCCESS != MPI_Barrier(file_mpi_comm) ) {

            success = FALSE;
            nerrors++;
            if ( verbose ) {
                HDfprintf(stdout, "%d:%s: barrier 3 failed.\n",
                          world_mpi_rank, FUNC);
            }
        }

        /* verify that the expected entries have been read, and the total */
        if ( success ) {

            success = verify_entry_writes(data[world_mpi_rank].base_addr, 1);
        } 

        if ( success ) {

            success = verify_entry_reads(data[world_mpi_rank].base_addr, 1);
        } 

        if ( success ) {

            success = verify_total_writes(world_mpi_size - 1);
        }

        if ( success ) {

            success = verify_total_reads(world_mpi_size - 1);
        }

        if ( MPI_SUCCESS != MPI_Barrier(file_mpi_comm) ) {

            success = FALSE;
            nerrors++;
            if ( verbose ) {

                HDfprintf(stdout, "%d:%s: barrier 4 failed.\n",
                          world_mpi_rank, FUNC);
            }
        }

        /* reset the counters */
        if ( success ) {

            success = reset_server_counts();
        }

        if ( MPI_SUCCESS != MPI_Barrier(file_mpi_comm) ) {

            success = FALSE;
            nerrors++;
            if ( verbose ) {

                HDfprintf(stdout, "%d:%s: barrier 5 failed.\n",
                          world_mpi_rank, FUNC);
            }
        }

        /* verify that the counters have been reset */
        if ( success ) {

            success = verify_entry_writes(data[world_mpi_rank].base_addr, 0);
        } 

        if ( success ) {

            success = verify_entry_reads(data[world_mpi_rank].base_addr, 0);
        } 

        if ( success ) {

            success = verify_total_writes(0);
        }

        if ( success ) {

            success = verify_total_reads(0);
        }

        if ( MPI_SUCCESS != MPI_Barrier(file_mpi_comm) ) {

            success = FALSE;
            nerrors++;
            if ( verbose ) {

                HDfprintf(stdout, "%d:%s: barrier 6 failed.\n",
                          world_mpi_rank, FUNC);
            }
        }

        /* compose the done message */
        mssg.req       = DONE_REQ_CODE;
        mssg.src       = world_mpi_rank;
        mssg.dest      = world_server_mpi_rank;
        mssg.mssg_num  = -1; /* set by send function */
        mssg.base_addr = 0; /* not used */
        mssg.len       = 0; /* not used */
        mssg.ver       = 0; /* not used */
        mssg.count     = 0;
        mssg.magic     = MSSG_MAGIC;

        if ( success ) {

            success = send_mssg(&mssg, FALSE);

            if ( ! success ) {

                nerrors++;
                if ( verbose ) {
                    HDfprintf(stdout, "%d:%s: send_mssg() failed on done.\n",
                              world_mpi_rank, FUNC);
                }
            }
        }
    }

    max_nerrors = get_max_nerrors();

    if ( world_mpi_rank == 0 ) {

	if ( max_nerrors == 0 ) {

	    PASSED();

        } else {

            failures++;
            H5_FAILED();
        }
    }

    success = ( ( success ) && ( max_nerrors == 0 ) );

    return(success);

} /* server_smoke_check() */


/*****************************************************************************
 *
 * Function:	smoke_check_1()
 *
 * Purpose:	First smoke check for the parallel cache.
 *
 * Return:	Success:	TRUE
 *
 *		Failure:	FALSE
 *
 * Programmer:	JRM -- 1/4/06
 *
 *****************************************************************************/
static hbool_t
smoke_check_1(int metadata_write_strategy)
{
    hbool_t success = TRUE;
    int i;
    int max_nerrors;
    hid_t fid = -1;
    H5F_t * file_ptr = NULL;
    H5C_t * cache_ptr = NULL;
    struct mssg_t mssg;

    switch ( metadata_write_strategy ) {

	case H5AC_METADATA_WRITE_STRATEGY__PROCESS_0_ONLY:
            if ( world_mpi_rank == 0 ) {
        	TESTING("smoke check #1 -- process 0 only md write strategy");
            }
	    break;

	case H5AC_METADATA_WRITE_STRATEGY__DISTRIBUTED:
            if ( world_mpi_rank == 0 ) {
        	TESTING("smoke check #1 -- distributed md write strategy");
            }
	    break;

        default:
            if ( world_mpi_rank == 0 ) {
        	TESTING("smoke check #1 -- unknown md write strategy");
            }
	    break;
    }

    nerrors = 0;
    init_data();
    reset_stats();

    if ( world_mpi_rank == world_server_mpi_rank ) {

	if ( ! server_main() ) {

            /* some error occured in the server -- report failure */
            nerrors++;
            if ( verbose ) {
		HDfprintf(stdout, "%d:%s: server_main() failed.\n",
                          world_mpi_rank, FUNC);
            }
        }
    }
    else /* run the clients */
    {
        if ( ! setup_cache_for_test(&fid, &file_ptr, &cache_ptr,
                                    metadata_write_strategy) ) {

            nerrors++;
            fid = -1;
            cache_ptr = NULL;
            if ( verbose ) {
		HDfprintf(stdout, "%d:%s: setup_cache_for_test() failed.\n",
                          world_mpi_rank, FUNC);
            }
        }

        for ( i = 0; i < (virt_num_data_entries / 2); i++ )
        {
            insert_entry(cache_ptr, file_ptr, i, H5AC__NO_FLAGS_SET);
        }

        for ( i = (virt_num_data_entries / 2) - 1; i >= 0; i-- )
        {
	    lock_entry(file_ptr, i);
	    unlock_entry(file_ptr, i, H5AC__NO_FLAGS_SET);
        }

        /* Move the first half of the entries... */
        for ( i = 0; i < (virt_num_data_entries / 2); i++ )
        {
	    lock_entry(file_ptr, i);
	    unlock_entry(file_ptr, i, H5AC__NO_FLAGS_SET);
	    move_entry(file_ptr, i, (i + (virt_num_data_entries / 2)));
        }

        /* ...and then move them back. */
        for ( i = (virt_num_data_entries / 2) - 1; i >= 0; i-- )
        {
	    lock_entry(file_ptr, i);
	    unlock_entry(file_ptr, i, H5AC__NO_FLAGS_SET);
	    move_entry(file_ptr, i, (i + (virt_num_data_entries / 2)));
        }

        if ( fid >= 0 ) {

            if ( ! take_down_cache(fid) ) {

                nerrors++;
                if ( verbose ) {
		    HDfprintf(stdout, "%d:%s: take_down_cache() failed.\n",
                              world_mpi_rank, FUNC);
                }
            }
        }

        /* verify that all instance of datum are back where the started
         * and are clean.
         */

        for ( i = 0; i < NUM_DATA_ENTRIES; i++ )
        {
            HDassert( data_index[i] == i );
            HDassert( ! (data[i].dirty) );
        }

        /* compose the done message */
        mssg.req       = DONE_REQ_CODE;
        mssg.src       = world_mpi_rank;
        mssg.dest      = world_server_mpi_rank;
        mssg.mssg_num  = -1; /* set by send function */
        mssg.base_addr = 0; /* not used */
        mssg.len       = 0; /* not used */
        mssg.ver       = 0; /* not used */
        mssg.count     = 0; /* not used */
        mssg.magic     = MSSG_MAGIC;

        if ( success ) {

            success = send_mssg(&mssg, FALSE);

            if ( ! success ) {

                nerrors++;
                if ( verbose ) {
                    HDfprintf(stdout, "%d:%s: send_mssg() failed on done.\n",
                              world_mpi_rank, FUNC);
                }
            }
        }
    }

    max_nerrors = get_max_nerrors();

    if ( world_mpi_rank == 0 ) {

	if ( max_nerrors == 0 ) {

	    PASSED();

        } else {

            failures++;
            H5_FAILED();
        }
    }

    success = ( ( success ) && ( max_nerrors == 0 ) );

    return(success);

} /* smoke_check_1() */


/*****************************************************************************
 *
 * Function:	smoke_check_2()
 *
 * Purpose:	Second smoke check for the parallel cache.
 *
 *		Introduce random reads, but keep all processes with roughly
 *		the same work load.
 *
 * Return:	Success:	TRUE
 *
 *		Failure:	FALSE
 *
 * Programmer:	JRM -- 1/12/06
 *
 *****************************************************************************/
static hbool_t
smoke_check_2(int metadata_write_strategy)
{
    hbool_t success = TRUE;
    int i;
    int max_nerrors;
    hid_t fid = -1;
    H5F_t * file_ptr = NULL;
    H5C_t * cache_ptr = NULL;
    struct mssg_t mssg;

    switch ( metadata_write_strategy ) {

	case H5AC_METADATA_WRITE_STRATEGY__PROCESS_0_ONLY:
            if ( world_mpi_rank == 0 ) {
        	TESTING("smoke check #2 -- process 0 only md write strategy");
            }
	    break;

	case H5AC_METADATA_WRITE_STRATEGY__DISTRIBUTED:
            if ( world_mpi_rank == 0 ) {
        	TESTING("smoke check #2 -- distributed md write strategy");
            }
	    break;

        default:
            if ( world_mpi_rank == 0 ) {
        	TESTING("smoke check #2 -- unknown md write strategy");
            }
	    break;
    }

    nerrors = 0;
    init_data();
    reset_stats();

    if ( world_mpi_rank == world_server_mpi_rank ) {

	if ( ! server_main() ) {

            /* some error occured in the server -- report failure */
            nerrors++;
            if ( verbose ) {
		HDfprintf(stdout, "%d:%s: server_main() failed.\n",
                          world_mpi_rank, FUNC);
            }
        }
    }
    else /* run the clients */
    {
        if ( ! setup_cache_for_test(&fid, &file_ptr, &cache_ptr,
                                    metadata_write_strategy) ) {

            nerrors++;
            fid = -1;
            cache_ptr = NULL;
            if ( verbose ) {
		HDfprintf(stdout, "%d:%s: setup_cache_for_test() failed.\n",
                          world_mpi_rank, FUNC);
            }
        }

        for ( i = 0; i < (virt_num_data_entries / 2); i++ )
        {
            insert_entry(cache_ptr, file_ptr, i, H5AC__NO_FLAGS_SET);

            if ( i > 100 ) {

		lock_and_unlock_random_entries(file_ptr, (i - 100), i, 0, 10);
            }
        }

	for ( i = 0; i < (virt_num_data_entries / 2); i+=61 )
	{
	    /* Make sure we don't step on any locally pinned entries */
	    if ( data[i].local_pinned ) {
		unpin_entry(file_ptr, i, FALSE, FALSE, FALSE);
	    }

	    pin_entry(file_ptr, i, TRUE, FALSE);
	}

        for ( i = (virt_num_data_entries / 2) - 1; i >= 0; i-=2 )
        {
	    lock_entry(file_ptr, i);
	    unlock_entry(file_ptr, i, H5AC__NO_FLAGS_SET);
	    lock_and_unlock_random_entries(file_ptr, 0,
			                   (virt_num_data_entries / 20),
					   0, 100);
	    local_pin_and_unpin_random_entries(file_ptr, 0,
			                       (virt_num_data_entries / 4),
					       0, 3);
        }

        for ( i = 0; i < (virt_num_data_entries / 2); i+=2 )
        {
	    lock_entry(file_ptr, i);
	    unlock_entry(file_ptr, i, H5AC__DIRTIED_FLAG);
	    lock_and_unlock_random_entries(file_ptr, 0,
			                   (virt_num_data_entries / 10),
					   0, 100);
        }

	/* we can't move pinned entries, so release any local pins now. */
	local_unpin_all_entries(file_ptr, FALSE);

        /* Move the first half of the entries... */
        for ( i = 0; i < (virt_num_data_entries / 2); i++ )
        {
	    lock_entry(file_ptr, i);
	    unlock_entry(file_ptr, i, H5AC__NO_FLAGS_SET);
	    move_entry(file_ptr, i, (i + (virt_num_data_entries / 2)));
	    lock_and_unlock_random_entries(file_ptr, 0,
			                   ((virt_num_data_entries / 50) - 1),
                                           0, 100);
        }

        /* ...and then move them back. */
        for ( i = (virt_num_data_entries / 2) - 1; i >= 0; i-- )
        {
	    lock_entry(file_ptr, i);
	    unlock_entry(file_ptr, i, H5AC__DIRTIED_FLAG);
	    move_entry(file_ptr, i, (i + (virt_num_data_entries / 2)));
	    lock_and_unlock_random_entries(file_ptr, 0,
			                   (virt_num_data_entries / 100),
					   0, 100);
        }

	for ( i = 0; i < (virt_num_data_entries / 2); i+=61 )
	{
	    hbool_t via_unprotect = ( (((unsigned)i) & 0x01) == 0 );
	    hbool_t dirty = ( (((unsigned)i) & 0x02) == 0 );

	    unpin_entry(file_ptr, i, TRUE, dirty, via_unprotect);
	}

        if ( fid >= 0 ) {

            if ( ! take_down_cache(fid) ) {

                nerrors++;
                if ( verbose ) {
		    HDfprintf(stdout, "%d:%s: take_down_cache() failed.\n",
                              world_mpi_rank, FUNC);
                }
            }
        }

        /* verify that all instance of datum are back where the started
         * and are clean.
         */

        for ( i = 0; i < NUM_DATA_ENTRIES; i++ )
        {
            HDassert( data_index[i] == i );
            HDassert( ! (data[i].dirty) );
        }

        /* compose the done message */
        mssg.req       = DONE_REQ_CODE;
        mssg.src       = world_mpi_rank;
        mssg.dest      = world_server_mpi_rank;
        mssg.mssg_num  = -1; /* set by send function */
        mssg.base_addr = 0; /* not used */
        mssg.len       = 0; /* not used */
        mssg.ver       = 0; /* not used */
        mssg.count     = 0; /* not used */
        mssg.magic     = MSSG_MAGIC;

        if ( success ) {

            success = send_mssg(&mssg, FALSE);

            if ( ! success ) {

                nerrors++;
                if ( verbose ) {
                    HDfprintf(stdout, "%d:%s: send_mssg() failed on done.\n",
                              world_mpi_rank, FUNC);
                }
            }
        }
    }

    max_nerrors = get_max_nerrors();

    if ( world_mpi_rank == 0 ) {

	if ( max_nerrors == 0 ) {

	    PASSED();

        } else {

            failures++;
            H5_FAILED();
        }
    }

    success = ( ( success ) && ( max_nerrors == 0 ) );

    return(success);

} /* smoke_check_2() */


/*****************************************************************************
 *
 * Function:	smoke_check_3()
 *
 * Purpose:	Third smoke check for the parallel cache.
 *
 *		Use random reads to vary the loads on the diffferent
 *		processors.  Also force different cache size adjustments.
 *
 *		In this test, load process 0 heavily, and the other
 *		processes lightly.
 *
 * Return:	Success:	TRUE
 *
 *		Failure:	FALSE
 *
 * Programmer:	JRM -- 1/13/06
 *
 *****************************************************************************/
static hbool_t
smoke_check_3(int metadata_write_strategy)
{
    hbool_t success = TRUE;
    int i;
    int max_nerrors;
    int min_count;
    int max_count;
    int min_idx;
    int max_idx;
    hid_t fid = -1;
    H5F_t * file_ptr = NULL;
    H5C_t * cache_ptr = NULL;
    struct mssg_t mssg;

    switch ( metadata_write_strategy ) {

	case H5AC_METADATA_WRITE_STRATEGY__PROCESS_0_ONLY:
            if ( world_mpi_rank == 0 ) {
        	TESTING("smoke check #3 -- process 0 only md write strategy");
            }
	    break;

	case H5AC_METADATA_WRITE_STRATEGY__DISTRIBUTED:
            if ( world_mpi_rank == 0 ) {
        	TESTING("smoke check #3 -- distributed md write strategy");
            }
	    break;

        default:
            if ( world_mpi_rank == 0 ) {
        	TESTING("smoke check #3 -- unknown md write strategy");
            }
	    break;
    }

    nerrors = 0;
    init_data();
    reset_stats();

    if ( world_mpi_rank == world_server_mpi_rank ) {

	if ( ! server_main() ) {

            /* some error occured in the server -- report failure */
            nerrors++;
            if ( verbose ) {
		HDfprintf(stdout, "%d:%s: server_main() failed.\n",
                          world_mpi_rank, FUNC);
            }
        }
    }
    else /* run the clients */
    {
        if ( ! setup_cache_for_test(&fid, &file_ptr, &cache_ptr,
                                    metadata_write_strategy) ) {

            nerrors++;
            fid = -1;
            cache_ptr = NULL;
            if ( verbose ) {
		HDfprintf(stdout, "%d:%s: setup_cache_for_test() failed.\n",
                          world_mpi_rank, FUNC);
            }
        }

        min_count = 100 / ((file_mpi_rank + 1) * (file_mpi_rank + 1));
        max_count = min_count + 50;

        for ( i = 0; i < (virt_num_data_entries / 4); i++ )
        {
            insert_entry(cache_ptr, file_ptr, i, H5AC__NO_FLAGS_SET);

            if ( i > 100 ) {

		lock_and_unlock_random_entries(file_ptr, (i - 100), i,
                                               min_count, max_count);
            }
        }


        min_count = 100 / ((file_mpi_rank + 2) * (file_mpi_rank + 2));
        max_count = min_count + 50;

        for ( i = (virt_num_data_entries / 4);
	      i < (virt_num_data_entries / 2);
	      i++ )
        {

            insert_entry(cache_ptr, file_ptr, i, H5AC__NO_FLAGS_SET);

	    if ( i % 59 == 0 ) {

		hbool_t dirty = ( (i % 2) == 0);

		if ( data[i].local_pinned ) {
		    unpin_entry(file_ptr, i, FALSE, FALSE, FALSE);
		}

		pin_entry(file_ptr, i, TRUE, dirty);

	        HDassert( !dirty || data[i].header.is_dirty );
	        HDassert( data[i].header.is_pinned );
	        HDassert( data[i].global_pinned );
	        HDassert( ! data[i].local_pinned );
	    }

            if ( i > 100 ) {

		lock_and_unlock_random_entries(file_ptr, (i - 100), i,
                                               min_count, max_count);
            }

	    local_pin_and_unpin_random_entries(file_ptr, 0,
                                               virt_num_data_entries / 4,
					       0, (file_mpi_rank + 2));

	}


	/* flush the file to be sure that we have no problems flushing
	 * pinned entries
	 */
        if ( H5Fflush(fid, H5F_SCOPE_GLOBAL) < 0 ) {
            nerrors++;
            if ( verbose ) {
	        HDfprintf(stdout, "%d:%s: H5Fflush() failed.\n",
                          world_mpi_rank, FUNC);
            }
        }


        min_idx = 0;
        max_idx = ((virt_num_data_entries / 10) /
                   ((file_mpi_rank + 1) * (file_mpi_rank + 1))) - 1;
        if ( max_idx <= min_idx ) {

            max_idx = min_idx + 10;
        }

        for ( i = (virt_num_data_entries / 2) - 1; i >= 0; i-- )
        {
	    if ( ( i >= (virt_num_data_entries / 4) ) && ( i % 59 == 0 ) ) {

                hbool_t via_unprotect = ( (((unsigned)i) & 0x02) == 0 );
	        hbool_t dirty = ( (((unsigned)i) & 0x04) == 0 );

		HDassert( data[i].global_pinned );
		HDassert( ! data[i].local_pinned );

		unpin_entry(file_ptr, i, TRUE, dirty,
			    via_unprotect);
	    }
	    if ( i % 2 == 0 ) {

	        lock_entry(file_ptr, i);
	        unlock_entry(file_ptr, i, H5AC__NO_FLAGS_SET);
	        local_pin_and_unpin_random_entries(file_ptr, 0,
				                   virt_num_data_entries / 2,
						   0, 2);
	        lock_and_unlock_random_entries(file_ptr,
                                               min_idx, max_idx, 0, 100);
	    }
        }

        min_idx = 0;
        max_idx = ((virt_num_data_entries / 10) /
                   ((file_mpi_rank + 3) * (file_mpi_rank + 3))) - 1;
        if ( max_idx <= min_idx ) {

            max_idx = min_idx + 10;
        }

        for ( i = 0; i < (virt_num_data_entries / 2); i+=2 )
        {
	    lock_entry(file_ptr, i);
	    unlock_entry(file_ptr, i, H5AC__DIRTIED_FLAG);
	    lock_and_unlock_random_entries(file_ptr,
                                           min_idx, max_idx, 0, 100);
        }

        /* we can't move pinned entries, so release any local pins now. */
        local_unpin_all_entries(file_ptr, FALSE);

        min_count = 10 / (file_mpi_rank + 1);
        max_count = min_count + 100;

        /* move the first half of the entries... */
        for ( i = 0; i < (virt_num_data_entries / 2); i++ )
        {
	    lock_entry(file_ptr, i);
	    unlock_entry(file_ptr, i, H5AC__NO_FLAGS_SET);
	    move_entry(file_ptr, i, (i + (virt_num_data_entries / 2)));
	    lock_and_unlock_random_entries(file_ptr, 0,
			                   (virt_num_data_entries / 20),
                                           min_count, max_count);
        }

        /* ...and then move them back. */
        for ( i = (virt_num_data_entries / 2) - 1; i >= 0; i-- )
        {
	    lock_entry(file_ptr, i);
	    unlock_entry(file_ptr, i, H5AC__DIRTIED_FLAG);
	    move_entry(file_ptr, i, (i + (virt_num_data_entries / 2)));
	    lock_and_unlock_random_entries(file_ptr, 0,
			                   (virt_num_data_entries / 40),
                                           min_count, max_count);
        }

        /* finally, do some dirty lock/unlocks while we give the cache
         * a chance t reduce its size.
         */
        min_count = 200 / ((file_mpi_rank + 1) * (file_mpi_rank + 1));
        max_count = min_count + 100;

        for ( i = 0; i < (virt_num_data_entries / 2); i+=2 )
        {
	    local_pin_and_unpin_random_entries(file_ptr, 0,
			                       (virt_num_data_entries / 2),
					       0, 5);

	    lock_entry(file_ptr, i);
	    unlock_entry(file_ptr, i, H5AC__DIRTIED_FLAG);

            if ( i > 100 ) {

		lock_and_unlock_random_entries(file_ptr, (i - 100), i,
                                               min_count, max_count);
            }
        }

        /* release any local pins before we take down the cache. */
        local_unpin_all_entries(file_ptr, FALSE);

        if ( fid >= 0 ) {

            if ( ! take_down_cache(fid) ) {

                nerrors++;
                if ( verbose ) {
		    HDfprintf(stdout, "%d:%s: take_down_cache() failed.\n",
                              world_mpi_rank, FUNC);
                }
            }
        }

        /* verify that all instances of datum are back where the started
         * and are clean.
         */

        for ( i = 0; i < NUM_DATA_ENTRIES; i++ )
        {
            HDassert( data_index[i] == i );
            HDassert( ! (data[i].dirty) );
        }

        /* compose the done message */
        mssg.req       = DONE_REQ_CODE;
        mssg.src       = world_mpi_rank;
        mssg.dest      = world_server_mpi_rank;
        mssg.mssg_num  = -1; /* set by send function */
        mssg.base_addr = 0; /* not used */
        mssg.len       = 0; /* not used */
        mssg.ver       = 0; /* not used */
        mssg.count     = 0; /* not used */
        mssg.magic     = MSSG_MAGIC;

        if ( success ) {


            success = send_mssg(&mssg, FALSE);

            if ( ! success ) {

                nerrors++;
                if ( verbose ) {
                    HDfprintf(stdout, "%d:%s: send_mssg() failed on done.\n",
                              world_mpi_rank, FUNC);
                }
            }
        }
    }

    max_nerrors = get_max_nerrors();

    if ( world_mpi_rank == 0 ) {

	if ( max_nerrors == 0 ) {

	    PASSED();

        } else {

            failures++;
            H5_FAILED();
        }
    }

    success = ( ( success ) && ( max_nerrors == 0 ) );

    return(success);

} /* smoke_check_3() */


/*****************************************************************************
 *
 * Function:	smoke_check_4()
 *
 * Purpose:	Fourth smoke check for the parallel cache.
 *
 *		Use random reads to vary the loads on the diffferent
 *		processors.  Also force different cache size adjustments.
 *
 *		In this test, load process 0 lightly, and the other
 *		processes heavily.
 *
 * Return:	Success:	TRUE
 *
 *		Failure:	FALSE
 *
 * Programmer:	JRM -- 1/13/06
 *
 *****************************************************************************/
static hbool_t
smoke_check_4(int metadata_write_strategy)
{
    hbool_t success = TRUE;
    int i;
    int max_nerrors;
    int min_count;
    int max_count;
    int min_idx;
    int max_idx;
    hid_t fid = -1;
    H5F_t * file_ptr = NULL;
    H5C_t * cache_ptr = NULL;
    struct mssg_t mssg;

    switch ( metadata_write_strategy ) {

	case H5AC_METADATA_WRITE_STRATEGY__PROCESS_0_ONLY:
            if ( world_mpi_rank == 0 ) {
        	TESTING("smoke check #4 -- process 0 only md write strategy");
            }
	    break;

	case H5AC_METADATA_WRITE_STRATEGY__DISTRIBUTED:
            if ( world_mpi_rank == 0 ) {
        	TESTING("smoke check #4 -- distributed md write strategy");
            }
	    break;

        default:
            if ( world_mpi_rank == 0 ) {
        	TESTING("smoke check #4 -- unknown md write strategy");
            }
	    break;
    }

    nerrors = 0;
    init_data();
    reset_stats();

    if ( world_mpi_rank == world_server_mpi_rank ) {

	if ( ! server_main() ) {

            /* some error occured in the server -- report failure */
            nerrors++;
            if ( verbose ) {
		HDfprintf(stdout, "%d:%s: server_main() failed.\n",
                          world_mpi_rank, FUNC);
            }
        }
    }
    else /* run the clients */
    {
        if ( ! setup_cache_for_test(&fid, &file_ptr, &cache_ptr,
                                    metadata_write_strategy) ) {

            nerrors++;
            fid = -1;
            cache_ptr = NULL;
            if ( verbose ) {
		HDfprintf(stdout, "%d:%s: setup_cache_for_test() failed.\n",
                          world_mpi_rank, FUNC);
            }
        }


        min_count = 100 * (file_mpi_rank % 4);
        max_count = min_count + 50;

        for ( i = 0; i < (virt_num_data_entries / 4); i++ )
        {
            insert_entry(cache_ptr, file_ptr, i, H5AC__NO_FLAGS_SET);

            if ( i > 100 ) {

		lock_and_unlock_random_entries(file_ptr, (i - 100), i,
                                               min_count, max_count);
            }
        }

        min_count = 10 * (file_mpi_rank % 4);
        max_count = min_count + 100;

        for ( i = (virt_num_data_entries / 4);
	      i < (virt_num_data_entries / 2);
	      i++ )
        {
	    if ( i % 2 == 0 ) {

                insert_entry(cache_ptr, file_ptr, i, H5AC__NO_FLAGS_SET);

	    } else {

		/* Insert some entries pinned, and then unpin them
		 * immediately.  We have tested pinned entries elsewhere,
		 * so it should be sufficient to verify that the
		 * entries are in fact pinned (which unpin_entry() should do).
		 */
                insert_entry(cache_ptr, file_ptr, i, H5C__PIN_ENTRY_FLAG);
                unpin_entry(file_ptr, i, TRUE, FALSE, FALSE);
	    }

            if ( i % 59 == 0 ) {

                hbool_t dirty = ( (i % 2) == 0);

                if ( data[i].local_pinned ) {
                    unpin_entry(file_ptr, i, FALSE, FALSE, FALSE);
                }

                pin_entry(file_ptr, i, TRUE, dirty);

                HDassert( !dirty || data[i].header.is_dirty );
                HDassert( data[i].header.is_pinned );
                HDassert( data[i].global_pinned );
                HDassert( ! data[i].local_pinned );
            }

            if ( i > 100 ) {

		lock_and_unlock_random_entries(file_ptr, (i - 100), i,
                                               min_count, max_count);
            }

            local_pin_and_unpin_random_entries(file_ptr, 0,
			                       (virt_num_data_entries / 4),
                                               0, (file_mpi_rank + 2));
        }


        /* flush the file to be sure that we have no problems flushing
	 * pinned entries
	 */
        if ( H5Fflush(fid, H5F_SCOPE_GLOBAL) < 0 ) {
            nerrors++;
            if ( verbose ) {
                HDfprintf(stdout, "%d:%s: H5Fflush() failed.\n",
                          world_mpi_rank, FUNC);
            }
        }


        min_idx = 0;
        max_idx = (((virt_num_data_entries / 10) / 4) *
                   ((file_mpi_rank % 4) + 1)) - 1;

        for ( i = (virt_num_data_entries / 2) - 1; i >= 0; i-- )
        {
            if ( ( i >= (virt_num_data_entries / 4) ) && ( i % 59 == 0 ) ) {

                hbool_t via_unprotect = ( (((unsigned)i) & 0x02) == 0 );
                hbool_t dirty = ( (((unsigned)i) & 0x04) == 0 );

                HDassert( data[i].global_pinned );
                HDassert( ! data[i].local_pinned );

                unpin_entry(file_ptr, i, TRUE, dirty, via_unprotect);
            }

	    if ( i % 2 == 0 ) {

	        lock_entry(file_ptr, i);
	        unlock_entry(file_ptr, i, H5AC__NO_FLAGS_SET);
	        lock_and_unlock_random_entries(file_ptr,
                                               min_idx, max_idx, 0, 100);
	    }
        }

        min_idx = 0;
        max_idx = (((virt_num_data_entries / 10) / 8) *
                   ((file_mpi_rank % 4) + 1)) - 1;

        for ( i = 0; i < (virt_num_data_entries / 2); i+=2 )
        {
	    lock_entry(file_ptr, i);
	    unlock_entry(file_ptr, i, H5AC__DIRTIED_FLAG);
	    lock_and_unlock_random_entries(file_ptr,
                                           min_idx, max_idx, 0, 100);
        }

	/* we can't move pinned entries, so release any local pins now. */
	local_unpin_all_entries(file_ptr, FALSE);

        min_count = 10 * (file_mpi_rank % 4);
        max_count = min_count + 100;

        /* move the first half of the entries... */
        for ( i = 0; i < (virt_num_data_entries / 2); i++ )
        {
	    lock_entry(file_ptr, i);
	    unlock_entry(file_ptr, i, H5AC__NO_FLAGS_SET);
	    move_entry(file_ptr, i, (i + (virt_num_data_entries / 2)));
	    lock_and_unlock_random_entries(file_ptr, 0,
			                   (virt_num_data_entries / 20),
                                           min_count, max_count);
        }

        /* ...and then move them back. */
        for ( i = (virt_num_data_entries / 2) - 1; i >= 0; i-- )
        {
	    lock_entry(file_ptr, i);
	    unlock_entry(file_ptr, i, H5AC__DIRTIED_FLAG);
	    move_entry(file_ptr, i, (i + (virt_num_data_entries / 2)));
	    lock_and_unlock_random_entries(file_ptr, 0,
			                   (virt_num_data_entries / 40),
                                           min_count, max_count);
        }

        /* finally, do some dirty lock/unlocks while we give the cache
         * a chance t reduce its size.
         */
        min_count = 100 * (file_mpi_rank % 4);
        max_count = min_count + 100;

        for ( i = 0; i < (virt_num_data_entries / 2); i+=2 )
        {
	    lock_entry(file_ptr, i);
	    unlock_entry(file_ptr, i, H5AC__DIRTIED_FLAG);

            if ( i > 100 ) {

		lock_and_unlock_random_entries(file_ptr, (i - 100), i,
                                               min_count, max_count);
            }
        }

        if ( fid >= 0 ) {

            if ( ! take_down_cache(fid) ) {

                nerrors++;
                if ( verbose ) {
		    HDfprintf(stdout, "%d:%s: take_down_cache() failed.\n",
                              world_mpi_rank, FUNC);
                }
            }
        }

        /* verify that all instance of datum are back where the started
         * and are clean.
         */

        for ( i = 0; i < NUM_DATA_ENTRIES; i++ )
        {
            HDassert( data_index[i] == i );
            HDassert( ! (data[i].dirty) );
        }

        /* compose the done message */
        mssg.req       = DONE_REQ_CODE;
        mssg.src       = world_mpi_rank;
        mssg.dest      = world_server_mpi_rank;
        mssg.mssg_num  = -1; /* set by send function */
        mssg.base_addr = 0; /* not used */
        mssg.len       = 0; /* not used */
        mssg.ver       = 0; /* not used */
        mssg.count     = 0; /* not used */
        mssg.magic     = MSSG_MAGIC;

        if ( success ) {


            success = send_mssg(&mssg, FALSE);

            if ( ! success ) {

                nerrors++;
                if ( verbose ) {
                    HDfprintf(stdout, "%d:%s: send_mssg() failed on done.\n",
                              world_mpi_rank, FUNC);
                }
            }
        }
    }

    max_nerrors = get_max_nerrors();

    if ( world_mpi_rank == 0 ) {

	if ( max_nerrors == 0 ) {

	    PASSED();

        } else {

            failures++;
            H5_FAILED();
        }
    }

    success = ( ( success ) && ( max_nerrors == 0 ) );

    return(success);

} /* smoke_check_4() */


/*****************************************************************************
 *
 * Function:	smoke_check_5()
 *
 * Purpose:	Similar to smoke check 1, but modified to verify that
 * 		H5AC_mark_entry_dirty() works in the parallel case.
 *
 * Return:	Success:	TRUE
 *
 *		Failure:	FALSE
 *
 * Programmer:	JRM -- 5/18/06
 *
 *****************************************************************************/
static hbool_t
smoke_check_5(int metadata_write_strategy)
{
    hbool_t success = TRUE;
    int i;
    int max_nerrors;
    hid_t fid = -1;
    H5F_t * file_ptr = NULL;
    H5C_t * cache_ptr = NULL;
    struct mssg_t mssg;

    switch ( metadata_write_strategy ) {

	case H5AC_METADATA_WRITE_STRATEGY__PROCESS_0_ONLY:
            if ( world_mpi_rank == 0 ) {
        	TESTING("smoke check #5 -- process 0 only md write strategy");
            }
	    break;

	case H5AC_METADATA_WRITE_STRATEGY__DISTRIBUTED:
            if ( world_mpi_rank == 0 ) {
        	TESTING("smoke check #5 -- distributed md write strategy");
            }
	    break;

        default:
            if ( world_mpi_rank == 0 ) {
        	TESTING("smoke check #5 -- unknown md write strategy");
            }
	    break;
    }


    nerrors = 0;
    init_data();
    reset_stats();

    if ( world_mpi_rank == world_server_mpi_rank ) {

	if ( ! server_main() ) {

            /* some error occured in the server -- report failure */
            nerrors++;
            if ( verbose ) {
		HDfprintf(stdout, "%d:%s: server_main() failed.\n",
                          world_mpi_rank, FUNC);
            }
        }
    }
    else /* run the clients */
    {

        if ( ! setup_cache_for_test(&fid, &file_ptr, &cache_ptr,
                                    metadata_write_strategy) ) {

            nerrors++;
            fid = -1;
            cache_ptr = NULL;
            if ( verbose ) {
		HDfprintf(stdout, "%d:%s: setup_cache_for_test() failed.\n",
                          world_mpi_rank, FUNC);
            }
        }

        for ( i = 0; i < (virt_num_data_entries / 2); i++ )
        {
            insert_entry(cache_ptr, file_ptr, i, H5AC__NO_FLAGS_SET);
        }

	/* flush the file so we can lock known clean entries. */
        if ( H5Fflush(fid, H5F_SCOPE_GLOBAL) < 0 ) {
            nerrors++;
            if ( verbose ) {
	        HDfprintf(stdout, "%d:%s: H5Fflush() failed.\n",
                          world_mpi_rank, FUNC);
            }
        }

        for ( i = 0; i < (virt_num_data_entries / 4); i++ )
        {
	    lock_entry(file_ptr, i);

	    if ( i % 2 == 0 )
	    {
		mark_entry_dirty(i);
	    }

	    unlock_entry(file_ptr, i, H5AC__NO_FLAGS_SET);

	    if ( i % 2 == 1 )
	    {
		if ( i % 4 == 1 ) {

	            lock_entry(file_ptr, i);
	            unlock_entry(file_ptr, i, H5AC__DIRTIED_FLAG);
		}

	        expunge_entry(file_ptr, i);
	    }
        }

        for ( i = (virt_num_data_entries / 2) - 1;
              i >= (virt_num_data_entries / 4);
	      i-- )
        {
	    pin_entry(file_ptr, i, TRUE, FALSE);

	    if ( i % 2 == 0 )
	    {
		if ( i % 8 <= 4 ) {

		    resize_entry(i, data[i].len / 2);
		}

                mark_entry_dirty(i);

		if ( i % 8 <= 4 ) {

		    resize_entry(i, data[i].len);
		}
	    }

	    unpin_entry(file_ptr, i, TRUE, FALSE, FALSE);
        }

        if ( fid >= 0 ) {

            if ( ! take_down_cache(fid) ) {

                nerrors++;
                if ( verbose ) {
		    HDfprintf(stdout, "%d:%s: take_down_cache() failed.\n",
                              world_mpi_rank, FUNC);
                }
            }
        }

        /* verify that all instance of datum are back where the started
         * and are clean.
         */

        for ( i = 0; i < NUM_DATA_ENTRIES; i++ )
        {
            HDassert( data_index[i] == i );
            HDassert( ! (data[i].dirty) );
        }

        /* compose the done message */
        mssg.req       = DONE_REQ_CODE;
        mssg.src       = world_mpi_rank;
        mssg.dest      = world_server_mpi_rank;
        mssg.mssg_num  = -1; /* set by send function */
        mssg.base_addr = 0; /* not used */
        mssg.len       = 0; /* not used */
        mssg.ver       = 0; /* not used */
        mssg.count     = 0; /* not used */
        mssg.magic     = MSSG_MAGIC;

        if ( success ) {

            success = send_mssg(&mssg, FALSE);

            if ( ! success ) {

                nerrors++;
                if ( verbose ) {
                    HDfprintf(stdout, "%d:%s: send_mssg() failed on done.\n",
                              world_mpi_rank, FUNC);
                }
            }
        }
    }

    max_nerrors = get_max_nerrors();

    if ( world_mpi_rank == 0 ) {

	if ( max_nerrors == 0 ) {

	    PASSED();

        } else {

            failures++;
            H5_FAILED();
        }
    }

    success = ( ( success ) && ( max_nerrors == 0 ) );

    return(success);

} /* smoke_check_5() */


/*****************************************************************************
 *
 * Function:	trace_file_check()
 *
 * Purpose:     A basic test of the trace file capability.  In essence,
 *              we invoke all operations that generate trace file output,
 *              and then verify that the expected output was generated.
 *
 *              Note that the trace file is currently implemented at the
 *              H5AC level, so all calls have to go through H5AC.  Thus it
 *              is more convenient to test trace file capabilities in the
 *              parallel cache test which works at the H5AC level, instead
 *              of in the serial test code which does everything at the
 *              H5C level.
 *
 *              The function must test trace file output in the following
 *              functions:
 *
 *                    - H5AC_flush()
 *                    - H5AC_insert_entry()
 *                    - H5AC_mark_entry_dirty()
 *                    - H5AC_move_entry()
 *                    - H5AC_pin_protected_entry()
 *                    - H5AC_protect()
 *                    - H5AC_unpin_entry()
 *                    - H5AC_unprotect()
 *                    - H5AC_set_cache_auto_resize_config()
 *                    - H5AC_expunge_entry()
 *                    - H5AC_resize_entry()
 *
 *              This test is skipped if H5_METADATA_TRACE_FILE is undefined.
 *
 * Return:	Success:	TRUE
 *
 *		Failure:	FALSE
 *
 * Programmer:	JRM -- 6/13/06
 *
 *****************************************************************************/
static hbool_t
trace_file_check(int metadata_write_strategy)
{
    hbool_t success = TRUE;

#ifdef H5_METADATA_TRACE_FILE

    const char *((* expected_output)[]) = NULL;
    const char * expected_output_0[] =
    {
      "### HDF5 metadata cache trace file version 1 ###\n",
      "H5AC_set_cache_auto_resize_config 1 0 1 0 \"t_cache_trace.txt\" 1 0 2097152 0.300000 33554432 1048576 50000 1 0.900000 2.000000 1 1.000000 0.250000 1 4194304 3 0.999000 0.900000 1 1048576 3 1 0.100000 262144 0 0\n",
      "H5AC_insert_entry 0x400 27 0x0 2 0\n",
      "H5AC_insert_entry 0x402 27 0x0 2 0\n",
      "H5AC_insert_entry 0x404 27 0x0 4 0\n",
      "H5AC_insert_entry 0x408 27 0x0 6 0\n",
      "H5AC_protect 0x400 27 0x0 2 1\n",
      "H5AC_mark_entry_dirty 0x400 0\n",
      "H5AC_unprotect 0x400 27 0x0 0\n",
      "H5AC_protect 0x402 27 0x0 2 1\n",
      "H5AC_pin_protected_entry 0x402 0\n",
      "H5AC_unprotect 0x402 27 0x0 0\n",
      "H5AC_unpin_entry 0x402 0\n",
      "H5AC_expunge_entry 0x402 27 0\n",
      "H5AC_protect 0x404 27 0x0 4 1\n",
      "H5AC_pin_protected_entry 0x404 0\n",
      "H5AC_unprotect 0x404 27 0x0 0\n",
      "H5AC_mark_entry_dirty 0x404 0\n",
      "H5AC_resize_entry 0x404 2 0\n",
      "H5AC_resize_entry 0x404 4 0\n",
      "H5AC_unpin_entry 0x404 0\n",
      "H5AC_move_entry 0x400 0x8e65 27 0\n",
      "H5AC_move_entry 0x8e65 0x400 27 0\n",
      "H5AC_flush 0\n",
      NULL
    };
    const char * expected_output_1[] =
    {
      "### HDF5 metadata cache trace file version 1 ###\n",
      "H5AC_set_cache_auto_resize_config 1 0 1 0 \"t_cache_trace.txt\" 1 0 2097152 0.300000 33554432 1048576 50000 1 0.900000 2.000000 1 1.000000 0.250000 1 4194304 3 0.999000 0.900000 1 1048576 3 1 0.100000 262144 1 0\n",
      "H5AC_insert_entry 0x400 27 0x0 2 0\n",
      "H5AC_insert_entry 0x402 27 0x0 2 0\n",
      "H5AC_insert_entry 0x404 27 0x0 4 0\n",
      "H5AC_insert_entry 0x408 27 0x0 6 0\n",
      "H5AC_protect 0x400 27 0x0 2 1\n",
      "H5AC_mark_entry_dirty 0x400 0\n",
      "H5AC_unprotect 0x400 27 0x0 0\n",
      "H5AC_protect 0x402 27 0x0 2 1\n",
      "H5AC_pin_protected_entry 0x402 0\n",
      "H5AC_unprotect 0x402 27 0x0 0\n",
      "H5AC_unpin_entry 0x402 0\n",
      "H5AC_expunge_entry 0x402 27 0\n",
      "H5AC_protect 0x404 27 0x0 4 1\n",
      "H5AC_pin_protected_entry 0x404 0\n",
      "H5AC_unprotect 0x404 27 0x0 0\n",
      "H5AC_mark_entry_dirty 0x404 0\n",
      "H5AC_resize_entry 0x404 2 0\n",
      "H5AC_resize_entry 0x404 4 0\n",
      "H5AC_unpin_entry 0x404 0\n",
      "H5AC_move_entry 0x400 0x8e65 27 0\n",
      "H5AC_move_entry 0x8e65 0x400 27 0\n",
      "H5AC_flush 0\n",
      NULL
    };
    char buffer[256];
    char trace_file_name[64];
    hbool_t done = FALSE;
    int i;
    int max_nerrors;
    int expected_line_len;
    int actual_line_len;
    hid_t fid = -1;
    H5F_t * file_ptr = NULL;
    H5C_t * cache_ptr = NULL;
    FILE * trace_file_ptr = NULL;
    H5AC_cache_config_t config;
    struct mssg_t mssg;

#endif /* H5_METADATA_TRACE_FILE */

    switch ( metadata_write_strategy ) {

	case H5AC_METADATA_WRITE_STRATEGY__PROCESS_0_ONLY:
#ifdef H5_METADATA_TRACE_FILE
            expected_output = &expected_output_0;
#endif /* H5_METADATA_TRACE_FILE */
            if ( world_mpi_rank == 0 ) {
        	TESTING(
		    "trace file collection -- process 0 only md write strategy");
            }
	    break;

	case H5AC_METADATA_WRITE_STRATEGY__DISTRIBUTED:
#ifdef H5_METADATA_TRACE_FILE
            expected_output = &expected_output_1;
#endif /* H5_METADATA_TRACE_FILE */
            if ( world_mpi_rank == 0 ) {
        	TESTING(
		    "trace file collection -- distributed md write strategy");
            }
	    break;

        default:
#ifdef H5_METADATA_TRACE_FILE
            /* this will almost certainly cause a failure, but it keeps us
             * from de-referenceing a NULL pointer.
             */
            expected_output = &expected_output_0;
#endif /* H5_METADATA_TRACE_FILE */
            if ( world_mpi_rank == 0 ) {
        	TESTING("trace file collection -- unknown md write strategy");
            }
	    break;
    }

#ifdef H5_METADATA_TRACE_FILE

    nerrors = 0;
    init_data();
    reset_stats();

    if ( world_mpi_rank == world_server_mpi_rank ) {

	if ( ! server_main() ) {

            /* some error occured in the server -- report failure */
            nerrors++;
            if ( verbose ) {
		HDfprintf(stdout, "%d:%s: server_main() failed.\n",
                          world_mpi_rank, FUNC);
            }
        }
    }
    else /* run the clients */
    {

        if ( ! setup_cache_for_test(&fid, &file_ptr, &cache_ptr,
                                    metadata_write_strategy) ) {

            nerrors++;
            fid = -1;
            cache_ptr = NULL;
            if ( verbose ) {
		HDfprintf(stdout, "%d:%s: setup_cache_for_test() failed.\n",
                          world_mpi_rank, FUNC);
            }
        }

        if ( nerrors == 0 ) {

            config.version = H5AC__CURR_CACHE_CONFIG_VERSION;

            if ( H5AC_get_cache_auto_resize_config(cache_ptr, &config)
                 != SUCCEED ) {

		nerrors++;
	        HDfprintf(stdout,
                        "%d:%s: H5AC_get_cache_auto_resize_config() failed.\n",
                        world_mpi_rank, FUNC);

            } else {

                config.open_trace_file = TRUE;
		strcpy(config.trace_file_name, "t_cache_trace.txt");

                if ( H5AC_set_cache_auto_resize_config(cache_ptr, &config)
			!= SUCCEED ) {

		    nerrors++;
	            HDfprintf(stdout,
                         "%d:%s: H5AC_set_cache_auto_resize_config() failed.\n",
                          world_mpi_rank, FUNC);
                }
            }
        }

	insert_entry(cache_ptr, file_ptr, 0, H5AC__NO_FLAGS_SET);
	insert_entry(cache_ptr, file_ptr, 1, H5AC__NO_FLAGS_SET);
	insert_entry(cache_ptr, file_ptr, 2, H5AC__NO_FLAGS_SET);
	insert_entry(cache_ptr, file_ptr, 3, H5AC__NO_FLAGS_SET);

	lock_entry(file_ptr, 0);
	mark_entry_dirty(0);
	unlock_entry(file_ptr, 0, H5AC__NO_FLAGS_SET);

	lock_entry(file_ptr, 1);
        pin_protected_entry(1, TRUE);
	unlock_entry(file_ptr, 1, H5AC__NO_FLAGS_SET);
        unpin_entry(file_ptr, 1, TRUE, FALSE, FALSE);

        expunge_entry(file_ptr, 1);

	lock_entry(file_ptr, 2);
        pin_protected_entry(2, TRUE);
	unlock_entry(file_ptr, 2, H5AC__NO_FLAGS_SET);
	mark_entry_dirty(2);
        resize_entry(2, data[2].len / 2);
        resize_entry(2, data[2].len);
        unpin_entry(file_ptr, 2, TRUE, FALSE, FALSE);

	move_entry(file_ptr, 0, 20);
	move_entry(file_ptr, 0, 20);

        if ( H5Fflush(fid, H5F_SCOPE_GLOBAL) < 0 ) {
            nerrors++;
            if ( verbose ) {
	        HDfprintf(stdout, "%d:%s: H5Fflush() failed.\n",
                          world_mpi_rank, FUNC);
            }
        }

        if ( nerrors == 0 ) {

            config.version = H5AC__CURR_CACHE_CONFIG_VERSION;

            if ( H5AC_get_cache_auto_resize_config(cache_ptr, &config)
                 != SUCCEED ) {

		nerrors++;
	        HDfprintf(stdout,
                        "%d:%s: H5AC_get_cache_auto_resize_config() failed.\n",
                        world_mpi_rank, FUNC);

            } else {

                config.open_trace_file = FALSE;
                config.close_trace_file = TRUE;
		config.trace_file_name[0] = '\0';

                if ( H5AC_set_cache_auto_resize_config(cache_ptr, &config)
			!= SUCCEED ) {

		    nerrors++;
	            HDfprintf(stdout,
                        "%d:%s: H5AC_set_cache_auto_resize_config() failed.\n",
                        world_mpi_rank, FUNC);
                }
            }
        }

        if ( fid >= 0 ) {

            if ( ! take_down_cache(fid) ) {

                nerrors++;
                if ( verbose ) {
		    HDfprintf(stdout, "%d:%s: take_down_cache() failed.\n",
                              world_mpi_rank, FUNC);
                }
            }
        }

        /* verify that all instance of datum are back where the started
         * and are clean.
         */

        for ( i = 0; i < NUM_DATA_ENTRIES; i++ )
        {
            HDassert( data_index[i] == i );
            HDassert( ! (data[i].dirty) );
        }

        /* compose the done message */
        mssg.req       = DONE_REQ_CODE;
        mssg.src       = world_mpi_rank;
        mssg.dest      = world_server_mpi_rank;
        mssg.mssg_num  = -1; /* set by send function */
        mssg.base_addr = 0; /* not used */
        mssg.len       = 0; /* not used */
        mssg.ver       = 0; /* not used */
        mssg.count     = 0; /* not used */
        mssg.magic     = MSSG_MAGIC;

        if ( success ) {

            success = send_mssg(&mssg, FALSE);

            if ( ! success ) {

                nerrors++;
                if ( verbose ) {
                    HDfprintf(stdout, "%d:%s: send_mssg() failed on done.\n",
                              world_mpi_rank, FUNC);
                }
            }
        }

        if ( nerrors == 0 ) {

	    sprintf(trace_file_name, "t_cache_trace.txt.%d",
		    (int)file_mpi_rank);

	    if ( (trace_file_ptr = HDfopen(trace_file_name, "r")) == NULL ) {

                nerrors++;
                if ( verbose ) {
                    HDfprintf(stdout, "%d:%s: HDfopen failed.\n",
                              world_mpi_rank, FUNC);
                }
            }
	}

	i = 0;
	while ( ( nerrors == 0 ) && ( ! done ) )
	{
	    if ( (*expected_output)[i] == NULL ) {

		expected_line_len = 0;

	    } else {

		expected_line_len = HDstrlen((*expected_output)[i]);
	    }

	    if ( HDfgets(buffer, 255, trace_file_ptr) != NULL ) {

	        actual_line_len = strlen(buffer);

	    } else {

	        actual_line_len = 0;
	    }

	    if ( ( actual_line_len == 0 ) && ( expected_line_len == 0 ) ) {

	        done = TRUE;

	    } else if ( ( actual_line_len != expected_line_len ) ||
		        ( HDstrcmp(buffer, (*expected_output)[i]) != 0 ) ) {

	        nerrors++;
                if ( verbose ) {
                    HDfprintf(stdout,
			      "%d:%s: Unexpected data in trace file line %d.\n",
                              world_mpi_rank, FUNC, i);
		    HDfprintf(stdout, "%d:%s: expected = \"%s\" %d\n",
			       world_mpi_rank, FUNC, (*expected_output)[i],
			       expected_line_len);
		    HDfprintf(stdout, "%d:%s: actual   = \"%s\" %d\n",
			       world_mpi_rank, FUNC, buffer,
			       actual_line_len);
                }
	    } else {
	        i++;
	    }
	}

	if ( trace_file_ptr != NULL ) {

	    HDfclose(trace_file_ptr);
	    trace_file_ptr = NULL;
#if 1
	    HDremove(trace_file_name);
#endif
        }
    }

    max_nerrors = get_max_nerrors();

    if ( world_mpi_rank == 0 ) {

	if ( max_nerrors == 0 ) {

	    PASSED();

        } else {

            failures++;
            H5_FAILED();
        }
    }

    success = ( ( success ) && ( max_nerrors == 0 ) );

#else /* H5_METADATA_TRACE_FILE */

    if ( world_mpi_rank == 0 ) {

        SKIPPED();

        HDfprintf(stdout, " trace file support disabled.\n");
    }

#endif /* H5_METADATA_TRACE_FILE */

    return(success);

} /* trace_file_check() */


/*****************************************************************************
 *
 * Function:	smoke_check_6()
 *
 * Purpose:	Sixth smoke check for the parallel cache.
 *
 * Return:	Success:	TRUE
 *
 *		Failure:	FALSE
 *
 * Programmer:	JRM -- 1/13/06
 *
 *****************************************************************************/
static hbool_t
smoke_check_6(int metadata_write_strategy)
{
    hbool_t success = TRUE;
    int i;
    int max_nerrors;
    hid_t fid = -1;
    H5F_t * file_ptr = NULL;
    H5C_t * cache_ptr = NULL;
    struct mssg_t mssg;

    switch ( metadata_write_strategy ) {

	case H5AC_METADATA_WRITE_STRATEGY__PROCESS_0_ONLY:
            if ( world_mpi_rank == 0 ) {
        	TESTING("smoke check #6 -- process 0 only md write strategy");
            }
	    break;

	case H5AC_METADATA_WRITE_STRATEGY__DISTRIBUTED:
            if ( world_mpi_rank == 0 ) {
        	TESTING("smoke check #6 -- distributed md write strategy");
            }
	    break;

        default:
            if ( world_mpi_rank == 0 ) {
        	TESTING("smoke check #6 -- unknown md write strategy");
            }
	    break;
    }

    nerrors = 0;
    init_data();
    reset_stats();

    if ( world_mpi_rank == world_server_mpi_rank ) {

	if ( ! server_main() ) {

            /* some error occured in the server -- report failure */
            nerrors++;
            if ( verbose ) {
		HDfprintf(stdout, "%d:%s: server_main() failed.\n",
                          world_mpi_rank, FUNC);
            }
        }
    }
    else /* run the clients */
    {
        int temp;

        if ( ! setup_cache_for_test(&fid, &file_ptr, &cache_ptr,
                                    metadata_write_strategy) ) {

            nerrors++;
            fid = -1;
            cache_ptr = NULL;
            if ( verbose ) {
		HDfprintf(stdout, "%d:%s: setup_cache_for_test() failed.\n",
                          world_mpi_rank, FUNC);
            }
        }

        temp = virt_num_data_entries;
        virt_num_data_entries = NUM_DATA_ENTRIES;

        /* insert the first half collectively */
        file_ptr->coll_md_read = H5P_USER_TRUE;
        for ( i = 0; i < virt_num_data_entries/2; i++ )
        {
            struct datum * entry_ptr;
            entry_ptr = &(data[i]);

            insert_entry(cache_ptr, file_ptr, i, H5AC__NO_FLAGS_SET);

            if(TRUE != entry_ptr->header.coll_access) {
                nerrors++;
                if ( verbose ) {
                    HDfprintf(stdout, "%d:%s: Entry inserted not marked as collective.\n",
                              world_mpi_rank, FUNC);
                }
            }

            /* Make sure coll entries do not cross the 80% threshold */
            HDassert(cache_ptr->max_cache_size*0.8 > cache_ptr->coll_list_size);
        }

        /* insert the other half independently */
        file_ptr->coll_md_read = H5P_USER_FALSE;
        for ( i = virt_num_data_entries/2; i < virt_num_data_entries; i++ )
        {
            struct datum * entry_ptr;
            entry_ptr = &(data[i]);

            insert_entry(cache_ptr, file_ptr, i, H5AC__NO_FLAGS_SET);

            if(FALSE != entry_ptr->header.coll_access) {
                nerrors++;
                if ( verbose ) {
                    HDfprintf(stdout, "%d:%s: Entry inserted indepedently marked as collective.\n",
                              world_mpi_rank, FUNC);
                }
            }

            /* Make sure coll entries do not cross the 80% threshold */
            HDassert(cache_ptr->max_cache_size*0.8 > cache_ptr->coll_list_size);
        }

	/* flush the file */
        if ( H5Fflush(fid, H5F_SCOPE_GLOBAL) < 0 ) {
            nerrors++;
            if ( verbose ) {
	        HDfprintf(stdout, "%d:%s: H5Fflush() failed.\n",
                          world_mpi_rank, FUNC);
            }
        }

        /* Protect the first half of the entries collectively */
        file_ptr->coll_md_read = H5P_USER_TRUE;
        for ( i = 0; i < (virt_num_data_entries / 2); i++ )
        {
            struct datum * entry_ptr;
            entry_ptr = &(data[i]);

	    lock_entry(file_ptr, i);

            if(TRUE != entry_ptr->header.coll_access) {
                nerrors++;
                if ( verbose ) {
                    HDfprintf(stdout, "%d:%s: Entry protected not marked as collective.\n",
                              world_mpi_rank, FUNC);
                }
            }

            /* Make sure coll entries do not cross the 80% threshold */
            HDassert(cache_ptr->max_cache_size*0.8 > cache_ptr->coll_list_size);
        }

        /* protect the other half independently */
        file_ptr->coll_md_read = H5P_USER_FALSE;
        for ( i = virt_num_data_entries/2; i < virt_num_data_entries; i++ )
        {
            struct datum * entry_ptr;
            entry_ptr = &(data[i]);

	    lock_entry(file_ptr, i);

            if(FALSE != entry_ptr->header.coll_access) {
                nerrors++;
                if ( verbose ) {
                    HDfprintf(stdout, "%d:%s: Entry inserted indepedently marked as collective.\n",
                              world_mpi_rank, FUNC);
                }
            }

            /* Make sure coll entries do not cross the 80% threshold */
            HDassert(cache_ptr->max_cache_size*0.8 > cache_ptr->coll_list_size);
        }

        for ( i = 0; i < (virt_num_data_entries); i++ )
        {
            unlock_entry(file_ptr, i, H5AC__NO_FLAGS_SET);
        }

        if ( fid >= 0 ) {

            if ( ! take_down_cache(fid) ) {

                nerrors++;
                if ( verbose ) {
		    HDfprintf(stdout, "%d:%s: take_down_cache() failed.\n",
                              world_mpi_rank, FUNC);
                }
            }
        }

        /* verify that all instances of datum are back where the started
         * and are clean.
         */

        for ( i = 0; i < NUM_DATA_ENTRIES; i++ )
        {
            HDassert( data_index[i] == i );
            HDassert( ! (data[i].dirty) );
        }

        /* compose the done message */
        mssg.req       = DONE_REQ_CODE;
        mssg.src       = world_mpi_rank;
        mssg.dest      = world_server_mpi_rank;
        mssg.mssg_num  = -1; /* set by send function */
        mssg.base_addr = 0; /* not used */
        mssg.len       = 0; /* not used */
        mssg.ver       = 0; /* not used */
        mssg.count     = 0; /* not used */
        mssg.magic     = MSSG_MAGIC;

        if ( success ) {


            success = send_mssg(&mssg, FALSE);

            if ( ! success ) {

                nerrors++;
                if ( verbose ) {
                    HDfprintf(stdout, "%d:%s: send_mssg() failed on done.\n",
                              world_mpi_rank, FUNC);
                }
            }
        }
        virt_num_data_entries = temp;
    }

    max_nerrors = get_max_nerrors();

    if ( world_mpi_rank == 0 ) {

	if ( max_nerrors == 0 ) {

	    PASSED();

        } else {

            failures++;
            H5_FAILED();
        }
    }

    success = ( ( success ) && ( max_nerrors == 0 ) );

    return(success);

} /* smoke_check_6() */


/*****************************************************************************
 *
 * Function:	main()
 *
 * Purpose:	Main function for the parallel cache test.
 *
 * Return:	Success:	0
 *
 *		Failure:	1
 *
 * Programmer:	JRM -- 12/23/05
 *
 *****************************************************************************/
int
main(int argc, char **argv)
{
    int express_test;
    unsigned u;
    int mpi_size;
    int mpi_rank;
    int max_nerrors;

    MPI_Init(&argc, &argv);
    MPI_Comm_size(MPI_COMM_WORLD, &mpi_size);
    MPI_Comm_rank(MPI_COMM_WORLD, &mpi_rank);

    world_mpi_size = mpi_size;
    world_mpi_rank = mpi_rank;
    world_server_mpi_rank = mpi_size - 1;
    world_mpi_comm = MPI_COMM_WORLD;

    /* Attempt to turn off atexit post processing so that in case errors
     * happen during the test and the process is aborted, it will not get
     * hang in the atexit post processing in which it may try to make MPI
     * calls.  By then, MPI calls may not work.
     */
    if (H5dont_atexit() < 0){
	printf("%d:Failed to turn off atexit processing. Continue.\n", 
               mpi_rank);
    };
    H5open();

    express_test = do_express_test();
#if 0 /* JRM */
    express_test = 0;
#endif /* JRM */
    if ( express_test ) {

	virt_num_data_entries = EXPRESS_VIRT_NUM_DATA_ENTRIES;

    } else {

	virt_num_data_entries = STD_VIRT_NUM_DATA_ENTRIES;
    }

#ifdef H5_HAVE_MPE
    if ( MAINPROCESS ) { printf("	Tests compiled for MPE.\n"); }
    virt_num_data_entries = MPE_VIRT_NUM_DATA_ENTIES;
#endif /* H5_HAVE_MPE */


    if (MAINPROCESS){
	printf("===================================\n");
	printf("Parallel metadata cache tests\n");
	printf("	mpi_size     = %d\n", mpi_size);
	printf("	express_test = %d\n", express_test);
	printf("===================================\n");
    }

    if ( mpi_size < 3 ) {

        if ( MAINPROCESS ) {

            printf("	Need at least 3 processes.  Exiting.\n");
        }
        goto finish;
    }

    set_up_file_communicator();

    setup_derived_types();

    /* h5_fixname() will hang some processes don't participate.
     *
     * Thus we set up the fapl global with the world communicator,
     * make our calls to h5_fixname(), discard the fapl, and then
     * create it again with the file communicator.
     */

    /* setup file access property list with the world communicator */
    if ( FAIL == (fapl = H5Pcreate(H5P_FILE_ACCESS)) ) {
        nerrors++;
	if ( verbose ) {
	    HDfprintf(stdout, "%d:%s: H5Pcreate() failed 1.\n",
                      world_mpi_rank, FUNC);
        }
    }

    if ( H5Pset_fapl_mpio(fapl, world_mpi_comm, MPI_INFO_NULL) < 0 ) {

        nerrors++;
        if ( verbose ) {
            HDfprintf(stdout, "%d:%s: H5Pset_fapl_mpio() failed 1.\n",
                      world_mpi_rank, FUNC);
        }
    }

    /* fix the file names */
    for ( u = 0; u < sizeof(FILENAME) / sizeof(FILENAME[0]) - 1; ++u )
    {
        if ( h5_fixname(FILENAME[u], fapl, filenames[u],
                        sizeof(filenames[u])) == NULL ) {

            nerrors++;
            if ( verbose ) {
                HDfprintf(stdout, "%d:%s: h5_fixname() failed.\n",
                          world_mpi_rank, FUNC);
            }
            break;
        }
    }

    /* close the fapl before we set it up again */
    if ( H5Pclose(fapl) < 0 ) {
        nerrors++;
	if ( verbose ) {
	    HDfprintf(stdout, "%d:%s: H5Pclose() failed.\n",
                      world_mpi_rank, FUNC);
        }
    }

    /* now create the fapl again, excluding the server process. */
    if ( world_mpi_rank != world_server_mpi_rank ) {

        /* setup file access property list */
        if ( FAIL == (fapl = H5Pcreate(H5P_FILE_ACCESS)) ) {
	    nerrors++;
	    if ( verbose ) {
	        HDfprintf(stdout, "%d:%s: H5Pcreate() failed 2.\n",
                          world_mpi_rank, FUNC);
            }
        }

        if ( H5Pset_fapl_mpio(fapl, file_mpi_comm, MPI_INFO_NULL) < 0 ) {

            nerrors++;
	    if ( verbose ) {
	        HDfprintf(stdout, "%d:%s: H5Pset_fapl_mpio() failed 2.\n",
                          world_mpi_rank, FUNC);
            }
        }
    }

    setup_rand();

    max_nerrors = get_max_nerrors();

    if ( max_nerrors != 0 ) {

        /* errors in setup -- no point in continuing */

        if ( world_mpi_rank == 0 ) {

            HDfprintf(stdout, "Errors in test initialization.  Exiting.\n");
        }
	goto finish;
    }

    /* run the tests */
#if 1
    server_smoke_check();
#endif
#if 1
    smoke_check_1(H5AC_METADATA_WRITE_STRATEGY__PROCESS_0_ONLY);
    smoke_check_1(H5AC_METADATA_WRITE_STRATEGY__DISTRIBUTED);
#endif
#if 1
    smoke_check_2(H5AC_METADATA_WRITE_STRATEGY__PROCESS_0_ONLY);
    smoke_check_2(H5AC_METADATA_WRITE_STRATEGY__DISTRIBUTED);
#endif
#if 1
    smoke_check_3(H5AC_METADATA_WRITE_STRATEGY__PROCESS_0_ONLY);
    smoke_check_3(H5AC_METADATA_WRITE_STRATEGY__DISTRIBUTED);
#endif
#if 1
    smoke_check_4(H5AC_METADATA_WRITE_STRATEGY__PROCESS_0_ONLY);
    smoke_check_4(H5AC_METADATA_WRITE_STRATEGY__DISTRIBUTED);
#endif
#if 1
    smoke_check_5(H5AC_METADATA_WRITE_STRATEGY__PROCESS_0_ONLY);
    smoke_check_5(H5AC_METADATA_WRITE_STRATEGY__DISTRIBUTED);
#endif
    /* enable the collective metadata read property */
    if ( world_mpi_rank != world_server_mpi_rank ) {
        if ( H5Pset_all_coll_metadata_ops(fapl, TRUE) < 0 ) {

            nerrors++;
            if ( verbose ) {
                HDfprintf(stdout, "%d:%s: H5Pset_all_coll_metadata_ops() failed 1.\n",
                          world_mpi_rank, FUNC);
            }
        }
    }
#if 1
    smoke_check_6(H5AC_METADATA_WRITE_STRATEGY__PROCESS_0_ONLY);
    smoke_check_6(H5AC_METADATA_WRITE_STRATEGY__DISTRIBUTED);
#endif

#if 1
    trace_file_check(H5AC_METADATA_WRITE_STRATEGY__PROCESS_0_ONLY);
    trace_file_check(H5AC_METADATA_WRITE_STRATEGY__DISTRIBUTED);
#endif

finish:
    /* make sure all processes are finished before final report, cleanup
     * and exit.
     */
    MPI_Barrier(MPI_COMM_WORLD);
    if (MAINPROCESS){		/* only process 0 reports */
	printf("===================================\n");
	if (failures){
	    printf("***metadata cache tests detected %d failures***\n",
                   failures);
	}
	else{
	    printf("metadata cache tests finished with no failures\n");
	}
	printf("===================================\n");
    }

    takedown_derived_types();

    /* close HDF5 library */
    H5close();

    /* MPI_Finalize must be called AFTER H5close which may use MPI calls */
    MPI_Finalize();

    /* cannot just return (failures) because exit code is limited to 1byte */
    return(failures != 0);
}
<|MERGE_RESOLUTION|>--- conflicted
+++ resolved
@@ -3071,12 +3071,7 @@
 	HDassert( ! ((entry_ptr->header).is_dirty) );
 
 	result = H5C_get_entry_status(file_ptr, entry_ptr->base_addr,
-<<<<<<< HEAD
-				      NULL, &in_cache, NULL, NULL, NULL, 
-                                      NULL, NULL, NULL);
-=======
-				      NULL, &in_cache, NULL, NULL, NULL, NULL, NULL, NULL);
->>>>>>> 280907a9
+				      NULL, &in_cache, NULL, NULL, NULL, NULL, NULL, NULL, NULL);
 
 	if ( result < 0 ) {
 
