/* * * * * * * * * * * * * * * * * * * * * * * * * * * * * * * * * * * * * * *
 * Copyright by The HDF Group.                                               *
 * Copyright by the Board of Trustees of the University of Illinois.         *
 * All rights reserved.                                                      *
 *                                                                           *
 * This file is part of HDF5.  The full HDF5 copyright notice, including     *
 * terms governing use, modification, and redistribution, is contained in    *
 * the files COPYING and Copyright.html.  COPYING can be found at the root   *
 * of the source code distribution tree; Copyright.html can be found at the  *
 * root level of an installed copy of the electronic HDF5 document set and   *
 * is linked from the top-level documents page.  It can also be found at     *
 * http://hdfgroup.org/HDF5/doc/Copyright.html.  If you do not have          *
 * access to either file, you may request a copy from help@hdfgroup.org.     *
 * * * * * * * * * * * * * * * * * * * * * * * * * * * * * * * * * * * * * * */

/*****************************************************************************
   FILE
   h5cpputil.h - Header file of the utilities/misc for HDF5 C++ tests.

   EXTERNAL ROUTINES/VARIABLES:

 ***************************************************************************/

#ifndef _h5cpputil_h
#define _h5cpputil_h

#include "h5test.h"

#ifndef H5_NO_NAMESPACE
using namespace H5;
#endif

#ifndef H5_NO_STD
using std::cerr;
using std::endl;
#endif

<<<<<<< HEAD
#define MESSAGE(V,A) {if (GetTestVerbosity()>(V)) print_func A;}
=======
#define MESSAGE(V,A) {if (HDGetTestVerbosity()>(V)) print_func A;}
>>>>>>> df8026cc
#define SUBTEST(TEST) {printf("   Subtest: %-52s",TEST); fflush(stdout);}

int check_values (hsize_t i, hsize_t j, int apoint, int acheck);
int test_report (int, const H5std_string&);
void issue_fail_msg(const char* where, int line, const char* file_name,
		    const char* message="");

class InvalidActionException : public Exception {
   public:
	InvalidActionException(const H5std_string func_name, const H5std_string message = DEFAULT_MSG);
	InvalidActionException();
	virtual ~InvalidActionException();
};

class TestFailedException : public Exception {
   public:
	TestFailedException(const H5std_string func_name, const H5std_string message = DEFAULT_MSG);
	TestFailedException();
	virtual ~TestFailedException();
};

// Overloaded/Template functions to verify values and display proper info
void verify_val(const char* x, const char* value, const char* where, int line, const char* file_name);

template <class Type1, class Type2>
    void verify_val(Type1 x, Type2 value, const char* where, int line, const char* file_name)
{
    if (GetTestVerbosity()>=VERBO_HI)
    {
	cerr << endl;
        cerr << "   Call to routine: " << where << " at line " << line
	     << " in " << file_name <<  " had value " << x << endl;
    }
    if (x != value)
    {
	cerr << endl;
        cerr << "*** UNEXPECTED VALUE from " << where << " should be "
	     << value << ", but is " << x << " at line " << line
	     << " in " << file_name << endl;
	IncTestNumErrs();
	throw TestFailedException(where, "");
    }
}

template <class Type1, class Type2>
    void verify_val(Type1 x, Type2 value, const char* msg, const char* file_name, int line)
{
    if (x != value)
    {
	cerr << endl;
        cerr << "*** UNEXPECTED VALUE: " << file_name << ":line " << line
	     << ":" << msg << " different: " << x << ", should be " << value
	     << endl;
	IncTestNumErrs();
	throw TestFailedException(file_name, msg);
    }
}

template <class Type1, class Type2>
    void verify_val_noteq(Type1 x, Type2 value, const char* where, int line, const char* file_name)
{
    if (GetTestVerbosity()>=VERBO_HI)
    {
	cerr << endl;
        cerr << "   Call to routine: " << where << " at line " << line
	     << " in " << file_name <<  " had value " << x << endl;
    }
    if (x == value)
    {
	cerr << endl;
        cerr << "*** UNEXPECTED VALUE from " << where << " should not be "
	     << value << " at line " << line << " in " << file_name << endl;
	IncTestNumErrs();
	throw TestFailedException(where, "");
    }
}

/* Prototypes for the test routines */
#ifdef __cplusplus
extern "C" {
#endif
void test_attr();
void test_compound();
void test_file();
void test_filters();
void test_links();
void test_h5s();
void test_reference();
void test_types();
void test_vlstrings();
void test_dset();

/* Prototypes for the cleanup routines */
void cleanup_attr();
void cleanup_compound();
void cleanup_dsets();
void cleanup_file();
void cleanup_filters();
void cleanup_links();
void cleanup_h5s();
void cleanup_reference();
void cleanup_types();
void cleanup_vlstrings();

#ifdef __cplusplus
}
#endif

/* not yet
void cleanup_select(void);
void cleanup_time(void);
void cleanup_vltypes(void);
void cleanup_iterate(void);
void cleanup_array(void);
void cleanup_genprop(void);
void cleanup_misc(void);
*/

#endif<|MERGE_RESOLUTION|>--- conflicted
+++ resolved
@@ -35,11 +35,7 @@
 using std::endl;
 #endif
 
-<<<<<<< HEAD
-#define MESSAGE(V,A) {if (GetTestVerbosity()>(V)) print_func A;}
-=======
 #define MESSAGE(V,A) {if (HDGetTestVerbosity()>(V)) print_func A;}
->>>>>>> df8026cc
 #define SUBTEST(TEST) {printf("   Subtest: %-52s",TEST); fflush(stdout);}
 
 int check_values (hsize_t i, hsize_t j, int apoint, int acheck);
