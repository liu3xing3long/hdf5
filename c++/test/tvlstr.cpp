/* * * * * * * * * * * * * * * * * * * * * * * * * * * * * * * * * * * * * * *
 * Copyright by The HDF Group.                                               *
 * Copyright by the Board of Trustees of the University of Illinois.         *
 * All rights reserved.                                                      *
 *                                                                           *
 * This file is part of HDF5.  The full HDF5 copyright notice, including     *
 * terms governing use, modification, and redistribution, is contained in    *
 * the files COPYING and Copyright.html.  COPYING can be found at the root   *
 * of the source code distribution tree; Copyright.html can be found at the  *
 * root level of an installed copy of the electronic HDF5 document set and   *
 * is linked from the top-level documents page.  It can also be found at     *
 * http://hdfgroup.org/HDF5/doc/Copyright.html.  If you do not have          *
 * access to either file, you may request a copy from help@hdfgroup.org.     *
 * * * * * * * * * * * * * * * * * * * * * * * * * * * * * * * * * * * * * * */

/*****************************************************************************
   FILE
   tvlstr.cpp - HDF5 C++ testing the Variable-Length String functionality

   EXTERNAL ROUTINES/VARIABLES:

 ***************************************************************************/

#ifdef OLD_HEADER_FILENAME
#include <iostream.h>
#else
#include <iostream>
#endif
#include <string>

#ifndef H5_NO_NAMESPACE
#ifndef H5_NO_STD
    using std::cerr;
    using std::endl;
#endif  // H5_NO_STD
#endif

#include "H5Cpp.h"      // C++ API header file

#ifndef H5_NO_NAMESPACE
    using namespace H5;
#endif

#include "h5cpputil.h"  // C++ utilility header file

// Data file used in most test functions
const H5std_string FILENAME("tvlstr.h5");

// 1-D dataset with fixed dimensions
const int SPACE1_RANK = 1;
const hsize_t SPACE1_DIM1 = 4;

// Utility functions - not used now, later though.
void *test_vlstr_alloc_custom(size_t size, void *info);
void test_vlstr_free_custom(void *mem, void *info);

/****************************************************************
**
**  test_vlstr_alloc_custom(): Test VL datatype custom memory
**	allocation routines.  This routine just uses malloc to
**	allocate the memory and increments the amount of memory
**	allocated.  It is passed into setVlenMemManager.
**
**  Note: exact copy from the C version.
**
****************************************************************/
void *test_vlstr_alloc_custom(size_t size, void *info)
{
    void *ret_value=NULL;	// Pointer to return
    size_t *mem_used=(size_t *)info;  // Get the pointer to the memory used
    size_t extra;		// Extra space needed

    /*
     *  This weird contortion is required on the DEC Alpha to keep the
     *  alignment correct - QAK
     */

    extra=MAX(sizeof(void *),sizeof(size_t));

    if((ret_value=HDmalloc(extra+size))!=NULL) {
	*(size_t *)ret_value=size;
	*mem_used+=size;
    } // end if
    ret_value = ((unsigned char *)ret_value) + extra;

    return(ret_value);
}

/****************************************************************
**
**  test_vlstr_free_custom(): Test VL datatype custom memory
**	allocation routines.  This routine just uses free to
**	release the memory and decrements the amount of memory
**	allocated.  It is passed into setVlenMemManager.
**
**  Note: exact copy from the C version.
**
****************************************************************/
void test_vlstr_free_custom(void *_mem, void *info)
{
    unsigned char *mem;
    size_t *mem_used=(size_t *)info;  // Get the pointer to the memory used
    size_t extra;		// Extra space needed

    /*
     *  This weird contortion is required on the DEC Alpha to keep the
     *  alignment correct - QAK
     */

    extra=MAX(sizeof(void *),sizeof(size_t));

    if(_mem!=NULL) {
        mem=((unsigned char *)_mem)-extra;
        *mem_used-=*(size_t *)mem;
        HDfree(mem);
    } // end if
}

/*-------------------------------------------------------------------------
 * Function:	test_vlstring_dataset
 *
 * Purpose:	Test writing/reading VL strings on datasets.
 *
 * Return:	None
 *
 * Programmer:	Binh-Minh Ribler (use C version)
 *		January, 2007
 *
 *-------------------------------------------------------------------------
 */
// String for testing datasets
static char stastring_ds_write[1]={'A'};

// Info for a string dataset
const H5std_string DSET1_NAME("String_ds");
const H5std_string DSET1_DATA("String Dataset");

static void test_vlstring_dataset()
{
    char *dynstring_ds_write = NULL;
    char *string_ds_check = NULL;

    // Output message about test being performed
    SUBTEST("VL String on Datasets");
    char *string_ds_check = NULL;

    try {
	// Open the file
	H5File file1(FILENAME, H5F_ACC_TRUNC);

	// Create a datatype to refer to.
	StrType vlst(0, H5T_VARIABLE);

	// Open the root group.
	Group root = file1.openGroup("/");

	// Create dataspace for the dataset.
	DataSpace ds_space (H5S_SCALAR);

	// Create an dataset in the root group.
	DataSet dset1 = root.createDataSet(DSET1_NAME, vlst, ds_space);

	// Write data to the dataset.
	dset1.write(DSET1_DATA, vlst);

	// Read and verify the dataset string as a string of chars.
	dset1.read(&string_ds_check, vlst);
	if(HDstrcmp(string_ds_check, DSET1_DATA.c_str())!=0)
	    TestErrPrintf("Line %d: Attribute data different: DSET1_DATA=%s,string_ds_check=%s\n",__LINE__, DSET1_DATA.c_str(), string_ds_check);

	HDfree(string_ds_check);  // note: no need for std::string test
        string_ds_check = NULL;

	// Read and verify the dataset string as an std::string.
	H5std_string read_str;
	dset1.read(read_str, vlst);
	if (read_str != DSET1_DATA)
	    TestErrPrintf("Line %d: Attribute data different: DSET1_DATA=%s,read_str=%s\n",__LINE__, DSET1_DATA.c_str(), read_str.c_str());

	// Close the dataset.
	dset1.close();

	// Test scalar type dataset with 1 value.
	dset1 = root.createDataSet("test_scalar_small", vlst, ds_space);

	dynstring_ds_write = (char*)HDcalloc(1, sizeof(char));
	HDmemset(dynstring_ds_write, 'A', 1);

	// Write data to the dataset, then read it back.
	dset1.write(&dynstring_ds_write, vlst);
	dset1.read(&string_ds_check, vlst);

	// Verify data read.
	if(HDstrcmp(string_ds_check,dynstring_ds_write)!=0)
	    TestErrPrintf("VL string datasets don't match!, dynstring_ds_write=%s, string_ds_check=%s\n",dynstring_ds_write,string_ds_check);
	HDfree(string_ds_check);
        string_ds_check = NULL;
	dset1.close();

	// Open dataset DSET1_NAME again.
	dset1 = root.openDataSet(DSET1_NAME);

	// Close dataset and file
	dset1.close();
	file1.close();

	PASSED();
    } // end try block

    // Catch all exceptions.
    catch (Exception E) {
	issue_fail_msg("test_vlstring_dataset()", __LINE__, __FILE__, E.getCDetailMsg());
    }
<<<<<<< HEAD
    if (dynstring_ds_write) {
        HDfree(dynstring_ds_write);
        dynstring_ds_write = NULL;
    }
    if (string_ds_check) {
	HDfree(string_ds_check);
        string_ds_check = NULL;
    }
=======

    if(dynstring_ds_write)
        HDfree(dynstring_ds_write);
    if(string_ds_check)
	HDfree(string_ds_check);
>>>>>>> 84ef7b0a
}   // test_vlstring_dataset()

/*-------------------------------------------------------------------------
 * Function:	test_vlstring_array_dataset
 *
 * Purpose:	Test writing/reading VL string array to/from datasets.
 *
 * Return:	None
 *
 * Programmer:	Binh-Minh Ribler
 *		July, 2009
 *
 *-------------------------------------------------------------------------
 */
const H5std_string DSSTRARR_NAME("StringArray_dset");
static void test_vlstring_array_dataset()
{
    const char *string_ds_array[SPACE1_DIM1]= {
        "Line 1", "Line 2", "Line 3", "Line 4"
        };   // Information to write

    // Output message about test being performed
    SUBTEST("VL String Array on Datasets");

    H5File* file1 = NULL;
    try {
        // Create file.
	file1 = new H5File(FILENAME, H5F_ACC_RDWR);

        // Create dataspace for datasets.
        hsize_t dims1[] = {SPACE1_DIM1};
        DataSpace ds_space(SPACE1_RANK, dims1);

	// Create a datatype to refer to.
	StrType vlst(0, H5T_VARIABLE);

	// Create and write a dataset.
	DataSet dataset(file1->createDataSet(DSSTRARR_NAME, vlst, ds_space));
	dataset.write(string_ds_array, vlst);

	// Read and verify the dataset using strings of chars as buffer.
	// Note: reading by array of H5std_string doesn't work yet.
	char *string_ds_check[SPACE1_DIM1];
	dataset.read(string_ds_check, vlst);

	int ii;
	for (ii = 0; ii < SPACE1_DIM1; ii++)
	{
	    if(HDstrcmp(string_ds_check[ii], string_ds_array[ii])!=0)
		TestErrPrintf("Line %d: Dataset data different: written=%s,read=%s\n",__LINE__, string_ds_array[ii], string_ds_check[ii]);

	    HDfree(string_ds_check[ii]);
	}

	// Close objects that are no longer needed.
	dataset.close();
	ds_space.close();

	//
	// Test with scalar data space.
	//

	// Create H5S_SCALAR data space.
	DataSpace scalar_space;

	// Create and write another dataset.
	DataSet dataset2(file1->createDataSet("Dataset2", vlst, scalar_space));
	char *wdata2 = (char*)HDcalloc(65534, sizeof(char));
	HDmemset(wdata2, 'A', 65533);
	dataset2.write(&wdata2, vlst);

	char *rdata2;
	dataset2.read(&rdata2, vlst);
	if (HDstrcmp(wdata2, rdata2)!=0)
	    TestErrPrintf("Line %d: Dataset data different: written=%s,read=%s\n",__LINE__, wdata2, rdata2);

	// Release resources from second dataset operation.
	scalar_space.close();
	dataset2.close();
	HDfree(wdata2);
	HDfree(rdata2);

	// Close objects and file.
	dataset2.close();
	vlst.close();
	file1->close();
        delete file1;

	PASSED();
    } // end try

    // Catch all exceptions.
    catch (Exception E)
    {
	issue_fail_msg("test_vlstring_array_dataset()", __LINE__, __FILE__, E.getCDetailMsg());
    }

    if(file1)
	delete file1;
} // end test_vlstring_array_dataset()

/*-------------------------------------------------------------------------
 * Function:	test_vlstrings_special
 *
 * Purpose:	Test VL string code for special string cases, nil and
 *		zero-sized.
 *
 * Return:	None
 *
 * Programmer:	Binh-Minh Ribler (use C version)
 *		January, 2007
 *
 *-------------------------------------------------------------------------
 */
static void test_vlstrings_special()
{
    const char *wdata[SPACE1_DIM1] = {"one", "two", "", "four"};
    const char *wdata2[SPACE1_DIM1] = {NULL, NULL, NULL, NULL};
    char *rdata[SPACE1_DIM1];   // Information read in

    // Output message about test being performed.
    SUBTEST("Special VL Strings");

    try {
	// Create file.
	H5File file1(FILENAME, H5F_ACC_TRUNC);

        // Create dataspace for datasets.
        hsize_t dims1[] = {SPACE1_DIM1};
        DataSpace sid1(SPACE1_RANK, dims1);

	// Create a datatype to refer to.
	StrType vlst(0, H5T_VARIABLE);

	// Create a dataset.
	DataSet dataset(file1.createDataSet("Dataset3", vlst, sid1));

	// Read from the dataset before writing data.
	dataset.read(rdata, vlst);

	// Check data read in.
	hsize_t i;      	// counting variable
	for (i=0; i<SPACE1_DIM1; i++)
	    if(rdata[i]!=NULL)
		TestErrPrintf("VL doesn't match!, rdata[%d]=%p\n",(int)i,rdata[i]);

	// Write dataset to disk, then read it back.
	dataset.write(wdata, vlst);
	dataset.read(rdata, vlst);

	// Compare data read in.
	for (i = 0; i < SPACE1_DIM1; i++) {
	    size_t wlen = HDstrlen(wdata[i]);
	    size_t rlen = HDstrlen(rdata[i]);
	    if(wlen != rlen) {
		TestErrPrintf("VL data lengths don't match!, strlen(wdata[%d])=%u, strlen(rdata[%d])=%u\n", (int)i, (unsigned)wlen, (int)i, (unsigned)rlen);
		continue;
	    } // end if
	    if(HDstrcmp(wdata[i],rdata[i]) != 0) {
		TestErrPrintf("VL data values don't match!, wdata[%d]=%s, rdata[%d]=%s\n", (int)i, wdata[i], (int)i, rdata[i]);
		continue;
	    } // end if
	} // end for

	// Reclaim the read VL data.
	DataSet::vlenReclaim((void *)rdata, vlst, sid1);

	// Close Dataset.
	dataset.close();

	/*
	 * Create another dataset to test nil strings.
	 */

	// Create the property list and set the fill value for the second
	// dataset.
	DSetCreatPropList dcpl;
	char *fill = NULL;	// Fill value
	dcpl.setFillValue(vlst, &fill);
	dataset = file1.createDataSet("Dataset4", vlst, sid1, dcpl);

	// Close dataset creation property list.
	dcpl.close();

	// Read from dataset before writing data.
	dataset.read(rdata, vlst);

	// Check data read in.
	for (i=0; i<SPACE1_DIM1; i++)
	  if(rdata[i]!=NULL)
	    TestErrPrintf("VL doesn't match!, rdata[%d]=%p\n",(int)i,rdata[i]);

	// Try to write nil strings to disk.
	dataset.write(wdata2, vlst);

	// Read nil strings back from disk.
	dataset.read(rdata, vlst);

	// Check data read in.
	for (i=0; i<SPACE1_DIM1; i++)
	  if(rdata[i]!=NULL)
	    TestErrPrintf("VL doesn't match!, rdata[%d]=%p\n",(int)i,rdata[i]);

	// Close objects and file.
	dataset.close();
	vlst.close();
	sid1.close();
	file1.close();

	PASSED();
    } // end try

    // Catch all exceptions.
    catch (Exception E)
    {
	issue_fail_msg("test_vlstrings_special()", __LINE__, __FILE__, E.getCDetailMsg());
    }
} // test_vlstrings_special

/*-------------------------------------------------------------------------
 * Function:	test_vlstring_type
 *
 * Purpose:	Test if VL string is treated as string.
 *
 * Return:	None
 *
 * Programmer:	Binh-Minh Ribler (use C version)
 *		January, 2007
 *
 *-------------------------------------------------------------------------
 */
const H5std_string      VLSTR_TYPE("vl_string_type");
static void test_vlstring_type()
{
    // Output message about test being performed.
    SUBTEST("VL String Type");

    H5File* file1 = NULL;
    try {
	// Open file.
	file1 = new H5File(FILENAME, H5F_ACC_RDWR);

	// Create a datatype to refer to.
	StrType vlst(PredType::C_S1);

	// Change padding and verify it.
	vlst.setStrpad(H5T_STR_NULLPAD);
	H5T_str_t pad = vlst.getStrpad();
	verify_val(pad, H5T_STR_NULLPAD, "StrType::getStrpad", __LINE__, __FILE__);

	// Convert to variable-length string.
	vlst.setSize(H5T_VARIABLE);

	// Check if datatype is VL string.
	H5T_class_t type_class = vlst.getClass();
	verify_val(type_class, H5T_STRING, "DataType::getClass", __LINE__, __FILE__);
	bool is_variable_str = vlst.isVariableStr();
	verify_val(is_variable_str, true, "DataType::isVariableStr", __LINE__, __FILE__);

	// Check default character set and padding.
	H5T_cset_t cset = vlst.getCset();
	verify_val(cset, H5T_CSET_ASCII, "StrType::getCset", __LINE__, __FILE__);
	pad = vlst.getStrpad();
	verify_val(pad, H5T_STR_NULLPAD, "StrType::getStrpad", __LINE__, __FILE__);

	// Commit variable-length string datatype to storage.
	vlst.commit(*file1, VLSTR_TYPE);

	// Close datatype.
	vlst.close();

	// Try opening datatype again.
	vlst = file1->openStrType(VLSTR_TYPE);

	// Close datatype and file.
	vlst.close();
	file1->close();
        delete file1;

	// Open file.
	file1 = new H5File(FILENAME, H5F_ACC_RDWR);

	// Open the variable-length string datatype just created
	vlst = file1->openStrType(VLSTR_TYPE);

	// Verify character set and padding
	cset = vlst.getCset();
	verify_val(cset, H5T_CSET_ASCII, "StrType::getCset", __LINE__, __FILE__);
	pad = vlst.getStrpad();
	verify_val(pad, H5T_STR_NULLPAD, "StrType::getStrpad", __LINE__, __FILE__);

	// Close datatype and file
	vlst.close();
	file1->close();
        delete file1;

	PASSED();
    } // end try block

    // Catch all exceptions.
    catch (Exception E)
    {
        issue_fail_msg("test_vlstring_type()", __LINE__, __FILE__, E.getCDetailMsg());
    }

    if(file1)
	delete file1;
} // end test_vlstring_type()

/*-------------------------------------------------------------------------
 * Function:	test_compact_vlstring
 *
 * Purpose:	Test storing VL strings in compact datasets.
 *
 * Return:	None
 *
 * Programmer:	Binh-Minh Ribler (use C version)
 *		January, 2007
 *
 *-------------------------------------------------------------------------
 */
static void test_compact_vlstring()
{
    // Output message about test being performed
    SUBTEST("VL Strings on Compact Dataset");

    try {
	// Create file
	H5File file1(FILENAME, H5F_ACC_TRUNC);

	// Create dataspace for datasets
        hsize_t dims1[] = {SPACE1_DIM1};
        DataSpace sid1(SPACE1_RANK, dims1);

	// Create a datatype to refer to
	StrType vlst(0, H5T_VARIABLE);

	// Create dataset create property list and set layout
	DSetCreatPropList plist;
	plist.setLayout(H5D_COMPACT);

	// Create a dataset
	DataSet dataset(file1.createDataSet("Dataset5", vlst, sid1, plist));

	// Write dataset to disk
	const char *wdata[SPACE1_DIM1] = {"one", "two", "three", "four"};
	dataset.write(wdata, vlst);

	// Read dataset from disk
	char *rdata[SPACE1_DIM1];   // Information read in
	dataset.read(rdata, vlst);

	// Compare data read in
	hsize_t i;
	for (i=0; i<SPACE1_DIM1; i++) {
	    if (HDstrlen(wdata[i])!=strlen(rdata[i])) {
		TestErrPrintf("VL data length don't match!, strlen(wdata[%d])=%d, strlen(rdata[%d])=%d\n",(int)i,(int)strlen(wdata[i]),(int)i,(int)strlen(rdata[i]));
		continue;
	    } // end if
	    if (HDstrcmp(wdata[i],rdata[i]) != 0) {
		TestErrPrintf("VL data values don't match!, wdata[%d]=%s, rdata[%d]=%s\n",(int)i,wdata[i],(int)i,rdata[i]);
		continue;
	    } // end if
	} // end for

	// Reclaim the read VL data
	DataSet::vlenReclaim((void *)rdata, vlst, sid1);

	// Close objects and file
	dataset.close();
	vlst.close();
	sid1.close();
	plist.close();
	file1.close();

	PASSED();
    } // end try

    // Catch all exceptions.
    catch (Exception E)
    {
        issue_fail_msg("test_compact_vlstrings()", __LINE__, __FILE__, E.getCDetailMsg());
    }
}   // test_compact_vlstrings

/*-------------------------------------------------------------------------
 * Function:	test_vlstring_attribute
 *
 * Purpose:	Test writing/reading VL strings on attributes.
 *
 * Return:	None
 *
 * Programmer:	Binh-Minh Ribler (use C version)
 *		January, 2007
 *
 *-------------------------------------------------------------------------
 */
// String for writing to attribute
static char *string_att_write=NULL;

// Info for a string attribute
const H5std_string ATTRSTR_NAME("String_attr");
const H5std_string ATTRSTR_DATA("String Attribute");

static void test_vlstring_attribute()
{
    // Output message about test being performed
    SUBTEST("VL String on Attributes");

    try {
	// Open the file
	H5File file1(FILENAME, H5F_ACC_RDWR);

	// Create a datatype to refer to.
	StrType vlst(0, H5T_VARIABLE);

	// Open the root group.
	Group root = file1.openGroup("/");

	// Create dataspace for the attribute.
	DataSpace att_space (H5S_SCALAR);

	// Create an attribute for the root group.
	Attribute gr_attr = root.createAttribute(ATTRSTR_NAME, vlst, att_space);

	// Write data to the attribute.
	gr_attr.write(vlst, ATTRSTR_DATA);

	// Read and verify the attribute string as a string of chars.
	char *string_att_check;
	gr_attr.read(vlst, &string_att_check);
	if(HDstrcmp(string_att_check, ATTRSTR_DATA.c_str())!=0)
	    TestErrPrintf("Line %d: Attribute data different: ATTRSTR_DATA=%s,string_att_check=%s\n",__LINE__, ATTRSTR_DATA.c_str(), string_att_check);

	HDfree(string_att_check);  // note: no need for std::string test

	// Read and verify the attribute string as an std::string.
	H5std_string read_str;
	gr_attr.read(vlst, read_str);
	if (read_str != ATTRSTR_DATA)
	    TestErrPrintf("Line %d: Attribute data different: ATTRSTR_DATA=%s,read_str=%s\n",__LINE__, ATTRSTR_DATA.c_str(), read_str.c_str());

	// Close group's attribute.
	gr_attr.close();

	// Test creating a "large" sized string attribute
	gr_attr = root.createAttribute("test_scalar_large", vlst, att_space);

	string_att_write = (char*)HDcalloc(8192, sizeof(char));
	HDmemset(string_att_write, 'A', 8191);

	// Write data to the attribute, then read it back.
	gr_attr.write(vlst, &string_att_write);
	gr_attr.read(vlst, &string_att_check);

	// Verify data read.
	if(HDstrcmp(string_att_check,string_att_write)!=0)
	    TestErrPrintf("VL string attributes don't match!, string_att_write=%s, string_att_check=%s\n",string_att_write,string_att_check);

	// Release resources.
	HDfree(string_att_check);
	HDfree(string_att_write);
	gr_attr.close();
	file1.close();

	PASSED();
    } // end try block

    // Catch all exceptions.
    catch (Exception E) {
	issue_fail_msg("test_vlstring_attribute()", __LINE__, __FILE__, E.getCDetailMsg());
    }
}   // test_vlstring_attribute()

/*-------------------------------------------------------------------------
 * Function:	test_read_vl_string_attribute
 *
 * Purpose:	Test reading VL strings from attributes.
 *
 * Return:	None
 *
 * Programmer:	Binh-Minh Ribler (use C version)
 *		January, 2007
 *
 *-------------------------------------------------------------------------
 */
static void test_read_vl_string_attribute()
{

    // Output message about test being performed
    SUBTEST("reading VL String as attributes");

    try {
	// Open file
	H5File file1(FILENAME, H5F_ACC_RDONLY);

	// Create a datatype to refer to.
	StrType vlst(0, H5T_VARIABLE);

	// Open the root group and its attribute named ATTRSTR_NAME.
	Group root = file1.openGroup("/");
	Attribute att = root.openAttribute(ATTRSTR_NAME);

	// Test reading "normal" sized string attribute
	char *string_att_check;
	att.read(vlst, &string_att_check);
	if(HDstrcmp(string_att_check,ATTRSTR_DATA.c_str())!=0)
	    TestErrPrintf("VL string attributes don't match!, string_att=%s, string_att_check=%s\n",ATTRSTR_DATA.c_str(),string_att_check);
	HDfree(string_att_check);
	att.close();

	// Test reading "large" sized string attribute
	att = root.openAttribute("test_scalar_large");
	att.read(vlst, &string_att_check);
	if(HDstrcmp(string_att_check,string_att_write)!=0)
	    TestErrPrintf("VL string attributes don't match!, string_att_write=%s, string_att_check=%s\n",string_att_write,string_att_check);
	HDfree(string_att_check);
	HDfree(string_att_write);   // Free string allocated in test_write_vl_string_attribute

	// Close objects and file.
	att.close();
	vlst.close();
	root.close();
	file1.close();

	PASSED();
    } // end try

    // Catch all exceptions.
    catch (Exception E) {
	issue_fail_msg("test_read_vl_string_attribute()", __LINE__, __FILE__, E.getCDetailMsg());
    }
} // test_read_vl_string_attribute

/*-------------------------------------------------------------------------
 * Function:	test_vlstring_array_attribute
 *
 * Purpose:	Test writing/reading VL string array to/from attributes.
 *
 * Return:	None
 *
 * Programmer:	Binh-Minh Ribler
 *		July, 2009
 *
 *-------------------------------------------------------------------------
 */
const H5std_string ATTRSTRARR_NAME("StringArray_attr");

static void test_vlstring_array_attribute()
{
    const char *string_att_array[SPACE1_DIM1]= {
        "Line 1", "Line 2", "Line 3", "Line 4"
        };   // Information to write

    // Output message about test being performed
    SUBTEST("VL String Array on Attributes");

    try {
	// Open the file
	H5File file1(FILENAME, H5F_ACC_RDWR);

	// Create a datatype to refer to.
	StrType vlst(0, H5T_VARIABLE);

	// Open the root group.
	Group root = file1.openGroup("/");

        // Create dataspace for datasets.
        hsize_t dims1[] = {SPACE1_DIM1};
        DataSpace att_space(SPACE1_RANK, dims1);

	// Create an attribute for the root group.
	Attribute gr_attr = root.createAttribute(ATTRSTRARR_NAME, vlst, att_space);

	// Write data to the attribute.
	gr_attr.write(vlst, string_att_array);

	// Read and verify the attribute string as a string of chars.
	// Note: reading by array of H5std_string doesn't work yet.
	char *string_att_check[SPACE1_DIM1];
	gr_attr.read(vlst, &string_att_check);

	int ii;
	for (ii = 0; ii < SPACE1_DIM1; ii++)
	{
	    if(HDstrcmp(string_att_check[ii], string_att_array[ii])!=0)
		TestErrPrintf("Line %d: Attribute data different: written=%s,read=%s\n",__LINE__, string_att_check[ii], string_att_check[ii]);

	    HDfree(string_att_check[ii]);  // note: no need for std::string test
	}

	// Close group's attribute.
	gr_attr.close();
	file1.close();

	PASSED();
    } // end try block

    // Catch all exceptions.
    catch (Exception E) {
	issue_fail_msg("test_vlstring_array_attribute()", __LINE__, __FILE__, E.getCDetailMsg());
    }
}   // test_vlstring_array_attribute()

/* Helper routine for test_vl_rewrite() */
static void write_scalar_dset(H5File& file, DataType& type, DataSpace& space,
				char *name, char *data)
{
    DataSet dset;
    try {
	dset = file.createDataSet(name, type, space);
	dset.write(&data, type, space, space);
	dset.close();
    } // end try
    catch (FileIException ferr) {
	throw;
    }
    catch (DataSetIException derr) {
	throw;
    }
}

/* Helper routine for test_vl_rewrite() */
static void read_scalar_dset(H5File& file, DataType& type, DataSpace& space,
				char *name, char *data)
{
    char *data_read;
    DataSet dset;
    try {
	dset = file.openDataSet(name);
	dset.read(&data_read, type, space, space);
	dset.close();

	if(HDstrcmp(data, data_read))
	    TestErrPrintf("Expected %s for dataset %s but read %s\n", data, name, data_read);

	HDfree(data_read);
    } // end try
    catch (FileIException ferr) {
	throw;
    }
    catch (DataSetIException derr) {
	throw;
    }
}

/*-------------------------------------------------------------------------
 * Function:	test_vl_rewrite
 *
 * Purpose:	Test I/O on VL strings when many objects in the file
 *		have been linked/unlinked.
 *
 * Return:	None
 *
 * Programmer:	Binh-Minh Ribler (use C version)
 *		January, 2007
 *
 *-------------------------------------------------------------------------
 */
const H5std_string FILENAME2("tvlstr2.h5");
const int REWRITE_NDATASETS = 32;
static void test_vl_rewrite()
{
    // Output message about test being performed
    SUBTEST("I/O on VL strings with link/unlink");

    try {
	// Create the files.
	H5File file1(FILENAME, H5F_ACC_TRUNC);
	H5File file2(FILENAME2, H5F_ACC_TRUNC);

	// Create the VL string datatype.
	StrType type(0, H5T_VARIABLE);

	// Create dataspace for the attribute.
	DataSpace space (H5S_SCALAR);

	// Create in file 1.
	int i;
	char name[256]; 	// Buffer for names & data
	for (i=0; i<REWRITE_NDATASETS; i++) {
	    sprintf(name, "/set_%d", i);
	    write_scalar_dset(file1, type, space, name, name);
	}

	// Effectively copy data from file 1 to 2.
	for (i=0; i<REWRITE_NDATASETS; i++) {
	    sprintf(name, "/set_%d", i);
	    read_scalar_dset(file1, type, space, name, name);
	    write_scalar_dset(file2, type, space, name, name);
	}

	// Read back from file 2.
	for (i=0; i<REWRITE_NDATASETS; i++) {
	    sprintf(name, "/set_%d", i);
	    read_scalar_dset(file2, type, space, name, name);
	}

	// Remove from file 2.
	for (i=0; i<REWRITE_NDATASETS; i++) {
	    sprintf(name, "/set_%d", i);
	    file2.unlink(name);
	}

	// Effectively copy from file 1 to file 2.
	for (i=0; i<REWRITE_NDATASETS; i++) {
	    sprintf(name, "/set_%d", i);
	    read_scalar_dset(file1, type, space, name, name);
	    write_scalar_dset(file2, type, space, name, name);
	}

	// Close objects and file.
	type.close();
	space.close();
	file1.close();
	file2.close();

	PASSED();
    } // end try

    // Catch all exceptions.
    catch (Exception E) {
	issue_fail_msg("test_vl_rewrite()", __LINE__, __FILE__, E.getCDetailMsg());
    }
} // end test_vl_rewrite()

/*-------------------------------------------------------------------------
 * Function:	test_vlstrings
 *
 * Purpose:	VL string testing main routine.
 *
 * Return:	None
 *
 * Programmer:	Binh-Minh Ribler
 *		January, 2007
 *
 *-------------------------------------------------------------------------
 */
#ifdef __cplusplus
extern "C"
#endif
void test_vlstrings()
{
    // Output message about test being performed
    //MESSAGE("Testing Variable-Length Strings");
    MESSAGE(5, ("Testing Variable-Length Strings"));

    // These tests use the same file
    // Test basic VL string datatype
    test_vlstring_dataset();
    test_vlstrings_special();
    test_vlstring_type();
    test_compact_vlstring();

    // Test using VL strings in attributes
    test_vlstring_attribute();

    // Test using VL string array in attributes and datasets
    test_vlstring_array_attribute();
    test_vlstring_array_dataset();

    // Test writing VL datasets in files with lots of unlinking
    test_vl_rewrite();

}   // test_vlstrings()


/*-------------------------------------------------------------------------
 * Function:	cleanup_vlstrings
 *
 * Purpose:	Cleanup temporary test files
 *
 * Return:	none
 *
 * Programmer:	Quincey Koziol
 *              September 10, 1999
 *
 * Modifications:
 *
 *-------------------------------------------------------------------------
 */
#ifdef __cplusplus
extern "C"
#endif
void cleanup_vlstrings()
{
    HDremove(FILENAME.c_str());
    HDremove(FILENAME2.c_str());
}
<|MERGE_RESOLUTION|>--- conflicted
+++ resolved
@@ -142,7 +142,6 @@
 
     // Output message about test being performed
     SUBTEST("VL String on Datasets");
-    char *string_ds_check = NULL;
 
     try {
 	// Open the file
@@ -211,22 +210,11 @@
     catch (Exception E) {
 	issue_fail_msg("test_vlstring_dataset()", __LINE__, __FILE__, E.getCDetailMsg());
     }
-<<<<<<< HEAD
-    if (dynstring_ds_write) {
-        HDfree(dynstring_ds_write);
-        dynstring_ds_write = NULL;
-    }
-    if (string_ds_check) {
-	HDfree(string_ds_check);
-        string_ds_check = NULL;
-    }
-=======
 
     if(dynstring_ds_write)
         HDfree(dynstring_ds_write);
     if(string_ds_check)
 	HDfree(string_ds_check);
->>>>>>> 84ef7b0a
 }   // test_vlstring_dataset()
 
 /*-------------------------------------------------------------------------
@@ -313,7 +301,6 @@
 	dataset2.close();
 	vlst.close();
 	file1->close();
-        delete file1;
 
 	PASSED();
     } // end try
@@ -521,7 +508,6 @@
 	// Close datatype and file
 	vlst.close();
 	file1->close();
-        delete file1;
 
 	PASSED();
     } // end try block
