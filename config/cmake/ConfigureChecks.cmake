#-----------------------------------------------------------------------------
# Include all the necessary files for macros
#-----------------------------------------------------------------------------
INCLUDE (${CMAKE_ROOT}/Modules/CheckFunctionExists.cmake)
INCLUDE (${CMAKE_ROOT}/Modules/CheckIncludeFile.cmake)
INCLUDE (${CMAKE_ROOT}/Modules/CheckIncludeFileCXX.cmake)
INCLUDE (${CMAKE_ROOT}/Modules/CheckIncludeFiles.cmake)
INCLUDE (${CMAKE_ROOT}/Modules/CheckLibraryExists.cmake)
INCLUDE (${CMAKE_ROOT}/Modules/CheckSymbolExists.cmake)
INCLUDE (${CMAKE_ROOT}/Modules/CheckTypeSize.cmake)
INCLUDE (${CMAKE_ROOT}/Modules/CheckVariableExists.cmake)
INCLUDE (${CMAKE_ROOT}/Modules/CheckFortranFunctionExists.cmake)

#-----------------------------------------------------------------------------
# Always SET this for now IF we are on an OS X box
#-----------------------------------------------------------------------------
IF (APPLE)
  LIST(LENGTH CMAKE_OSX_ARCHITECTURES ARCH_LENGTH)
  IF(ARCH_LENGTH GREATER 1)
    set (CMAKE_OSX_ARCHITECTURES "" CACHE STRING "" FORCE)
    message(FATAL_ERROR "Building Universal Binaries on OS X is NOT supported by the HDF5 project. This is"
    "due to technical reasons. The best approach would be build each architecture in separate directories"
    "and use the 'lipo' tool to combine them into a single executable or library. The 'CMAKE_OSX_ARCHITECTURES'"
    "variable has been set to a blank value which will build the default architecture for this system.")
  ENDIF()
  SET (H5_AC_APPLE_UNIVERSAL_BUILD 0)
ENDIF (APPLE)

#-----------------------------------------------------------------------------
# Option to Clear File Buffers before write --enable-clear-file-buffers
#-----------------------------------------------------------------------------
OPTION (HDF5_Enable_Clear_File_Buffers "Securely clear file buffers before writing to file" ON)
IF (HDF5_Enable_Clear_File_Buffers)
  SET (H5_CLEAR_MEMORY 1)
ENDIF (HDF5_Enable_Clear_File_Buffers)
MARK_AS_ADVANCED (HDF5_Enable_Clear_File_Buffers)

#-----------------------------------------------------------------------------
# Option for --enable-instrument
#-----------------------------------------------------------------------------
IF (CMAKE_BUILD_TYPE MATCHES Debug)
  SET (HDF5_Enable_Instrument ON)
ENDIF (CMAKE_BUILD_TYPE MATCHES Debug)
OPTION (HDF5_Enable_Instrument "Instrument The library" HDF5_Enable_Instrument)
IF (HDF5_Enable_Instrument)
  SET (H5_HAVE_INSTRUMENTED_LIBRARY 1)
ENDIF (HDF5_Enable_Instrument)
MARK_AS_ADVANCED (HDF5_Enable_Instrument)

#-----------------------------------------------------------------------------
# Option for --enable-strict-format-checks
#-----------------------------------------------------------------------------
OPTION (HDF5_STRICT_FORMAT_CHECKS "Whether to perform strict file format checks" OFF)
IF (HDF5_STRICT_FORMAT_CHECKS)
  SET (H5_STRICT_FORMAT_CHECKS 1)
ENDIF (HDF5_STRICT_FORMAT_CHECKS)
MARK_AS_ADVANCED (HDF5_STRICT_FORMAT_CHECKS)

#-----------------------------------------------------------------------------
# Option for --enable-metadata-trace-file
#-----------------------------------------------------------------------------
OPTION (HDF5_METADATA_TRACE_FILE "Enable metadata trace file collection" OFF)
IF (HDF5_METADATA_TRACE_FILE)
  SET (H5_METADATA_TRACE_FILE 1)
ENDIF (HDF5_METADATA_TRACE_FILE)
MARK_AS_ADVANCED (HDF5_METADATA_TRACE_FILE)

# ----------------------------------------------------------------------
# Decide whether the data accuracy has higher priority during data
# conversions.  If not, some hard conversions will still be prefered even
# though the data may be wrong (for example, some compilers don't
# support denormalized floating values) to maximize speed.
#
OPTION (HDF5_WANT_DATA_ACCURACY "IF data accuracy is guaranteed during data conversions" ON)
IF (HDF5_WANT_DATA_ACCURACY)
  SET (H5_WANT_DATA_ACCURACY 1)
ENDIF(HDF5_WANT_DATA_ACCURACY)
MARK_AS_ADVANCED (HDF5_WANT_DATA_ACCURACY)

# ----------------------------------------------------------------------
# Decide whether the presence of user's exception handling functions is
# checked and data conversion exceptions are returned.  This is mainly
# for the speed optimization of hard conversions.  Soft conversions can
# actually benefit little.
#
OPTION (HDF5_WANT_DCONV_EXCEPTION "exception handling functions is checked during data conversions" ON)
IF (HDF5_WANT_DCONV_EXCEPTION)
  SET (H5_WANT_DCONV_EXCEPTION 1)
ENDIF (HDF5_WANT_DCONV_EXCEPTION)
MARK_AS_ADVANCED (HDF5_WANT_DCONV_EXCEPTION)

# ----------------------------------------------------------------------
# Check if they would like the function stack support compiled in
#
OPTION (HDF5_ENABLE_CODESTACK "Enable the function stack tracing (for developer debugging)." OFF)
IF (HDF5_ENABLE_CODESTACK)
  SET (H5_HAVE_CODESTACK 1)
ENDIF (HDF5_ENABLE_CODESTACK)
MARK_AS_ADVANCED (HDF5_ENABLE_CODESTACK)

OPTION (HDF5_ENABLE_HSIZET "Enable datasets larger than memory" ON)

# ----------------------------------------------------------------------
# Set the flag to indicate that the machine can handle converting
# floating-point to long long values.
# (This flag should be _unset_ for all machines)
#
#  SET (H5_HW_FP_TO_LLONG_NOT_WORKS 0)

# so far we have no check for this
SET(H5_HAVE_TMPFILE 1)

#-----------------------------------------------------------------------------
# This MACRO checks IF the symbol exists in the library and IF it
# does, it appends library to the list.
#-----------------------------------------------------------------------------
SET (LINK_LIBS "")
MACRO (CHECK_LIBRARY_EXISTS_CONCAT LIBRARY SYMBOL VARIABLE)
  CHECK_LIBRARY_EXISTS ("${LIBRARY};${LINK_LIBS}" ${SYMBOL} "" ${VARIABLE})
  IF (${VARIABLE})
    SET (LINK_LIBS ${LINK_LIBS} ${LIBRARY})
  ENDIF (${VARIABLE})
ENDMACRO (CHECK_LIBRARY_EXISTS_CONCAT)

# ----------------------------------------------------------------------
# WINDOWS Hard code Values
# ----------------------------------------------------------------------

SET (WINDOWS)
IF (WIN32)
  IF (NOT UNIX AND NOT CYGWIN AND NOT MINGW)
    SET (WINDOWS 1)
  ENDIF (NOT UNIX AND NOT CYGWIN AND NOT MINGW)
ENDIF (WIN32)

#IF (WIN32)
#  SET (DEFAULT_STREAM_VFD OFF)
#ELSE (WIN32)
#  SET (DEFAULT_STREAM_VFD ON)
#ENDIF (WIN32)
#OPTION (HDF5_STREAM_VFD "Compile Stream Virtual File Driver support" ${DEFAULT_STREAM_VFD})

# TODO --------------------------------------------------------------------------
# Should the Default Virtual File Driver be compiled?
# This is hard-coded now but option should added to match configure
#
IF (WINDOWS)
  SET (H5_HAVE_WINDOWS 1)
#  SET (H5_WINDOWS_USE_STDIO 0)
  # ----------------------------------------------------------------------
  # Set the flag to indicate that the machine has window style pathname,
  # that is, "drive-letter:\" (e.g. "C:") or "drive-letter:/" (e.g. "C:/").
  # (This flag should be _unset_ for all machines, except for Windows)
  #
  SET (H5_HAVE_WINDOW_PATH 1)
  SET (WINDOWS_MAX_BUF (1024 * 1024 * 1024))
  SET (H5_DEFAULT_VFD H5FD_WINDOWS)
ELSE (WINDOWS)
  SET (H5_DEFAULT_VFD H5FD_SEC2)
ENDIF (WINDOWS)

IF (WINDOWS)
  SET (H5_HAVE_IO_H 1)
  SET (H5_HAVE_SETJMP_H 1)
  SET (H5_HAVE_STDDEF_H 1)
  SET (H5_HAVE_SYS_STAT_H 1)
  SET (H5_HAVE_SYS_TIMEB_H 1)
  SET (H5_HAVE_SYS_TYPES_H 1)
  SET (H5_HAVE_WINSOCK_H 1)
  SET (H5_HAVE_LIBM 1)
  SET (H5_HAVE_STRDUP 1)
  SET (H5_HAVE_SYSTEM 1)
  SET (H5_HAVE_DIFFTIME 1)
  SET (H5_HAVE_LONGJMP 1)
  SET (H5_STDC_HEADERS 1)
  SET (H5_HAVE_GETHOSTNAME 1)
  SET (H5_HAVE_GETCONSOLESCREENBUFFERINFO 1)
<<<<<<< HEAD
=======
  SET (H5_HAVE_TIMEZONE 1)
>>>>>>> b4f14a01
  SET (H5_HAVE_FUNCTION 1)
  SET (H5_GETTIMEOFDAY_GIVES_TZ 1)
  SET (H5_HAVE_TIMEZONE 1)
  SET (H5_HAVE_GETTIMEOFDAY 1)
  SET (H5_LONE_COLON 0)
ENDIF (WINDOWS)

#-----------------------------------------------------------------------------
# These tests need to be manually SET for windows since there is currently
# something not quite correct with the actual test implementation. This affects
# the 'dt_arith' test and most likely lots of other code
# ----------------------------------------------------------------------------
IF (WINDOWS)
  SET (H5_FP_TO_ULLONG_RIGHT_MAXIMUM "" CACHE INTERNAL "")
ENDIF (WINDOWS)

# ----------------------------------------------------------------------
# END of WINDOWS Hard code Values
# ----------------------------------------------------------------------

IF (CYGWIN)
  SET (H5_HAVE_LSEEK64 0)
ENDIF (CYGWIN)

#-----------------------------------------------------------------------------
#  Check for the math library "m"
#-----------------------------------------------------------------------------
IF (NOT WINDOWS)
  CHECK_LIBRARY_EXISTS_CONCAT ("m" random     H5_HAVE_LIBM)
ENDIF (NOT WINDOWS)

CHECK_LIBRARY_EXISTS_CONCAT ("ws2_32" WSAStartup  H5_HAVE_LIBWS2_32)
CHECK_LIBRARY_EXISTS_CONCAT ("wsock32" gethostbyname H5_HAVE_LIBWSOCK32)
#CHECK_LIBRARY_EXISTS_CONCAT ("dl"     dlopen       H5_HAVE_LIBDL)
CHECK_LIBRARY_EXISTS_CONCAT ("ucb"    gethostname  H5_HAVE_LIBUCB)
CHECK_LIBRARY_EXISTS_CONCAT ("socket" connect      H5_HAVE_LIBSOCKET)
CHECK_LIBRARY_EXISTS ("c" gethostbyname "" NOT_NEED_LIBNSL)

IF (NOT NOT_NEED_LIBNSL)
  CHECK_LIBRARY_EXISTS_CONCAT ("nsl"    gethostbyname  H5_HAVE_LIBNSL)
ENDIF (NOT NOT_NEED_LIBNSL)


SET (USE_INCLUDES "")
#-----------------------------------------------------------------------------
# Check IF header file exists and add it to the list.
#-----------------------------------------------------------------------------
MACRO (CHECK_INCLUDE_FILE_CONCAT FILE VARIABLE)
  CHECK_INCLUDE_FILES ("${USE_INCLUDES};${FILE}" ${VARIABLE})
  IF (${VARIABLE})
    SET (USE_INCLUDES ${USE_INCLUDES} ${FILE})
  ENDIF (${VARIABLE})
ENDMACRO (CHECK_INCLUDE_FILE_CONCAT)

#-----------------------------------------------------------------------------
#  Check for the existence of certain header files
#-----------------------------------------------------------------------------
CHECK_INCLUDE_FILE_CONCAT ("globus/common.h" H5_HAVE_GLOBUS_COMMON_H)
CHECK_INCLUDE_FILE_CONCAT ("io.h"            H5_HAVE_IO_H)
CHECK_INCLUDE_FILE_CONCAT ("mfhdf.h"         H5_HAVE_MFHDF_H)
CHECK_INCLUDE_FILE_CONCAT ("pdb.h"           H5_HAVE_PDB_H)
CHECK_INCLUDE_FILE_CONCAT ("pthread.h"       H5_HAVE_PTHREAD_H)
CHECK_INCLUDE_FILE_CONCAT ("setjmp.h"        H5_HAVE_SETJMP_H)
CHECK_INCLUDE_FILE_CONCAT ("srbclient.h"     H5_HAVE_SRBCLIENT_H)
CHECK_INCLUDE_FILE_CONCAT ("stddef.h"        H5_HAVE_STDDEF_H)
CHECK_INCLUDE_FILE_CONCAT ("stdint.h"        H5_HAVE_STDINT_H)
CHECK_INCLUDE_FILE_CONCAT ("string.h"        H5_HAVE_STRING_H)
CHECK_INCLUDE_FILE_CONCAT ("strings.h"       H5_HAVE_STRINGS_H)
CHECK_INCLUDE_FILE_CONCAT ("sys/ioctl.h"     H5_HAVE_SYS_IOCTL_H)
CHECK_INCLUDE_FILE_CONCAT ("sys/proc.h"      H5_HAVE_SYS_PROC_H)
CHECK_INCLUDE_FILE_CONCAT ("sys/resource.h"  H5_HAVE_SYS_RESOURCE_H)
CHECK_INCLUDE_FILE_CONCAT ("sys/socket.h"    H5_HAVE_SYS_SOCKET_H)
CHECK_INCLUDE_FILE_CONCAT ("sys/stat.h"      H5_HAVE_SYS_STAT_H)
IF (CMAKE_SYSTEM_NAME MATCHES "OSF")
  CHECK_INCLUDE_FILE_CONCAT ("sys/sysinfo.h" H5_HAVE_SYS_SYSINFO_H)
ELSE (CMAKE_SYSTEM_NAME MATCHES "OSF")
  SET (H5_HAVE_SYS_SYSINFO_H "" CACHE INTERNAL "" FORCE)
ENDIF (CMAKE_SYSTEM_NAME MATCHES "OSF")
CHECK_INCLUDE_FILE_CONCAT ("sys/time.h"      H5_HAVE_SYS_TIME_H)
CHECK_INCLUDE_FILE_CONCAT ("time.h"          H5_HAVE_TIME_H)
CHECK_INCLUDE_FILE_CONCAT ("sys/timeb.h"     H5_HAVE_SYS_TIMEB_H)
CHECK_INCLUDE_FILE_CONCAT ("sys/types.h"     H5_HAVE_SYS_TYPES_H)
CHECK_INCLUDE_FILE_CONCAT ("unistd.h"        H5_HAVE_UNISTD_H)
CHECK_INCLUDE_FILE_CONCAT ("stdlib.h"        H5_HAVE_STDLIB_H)
CHECK_INCLUDE_FILE_CONCAT ("memory.h"        H5_HAVE_MEMORY_H)
CHECK_INCLUDE_FILE_CONCAT ("dlfcn.h"         H5_HAVE_DLFCN_H)
CHECK_INCLUDE_FILE_CONCAT ("features.h"      H5_HAVE_FEATURES_H)
CHECK_INCLUDE_FILE_CONCAT ("inttypes.h"      H5_HAVE_INTTYPES_H)
CHECK_INCLUDE_FILE_CONCAT ("netinet/in.h"    H5_HAVE_NETINET_IN_H)

IF (NOT CYGWIN)
  CHECK_INCLUDE_FILE_CONCAT ("winsock2.h"      H5_HAVE_WINSOCK_H)
ENDIF (NOT CYGWIN)

# IF the c compiler found stdint, check the C++ as well. On some systems this
# file will be found by C but not C++, only do this test IF the C++ compiler
# has been initialized (e.g. the project also includes some c++)
IF (H5_HAVE_STDINT_H AND CMAKE_CXX_COMPILER_LOADED)
  CHECK_INCLUDE_FILE_CXX ("stdint.h" H5_HAVE_STDINT_H_CXX)
  IF (NOT H5_HAVE_STDINT_H_CXX)
    SET (H5_HAVE_STDINT_H "" CACHE INTERNAL "Have includes HAVE_STDINT_H")
  ENDIF (NOT H5_HAVE_STDINT_H_CXX)
ENDIF (H5_HAVE_STDINT_H AND CMAKE_CXX_COMPILER_LOADED)

#-----------------------------------------------------------------------------
#  Check for large file support
#-----------------------------------------------------------------------------

# The linux-lfs option is deprecated.
SET (LINUX_LFS 0)

SET (HDF5_EXTRA_FLAGS)
IF (CMAKE_SYSTEM MATCHES "Linux-([3-9]\\.[0-9]|2\\.[4-9])\\.")
  # Linux Specific flags
  SET (HDF5_EXTRA_FLAGS -D_POSIX_SOURCE -D_BSD_SOURCE)
  OPTION (HDF5_ENABLE_LARGE_FILE "Enable support for large (64-bit) files on Linux." ON)
  IF (HDF5_ENABLE_LARGE_FILE)
    SET (LARGEFILE 1)
    SET (HDF5_EXTRA_FLAGS ${HDF5_EXTRA_FLAGS} -D_FILE_OFFSET_BITS=64 -D_LARGEFILE64_SOURCE -D_LARGEFILE_SOURCE)
  ENDIF (HDF5_ENABLE_LARGE_FILE)
  SET (CMAKE_REQUIRED_DEFINITIONS ${CMAKE_REQUIRED_DEFINITIONS} ${HDF5_EXTRA_FLAGS})
ENDIF (CMAKE_SYSTEM MATCHES "Linux-([3-9]\\.[0-9]|2\\.[4-9])\\.")

ADD_DEFINITIONS (${HDF5_EXTRA_FLAGS})

#-----------------------------------------------------------------------------
#  Check the size in bytes of all the int and float types
#-----------------------------------------------------------------------------
MACRO (H5_CHECK_TYPE_SIZE type var)
  SET (aType ${type})
  SET (aVar  ${var})
#  MESSAGE (STATUS "Checking size of ${aType} and storing into ${aVar}")
  CHECK_TYPE_SIZE (${aType}   ${aVar})
  IF (NOT ${aVar})
    SET (${aVar} 0 CACHE INTERNAL "SizeOf for ${aType}")
#    MESSAGE (STATUS "Size of ${aType} was NOT Found")
  ENDIF (NOT ${aVar})
ENDMACRO (H5_CHECK_TYPE_SIZE)


H5_CHECK_TYPE_SIZE (char           H5_SIZEOF_CHAR)
H5_CHECK_TYPE_SIZE (short          H5_SIZEOF_SHORT)
H5_CHECK_TYPE_SIZE (int            H5_SIZEOF_INT)
H5_CHECK_TYPE_SIZE (unsigned       H5_SIZEOF_UNSIGNED)
IF (NOT APPLE)
  H5_CHECK_TYPE_SIZE (long         H5_SIZEOF_LONG)
ENDIF (NOT APPLE)
H5_CHECK_TYPE_SIZE ("long long"    H5_SIZEOF_LONG_LONG)
H5_CHECK_TYPE_SIZE (__int64        H5_SIZEOF___INT64)
IF (NOT H5_SIZEOF___INT64)
  SET (H5_SIZEOF___INT64 0)
ENDIF (NOT H5_SIZEOF___INT64)

H5_CHECK_TYPE_SIZE (float          H5_SIZEOF_FLOAT)
H5_CHECK_TYPE_SIZE (double         H5_SIZEOF_DOUBLE)
H5_CHECK_TYPE_SIZE ("long double"  H5_SIZEOF_LONG_DOUBLE)
H5_CHECK_TYPE_SIZE (int8_t         H5_SIZEOF_INT8_T)
H5_CHECK_TYPE_SIZE (uint8_t        H5_SIZEOF_UINT8_T)
H5_CHECK_TYPE_SIZE (int_least8_t   H5_SIZEOF_INT_LEAST8_T)
H5_CHECK_TYPE_SIZE (uint_least8_t  H5_SIZEOF_UINT_LEAST8_T)
H5_CHECK_TYPE_SIZE (int_fast8_t    H5_SIZEOF_INT_FAST8_T)
H5_CHECK_TYPE_SIZE (uint_fast8_t   H5_SIZEOF_UINT_FAST8_T)
H5_CHECK_TYPE_SIZE (int16_t        H5_SIZEOF_INT16_T)
H5_CHECK_TYPE_SIZE (uint16_t       H5_SIZEOF_UINT16_T)
H5_CHECK_TYPE_SIZE (int_least16_t  H5_SIZEOF_INT_LEAST16_T)
H5_CHECK_TYPE_SIZE (uint_least16_t H5_SIZEOF_UINT_LEAST16_T)
H5_CHECK_TYPE_SIZE (int_fast16_t   H5_SIZEOF_INT_FAST16_T)
H5_CHECK_TYPE_SIZE (uint_fast16_t  H5_SIZEOF_UINT_FAST16_T)
H5_CHECK_TYPE_SIZE (int32_t        H5_SIZEOF_INT32_T)
H5_CHECK_TYPE_SIZE (uint32_t       H5_SIZEOF_UINT32_T)
H5_CHECK_TYPE_SIZE (int_least32_t  H5_SIZEOF_INT_LEAST32_T)
H5_CHECK_TYPE_SIZE (uint_least32_t H5_SIZEOF_UINT_LEAST32_T)
H5_CHECK_TYPE_SIZE (int_fast32_t   H5_SIZEOF_INT_FAST32_T)
H5_CHECK_TYPE_SIZE (uint_fast32_t  H5_SIZEOF_UINT_FAST32_T)
H5_CHECK_TYPE_SIZE (int64_t        H5_SIZEOF_INT64_T)
H5_CHECK_TYPE_SIZE (uint64_t       H5_SIZEOF_UINT64_T)
H5_CHECK_TYPE_SIZE (int_least64_t  H5_SIZEOF_INT_LEAST64_T)
H5_CHECK_TYPE_SIZE (uint_least64_t H5_SIZEOF_UINT_LEAST64_T)
H5_CHECK_TYPE_SIZE (int_fast64_t   H5_SIZEOF_INT_FAST64_T)
H5_CHECK_TYPE_SIZE (uint_fast64_t  H5_SIZEOF_UINT_FAST64_T)
IF (NOT APPLE)
  H5_CHECK_TYPE_SIZE (size_t       H5_SIZEOF_SIZE_T)
  H5_CHECK_TYPE_SIZE (ssize_t      H5_SIZEOF_SSIZE_T)
  IF (NOT H5_SIZEOF_SSIZE_T)
    SET (H5_SIZEOF_SSIZE_T 0)
  ENDIF (NOT H5_SIZEOF_SSIZE_T)
ENDIF (NOT APPLE)
H5_CHECK_TYPE_SIZE (off_t          H5_SIZEOF_OFF_T)
H5_CHECK_TYPE_SIZE (off64_t        H5_SIZEOF_OFF64_T)
IF (NOT H5_SIZEOF_OFF64_T)
  SET (H5_SIZEOF_OFF64_T 0)
ENDIF (NOT H5_SIZEOF_OFF64_T)


# For other tests to use the same libraries
SET (CMAKE_REQUIRED_LIBRARIES ${LINK_LIBS})

#-----------------------------------------------------------------------------
# Check for some functions that are used
#
CHECK_FUNCTION_EXISTS (alarm             H5_HAVE_ALARM)
CHECK_FUNCTION_EXISTS (fork              H5_HAVE_FORK)
CHECK_FUNCTION_EXISTS (frexpf            H5_HAVE_FREXPF)
CHECK_FUNCTION_EXISTS (frexpl            H5_HAVE_FREXPL)

CHECK_FUNCTION_EXISTS (gethostname       H5_HAVE_GETHOSTNAME)
CHECK_FUNCTION_EXISTS (getpwuid          H5_HAVE_GETPWUID)
CHECK_FUNCTION_EXISTS (getrusage         H5_HAVE_GETRUSAGE)
CHECK_FUNCTION_EXISTS (lstat             H5_HAVE_LSTAT)

CHECK_FUNCTION_EXISTS (rand_r            H5_HAVE_RAND_R)
CHECK_FUNCTION_EXISTS (random            H5_HAVE_RANDOM)
CHECK_FUNCTION_EXISTS (setsysinfo        H5_HAVE_SETSYSINFO)

CHECK_FUNCTION_EXISTS (signal            H5_HAVE_SIGNAL)
CHECK_FUNCTION_EXISTS (longjmp           H5_HAVE_LONGJMP)
CHECK_FUNCTION_EXISTS (setjmp            H5_HAVE_SETJMP)
CHECK_FUNCTION_EXISTS (siglongjmp        H5_HAVE_SIGLONGJMP)
CHECK_FUNCTION_EXISTS (sigsetjmp         H5_HAVE_SIGSETJMP)
CHECK_FUNCTION_EXISTS (sigaction         H5_HAVE_SIGACTION)
CHECK_FUNCTION_EXISTS (sigprocmask       H5_HAVE_SIGPROCMASK)

CHECK_FUNCTION_EXISTS (snprintf          H5_HAVE_SNPRINTF)
CHECK_FUNCTION_EXISTS (srandom           H5_HAVE_SRANDOM)
CHECK_FUNCTION_EXISTS (strdup            H5_HAVE_STRDUP)
CHECK_FUNCTION_EXISTS (symlink           H5_HAVE_SYMLINK)
CHECK_FUNCTION_EXISTS (system            H5_HAVE_SYSTEM)

CHECK_FUNCTION_EXISTS (tmpfile           H5_HAVE_TMPFILE)
CHECK_FUNCTION_EXISTS (vasprintf         H5_HAVE_VASPRINTF)
CHECK_FUNCTION_EXISTS (waitpid           H5_HAVE_WAITPID)

CHECK_FUNCTION_EXISTS (vsnprintf         H5_HAVE_VSNPRINTF)
CHECK_FUNCTION_EXISTS (ioctl             H5_HAVE_IOCTL)
#CHECK_FUNCTION_EXISTS (gettimeofday      H5_HAVE_GETTIMEOFDAY)
CHECK_FUNCTION_EXISTS (difftime          H5_HAVE_DIFFTIME)
CHECK_FUNCTION_EXISTS (fseeko            H5_HAVE_FSEEKO)
CHECK_FUNCTION_EXISTS (ftello            H5_HAVE_FTELLO)
CHECK_FUNCTION_EXISTS (fseeko64          H5_HAVE_FSEEKO64)
CHECK_FUNCTION_EXISTS (ftello64          H5_HAVE_FTELLO64)
CHECK_FUNCTION_EXISTS (fstat64           H5_HAVE_FSTAT64)
CHECK_FUNCTION_EXISTS (stat64            H5_HAVE_STAT64)

#-----------------------------------------------------------------------------
# sigsetjmp is special; may actually be a macro
IF (NOT H5_HAVE_SIGSETJMP)
  IF (H5_HAVE_SETJMP_H)
    CHECK_SYMBOL_EXISTS (sigsetjmp "setjmp.h" H5_HAVE_MACRO_SIGSETJMP)
    IF (H5_HAVE_MACRO_SIGSETJMP)
      SET (H5_HAVE_SIGSETJMP 1)
    ENDIF (H5_HAVE_MACRO_SIGSETJMP)
  ENDIF (H5_HAVE_SETJMP_H)
ENDIF (NOT H5_HAVE_SIGSETJMP)

#-----------------------------------------------------------------------------
#  Since gettimeofday is not defined any where standard, lets look in all the
#  usual places. On MSVC we are just going to use ::clock()
#-----------------------------------------------------------------------------
IF (NOT MSVC)
  IF ("H5_HAVE_TIME_GETTIMEOFDAY" MATCHES "^H5_HAVE_TIME_GETTIMEOFDAY$")
    TRY_COMPILE (HAVE_TIME_GETTIMEOFDAY
        ${CMAKE_BINARY_DIR}
        ${HDF5_RESOURCES_DIR}/GetTimeOfDayTest.cpp
        COMPILE_DEFINITIONS -DTRY_TIME_H
        OUTPUT_VARIABLE OUTPUT
    )
    IF (HAVE_TIME_GETTIMEOFDAY STREQUAL "TRUE")
      SET (H5_HAVE_TIME_GETTIMEOFDAY "1" CACHE INTERNAL "H5_HAVE_TIME_GETTIMEOFDAY")
      SET (H5_HAVE_GETTIMEOFDAY "1" CACHE INTERNAL "H5_HAVE_GETTIMEOFDAY")
    ENDIF (HAVE_TIME_GETTIMEOFDAY STREQUAL "TRUE")
  ENDIF ("H5_HAVE_TIME_GETTIMEOFDAY" MATCHES "^H5_HAVE_TIME_GETTIMEOFDAY$")

  IF ("H5_HAVE_SYS_TIME_GETTIMEOFDAY" MATCHES "^H5_HAVE_SYS_TIME_GETTIMEOFDAY$")
    TRY_COMPILE (HAVE_SYS_TIME_GETTIMEOFDAY
        ${CMAKE_BINARY_DIR}
        ${HDF5_RESOURCES_DIR}/GetTimeOfDayTest.cpp
        COMPILE_DEFINITIONS -DTRY_SYS_TIME_H
        OUTPUT_VARIABLE OUTPUT
    )
    IF (HAVE_SYS_TIME_GETTIMEOFDAY STREQUAL "TRUE")
      SET (H5_HAVE_SYS_TIME_GETTIMEOFDAY "1" CACHE INTERNAL "H5_HAVE_SYS_TIME_GETTIMEOFDAY")
      SET (H5_HAVE_GETTIMEOFDAY "1" CACHE INTERNAL "H5_HAVE_GETTIMEOFDAY")
    ENDIF (HAVE_SYS_TIME_GETTIMEOFDAY STREQUAL "TRUE")
  ENDIF ("H5_HAVE_SYS_TIME_GETTIMEOFDAY" MATCHES "^H5_HAVE_SYS_TIME_GETTIMEOFDAY$")

  IF (NOT HAVE_SYS_TIME_GETTIMEOFDAY AND NOT H5_HAVE_GETTIMEOFDAY)
    MESSAGE (STATUS "---------------------------------------------------------------")
    MESSAGE (STATUS "Function 'gettimeofday()' was not found. HDF5 will use its")
    MESSAGE (STATUS "  own implementation.. This can happen on older versions of")
    MESSAGE (STATUS "  MinGW on Windows. Consider upgrading your MinGW installation")
    MESSAGE (STATUS "  to a newer version such as MinGW 3.12")
    MESSAGE (STATUS "---------------------------------------------------------------")
  ENDIF (NOT HAVE_SYS_TIME_GETTIMEOFDAY AND NOT H5_HAVE_GETTIMEOFDAY)
ENDIF (NOT MSVC)

# Check for Symbols
CHECK_SYMBOL_EXISTS (tzname "time.h" H5_HAVE_DECL_TZNAME)

#-----------------------------------------------------------------------------
#
#-----------------------------------------------------------------------------
IF (NOT WINDOWS)
  CHECK_SYMBOL_EXISTS (TIOCGWINSZ "sys/ioctl.h" H5_HAVE_TIOCGWINSZ)
  CHECK_SYMBOL_EXISTS (TIOCGETD   "sys/ioctl.h" H5_HAVE_TIOCGETD)
ENDIF (NOT WINDOWS)

#-----------------------------------------------------------------------------
#  Check for the Stream VFD driver
#-----------------------------------------------------------------------------
IF (HDF5_STREAM_VFD)
  CHECK_INCLUDE_FILE_CONCAT ("netdb.h"       H5_HAVE_NETDB_H)
  CHECK_INCLUDE_FILE_CONCAT ("netinet/tcp.h" H5_HAVE_NETINET_TCP_H)
  CHECK_INCLUDE_FILE_CONCAT ("sys/filio.h"   H5_HAVE_SYS_FILIO_H)
  SET (H5_HAVE_STREAM 1)
ENDIF (HDF5_STREAM_VFD)


# For other other specific tests, use this MACRO.
MACRO (HDF5_FUNCTION_TEST OTHER_TEST)
  IF ("H5_${OTHER_TEST}" MATCHES "^H5_${OTHER_TEST}$")
    SET (MACRO_CHECK_FUNCTION_DEFINITIONS "-D${OTHER_TEST} ${CMAKE_REQUIRED_FLAGS}")
    SET (OTHER_TEST_ADD_LIBRARIES)
    IF (CMAKE_REQUIRED_LIBRARIES)
      SET (OTHER_TEST_ADD_LIBRARIES "-DLINK_LIBRARIES:STRING=${CMAKE_REQUIRED_LIBRARIES}")
    ENDIF (CMAKE_REQUIRED_LIBRARIES)

    FOREACH (def ${HDF5_EXTRA_TEST_DEFINITIONS})
      SET (MACRO_CHECK_FUNCTION_DEFINITIONS "${MACRO_CHECK_FUNCTION_DEFINITIONS} -D${def}=${${def}}")
    ENDFOREACH (def)

    FOREACH (def
        HAVE_SYS_TIME_H
        HAVE_UNISTD_H
        HAVE_SYS_TYPES_H
        HAVE_SYS_SOCKET_H
    )
      IF ("${H5_${def}}")
        SET (MACRO_CHECK_FUNCTION_DEFINITIONS "${MACRO_CHECK_FUNCTION_DEFINITIONS} -D${def}")
      ENDIF ("${H5_${def}}")
    ENDFOREACH (def)

    IF (LARGEFILE)
      SET (MACRO_CHECK_FUNCTION_DEFINITIONS
          "${MACRO_CHECK_FUNCTION_DEFINITIONS} -D_FILE_OFFSET_BITS=64 -D_LARGEFILE64_SOURCE -D_LARGEFILE_SOURCE"
      )
    ENDIF (LARGEFILE)

    #MESSAGE (STATUS "Performing ${OTHER_TEST}")
    TRY_COMPILE (${OTHER_TEST}
        ${CMAKE_BINARY_DIR}
        ${HDF5_RESOURCES_DIR}/HDF5Tests.c
        CMAKE_FLAGS -DCOMPILE_DEFINITIONS:STRING=${MACRO_CHECK_FUNCTION_DEFINITIONS}
        "${OTHER_TEST_ADD_LIBRARIES}"
        OUTPUT_VARIABLE OUTPUT
    )
    IF (${OTHER_TEST})
      SET (H5_${OTHER_TEST} 1 CACHE INTERNAL "Other test ${FUNCTION}")
      MESSAGE (STATUS "Performing Other Test ${OTHER_TEST} - Success")
    ELSE (${OTHER_TEST})
      MESSAGE (STATUS "Performing Other Test ${OTHER_TEST} - Failed")
      SET (H5_${OTHER_TEST} "" CACHE INTERNAL "Other test ${FUNCTION}")
      FILE (APPEND ${CMAKE_BINARY_DIR}/CMakeFiles/CMakeError.log
          "Performing Other Test ${OTHER_TEST} failed with the following output:\n"
          "${OUTPUT}\n"
      )
    ENDIF (${OTHER_TEST})
  ENDIF ("H5_${OTHER_TEST}" MATCHES "^H5_${OTHER_TEST}$")
ENDMACRO (HDF5_FUNCTION_TEST)

#-----------------------------------------------------------------------------
# Check a bunch of other functions
#-----------------------------------------------------------------------------
IF (NOT WINDOWS)
  FOREACH (test
      TIME_WITH_SYS_TIME
      STDC_HEADERS
      HAVE_TM_ZONE
      HAVE_STRUCT_TM_TM_ZONE
      HAVE_ATTRIBUTE
      HAVE_FUNCTION
      HAVE_TM_GMTOFF
#      HAVE_TIMEZONE
      HAVE_STRUCT_TIMEZONE
      HAVE_STAT_ST_BLOCKS
      HAVE_FUNCTION
      SYSTEM_SCOPE_THREADS
      HAVE_SOCKLEN_T
      DEV_T_IS_SCALAR
      HAVE_OFF64_T
      GETTIMEOFDAY_GIVES_TZ
      VSNPRINTF_WORKS
      HAVE_C99_FUNC
      HAVE_C99_DESIGNATED_INITIALIZER
      CXX_HAVE_OFFSETOF
      LONE_COLON
  )
    HDF5_FUNCTION_TEST (${test})
  ENDFOREACH (test)
  IF (NOT CYGWIN AND NOT MINGW)
    HDF5_FUNCTION_TEST (HAVE_TIMEZONE)
#      HDF5_FUNCTION_TEST (HAVE_STAT_ST_BLOCKS)
  ENDIF (NOT CYGWIN AND NOT MINGW)
ENDIF (NOT WINDOWS)

#-----------------------------------------------------------------------------
# Option to see if GPFS is available on this filesystem --enable-gpfs
#-----------------------------------------------------------------------------
OPTION (HDF5_ENABLE_GPFS "Enable GPFS hints for the MPI/POSIX file driver" OFF)
IF (HDF5_ENABLE_GPFS)
  CHECK_INCLUDE_FILE_CONCAT ("gpfs.h"        HAVE_GPFS)
  IF (HAVE_GPFS)
    HDF5_FUNCTION_TEST (HAVE_GPFS)  
  ENDIF (HAVE_GPFS)
ENDIF (HDF5_ENABLE_GPFS)
MARK_AS_ADVANCED (HDF5_ENABLE_GPFS)

#-----------------------------------------------------------------------------
# Look for 64 bit file stream capability
#-----------------------------------------------------------------------------
IF (HAVE_OFF64_T)
  CHECK_FUNCTION_EXISTS (lseek64           H5_HAVE_LSEEK64)
ENDIF (HAVE_OFF64_T)

#-----------------------------------------------------------------------------
# Determine how 'inline' is used
#-----------------------------------------------------------------------------
SET (HDF5_EXTRA_TEST_DEFINITIONS INLINE_TEST_INLINE)
FOREACH (inline_test inline __inline__ __inline)
  SET (INLINE_TEST_INLINE ${inline_test})
  HDF5_FUNCTION_TEST (INLINE_TEST_${inline_test})
ENDFOREACH (inline_test)

SET (HDF5_EXTRA_TEST_DEFINITIONS)
IF (INLINE_TEST___inline__)
  SET (H5_inline __inline__)
ELSE (INLINE_TEST___inline__)
  IF (INLINE_TEST___inline)
    SET (H5_inline __inline)
  ELSE (INLINE_TEST___inline)
    IF (INLINE_TEST_inline)
      SET (H5_inline inline)
    ENDIF (INLINE_TEST_inline)
  ENDIF (INLINE_TEST___inline)
ENDIF (INLINE_TEST___inline__)

#-----------------------------------------------------------------------------
# Check how to print a Long Long integer
#-----------------------------------------------------------------------------
IF (NOT H5_PRINTF_LL_WIDTH OR H5_PRINTF_LL_WIDTH MATCHES "unknown")
  SET (PRINT_LL_FOUND 0)
  MESSAGE (STATUS "Checking for appropriate format for 64 bit long:")
  FOREACH (HDF5_PRINTF_LL l64 l L q I64 ll)
    SET (CURRENT_TEST_DEFINITIONS "-DPRINTF_LL_WIDTH=${HDF5_PRINTF_LL}")
    IF (H5_SIZEOF_LONG_LONG)
      SET (CURRENT_TEST_DEFINITIONS "${CURRENT_TEST_DEFINITIONS} -DHAVE_LONG_LONG")
    ENDIF (H5_SIZEOF_LONG_LONG)
    TRY_RUN (HDF5_PRINTF_LL_TEST_RUN   HDF5_PRINTF_LL_TEST_COMPILE
        ${HDF5_BINARY_DIR}/CMake
        ${HDF5_RESOURCES_DIR}/HDF5Tests.c
        CMAKE_FLAGS -DCOMPILE_DEFINITIONS:STRING=${CURRENT_TEST_DEFINITIONS}
        OUTPUT_VARIABLE OUTPUT
    )
    IF (HDF5_PRINTF_LL_TEST_COMPILE)
      IF (HDF5_PRINTF_LL_TEST_RUN MATCHES 0)
        SET (H5_PRINTF_LL_WIDTH "\"${HDF5_PRINTF_LL}\"" CACHE INTERNAL "Width for printf for type `long long' or `__int64', us. `ll")
        SET (PRINT_LL_FOUND 1)
      ELSE (HDF5_PRINTF_LL_TEST_RUN MATCHES 0)
        MESSAGE ("Width with ${HDF5_PRINTF_LL} failed with result: ${HDF5_PRINTF_LL_TEST_RUN}")
      ENDIF (HDF5_PRINTF_LL_TEST_RUN MATCHES 0)
    ELSE (HDF5_PRINTF_LL_TEST_COMPILE)
      FILE (APPEND ${CMAKE_BINARY_DIR}/CMakeFiles/CMakeError.log
          "Test H5_PRINTF_LL_WIDTH for ${HDF5_PRINTF_LL} failed with the following output:\n ${OUTPUT}\n"
      )
    ENDIF (HDF5_PRINTF_LL_TEST_COMPILE)
  ENDFOREACH (HDF5_PRINTF_LL)

  IF (PRINT_LL_FOUND)
    MESSAGE (STATUS "Checking for apropriate format for 64 bit long: found ${H5_PRINTF_LL_WIDTH}")
  ELSE (PRINT_LL_FOUND)
    MESSAGE (STATUS "Checking for apropriate format for 64 bit long: not found")
    SET (H5_PRINTF_LL_WIDTH "\"unknown\"" CACHE INTERNAL
        "Width for printf for type `long long' or `__int64', us. `ll"
    )
  ENDIF (PRINT_LL_FOUND)
ENDIF (NOT H5_PRINTF_LL_WIDTH OR H5_PRINTF_LL_WIDTH MATCHES "unknown")

# ----------------------------------------------------------------------
# Set the flag to indicate that the machine can handle converting
# denormalized floating-point values.
# (This flag should be set for all machines, except for the Crays, where
# the cache value is set in it's config file)
#
SET (H5_CONVERT_DENORMAL_FLOAT 1)

#-----------------------------------------------------------------------------
#  Are we going to use HSIZE_T
#-----------------------------------------------------------------------------
IF (HDF5_ENABLE_HSIZET)
  SET (H5_HAVE_LARGE_HSIZET 1)
ENDIF (HDF5_ENABLE_HSIZET)

#-----------------------------------------------------------------------------
# Macro to determine the various conversion capabilities
#-----------------------------------------------------------------------------
MACRO (H5ConversionTests TEST msg)
  IF ("${TEST}" MATCHES "^${TEST}$")
   # MESSAGE (STATUS "===> ${TEST}")
    TRY_RUN (${TEST}_RUN   ${TEST}_COMPILE
        ${HDF5_BINARY_DIR}/CMake
        ${HDF5_RESOURCES_DIR}/ConversionTests.c
        CMAKE_FLAGS -DCOMPILE_DEFINITIONS:STRING=-D${TEST}_TEST
        OUTPUT_VARIABLE OUTPUT
    )
    IF (${TEST}_COMPILE)
      IF (${TEST}_RUN  MATCHES 0)
        SET (${TEST} 1 CACHE INTERNAL ${msg})
        MESSAGE (STATUS "${msg}... yes")
      ELSE (${TEST}_RUN  MATCHES 0)
        SET (${TEST} "" CACHE INTERNAL ${msg})
        MESSAGE (STATUS "${msg}... no")
        FILE (APPEND ${CMAKE_BINARY_DIR}/CMakeFiles/CMakeError.log
              "Test ${TEST} Run failed with the following output and exit code:\n ${OUTPUT}\n"
        )
      ENDIF (${TEST}_RUN  MATCHES 0)
    ELSE (${TEST}_COMPILE )
      SET (${TEST} "" CACHE INTERNAL ${msg})
      MESSAGE (STATUS "${msg}... no")
      FILE (APPEND ${CMAKE_BINARY_DIR}/CMakeFiles/CMakeError.log
          "Test ${TEST} Compile failed with the following output:\n ${OUTPUT}\n"
      )
    ENDIF (${TEST}_COMPILE)

  ENDIF("${TEST}" MATCHES "^${TEST}$")
ENDMACRO (H5ConversionTests)

#-----------------------------------------------------------------------------
# Macro to make some of the conversion tests easier to write/read
#-----------------------------------------------------------------------------
MACRO (H5MiscConversionTest  VAR TEST msg)
  IF ("${TEST}" MATCHES "^${TEST}$")
    IF (${VAR})
      SET (${TEST} 1 CACHE INTERNAL ${msg})
      MESSAGE (STATUS "${msg}... yes")
    ELSE (${VAR})
      SET (${TEST} "" CACHE INTERNAL ${msg})
      MESSAGE (STATUS "${msg}... no")
    ENDIF (${VAR})
  ENDIF ("${TEST}" MATCHES "^${TEST}$")
ENDMACRO (H5MiscConversionTest)

#-----------------------------------------------------------------------------
# Check various conversion capabilities
#-----------------------------------------------------------------------------

# -----------------------------------------------------------------------
# Set flag to indicate that the machine can handle conversion from
# long double to integers accurately.  This flag should be set "yes" for
# all machines except all SGIs.  For SGIs, some conversions are
# incorrect and its cache value is set "no" in its config/irix6.x and
# irix5.x.
#
H5MiscConversionTest (H5_SIZEOF_LONG_DOUBLE H5_LDOUBLE_TO_INTEGER_ACCURATE "checking IF converting from long double to integers is accurate")
# -----------------------------------------------------------------------
# Set flag to indicate that the machine can do conversion from
# long double to integers regardless of accuracy.  This flag should be
# set "yes" for all machines except HP-UX 11.00.  For HP-UX 11.00, the
# compiler has 'floating exception' when converting 'long double' to all
# integers except 'unsigned long long'.  Other HP-UX systems are unknown
# yet. (1/8/05 - SLU)
#
H5ConversionTests (H5_LDOUBLE_TO_INTEGER_WORKS "Checking IF converting from long double to integers works")
# -----------------------------------------------------------------------
# Set flag to indicate that the machine can handle conversion from
# integers to long double.  (This flag should be set "yes" for all
# machines except all SGIs, where some conversions are
# incorrect and its cache value is set "no" in its config/irix6.x and
# irix5.x)
#
H5MiscConversionTest (H5_SIZEOF_LONG_DOUBLE H5_INTEGER_TO_LDOUBLE_ACCURATE "checking IF accurately converting from integers to long double")
# ----------------------------------------------------------------------
# Set the flag to indicate that the machine can accurately convert
# 'unsigned long' to 'float' values.
# (This flag should be set for all machines, except for Pathscale compiler
# on Sandia's Linux machine where the compiler interprets 'unsigned long'
# values as negative when the first bit of 'unsigned long' is on during
# the conversion to float.)
#
H5ConversionTests (H5_ULONG_TO_FLOAT_ACCURATE "Checking IF accurately converting unsigned long to float values")
# ----------------------------------------------------------------------
# Set the flag to indicate that the machine can accurately convert
# 'unsigned (long) long' values to 'float' and 'double' values.
# (This flag should be set for all machines, except for the SGIs, where
# the cache value is set in the config/irix6.x config file) and Solaris
# 64-bit machines, where the short program below tests if round-up is
# correctly handled.
#
H5ConversionTests (H5_ULONG_TO_FP_BOTTOM_BIT_ACCURATE "Checking IF accurately converting unsigned long long to floating-point values")
# ----------------------------------------------------------------------
# Set the flag to indicate that the machine can accurately convert
# 'float' or 'double' to 'unsigned long long' values.
# (This flag should be set for all machines, except for PGI compiler
# where round-up happens when the fraction of float-point value is greater
# than 0.5.
#
H5ConversionTests (H5_FP_TO_ULLONG_ACCURATE "Checking IF accurately roundup converting floating-point to unsigned long long values" )
# ----------------------------------------------------------------------
# Set the flag to indicate that the machine can accurately convert
# 'float', 'double' or 'long double' to 'unsigned long long' values.
# (This flag should be set for all machines, except for HP-UX machines
# where the maximal number for unsigned long long is 0x7fffffffffffffff
# during conversion.
#
H5ConversionTests (H5_FP_TO_ULLONG_RIGHT_MAXIMUM "Checking IF right maximum converting floating-point to unsigned long long values" )
# ----------------------------------------------------------------------
# Set the flag to indicate that the machine can accurately convert
# 'long double' to 'unsigned int' values.  (This flag should be set for
# all machines, except for some Intel compilers on some Linux.)
#
H5ConversionTests (H5_LDOUBLE_TO_UINT_ACCURATE "Checking IF correctly converting long double to unsigned int values")
# ----------------------------------------------------------------------
# Set the flag to indicate that the machine can _compile_
# 'unsigned long long' to 'float' and 'double' typecasts.
# (This flag should be set for all machines.)
#
IF (H5_ULLONG_TO_FP_CAST_WORKS MATCHES ^H5_ULLONG_TO_FP_CAST_WORKS$)
  SET (H5_ULLONG_TO_FP_CAST_WORKS 1 CACHE INTERNAL "Checking IF compiling unsigned long long to floating-point typecasts work")
  MESSAGE (STATUS "Checking IF compiling unsigned long long to floating-point typecasts work... yes")
ENDIF (H5_ULLONG_TO_FP_CAST_WORKS MATCHES ^H5_ULLONG_TO_FP_CAST_WORKS$)
# ----------------------------------------------------------------------
# Set the flag to indicate that the machine can _compile_
# 'long long' to 'float' and 'double' typecasts.
# (This flag should be set for all machines.)
#
IF (H5_LLONG_TO_FP_CAST_WORKS MATCHES ^H5_LLONG_TO_FP_CAST_WORKS$)
  SET (H5_LLONG_TO_FP_CAST_WORKS 1 CACHE INTERNAL "Checking IF compiling long long to floating-point typecasts work")
  MESSAGE (STATUS "Checking IF compiling long long to floating-point typecasts work... yes")
ENDIF (H5_LLONG_TO_FP_CAST_WORKS MATCHES ^H5_LLONG_TO_FP_CAST_WORKS$)
# ----------------------------------------------------------------------
# Set the flag to indicate that the machine can convert from
# 'unsigned long long' to 'long double' without precision loss.
# (This flag should be set for all machines, except for FreeBSD(sleipnir)
# where the last 2 bytes of mantissa are lost when compiler tries to do
# the conversion, and Cygwin where compiler doesn't do rounding correctly.)
#
H5ConversionTests (H5_ULLONG_TO_LDOUBLE_PRECISION "Checking IF converting unsigned long long to long double with precision")
# ----------------------------------------------------------------------
# Set the flag to indicate that the machine can handle overflow converting
# all floating-point to all integer types.
# (This flag should be set for all machines, except for Cray X1 where
# floating exception is generated when the floating-point value is greater
# than the maximal integer value).
#
H5ConversionTests (H5_FP_TO_INTEGER_OVERFLOW_WORKS  "Checking IF overflows normally converting floating-point to integer values")
# ----------------------------------------------------------------------
# Set the flag to indicate that the machine can accurately convert
# 'long double' to '(unsigned) long long' values.  (This flag should be set for
# all machines, except for Mac OS 10.4 and SGI IRIX64 6.5.  When the bit sequence
# of long double is 0x4351ccf385ebc8a0bfcc2a3c..., the values of (unsigned)long long
# start to go wrong on these two machines.  Adjusting it higher to
# 0x4351ccf385ebc8a0dfcc... or 0x4351ccf385ebc8a0ffcc... will make the converted
# values wildly wrong.  This test detects this wrong behavior and disable the test.
#
H5ConversionTests (H5_LDOUBLE_TO_LLONG_ACCURATE "Checking IF correctly converting long double to (unsigned) long long values")
# ----------------------------------------------------------------------
# Set the flag to indicate that the machine can accurately convert
# '(unsigned) long long' to 'long double' values.  (This flag should be set for
# all machines, except for Mac OS 10.4, when the bit sequences are 003fff...,
# 007fff..., 00ffff..., 01ffff..., ..., 7fffff..., the converted values are twice
# as big as they should be.
#
H5ConversionTests (H5_LLONG_TO_LDOUBLE_CORRECT "Checking IF correctly converting (unsigned) long long to long double values")
H5ConversionTests (H5_NO_ALIGNMENT_RESTRICTIONS "Checking IF alignment restrictions are strictly enforced")

# Define a macro for Cygwin (on XP only) where the compiler has rounding
#   problem converting from unsigned long long to long double */
IF (CYGWIN)
  SET (H5_CYGWIN_ULLONG_TO_LDOUBLE_ROUND_PROBLEM 1)
ENDIF (CYGWIN)<|MERGE_RESOLUTION|>--- conflicted
+++ resolved
@@ -175,10 +175,6 @@
   SET (H5_STDC_HEADERS 1)
   SET (H5_HAVE_GETHOSTNAME 1)
   SET (H5_HAVE_GETCONSOLESCREENBUFFERINFO 1)
-<<<<<<< HEAD
-=======
-  SET (H5_HAVE_TIMEZONE 1)
->>>>>>> b4f14a01
   SET (H5_HAVE_FUNCTION 1)
   SET (H5_GETTIMEOFDAY_GIVES_TZ 1)
   SET (H5_HAVE_TIMEZONE 1)
