--- conflicted
+++ resolved
@@ -169,11 +169,7 @@
 /* #undef H5_HAVE_GETTEXTINFO */
 
 /* Define to 1 if you have the `gettimeofday' function. */
-<<<<<<< HEAD
-#define H5_HAVE_GETTIMEOFDAY
-=======
 #define H5_HAVE_GETTIMEOFDAY 1
->>>>>>> c62953eb
 
 /* Define to 1 if you have the `get_fpc_csr' function. */
 /* #undef H5_HAVE_GET_FPC_CSR */
