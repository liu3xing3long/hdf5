/* * * * * * * * * * * * * * * * * * * * * * * * * * * * * * * * * * * * * * *
 * Copyright by The HDF Group.                                               *
 * Copyright by the Board of Trustees of the University of Illinois.         *
 * All rights reserved.                                                      *
 *                                                                           *
 * This file is part of HDF5.  The full HDF5 copyright notice, including     *
 * terms governing use, modification, and redistribution, is contained in    *
 * the files COPYING and Copyright.html.  COPYING can be found at the root   *
 * of the source code distribution tree; Copyright.html can be found at the  *
 * root level of an installed copy of the electronic HDF5 document set and   *
 * is linked from the top-level documents page.  It can also be found at     *
 * http://hdfgroup.org/HDF5/doc/Copyright.html.  If you do not have          *
 * access to either file, you may request a copy from help@hdfgroup.org.     *
 * * * * * * * * * * * * * * * * * * * * * * * * * * * * * * * * * * * * * * */
 
/* NOTE: This file is created by hand from the Linux src/H5pubconf.h file.
 * Most Windows builds are handled by CMake which generates its own 
 * H5pubconf.h file so this file can easily get out of date.  Please notify
 * Dana Robinson <derobins@hdfgroup.org> if the settings here have issues.
 */

/********************************
 * Windows Specific Definitions *
 ********************************/

/* Define if the Windows virtual file driver should be compiled */
#define H5_HAVE_WINDOWS 1

/* Define if on the Windows platform */
#define H5_HAVE_WIN32_API 1

/* Define if using a Windows compiler (i.e. Visual Studio) */
#define H5_HAVE_VISUAL_STUDIO 1

/***************************************
 * End of Windows Specific Definitions *
 ***************************************/

<<<<<<< HEAD
/* Define the maximum write size for the Windows file driver.  Larger writes
   will be split into many writes.  Safe values are 1 <= WINDOWS_MAX_BUF <= 2GB-1. */
#define WINDOWS_MAX_BUF (1024 * 1024 * 1024)

/*
 * End of Windows Specific Definitions
 */

/* Define if building universal (internal helper macro) */
/* #undef AC_APPLE_UNIVERSAL_BUILD */

=======
/* Define if building universal (internal helper macro) */
/* #undef H5_AC_APPLE_UNIVERSAL_BUILD */
 
>>>>>>> 5f8a03a2
/* Define if your system generates wrong code for log2 routine. */
/* #undef H5_BAD_LOG2_CODE_GENERATED */

/* Define if the memory buffers being written to disk should be cleared before
   writing. */
#define H5_CLEAR_MEMORY 1

/* Define if your system can handle converting denormalized floating-point
   values. */
#define H5_CONVERT_DENORMAL_FLOAT 1

/* Define if C++ compiler recognizes offsetof */
#define H5_CXX_HAVE_OFFSETOF 1

/* Define the default virtual file driver to compile */
#define H5_DEFAULT_VFD H5FD_SEC2

/* Define if `dev_t' is a scalar */
#define H5_DEV_T_IS_SCALAR 1

/* Define to dummy `main' function (if any) required to link to the Fortran
   libraries. */
/* #undef H5_FC_DUMMY_MAIN */

/* Define if F77 and FC dummy `main' functions are identical. */
/* #undef H5_FC_DUMMY_MAIN_EQ_F77 */

/* Define to a macro mangling the given C identifier (in lower and upper
   case), which must not contain underscores, for linking with Fortran. */
#define H5_FC_FUNC(name,NAME) NAME

/* As FC_FUNC, but for C identifiers containing underscores. */
#define H5_FC_FUNC_(name,NAME) NAME

/* LAHEY compiler for C identifiers containing underscores. */
/* #define H5_FC_FUNC(name,NAME) name ## _ */
/* #define H5_FC_FUNC_(name,NAME) name ## _ */

/* Define if your system can handle overflow converting floating-point to
   integer values. */
#define H5_FP_TO_INTEGER_OVERFLOW_WORKS 1

/* Define if your system roundup accurately converting floating-point to
   unsigned long long values. */
#define H5_FP_TO_ULLONG_ACCURATE 1

/* Define if your system has right maximum convert floating-point to unsigned
   long long values. */
/* #undef H5_FP_TO_ULLONG_RIGHT_MAXIMUM */

/* Define if gettimeofday() populates the tz pointer passed in */
#define H5_GETTIMEOFDAY_GIVES_TZ 1

/* Define to 1 if you have the `alarm' function. */
/* #undef H5_HAVE_ALARM */

/* Define if the __attribute__(()) extension is present */
/* #undef H5_HAVE_ATTRIBUTE */

/* Define to 1 if you have the `BSDgettimeofday' function. */
/* #undef H5_HAVE_BSDGETTIMEOFDAY */

/* Define if the compiler understands C99 designated initialization of structs
   and unions */
/* #undef H5_HAVE_C99_DESIGNATED_INITIALIZER */

/* Define if the compiler understand the __func__ keyword */
/* #undef H5_HAVE_C99_FUNC */

/* Define to 1 if you have the `clock_gettime' function. */
<<<<<<< HEAD
/* #undef HAVE_CLOCK_GETTIME */
=======
/* #undef H5_HAVE_CLOCK_GETTIME */
>>>>>>> 5f8a03a2

/* Define if the function stack tracing code is to be compiled in */
/* #undef H5_HAVE_CODESTACK */

/* Define to 1 if you have the declaration of `tzname', and to 0 if you don't.
   */
#define H5_HAVE_DECL_TZNAME 1

/* Define to 1 if you have the `difftime' function. */
#define H5_HAVE_DIFFTIME 1

/* Define if the direct I/O virtual file driver should be compiled */
/* #undef H5_HAVE_DIRECT */

/* Define to 1 if you have the <dlfcn.h> header file. */
/* #undef H5_HAVE_DLFCN_H */

/* Define to 1 if you have the <dmalloc.h> header file. */
/* #undef H5_HAVE_DMALLOC_H */

/* Define if library information should be embedded in the executables */
<<<<<<< HEAD
/* #undef HAVE_EMBEDDED_LIBINFO */
=======
/* #undef H5_HAVE_EMBEDDED_LIBINFO */
>>>>>>> 5f8a03a2

/* Define to 1 if you have the <features.h> header file. */
/* #undef H5_HAVE_FEATURES_H */

/* Define if support for deflate (zlib) filter is enabled */
#define H5_HAVE_FILTER_DEFLATE 1

/* Define if support for Fletcher32 checksum is enabled */
#define H5_HAVE_FILTER_FLETCHER32 1

/* Define if support for nbit filter is enabled */
#define H5_HAVE_FILTER_NBIT 1

/* Define if support for scaleoffset filter is enabled */
#define H5_HAVE_FILTER_SCALEOFFSET 1

/* Define if support for shuffle filter is enabled */
#define H5_HAVE_FILTER_SHUFFLE 1

/* Define if support for szip filter is enabled */
#define H5_HAVE_FILTER_SZIP 1

/* Define to 1 if you have the `fork' function. */
/* #undef H5_HAVE_FORK */

/* Define to 1 if you have the `frexpf' function. */
/* #undef H5_HAVE_FREXPF */

/* Define to 1 if you have the `frexpl' function. */
/* #undef H5_HAVE_FREXPL */

/* Define to 1 if you have the `fseeko' function. */
/* #undef H5_HAVE_FSEEKO */

/* Define to 1 if you have the `fseek64' function. */
/* #undef H5_HAVE_FSEEKO64 */

/* Define to 1 if you have the `fstat64' function. */
/* #undef H5_HAVE_FSTAT64 */

/* Define to 1 if you have the `ftello' function. */
/* #undef H5_HAVE_FTELLO */

/* Define to 1 if you have the `ftello64' function. */
/* #undef H5_HAVE_FTELLO64 */

/* Define to 1 if you have the `ftruncate64' function. */
/* #undef H5_HAVE_FTRUNCATE64 */

/* Define if the compiler understand the __FUNCTION__ keyword */
#define H5_HAVE_FUNCTION 1

/* Define to 1 if you have the `GetConsoleScreenBufferInfo' function. */
#define H5_HAVE_GETCONSOLESCREENBUFFERINFO 1

/* Define to 1 if you have the `gethostname' function. */
#define H5_HAVE_GETHOSTNAME 1

/* Define to 1 if you have the `getpwuid' function. */
/* #undef H5_HAVE_GETPWUID */

/* Define to 1 if you have the `getrusage' function. */
/* #undef H5_HAVE_GETRUSAGE */

/* Define to 1 if you have the `gettextinfo' function. */
/* #undef H5_HAVE_GETTEXTINFO */

/* Define to 1 if you have the `gettimeofday' function. */
#define H5_HAVE_GETTIMEOFDAY 1

/* Define to 1 if you have the `get_fpc_csr' function. */
/* #undef H5_HAVE_GET_FPC_CSR */

/* Define if we have GPFS support */
/* #undef H5_HAVE_GPFS */

/* Define to 1 if you have the <gpfs.h> header file. */
/* #undef H5_HAVE_GPFS_H */

/* Define if library will contain instrumentation to detect correct
   optimization operation */
/* #undef H5_HAVE_INSTRUMENTED_LIBRARY */

/* Define to 1 if you have the <inttypes.h> header file. */
/* #undef H5_HAVE_INTTYPES_H */

/* Define to 1 if you have the `ioctl' function. */
/* #undef H5_HAVE_IOCTL */

/* Define to 1 if you have the <io.h> header file. */
#define H5_HAVE_IO_H

/* Define to 1 if you have the `dmalloc' library (-ldmalloc). */
/* #undef H5_HAVE_LIBDMALLOC */

/* Define to 1 if you have the `lmpe' library (-llmpe). */
/* #undef H5_HAVE_LIBLMPE */

/* Define to 1 if you have the `m' library (-lm). */
/* #undef H5_HAVE_LIBM */

/* Define to 1 if you have the `mpe' library (-lmpe). */
/* #undef H5_HAVE_LIBMPE */

/* Define to 1 if you have the `mpi' library (-lmpi). */
/* #undef H5_HAVE_LIBMPI */

/* Define to 1 if you have the `mpich' library (-lmpich). */
/* #undef H5_HAVE_LIBMPICH */

/* Define to 1 if you have the `mpio' library (-lmpio). */
/* #undef H5_HAVE_LIBMPIO */

/* Define to 1 if you have the `nsl' library (-lnsl). */
/* #undef H5_HAVE_LIBNSL */

/* Define to 1 if you have the `pthread' library (-lpthread). */
/* #undef H5_HAVE_LIBPTHREAD */

/* Define to 1 if you have the `socket' library (-lsocket). */
/* #undef H5_HAVE_LIBSOCKET */

/* Define to 1 if you have the `sz' library (-lsz). */
#define H5_HAVE_LIBSZ 1

/* Define to 1 if you have the `z' library (-lz). */
#define H5_HAVE_LIBZ 1

/* Define to 1 if you have the `longjmp' function. */
#define H5_HAVE_LONGJMP 1

/* Define to 1 if you have the `lseek64' function. */
/* #undef H5_HAVE_LSEEK64 */

/* Define to 1 if you have the `lstat' function. */
<<<<<<< HEAD
/* #undef HAVE_LSTAT */

/* Define to 1 if you have the <mach/mach_time.h> header file. */
/* #undef HAVE_MACH_MACH_TIME_H */

/* Define to 1 if you have the <memory.h> header file. */
/* #undef HAVE_MEMORY_H */
=======
/* #undef H5_HAVE_LSTAT */

/* Define to 1 if you have the <mach/mach_time.h> header file. */
/* #undef H5_HAVE_MACH_MACH_TIME_H */

/* Define to 1 if you have the <memory.h> header file. */
/* #undef H5_HAVE_MEMORY_H */
>>>>>>> 5f8a03a2

/* Define if we have MPE support */
/* #undef H5_HAVE_MPE */

/* Define to 1 if you have the <mpe.h> header file. */
/* #undef H5_HAVE_MPE_H */

/* Define if MPI_File_get_size works correctly */
/* #undef H5_HAVE_MPI_GET_SIZE */

/* Define if `MPI_Comm_c2f' and `MPI_Comm_f2c' exists */
/* #undef H5_HAVE_MPI_MULTI_LANG_Comm */

/* Define if `MPI_Info_c2f' and `MPI_Info_f2c' exists */
/* #undef H5_HAVE_MPI_MULTI_LANG_Info */

/* Define if we have parallel support */
/* #undef H5_HAVE_PARALLEL */

/* Define to 1 if you have the <pthread.h> header file. */
/* #undef H5_HAVE_PTHREAD_H */

/* Define to 1 if you have the `random' function. */
/* #undef H5_HAVE_RANDOM */

/* Define to 1 if you have the `rand_r' function. */
/* #undef H5_HAVE_RAND_R */

/* Define to 1 if you have the <setjmp.h> header file. */
#define H5_HAVE_SETJMP_H 1

/* Define to 1 if you have the `setsysinfo' function. */
/* #undef H5_HAVE_SETSYSINFO */

/* Define to 1 if you have the `siglongjmp' function. */
/* #undef H5_HAVE_SIGLONGJMP */

/* Define to 1 if you have the `signal' function. */
#define H5_HAVE_SIGNAL 1

/* Define to 1 if you have the `sigprocmask' function. */
<<<<<<< HEAD
/* #undef HAVE_SIGPROCMASK */
=======
/* #undef H5_HAVE_SIGPROCMASK */

/* Define to 1 if you have the `sigsetjmp' function. */
/* #undef H5_HAVE_SIGSETJMP */
>>>>>>> 5f8a03a2

/* Define to 1 if you have the `snprintf' function. */
/* #undef H5_HAVE_SNPRINTF */

/* Define to 1 if you have the `srandom' function. */
/* #undef H5_HAVE_SRANDOM */

/* Define to 1 if you have the `stat64' function. */
/* #undef H5_HAVE_STAT64 */

/* Define if `struct stat' has the `st_blocks' field */
/* #undef H5_HAVE_STAT_ST_BLOCKS */

/* Define to 1 if you have the <stddef.h> header file. */
#define H5_HAVE_STDDEF_H 1

/* Define to 1 if you have the <stdint.h> header file. */
/* #undef H5_HAVE_STDINT_H */

/* Define to 1 if you have the <stdlib.h> header file. */
#define H5_HAVE_STDLIB_H 1

/* Define to 1 if you have the `strdup' function. */
#define H5_HAVE_STRDUP 1

/* Define to 1 if you have the <strings.h> header file. */
/* #undef H5_HAVE_STRINGS_H */

/* Define to 1 if you have the <string.h> header file. */
#define H5_HAVE_STRING_H 1

/* Define if `struct text_info' is defined */
/* #undef H5_HAVE_STRUCT_TEXT_INFO */

/* Define if `struct timezone' is defined */
#define H5_HAVE_STRUCT_TIMEZONE 1

/* Define to 1 if `tm_zone' is member of `struct tm'. */
/* #undef H5_HAVE_STRUCT_TM_TM_ZONE */

/* Define if `struct videoconfig' is defined */
/* #undef H5_HAVE_STRUCT_VIDEOCONFIG */

/* Define to 1 if you have the `symlink' function. */
<<<<<<< HEAD
/* #undef HAVE_SYMLINK */
=======
/* #undef H5_HAVE_SYMLINK */
>>>>>>> 5f8a03a2

/* Define to 1 if you have the `system' function. */
#define H5_HAVE_SYSTEM 1

/* Define to 1 if you have the <sys/fpu.h> header file. */
/* #undef H5_HAVE_SYS_FPU_H */

/* Define to 1 if you have the <sys/ioctl.h> header file. */
/* #undef H5_HAVE_SYS_IOCTL_H */

/* Define to 1 if you have the <sys/proc.h> header file. */
/* #undef H5_HAVE_SYS_PROC_H */

/* Define to 1 if you have the <sys/resource.h> header file. */
/* #undef H5_HAVE_SYS_RESOURCE_H */

/* Define to 1 if you have the <sys/socket.h> header file. */
/* #undef H5_HAVE_SYS_SOCKET_H */

/* Define to 1 if you have the <sys/stat.h> header file. */
#define H5_HAVE_SYS_STAT_H 1

/* Define to 1 if you have the <sys/sysinfo.h> header file. */
/* #undef H5_HAVE_SYS_SYSINFO_H */

/* Define to 1 if you have the <sys/timeb.h> header file. */
#define H5_HAVE_SYS_TIMEB_H 1

/* Define to 1 if you have the <sys/time.h> header file. */
/* #undef H5_HAVE_SYS_TIME_H */

/* Define to 1 if you have the <sys/types.h> header file. */
#define H5_HAVE_SYS_TYPES_H 1

/* Define to 1 if you have the <szlib.h> header file. */
#define H5_HAVE_SZLIB_H 1

/* Define if we have thread safe support */
/* #undef H5_HAVE_THREADSAFE */

/* Define if `timezone' is a global variable */
#define H5_HAVE_TIMEZONE 1

/* Define if the ioctl TIOCGETD is defined */
/* #undef H5_HAVE_TIOCGETD */

/* Define if the ioctl TIOGWINSZ is defined */
/* #undef H5_HAVE_TIOCGWINSZ */

/* Define to 1 if you have the `tmpfile' function. */
#define H5_HAVE_TMPFILE 1

/* Define if `tm_gmtoff' is a member of `struct tm' */
/* #undef H5_HAVE_TM_GMTOFF */

/* Define to 1 if your `struct tm' has `tm_zone'. Deprecated, use
   `HAVE_STRUCT_TM_TM_ZONE' instead. */
/* #undef H5_HAVE_TM_ZONE */

/* Define to 1 if you don't have `tm_zone' but do have the external array
   `tzname'. */
#define H5_HAVE_TZNAME 1

/* Define to 1 if you have the <unistd.h> header file. */
/* #undef H5_HAVE_UNISTD_H */

/* Define to 1 if you have the `vasprintf' function. */
/* #undef H5_HAVE_VASPRINTF */

/* Define to 1 if you have the `vsnprintf' function. */
/* #undef H5_HAVE_VSNPRINTF */

/* Define to 1 if you have the `waitpid' function. */
/* #undef H5_HAVE_WAITPID */

/* Define if your system has window style path name. */
#define H5_HAVE_WINDOW_PATH 1

/* Define to 1 if you have the <winsock.h> header file. */
#define H5_HAVE_WINSOCK_H 1

/* Define to 1 if you have the <zlib.h> header file. */
#define H5_HAVE_ZLIB_H 1

/* Define to 1 if you have the `_getvideoconfig' function. */
/* #undef H5_HAVE__GETVIDEOCONFIG */

/* Define to 1 if you have the `_scrsize' function. */
/* #undef H5_HAVE__SCRSIZE */

/* Define if `__tm_gmtoff' is a member of `struct tm' */
/* #undef H5_HAVE___TM_GMTOFF */

/* Define if your system can't handle converting floating-point values to long
   long. */
/* #undef H5_HW_FP_TO_LLONG_NOT_WORKS */

/* Define if HDF5's high-level library headers should be included in hdf5.h */
#define H5_INCLUDE_HL 1

/* Define if your system can accurately convert from integers to long double
   values. */
#define H5_INTEGER_TO_LDOUBLE_ACCURATE 1

/* Define if your system can convert long double to integers accurately. */
#define H5_LDOUBLE_TO_INTEGER_ACCURATE 1

/* Define if your system can convert from long double to integer values. */
#define H5_LDOUBLE_TO_INTEGER_WORKS 1

/* Define if your system can convert long double to (unsigned) long long
   values correctly. */
#define H5_LDOUBLE_TO_LLONG_ACCURATE 1

/* Define if your system converts long double to (unsigned) long values with
   special algorithm. */
<<<<<<< HEAD
/* #undef LDOUBLE_TO_LONG_SPECIAL */
=======
/* #undef H5_LDOUBLE_TO_LONG_SPECIAL */
>>>>>>> 5f8a03a2

/* Define if your system can convert long double to unsigned int values
   correctly. */
#define H5_LDOUBLE_TO_UINT_ACCURATE 1

/* Define if your system can compile long long to floating-point casts. */
#define H5_LLONG_TO_FP_CAST_WORKS 1

/* Define if your system can convert (unsigned) long long to long double
   values correctly. */
#define H5_LLONG_TO_LDOUBLE_CORRECT 1

/* Define if your system can convert (unsigned) long to long double values
   with special algorithm. */
<<<<<<< HEAD
/* #undef LONG_TO_LDOUBLE_SPECIAL */
=======
/* #undef H5_LONG_TO_LDOUBLE_SPECIAL */
>>>>>>> 5f8a03a2

/* Define to the sub-directory in which libtool stores uninstalled libraries.
   */
#define H5_LT_OBJDIR ".libs/"

/* Define if the metadata trace file code is to be compiled in */
/* #undef H5_METADATA_TRACE_FILE */

/* Define if your system can handle complicated MPI derived datatype
   correctly. */
/* #undef  H5_MPI_COMPLEX_DERIVED_DATATYPE_WORKS */

/* Define if your system's `MPI_File_set_size' function works for files over
   2GB. */
/* #undef  H5_MPI_FILE_SET_SIZE_BIG */

/* Define if your system can handle special collective IO properly. */
/* #undef H5_MPI_SPECIAL_COLLECTIVE_IO_WORKS */

/* Define if we can violate pointer alignment restrictions */
#define H5_NO_ALIGNMENT_RESTRICTIONS 1

/* Define if deprecated public API symbols are disabled */
/* #undef H5_NO_DEPRECATED_SYMBOLS */

/* Define if shared writing must be disabled (CodeWarrior only) */
/* #undef H5_NO_SHARED_WRITING */

/* Name of package */
#define H5_PACKAGE "hdf5"

/* Define to the address where bug reports for this package should be sent. */
#define H5_PACKAGE_BUGREPORT "help@hdfgroup.org"

/* Define to the full name of this package. */
#define H5_PACKAGE_NAME "HDF5"

/* Define to the full name and version of this package. */
#define H5_PACKAGE_STRING "HDF5 1.9.95"

/* Define to the one symbol short name of this package. */
#define H5_PACKAGE_TARNAME "hdf5"

/* Define to the home page for this package. */
<<<<<<< HEAD
#define PACKAGE_URL "http://www.hdfgroup.org"
=======
#define H5_PACKAGE_URL ""
>>>>>>> 5f8a03a2

/* Define to the version of this package. */
#define H5_PACKAGE_VERSION "1.9.95"

/* Width for printf() for type `long long' or `__int64', use `ll' */
#define H5_PRINTF_LL_WIDTH "I64"

/* The size of `char', as computed by sizeof. */
#define H5_SIZEOF_CHAR 1

/* The size of `double', as computed by sizeof. */
#define H5_SIZEOF_DOUBLE 8

/* The size of `float', as computed by sizeof. */
#define H5_SIZEOF_FLOAT 4

/* The size of `int', as computed by sizeof. */
#define H5_SIZEOF_INT 4

/* The size of `int16_t', as computed by sizeof. */
#define H5_SIZEOF_INT16_T 0

/* The size of `int32_t', as computed by sizeof. */
#define H5_SIZEOF_INT32_T 0

/* The size of `int64_t', as computed by sizeof. */
#define H5_SIZEOF_INT64_T 0

/* The size of `int8_t', as computed by sizeof. */
#define H5_SIZEOF_INT8_T 0

/* The size of `int_fast16_t', as computed by sizeof. */
#define H5_SIZEOF_INT_FAST16_T 0

/* The size of `int_fast32_t', as computed by sizeof. */
#define H5_SIZEOF_INT_FAST32_T 0

/* The size of `int_fast64_t', as computed by sizeof. */
#define H5_SIZEOF_INT_FAST64_T 0

/* The size of `int_fast8_t', as computed by sizeof. */
#define H5_SIZEOF_INT_FAST8_T 0

/* The size of `int_least16_t', as computed by sizeof. */
#define H5_SIZEOF_INT_LEAST16_T 0

/* The size of `int_least32_t', as computed by sizeof. */
#define H5_SIZEOF_INT_LEAST32_T 0

/* The size of `int_least64_t', as computed by sizeof. */
#define H5_SIZEOF_INT_LEAST64_T 0

/* The size of `int_least8_t', as computed by sizeof. */
#define H5_SIZEOF_INT_LEAST8_T 0

/* The size of `long', as computed by sizeof. */
#define H5_SIZEOF_LONG 4

/* The size of `long double', as computed by sizeof. */
#define H5_SIZEOF_LONG_DOUBLE 8

/* The size of `long long', as computed by sizeof. */
#define H5_SIZEOF_LONG_LONG 8

/* The size of `off64_t', as computed by sizeof. */
#define H5_SIZEOF_OFF64_T 0

/* The size of `off_t', as computed by sizeof. */
#define H5_SIZEOF_OFF_T 4

/* The size of `ptrdiff_t', as computed by sizeof. */
#ifndef _WIN64
#define H5_SIZEOF_PTRDIFF_T 4
#else
#define H5_SIZEOF_PTRDIFF_T 8
#endif /* _WIN64 */

/* The size of `short', as computed by sizeof. */
#define H5_SIZEOF_SHORT 2

/* The size of `size_t', as computed by sizeof. */
#ifndef _WIN64
#define H5_SIZEOF_SIZE_T 4
#else
#define H5_SIZEOF_SIZE_T 8
#endif /* _WIN64 */

/* The size of `ssize_t', as computed by sizeof. */
#define H5_SIZEOF_SSIZE_T 0

/* The size of `uint16_t', as computed by sizeof. */
#define H5_SIZEOF_UINT16_T 0

/* The size of `uint32_t', as computed by sizeof. */
#define H5_SIZEOF_UINT32_T 0

/* The size of `uint64_t', as computed by sizeof. */
#define H5_SIZEOF_UINT64_T 0

/* The size of `uint8_t', as computed by sizeof. */
#define H5_SIZEOF_UINT8_T 0

/* The size of `uint_fast16_t', as computed by sizeof. */
#define H5_SIZEOF_UINT_FAST16_T 0

/* The size of `uint_fast32_t', as computed by sizeof. */
#define H5_SIZEOF_UINT_FAST32_T 0

/* The size of `uint_fast64_t', as computed by sizeof. */
#define H5_SIZEOF_UINT_FAST64_T 0

/* The size of `uint_fast8_t', as computed by sizeof. */
#define H5_SIZEOF_UINT_FAST8_T 0

/* The size of `uint_least16_t', as computed by sizeof. */
#define H5_SIZEOF_UINT_LEAST16_T 0

/* The size of `uint_least32_t', as computed by sizeof. */
#define H5_SIZEOF_UINT_LEAST32_T 0

/* The size of `uint_least64_t', as computed by sizeof. */
#define H5_SIZEOF_UINT_LEAST64_T 0

/* The size of `uint_least8_t', as computed by sizeof. */
#define H5_SIZEOF_UINT_LEAST8_T 0

/* The size of `unsigned', as computed by sizeof. */
<<<<<<< HEAD
/* #undef SIZEOF_UNSIGNED */
=======
#define H5_SIZEOF_UNSIGNED 4
>>>>>>> 5f8a03a2

/* The size of `__int64', as computed by sizeof. */
#define H5_SIZEOF___INT64 8

/* Define to 1 if you have the ANSI C header files. */
#define H5_STDC_HEADERS 1

/* Define if strict file format checks are enabled */
/* #undef H5_STRICT_FORMAT_CHECKS */

/* Define if your system supports pthread_attr_setscope(&attribute,
   PTHREAD_SCOPE_SYSTEM) call. */
#define H5_SYSTEM_SCOPE_THREADS 1

/* Define to 1 if you can safely include both <sys/time.h> and <time.h>. */
/* #undef H5_TIME_WITH_SYS_TIME */

/* Define to 1 if your <sys/time.h> declares `struct tm'. */
/* #undef H5_TM_IN_SYS_TIME */

/* Define if your system can compile unsigned long long to floating-point
   casts. */
#define H5_ULLONG_TO_FP_CAST_WORKS 1

/* Define if your system can convert unsigned long long to long double with
   correct precision. */
#define H5_ULLONG_TO_LDOUBLE_PRECISION 1

/* Define if your system accurately converting unsigned long to float values.
   */
<<<<<<< HEAD
/* #undef ULONG_TO_FLOAT_ACCURATE */
=======
/* #undef H5_ULONG_TO_FLOAT_ACCURATE */
>>>>>>> 5f8a03a2

/* Define if your system can accurately convert unsigned (long) long values to
   floating-point values. */
/* #undef H5_ULONG_TO_FP_BOTTOM_BIT_ACCURATE */

/* Define using v1.6 public API symbols by default */
/* #undef H5_USE_16_API_DEFAULT */

/* Define if a memory checking tool will be used on the library, to cause
   library to be very picky about memory operations and also disable the
   internal free list manager code. */
/* #undef H5_USING_MEMCHECKER */

/* Version number of package */
#define H5_VERSION "1.9.95"

/* Define if vsnprintf() returns the correct value for formatted strings that
   don't fit into size allowed */
/* #undef H5_VSNPRINTF_WORKS */

/* Data accuracy is prefered to speed during data conversions */
#define H5_WANT_DATA_ACCURACY 1

/* Check exception handling functions during data conversions */
#define H5_WANT_DCONV_EXCEPTION 1

/* Define to 1 if your processor stores words with the most significant byte
   first (like Motorola and SPARC, unlike Intel and VAX). */
#if defined AC_APPLE_UNIVERSAL_BUILD
# if defined __BIG_ENDIAN__
#  define WORDS_BIGENDIAN 1
# endif
#else
# ifndef WORDS_BIGENDIAN
#  undef WORDS_BIGENDIAN
# endif
#endif

/* Number of bits in a file offset, on hosts where this is settable. */
/* #undef _FILE_OFFSET_BITS */

/* Define for large files, on AIX-style hosts. */
/* #undef _LARGE_FILES */

/* Number of bits in a file offset, on hosts where this is settable. */
/* #undef H5__FILE_OFFSET_BITS */

/* Define for large files, on AIX-style hosts. */
/* #undef H5__LARGE_FILES */

/* Define to empty if `const' does not conform to ANSI C. */
/* #undef H5_const */

/* Define to `__inline__' or `__inline' if that's what the C compiler
   calls it, or to nothing if 'inline' is not supported under any name.  */
#ifndef __cplusplus
#define H5_inline __inline
#endif

/* Define to `long int' if <sys/types.h> does not define. */
/* #undef H5_off_t */

/* Define to `long' if <sys/types.h> does not define. */
/* #undef H5_ptrdiff_t */

/* Define to `unsigned long' if <sys/types.h> does not define. */
/* #undef H5_size_t */

/* Define to `long' if <sys/types.h> does not define. */
<<<<<<< HEAD
/* #undef ptrdiff_t */

/* Define to `long' if <sys/types.h> does not define. */
#define H5_ssize_t long
=======
#ifndef _WIN64
#define H5_ssize_t long
#else
#define H5_ssize_t long long
#endif /* _WIN64 */
>>>>>>> 5f8a03a2
<|MERGE_RESOLUTION|>--- conflicted
+++ resolved
@@ -36,23 +36,12 @@
  * End of Windows Specific Definitions *
  ***************************************/
 
-<<<<<<< HEAD
-/* Define the maximum write size for the Windows file driver.  Larger writes
-   will be split into many writes.  Safe values are 1 <= WINDOWS_MAX_BUF <= 2GB-1. */
-#define WINDOWS_MAX_BUF (1024 * 1024 * 1024)
-
-/*
- * End of Windows Specific Definitions
- */
+/* Define if building universal (internal helper macro) */
+/* #undef H5_AC_APPLE_UNIVERSAL_BUILD */
 
 /* Define if building universal (internal helper macro) */
 /* #undef AC_APPLE_UNIVERSAL_BUILD */
 
-=======
-/* Define if building universal (internal helper macro) */
-/* #undef H5_AC_APPLE_UNIVERSAL_BUILD */
- 
->>>>>>> 5f8a03a2
 /* Define if your system generates wrong code for log2 routine. */
 /* #undef H5_BAD_LOG2_CODE_GENERATED */
 
@@ -123,11 +112,7 @@
 /* #undef H5_HAVE_C99_FUNC */
 
 /* Define to 1 if you have the `clock_gettime' function. */
-<<<<<<< HEAD
-/* #undef HAVE_CLOCK_GETTIME */
-=======
 /* #undef H5_HAVE_CLOCK_GETTIME */
->>>>>>> 5f8a03a2
 
 /* Define if the function stack tracing code is to be compiled in */
 /* #undef H5_HAVE_CODESTACK */
@@ -149,11 +134,7 @@
 /* #undef H5_HAVE_DMALLOC_H */
 
 /* Define if library information should be embedded in the executables */
-<<<<<<< HEAD
-/* #undef HAVE_EMBEDDED_LIBINFO */
-=======
 /* #undef H5_HAVE_EMBEDDED_LIBINFO */
->>>>>>> 5f8a03a2
 
 /* Define to 1 if you have the <features.h> header file. */
 /* #undef H5_HAVE_FEATURES_H */
@@ -289,15 +270,6 @@
 /* #undef H5_HAVE_LSEEK64 */
 
 /* Define to 1 if you have the `lstat' function. */
-<<<<<<< HEAD
-/* #undef HAVE_LSTAT */
-
-/* Define to 1 if you have the <mach/mach_time.h> header file. */
-/* #undef HAVE_MACH_MACH_TIME_H */
-
-/* Define to 1 if you have the <memory.h> header file. */
-/* #undef HAVE_MEMORY_H */
-=======
 /* #undef H5_HAVE_LSTAT */
 
 /* Define to 1 if you have the <mach/mach_time.h> header file. */
@@ -305,7 +277,6 @@
 
 /* Define to 1 if you have the <memory.h> header file. */
 /* #undef H5_HAVE_MEMORY_H */
->>>>>>> 5f8a03a2
 
 /* Define if we have MPE support */
 /* #undef H5_HAVE_MPE */
@@ -347,14 +318,10 @@
 #define H5_HAVE_SIGNAL 1
 
 /* Define to 1 if you have the `sigprocmask' function. */
-<<<<<<< HEAD
-/* #undef HAVE_SIGPROCMASK */
-=======
 /* #undef H5_HAVE_SIGPROCMASK */
 
 /* Define to 1 if you have the `sigsetjmp' function. */
 /* #undef H5_HAVE_SIGSETJMP */
->>>>>>> 5f8a03a2
 
 /* Define to 1 if you have the `snprintf' function. */
 /* #undef H5_HAVE_SNPRINTF */
@@ -399,11 +366,7 @@
 /* #undef H5_HAVE_STRUCT_VIDEOCONFIG */
 
 /* Define to 1 if you have the `symlink' function. */
-<<<<<<< HEAD
-/* #undef HAVE_SYMLINK */
-=======
 /* #undef H5_HAVE_SYMLINK */
->>>>>>> 5f8a03a2
 
 /* Define to 1 if you have the `system' function. */
 #define H5_HAVE_SYSTEM 1
@@ -520,11 +483,7 @@
 
 /* Define if your system converts long double to (unsigned) long values with
    special algorithm. */
-<<<<<<< HEAD
-/* #undef LDOUBLE_TO_LONG_SPECIAL */
-=======
 /* #undef H5_LDOUBLE_TO_LONG_SPECIAL */
->>>>>>> 5f8a03a2
 
 /* Define if your system can convert long double to unsigned int values
    correctly. */
@@ -539,11 +498,7 @@
 
 /* Define if your system can convert (unsigned) long to long double values
    with special algorithm. */
-<<<<<<< HEAD
-/* #undef LONG_TO_LDOUBLE_SPECIAL */
-=======
 /* #undef H5_LONG_TO_LDOUBLE_SPECIAL */
->>>>>>> 5f8a03a2
 
 /* Define to the sub-directory in which libtool stores uninstalled libraries.
    */
@@ -588,11 +543,7 @@
 #define H5_PACKAGE_TARNAME "hdf5"
 
 /* Define to the home page for this package. */
-<<<<<<< HEAD
-#define PACKAGE_URL "http://www.hdfgroup.org"
-=======
 #define H5_PACKAGE_URL ""
->>>>>>> 5f8a03a2
 
 /* Define to the version of this package. */
 #define H5_PACKAGE_VERSION "1.9.95"
@@ -720,11 +671,7 @@
 #define H5_SIZEOF_UINT_LEAST8_T 0
 
 /* The size of `unsigned', as computed by sizeof. */
-<<<<<<< HEAD
-/* #undef SIZEOF_UNSIGNED */
-=======
 #define H5_SIZEOF_UNSIGNED 4
->>>>>>> 5f8a03a2
 
 /* The size of `__int64', as computed by sizeof. */
 #define H5_SIZEOF___INT64 8
@@ -755,11 +702,7 @@
 
 /* Define if your system accurately converting unsigned long to float values.
    */
-<<<<<<< HEAD
-/* #undef ULONG_TO_FLOAT_ACCURATE */
-=======
 /* #undef H5_ULONG_TO_FLOAT_ACCURATE */
->>>>>>> 5f8a03a2
 
 /* Define if your system can accurately convert unsigned (long) long values to
    floating-point values. */
@@ -799,12 +742,6 @@
 #endif
 
 /* Number of bits in a file offset, on hosts where this is settable. */
-/* #undef _FILE_OFFSET_BITS */
-
-/* Define for large files, on AIX-style hosts. */
-/* #undef _LARGE_FILES */
-
-/* Number of bits in a file offset, on hosts where this is settable. */
 /* #undef H5__FILE_OFFSET_BITS */
 
 /* Define for large files, on AIX-style hosts. */
@@ -829,15 +766,8 @@
 /* #undef H5_size_t */
 
 /* Define to `long' if <sys/types.h> does not define. */
-<<<<<<< HEAD
-/* #undef ptrdiff_t */
-
-/* Define to `long' if <sys/types.h> does not define. */
-#define H5_ssize_t long
-=======
 #ifndef _WIN64
 #define H5_ssize_t long
 #else
 #define H5_ssize_t long long
-#endif /* _WIN64 */
->>>>>>> 5f8a03a2
+#endif /* _WIN64 */