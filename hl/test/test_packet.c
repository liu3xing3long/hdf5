--- conflicted
+++ resolved
@@ -776,11 +776,7 @@
     size_t c;
     size_t num_elems = 1;
     unsigned filter_vals[1];
-<<<<<<< HEAD
-    particle_t readPart[1] = {0};
-=======
     particle_t readPart[1];
->>>>>>> 84ef7b0a
     hsize_t count;
 
     TESTING("packet table compression");
