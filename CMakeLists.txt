<<<<<<< HEAD
cmake_minimum_required (VERSION 2.8)
PROJECT (HDF5 C CXX)

#-----------------------------------------------------------------------------
# Instructions for use : Normal Build
#
# For standard build of HDF5 libraries,tests and tools.
# Run cmake using the HDF5 source tree to generate a build tree.
# Enable/Disable options according to requirements and
# set CMAKE_INSTALL_PREFIX to the required install path.
# Make install can be used to install all components for system-wide use.
#
#-----------------------------------------------------------------------------
# Instructions for use : Sub-Project Build
#
# To include HDF5 as a sub-project within another project.
# Set HDF5_EXTERNALLY_CONFIGURED to 1 in the parent project and
# supply values for the following variables...
#
# HDF5_EXPORTED_TARGETS :
#   Set this to the name of the targets variable which controls exports
#   If unset (because parent project does not support/use the
#   INSTALL (EXPORT target...) syntax), then targets are not configured
#   for export during install.
#
# HDF5_LIB_DEPENDENCIES :
#   If the build of HDF5 libs is being customized, then rules for the
#   dependencies of the HDF5 libs may be 'incomplete', add additional
#   dependencies to this variable so that external projects pick them up
#
# HDF5_EXTERNAL_LIB_PREFIX :
#   If the parent project needs to install hdf libraries, but avoid 
#   name conflicts with system versions, then a prefix may be added
#   to ensure that the correct versions configured are used.
#
# HDF5_INSTALL_BIN_DIR, HDF5_INSTALL_LIB_DIR, HDF5_INSTALL_INCLUDE_DIR :
#   Customize the 'bin', 'lib', and 'include' installation directories.
#
# HDF5_INSTALL_NO_DEVELOPMENT :
#   Set to true to skip installation of headers and CMake package files.
#
# Consider this example from the ParaView project, it builds its own zlib
# library and tells HDF5 to add it as a dependency - this ensures that
# any project making use of this build of HDF5 will use the correct zlib
#
#   # Tell hdf5 that we are manually overriding certain settings
#   SET(HDF5_EXTERNALLY_CONFIGURED 1)
#   # Avoid duplicating names of installed libraries
#   SET(HDF5_EXTERNAL_LIB_PREFIX "vtk")
#   # Export configuration to this export variable
#   SET(HDF5_EXPORTED_TARGETS "paraview-targets")
#
#   # Setup all necessary overrides for zlib so that HDF5 uses our
#   # internally compiled zlib rather than any other version
#   IF(HDF5_ENABLE_Z_LIB_SUPPORT)
#     # We must tell the main HDF5 library that it depends on our zlib 
#     SET(HDF5_LIB_DEPENDENCIES vtkzlib)    
#     # Override the zlib header file
#     IF(VTK_USE_SYSTEM_ZLIB)
#       SET(H5_ZLIB_HEADER "zlib.h")
#     ELSE(VTK_USE_SYSTEM_ZLIB)
#       SET(H5_ZLIB_HEADER "vtk_zlib.h")
#       # Set vars that FindZlib would have set if used in sub project
#       SET(ZLIB_INCLUDE_DIRS "${VTK_ZLIB_INCLUDE_DIRS}")
#       SET(ZLIB_LIBRARIES vtkzlib)
#     ENDIF(VTK_USE_SYSTEM_ZLIB)
#   ENDIF(HDF5_ENABLE_Z_LIB_SUPPORT)
# 
#   # Add the sub project
#   ADD_SUBDIRECTORY(Utilities/hdf5-1.8)
#-----------------------------------------------------------------------------

#-----------------------------------------------------------------------------
# Set the core names of all the libraries
#-----------------------------------------------------------------------------
SET (HDF5_LIB_CORENAME              "hdf5")
SET (HDF5_TEST_LIB_CORENAME         "hdf5_test")
SET (HDF5_CPP_LIB_CORENAME          "hdf5_cpp")
SET (HDF5_HL_LIB_CORENAME           "hdf5_hl")
SET (HDF5_HL_CPP_LIB_CORENAME       "hdf5_hl_cpp")
SET (HDF5_TOOLS_LIB_CORENAME        "hdf5_tools")
SET (HDF5_F90_LIB_CORENAME          "hdf5_fortran")
SET (HDF5_F90_C_LIB_CORENAME        "hdf5_f90cstub")
SET (HDF5_F90_TEST_LIB_CORENAME     "hdf5_test_fortran")
SET (HDF5_F90_C_TEST_LIB_CORENAME   "hdf5_test_f90cstub")
SET (HDF5_HL_F90_LIB_CORENAME       "hdf5_hl_fortran")
SET (HDF5_HL_F90_C_LIB_CORENAME     "hdf5_hl_f90cstub")

#-----------------------------------------------------------------------------
# Set the true names of all the libraries if customized by external project
#-----------------------------------------------------------------------------
SET (HDF5_LIB_NAME              "${HDF5_EXTERNAL_LIB_PREFIX}${HDF5_LIB_CORENAME}")
SET (HDF5_TEST_LIB_NAME         "${HDF5_EXTERNAL_LIB_PREFIX}${HDF5_TEST_LIB_CORENAME}")
SET (HDF5_CPP_LIB_NAME          "${HDF5_EXTERNAL_LIB_PREFIX}${HDF5_CPP_LIB_CORENAME}")
SET (HDF5_HL_LIB_NAME           "${HDF5_EXTERNAL_LIB_PREFIX}${HDF5_HL_LIB_CORENAME}")
SET (HDF5_HL_CPP_LIB_NAME       "${HDF5_EXTERNAL_LIB_PREFIX}${HDF5_HL_CPP_LIB_CORENAME}")
SET (HDF5_TOOLS_LIB_NAME        "${HDF5_EXTERNAL_LIB_PREFIX}${HDF5_TOOLS_LIB_CORENAME}")
SET (HDF5_F90_LIB_NAME          "${HDF5_EXTERNAL_LIB_PREFIX}${HDF5_F90_LIB_CORENAME}")
SET (HDF5_F90_C_LIB_NAME        "${HDF5_EXTERNAL_LIB_PREFIX}${HDF5_F90_C_LIB_CORENAME}")
SET (HDF5_F90_TEST_LIB_NAME     "${HDF5_EXTERNAL_LIB_PREFIX}${HDF5_F90_TEST_LIB_CORENAME}")
SET (HDF5_F90_C_TEST_LIB_NAME   "${HDF5_EXTERNAL_LIB_PREFIX}${HDF5_F90_C_TEST_LIB_CORENAME}")
SET (HDF5_HL_F90_LIB_NAME       "${HDF5_EXTERNAL_LIB_PREFIX}${HDF5_HL_F90_LIB_CORENAME}")
SET (HDF5_HL_F90_C_LIB_NAME     "${HDF5_EXTERNAL_LIB_PREFIX}${HDF5_HL_F90_C_LIB_CORENAME}")

#-----------------------------------------------------------------------------
# Set the target names of all the libraries
#-----------------------------------------------------------------------------
SET (HDF5_LIB_TARGET              ${HDF5_LIB_CORENAME})
SET (HDF5_TEST_LIB_TARGET         ${HDF5_TEST_LIB_CORENAME})
SET (HDF5_CPP_LIB_TARGET          ${HDF5_CPP_LIB_CORENAME})
SET (HDF5_HL_LIB_TARGET           ${HDF5_HL_LIB_CORENAME})
SET (HDF5_HL_CPP_LIB_TARGET       ${HDF5_HL_CPP_LIB_CORENAME})
SET (HDF5_TOOLS_LIB_TARGET        ${HDF5_TOOLS_LIB_CORENAME})
SET (HDF5_F90_LIB_TARGET          ${HDF5_F90_LIB_CORENAME})
SET (HDF5_F90_C_LIB_TARGET        ${HDF5_F90_C_LIB_CORENAME})
SET (HDF5_F90_TEST_LIB_TARGET     ${HDF5_F90_TEST_LIB_CORENAME})
SET (HDF5_F90_C_TEST_LIB_TARGET   ${HDF5_F90_C_TEST_LIB_CORENAME})
SET (HDF5_HL_F90_LIB_TARGET       ${HDF5_HL_F90_LIB_CORENAME})
SET (HDF5_HL_F90_C_LIB_TARGET     ${HDF5_HL_F90_C_LIB_CORENAME})

#-----------------------------------------------------------------------------
# Define some CMake variables for use later in the project
#-----------------------------------------------------------------------------
SET (HDF5_RESOURCES_DIR      ${HDF5_SOURCE_DIR}/config/cmake)
SET (HDF5_SRC_DIR            ${HDF5_SOURCE_DIR}/src)
SET (HDF5_TEST_SOURCE_DIR    ${HDF5_SOURCE_DIR}/test)
SET (HDF5_CPP_SOURCE_DIR     ${HDF5_SOURCE_DIR}/c++)
SET (HDF5_CPP_TEST_DIR       ${HDF5_CPP_SOURCE_DIR}/test)
SET (HDF5_HL_SOURCE_DIR      ${HDF5_SOURCE_DIR}/hl)
SET (HDF5_TOOLS_SOURCE_DIR   ${HDF5_SOURCE_DIR}/tools)
SET (HDF5_PERFORM_SOURCE_DIR ${HDF5_SOURCE_DIR}/perform)
SET (HDF5_F90_SOURCE_DIR     ${HDF5_SOURCE_DIR}/fortran)

# set default prefix location
SET (CMAKE_INSTALL_PREFIX "./hdf5" CACHE PATH "Install path prefix, prepended onto install directories")

IF (NOT HDF5_INSTALL_BIN_DIR)
  SET(HDF5_INSTALL_BIN_DIR bin)
ENDIF()
IF (NOT HDF5_INSTALL_LIB_DIR)
  SET(HDF5_INSTALL_LIB_DIR lib)
ENDIF()
IF (NOT HDF5_INSTALL_INCLUDE_DIR)
  SET(HDF5_INSTALL_INCLUDE_DIR include)
ENDIF()

#-----------------------------------------------------------------------------
# parse the full version number from H5public.h and include in H5_VERS_INFO
#-----------------------------------------------------------------------------
FILE (READ ${HDF5_SRC_DIR}/H5public.h _h5public_h_contents)
STRING (REGEX REPLACE ".*#define[ \t]+H5_VERS_MAJOR[ \t]+([0-9]*).*$"
    "\\1" H5_VERS_MAJOR ${_h5public_h_contents})
STRING (REGEX REPLACE ".*#define[ \t]+H5_VERS_MINOR[ \t]+([0-9]*).*$"
    "\\1" H5_VERS_MINOR ${_h5public_h_contents})
STRING (REGEX REPLACE ".*#define[ \t]+H5_VERS_RELEASE[ \t]+([0-9]*).*$"
    "\\1" H5_VERS_RELEASE ${_h5public_h_contents})
STRING (REGEX REPLACE ".*#define[ \t]+H5_VERS_SUBRELEASE[ \t]+\"([0-9A-Za-z.]*)\".*$"
    "\\1" H5_VERS_SUBRELEASE ${_h5public_h_contents})
#MESSAGE (STATUS "VERSION: ${H5_VERS_MAJOR}.${H5_VERS_MINOR}.${H5_VERS_RELEASE}-${H5_VERS_SUBRELEASE}")

#-----------------------------------------------------------------------------
# Basic HDF5 stuff here
#-----------------------------------------------------------------------------
SET (HDF5_PACKAGE "hdf5")
SET (HDF5_PACKAGE_NAME "HDF5")
SET (HDF5_PACKAGE_VERSION "${H5_VERS_MAJOR}.${H5_VERS_MINOR}.${H5_VERS_RELEASE}")
SET (HDF5_PACKAGE_VERSION_MAJOR "${H5_VERS_MAJOR}.${H5_VERS_MINOR}")
SET (HDF5_PACKAGE_VERSION_MINOR "${H5_VERS_RELEASE}")
SET (HDF5_PACKAGE_STRING "${HDF5_PACKAGE_NAME} ${HDF5_PACKAGE_VERSION}-${H5_VERS_SUBRELEASE}")
SET (HDF5_PACKAGE_TARNAME "hdf5")
SET (HDF5_PACKAGE_URL "http://www.hdfgroup.org")
SET (HDF5_PACKAGE_BUGREPORT "help@hdfgroup.org")

#-----------------------------------------------------------------------------
# Include some macros for reusable code
#-----------------------------------------------------------------------------
INCLUDE (${HDF5_RESOURCES_DIR}/HDF5Macros.cmake)

#-----------------------------------------------------------------------------
# Setup output Directories
#-----------------------------------------------------------------------------
IF (NOT HDF5_EXTERNALLY_CONFIGURED)
  SET (CMAKE_RUNTIME_OUTPUT_DIRECTORY
      ${PROJECT_BINARY_DIR}/bin CACHE PATH "Single Directory for all Executables."
  )
  SET (CMAKE_LIBRARY_OUTPUT_DIRECTORY
      ${PROJECT_BINARY_DIR}/bin CACHE PATH "Single Directory for all Libraries"
  )
  SET (CMAKE_ARCHIVE_OUTPUT_DIRECTORY
      ${PROJECT_BINARY_DIR}/bin CACHE PATH "Single Directory for all static libraries."
  )
  SET (CMAKE_Fortran_MODULE_DIRECTORY
      ${PROJECT_BINARY_DIR}/bin/fortran CACHE PATH "Single Directory for all fortran modules."
  )
ELSE (NOT HDF5_EXTERNALLY_CONFIGURED)
  # if we are externally configured, but the project uses old cmake scripts
  # this may not be set and utilities like H5detect will fail
  IF (NOT CMAKE_RUNTIME_OUTPUT_DIRECTORY)
    SET (CMAKE_RUNTIME_OUTPUT_DIRECTORY ${EXECUTABLE_OUTPUT_PATH})
  ENDIF (NOT CMAKE_RUNTIME_OUTPUT_DIRECTORY)
ENDIF(NOT HDF5_EXTERNALLY_CONFIGURED)

#-----------------------------------------------------------------------------
# Targets built within this project are exported at Install time for use
# by other projects using FindHDF5. 
#-----------------------------------------------------------------------------
IF (NOT HDF5_EXPORTED_TARGETS)
  SET (HDF5_EXPORTED_TARGETS "hdf5-targets")
ENDIF (NOT HDF5_EXPORTED_TARGETS)

#-----------------------------------------------------------------------------
# To include a library in the list exported by the project AT BUILD TIME,
# add it to this variable. This is NOT used by Make Install, but for projects
# which include hdf5 as a sub-project within their build tree
#-----------------------------------------------------------------------------
SET_GLOBAL_VARIABLE (HDF5_LIBRARIES_TO_EXPORT "")

#-----------------------------------------------------------------------------
# Run all the CMake configuration tests for our build environment
#-----------------------------------------------------------------------------
INCLUDE (${HDF5_RESOURCES_DIR}/ConfigureChecks.cmake)

#-----------------------------------------------------------------------------
# Option to use legacy naming for windows libs/programs, default is legacy
#-----------------------------------------------------------------------------
IF (WIN32)
  OPTION (H5_LEGACY_NAMING "Use Legacy Names for Libraries and Programs" ON)
ENDIF (WIN32)

#-----------------------------------------------------------------------------
# Option to Build Shared/Static libs, default is static
#-----------------------------------------------------------------------------
OPTION (BUILD_SHARED_LIBS "Build Shared Libraries" OFF)
SET (LIB_TYPE STATIC)
IF (BUILD_SHARED_LIBS)
  SET (LIB_TYPE SHARED)
  SET (H5_BUILT_AS_DYNAMIC_LIB 1)
  IF (MSVC)
    SET (CMAKE_MFC_FLAG 0)
    FOREACH (flag_var
        CMAKE_C_FLAGS CMAKE_C_FLAGS_DEBUG CMAKE_C_FLAGS_RELEASE
        CMAKE_C_FLAGS_MINSIZEREL CMAKE_C_FLAGS_RELWITHDEBINFO
        CMAKE_CXX_FLAGS CMAKE_CXX_FLAGS_DEBUG CMAKE_CXX_FLAGS_RELEASE
        CMAKE_CXX_FLAGS_MINSIZEREL CMAKE_CXX_FLAGS_RELWITHDEBINFO)
      IF (${flag_var} MATCHES "/MT")
        STRING (REGEX REPLACE "/MT" "/MD" ${flag_var} "${${flag_var}}")
      ENDIF (${flag_var} MATCHES "/MT")
    ENDFOREACH (flag_var)
  ENDIF (MSVC)
ELSE (BUILD_SHARED_LIBS)
  IF (NOT WIN32)
    # should this be a user setting : Everyone uses it anyway ?
    ADD_DEFINITIONS (-DPIC)
  ENDIF (NOT WIN32)
  IF (MSVC)
    SET (CMAKE_MFC_FLAG 0)
    FOREACH (flag_var
        CMAKE_C_FLAGS CMAKE_C_FLAGS_DEBUG CMAKE_C_FLAGS_RELEASE
        CMAKE_C_FLAGS_MINSIZEREL CMAKE_C_FLAGS_RELWITHDEBINFO
        CMAKE_CXX_FLAGS CMAKE_CXX_FLAGS_DEBUG CMAKE_CXX_FLAGS_RELEASE
        CMAKE_CXX_FLAGS_MINSIZEREL CMAKE_CXX_FLAGS_RELWITHDEBINFO)
      IF (${flag_var} MATCHES "/MD")
        STRING (REGEX REPLACE "/MD" "/MT" ${flag_var} "${${flag_var}}")
      ENDIF (${flag_var} MATCHES "/MD")
    ENDFOREACH (flag_var)
  ENDIF (MSVC)
ENDIF (BUILD_SHARED_LIBS)

#-----------------------------------------------------------------------------
# Option to use code coverage
#-----------------------------------------------------------------------------
OPTION (HDF5_ENABLE_COVERAGE "Enable code coverage for Libraries and Programs" OFF)
IF (HDF5_ENABLE_COVERAGE)
    SET (CMAKE_C_FLAGS "${CMAKE_C_FLAGS} -g -O0 -fprofile-arcs -ftest-coverage")
    SET (CMAKE_CXX_FLAGS "${CMAKE_CXX_FLAGS} -g -O0 -fprofile-arcs -ftest-coverage")
    SET (LDFLAGS "${LDFLAGS} -fprofile-arcs -ftest-coverage")   
ENDIF (HDF5_ENABLE_COVERAGE)

#-----------------------------------------------------------------------------
# When building utility executables that generate other (source) files :
# we make use of the following variables defined in the root CMakeLists.
# Certain systems may add /Debug or /Release to output paths
# and we need to call the executable from inside the CMake configuration
#-----------------------------------------------------------------------------
SET (EXE_EXT "")
IF (WIN32)
  SET (EXE_EXT ".exe")
  ADD_DEFINITIONS (-DBIND_TO_CURRENT_VCLIBS_VERSION=1)
  ADD_DEFINITIONS (-D_CRT_SECURE_NO_WARNINGS)
ENDIF (WIN32)

SET (MAKE_SYSTEM)
IF (CMAKE_BUILD_TOOL MATCHES "make")
  SET (MAKE_SYSTEM 1)
ENDIF (CMAKE_BUILD_TOOL MATCHES "make")

SET (CFG_INIT "/${CMAKE_CFG_INTDIR}")
IF (MAKE_SYSTEM)
  SET (CFG_INIT "")
ENDIF (MAKE_SYSTEM)

#-----------------------------------------------------------------------------
# Add some definitions for Debug Builds
#-----------------------------------------------------------------------------
IF (CMAKE_BUILD_TYPE MATCHES Debug)
  ADD_DEFINITIONS (-DDEBUG)
  ADD_DEFINITIONS (
      -DH5_DEBUG_API -DH5Z_DEBUG -DH5V_DEBUG -DH5T_DEBUG
      -DH5S_DEBUG -DH5P_DEBUG -DH5O_DEBUG -DH5MM_DEBUG -DH5MF_DEBUG
      -DH5I_DEBUG -DH5HL_DEBUG -DH5HG_DEBUG -DH5G_DEBUG -DH5F_DEBUG
      -DH5E_DEBUG -DH5D_DEBUG -DH5B_DEBUG -DH5AC_DEBUG -UNDEBUG
  )
  #-- NMake Makefiles will overwhelm the console with warnings if -Wall is used.
  IF (NOT WIN32)
    ADD_DEFINITIONS (-Wall)
  ENDIF (NOT WIN32)
ELSE (CMAKE_BUILD_TYPE MATCHES Debug)
  ADD_DEFINITIONS (-UH5_DEBUG_API -DNDEBUG)
ENDIF (CMAKE_BUILD_TYPE MATCHES Debug)

#-----------------------------------------------------------------------------
# Compiler specific flags : Shouldn't there be compiler tests for these
#-----------------------------------------------------------------------------
IF (CMAKE_COMPILER_IS_GNUCC)
  SET (CMAKE_C_FLAGS "${CMAKE_ANSI_CFLAGS} ${CMAKE_C_FLAGS} -std=c99 -fomit-frame-pointer -finline-functions -fno-common")
ENDIF (CMAKE_COMPILER_IS_GNUCC)

#-----------------------------------------------------------------------------
# Option to allow the user to disable compiler warnings
#-----------------------------------------------------------------------------
OPTION (HDF5_DISABLE_COMPILER_WARNINGS "Disable compiler warnings" OFF)
IF (HDF5_DISABLE_COMPILER_WARNINGS)
  # MSVC uses /w to suppress warnings.  It also complains if another
  # warning level is given, so remove it.
  IF (MSVC)
    SET (HDF5_WARNINGS_BLOCKED 1)
    STRING (REGEX REPLACE "(^| )([/-])W[0-9]( |$)" " "
        CMAKE_C_FLAGS "${CMAKE_C_FLAGS}")
    SET (CMAKE_C_FLAGS "${CMAKE_C_FLAGS} /w")
  ENDIF (MSVC)
  IF (WIN32)
    ADD_DEFINITIONS (-D_CRT_SECURE_NO_WARNINGS)
  ENDIF (WIN32)
  # Borland uses -w- to suppress warnings.
  IF (BORLAND)
    SET (HDF5_WARNINGS_BLOCKED 1)
    SET (CMAKE_C_FLAGS "${CMAKE_C_FLAGS} -w-")
  ENDIF (BORLAND)

  # Most compilers use -w to suppress warnings.
  IF (NOT HDF5_WARNINGS_BLOCKED)
    SET (CMAKE_C_FLAGS "${CMAKE_C_FLAGS} -w")
  ENDIF (NOT HDF5_WARNINGS_BLOCKED)
ENDIF (HDF5_DISABLE_COMPILER_WARNINGS)

#-----------------------------------------------------------------------------
# This is in here to help some of the GCC based IDES like Eclipse
# and code blocks parse the compiler errors and warnings better.
#-----------------------------------------------------------------------------
IF (CMAKE_COMPILER_IS_GNUCC)
  SET (CMAKE_C_FLAGS "${CMAKE_C_FLAGS} -fmessage-length=0")
ENDIF (CMAKE_COMPILER_IS_GNUCC)
IF (CMAKE_COMPILER_IS_GNUCXX)
  SET (CMAKE_CXX_FLAGS "${CMAKE_CXX_FLAGS} -fmessage-length=0")
ENDIF (CMAKE_COMPILER_IS_GNUCXX)

#-----------------------------------------------------------------------------
# All libs/tests/examples need the main include directories
#-----------------------------------------------------------------------------
INCLUDE_DIRECTORIES (${HDF5_BINARY_DIR} ${HDF5_SRC_DIR})

#-----------------------------------------------------------------------------
# Option to Enable MPI Parallel
#-----------------------------------------------------------------------------
OPTION (HDF5_ENABLE_PARALLEL "Enable parallel build (requires MPI)" OFF)
IF (HDF5_ENABLE_PARALLEL)
  INCLUDE (FindMPI)
  INCLUDE_DIRECTORIES (${MPI_INCLUDE_PATH})
  IF (MPI_FOUND)
    SET (H5_HAVE_PARALLEL 1)
    # MPI checks, only do these if MPI_FOUND is true, otherwise they always fail
    # and once set, they are cached as false and not regenerated
    SET (CMAKE_REQUIRED_INCLUDES "${MPI_INCLUDE_PATH}/mpi.h" )
    SET (CMAKE_REQUIRED_LIBRARIES "${MPI_LIBRARY}" )
    CHECK_FUNCTION_EXISTS (MPI_File_get_size H5_HAVE_MPI_GET_SIZE) 
    # Used by Fortran + MPI
    CHECK_SYMBOL_EXISTS (MPI_Comm_c2f "${MPI_INCLUDE_PATH}/mpi.h"  H5_HAVE_MPI_MULTI_LANG_Comm)
    CHECK_SYMBOL_EXISTS (MPI_Info_c2f "${MPI_INCLUDE_PATH}/mpi.h"  H5_HAVE_MPI_MULTI_LANG_Info)
  ENDIF (MPI_FOUND)
ENDIF (HDF5_ENABLE_PARALLEL)

# Parallel IO usage requires MPI to be Linked and Included
IF (H5_HAVE_PARALLEL)
  SET (LINK_LIBS ${LINK_LIBS} ${MPI_LIBRARY})
  IF (MPI_LINK_FLAGS)
    SET (CMAKE_EXE_LINKER_FLAGS ${MPI_LINK_FLAGS} ${CMAKE_EXE_LINKER_FLAGS})
  ENDIF (MPI_LINK_FLAGS)
  IF (MPI_EXTRA_LIBRARY)
    SET (LINK_LIBS ${LINK_LIBS} ${MPI_EXTRA_LIBRARY})
  ENDIF (MPI_EXTRA_LIBRARY)
ENDIF (H5_HAVE_PARALLEL)

#-----------------------------------------------------------------------------
# Option to use 1.6.x API
#-----------------------------------------------------------------------------
OPTION (HDF5_USE_16_API_DEFAULT "Use the HDF5 1.6.x API by default" OFF)
SET (H5_USE_16_API_DEFAULT 0)
IF (HDF5_USE_16_API_DEFAULT)
  SET (H5_USE_16_API_DEFAULT 1)
ENDIF (HDF5_USE_16_API_DEFAULT)

#-----------------------------------------------------------------------------
# Options for HDF5 Filters
#-----------------------------------------------------------------------------
MACRO (HDF5_SETUP_FILTERS FILTER)
  OPTION (HDF5_USE_FILTER_${FILTER} "Use the ${FILTER} Filter" ON)
  IF (HDF5_USE_FILTER_${FILTER})
    SET (H5_HAVE_FILTER_${FILTER} 1)
  ENDIF (HDF5_USE_FILTER_${FILTER})
  # MESSAGE (STATUS "Filter ${FILTER} is ${HDF5_USE_FILTER_${FILTER}}")
ENDMACRO (HDF5_SETUP_FILTERS)

HDF5_SETUP_FILTERS (SHUFFLE)
HDF5_SETUP_FILTERS (FLETCHER32)
HDF5_SETUP_FILTERS (NBIT)
HDF5_SETUP_FILTERS (SCALEOFFSET)

#-----------------------------------------------------------------------------
# Option for ZLib support
#-----------------------------------------------------------------------------
OPTION (HDF5_ENABLE_Z_LIB_SUPPORT "Enable Zlib Filters" OFF)
IF (HDF5_ENABLE_Z_LIB_SUPPORT)
  IF (NOT H5_ZLIB_HEADER)
    FIND_PACKAGE (ZLIB REQUIRED)
    IF (ZLIB_FOUND)
      SET (H5_HAVE_FILTER_DEFLATE 1)
      SET (H5_HAVE_ZLIB_H 1)
      SET (H5_HAVE_LIBZ 1)
      SET (H5_ZLIB_HEADER "zlib.h")
    ELSE (ZLIB_FOUND)
      MESSAGE (FATAL " ZLib is Required for ZLib support in HDF5")
    ENDIF (ZLIB_FOUND)
  ELSE (NOT H5_ZLIB_HEADER)
    # This project is being called from within another and ZLib is already configured
    SET (H5_HAVE_FILTER_DEFLATE 1)
    SET (H5_HAVE_ZLIB_H 1)
    SET (H5_HAVE_LIBZ 1)
  ENDIF (NOT H5_ZLIB_HEADER)
  SET (LINK_LIBS ${LINK_LIBS} ${ZLIB_LIBRARIES})
  INCLUDE_DIRECTORIES (${ZLIB_INCLUDE_DIRS})
  MESSAGE (STATUS "Filter ZLIB is ON")
ENDIF (HDF5_ENABLE_Z_LIB_SUPPORT)

#-----------------------------------------------------------------------------
# Option for SzLib support
#-----------------------------------------------------------------------------
SET (CMAKE_MODULE_PATH ${HDF5_RESOURCES_DIR} ${CMAKE_MODULE_PATH})
OPTION (HDF5_ENABLE_SZIP_SUPPORT "Use SZip Filter" OFF)
IF (HDF5_ENABLE_SZIP_SUPPORT)
  FIND_PACKAGE (SZIP REQUIRED)
  IF (SZIP_FOUND)
    SET (H5_HAVE_FILTER_SZIP 1)
    SET (H5_HAVE_SZLIB_H 1)
    SET (H5_HAVE_LIBSZ 1)
    SET (LINK_LIBS ${LINK_LIBS} ${SZIP_LIBRARIES})
    INCLUDE_DIRECTORIES (${SZIP_INCLUDE_DIRS})
#      MESSAGE (STATUS "SZIP_INCLUDE_DIRS: ${SZIP_INCLUDE_DIRS}")
#      MESSAGE (STATUS "SZIP_INCLUDE_DIR: ${SZIP_INCLUDE_DIR}")
    MESSAGE (STATUS "Filter SZIP is ON")
    OPTION (HDF5_ENABLE_SZIP_ENCODING "Use SZip Encoding" OFF)
    IF (HDF5_ENABLE_SZIP_ENCODING)
      SET (H5_HAVE_SZIP_ENCODER 1)
    ENDIF (HDF5_ENABLE_SZIP_ENCODING)
  ELSE (SZIP_FOUND)
      MESSAGE (FATAL_ERROR "SZIP is Required for SZIP support in HDF5")
  ENDIF (SZIP_FOUND)
ENDIF (HDF5_ENABLE_SZIP_SUPPORT)

#-----------------------------------------------------------------------------
# Option to use PACKED BITS SUPPORT
#-----------------------------------------------------------------------------
OPTION (HDF5_USE_H5DUMP_PACKED_BITS "Use the PACKED BITS feature in h5dump" OFF)
SET (H5_HAVE_H5DUMP_PACKED_BITS 0)
IF (HDF5_USE_H5DUMP_PACKED_BITS)
  SET (H5_HAVE_H5DUMP_PACKED_BITS 1)
ENDIF (HDF5_USE_H5DUMP_PACKED_BITS)

#-----------------------------------------------------------------------------
# Add the HDF5 Library Target to the build
#-----------------------------------------------------------------------------
ADD_SUBDIRECTORY (${HDF5_SOURCE_DIR}/src ${PROJECT_BINARY_DIR}/src)

#-----------------------------------------------------------------------------
# Build utility to copy and strip X lines of file
#-----------------------------------------------------------------------------
IF (HDF5_BUILD_TOOLS AND BUILD_TESTING)
  SET (XLATE_UTILITY "xlatefile")
  ADD_EXECUTABLE(${XLATE_UTILITY} ${HDF5_RESOURCES_DIR}/xlatefile.c)
ENDIF (HDF5_BUILD_TOOLS AND BUILD_TESTING)

#-----------------------------------------------------------------------------
# Dashboard and Testing Settings
#-----------------------------------------------------------------------------
OPTION (BUILD_TESTING "Build HDF5 Unit Testing" OFF)
IF (BUILD_TESTING)
  SET (DART_TESTING_TIMEOUT 1200
      CACHE INTEGER
      "Timeout in seconds for each test (default 1200=20minutes)"
  )
  ENABLE_TESTING ()
  INCLUDE (CTest)
  IF (NOT HDF5_EXTERNALLY_CONFIGURED)
    IF(EXISTS "${HDF5_SOURCE_DIR}/test" AND IS_DIRECTORY "${HDF5_SOURCE_DIR}/test")
      ADD_SUBDIRECTORY (${HDF5_SOURCE_DIR}/tools/lib ${PROJECT_BINARY_DIR}/tools/lib)
      ADD_SUBDIRECTORY (${HDF5_SOURCE_DIR}/test      ${PROJECT_BINARY_DIR}/test)
    ENDIF(EXISTS "${HDF5_SOURCE_DIR}/test" AND IS_DIRECTORY "${HDF5_SOURCE_DIR}/test")
    IF(EXISTS "${HDF5_SOURCE_DIR}/perform" AND IS_DIRECTORY "${HDF5_SOURCE_DIR}/perform")
      ADD_SUBDIRECTORY (${HDF5_SOURCE_DIR}/perform   ${PROJECT_BINARY_DIR}/perform)
    ENDIF(EXISTS "${HDF5_SOURCE_DIR}/perform" AND IS_DIRECTORY "${HDF5_SOURCE_DIR}/perform")
  ENDIF (NOT HDF5_EXTERNALLY_CONFIGURED)
  INCLUDE (${HDF5_SOURCE_DIR}/CTestConfig.cmake)
ENDIF (BUILD_TESTING)

#-----------------------------------------------------------------------------
# Option to build Fortran bindings/tests/examples
# Make sure this appears before the CONFIGURE_FILE step
# so that fortran name mangling is detected before writing H5pubconf.h
#-----------------------------------------------------------------------------
# Set default name mangling : overridden by Fortran detection in fortran dir
SET (H5_FC_FUNC  "H5_FC_FUNC(name,NAME) name ## _")
SET (H5_FC_FUNC_ "H5_FC_FUNC_(name,NAME) name ## _")
IF(EXISTS "${HDF5_SOURCE_DIR}/fortran" AND IS_DIRECTORY "${HDF5_SOURCE_DIR}/fortran")
  OPTION (HDF5_BUILD_FORTRAN "Build FORTRAN support" OFF)
  IF (HDF5_BUILD_FORTRAN)
    ADD_SUBDIRECTORY (${HDF5_SOURCE_DIR}/fortran ${PROJECT_BINARY_DIR}/fortran)
    IF (HDF5_BUILD_HL_LIB)
      IF(EXISTS "${HDF5_SOURCE_DIR}/hl/fortran" AND IS_DIRECTORY "${HDF5_SOURCE_DIR}/hl/fortran")
        #-- Build the High Level Fortran source codes
        ADD_SUBDIRECTORY (${HDF5_SOURCE_DIR}/hl/fortran ${HDF5_BINARY_DIR}/hl/fortran)
      ENDIF(EXISTS "${HDF5_SOURCE_DIR}/hl/fortran" AND IS_DIRECTORY "${HDF5_SOURCE_DIR}/hl/fortran")
    ENDIF (HDF5_BUILD_HL_LIB)
  ENDIF (HDF5_BUILD_FORTRAN)
ENDIF(EXISTS "${HDF5_SOURCE_DIR}/fortran" AND IS_DIRECTORY "${HDF5_SOURCE_DIR}/fortran")

#-----------------------------------------------------------------------------
# Option to build examples
#-----------------------------------------------------------------------------
IF(EXISTS "${HDF5_SOURCE_DIR}/examples" AND IS_DIRECTORY "${HDF5_SOURCE_DIR}/examples")
  OPTION (HDF5_BUILD_EXAMPLES  "Build HDF5 Library Examples" OFF)
  IF (HDF5_BUILD_EXAMPLES)
    ADD_SUBDIRECTORY (${HDF5_SOURCE_DIR}/examples ${PROJECT_BINARY_DIR}/examples)
  ENDIF (HDF5_BUILD_EXAMPLES)
ENDIF(EXISTS "${HDF5_SOURCE_DIR}/examples" AND IS_DIRECTORY "${HDF5_SOURCE_DIR}/examples")

#-----------------------------------------------------------------------------
# Option to build HDF5 C++ Library
#-----------------------------------------------------------------------------
IF(EXISTS "${HDF5_SOURCE_DIR}/c++" AND IS_DIRECTORY "${HDF5_SOURCE_DIR}/c++")
  OPTION (HDF5_BUILD_CPP_LIB  "Build HDF5 C++ Library" OFF)
  IF (HDF5_BUILD_CPP_LIB)
    ADD_SUBDIRECTORY (${HDF5_SOURCE_DIR}/c++ ${PROJECT_BINARY_DIR}/c++)
  ENDIF (HDF5_BUILD_CPP_LIB)
ENDIF(EXISTS "${HDF5_SOURCE_DIR}/c++" AND IS_DIRECTORY "${HDF5_SOURCE_DIR}/c++")

#-----------------------------------------------------------------------------
# Option to build HDF5 Tools
#-----------------------------------------------------------------------------
IF(EXISTS "${HDF5_SOURCE_DIR}/tools" AND IS_DIRECTORY "${HDF5_SOURCE_DIR}/tools")
  OPTION (HDF5_BUILD_TOOLS  "Build HDF5 Tools" OFF)
  IF (HDF5_BUILD_TOOLS)
    ADD_SUBDIRECTORY (${HDF5_SOURCE_DIR}/tools ${PROJECT_BINARY_DIR}/tools)
  ENDIF (HDF5_BUILD_TOOLS)
ENDIF(EXISTS "${HDF5_SOURCE_DIR}/tools" AND IS_DIRECTORY "${HDF5_SOURCE_DIR}/tools")

#-----------------------------------------------------------------------------
# Option to build High Level API's
#-----------------------------------------------------------------------------
IF(EXISTS "${HDF5_SOURCE_DIR}/hl" AND IS_DIRECTORY "${HDF5_SOURCE_DIR}/hl")
  OPTION (HDF5_BUILD_HL_LIB  "Build HIGH Level HDF5 Library" OFF)
  IF (HDF5_BUILD_HL_LIB)
    SET (H5_INCLUDE_HL 1)
    ADD_SUBDIRECTORY (${HDF5_SOURCE_DIR}/hl ${PROJECT_BINARY_DIR}/hl)
  ENDIF (HDF5_BUILD_HL_LIB)
ENDIF(EXISTS "${HDF5_SOURCE_DIR}/hl" AND IS_DIRECTORY "${HDF5_SOURCE_DIR}/hl")

#-----------------------------------------------------------------------------
# Generate the H5pubconf.h file containing user settings needed by compilation
#-----------------------------------------------------------------------------
CONFIGURE_FILE (${HDF5_RESOURCES_DIR}/H5pubconf.h.in ${HDF5_BINARY_DIR}/H5pubconf.h @ONLY)

#-----------------------------------------------------------------------------
# Add file(s) to CMake Install
#-----------------------------------------------------------------------------
IF (NOT HDF5_INSTALL_NO_DEVELOPMENT)
  INSTALL (
      FILES
          ${PROJECT_BINARY_DIR}/H5pubconf.h
      DESTINATION
          ${HDF5_INSTALL_INCLUDE_DIR}
      COMPONENT
          headers
  )
ENDIF ()

#-----------------------------------------------------------------------------
# Add Target(s) to CMake Install for import into other projects
#-----------------------------------------------------------------------------
IF (NOT HDF5_EXTERNALLY_CONFIGURED)
  INSTALL (
      EXPORT
          ${HDF5_EXPORTED_TARGETS}
      DESTINATION
          lib/cmake/hdf5-${HDF5_PACKAGE_VERSION}
      FILE
          hdf5-targets.cmake
  )
ENDIF ()

#-----------------------------------------------------------------------------
# Export all exported targets to the build tree for use by parent project
#-----------------------------------------------------------------------------
IF (NOT HDF5_EXTERNALLY_CONFIGURED)
  EXPORT (
      TARGETS
          ${HDF5_LIBRARIES_TO_EXPORT} ${HDF5_LIB_DEPENDENCIES}
      FILE
          hdf5-targets.cmake
  )
ENDIF ()

#-----------------------------------------------------------------------------
# Configure the hdf5-config.cmake file for the build directory
#-----------------------------------------------------------------------------
SET (HDF5_INCLUDES_BUILD_TIME
    ${HDF5_SRC_DIR} ${HDF5_CPP_SOURCE_DIR} ${HDF5_HL_SOURCE_DIR}
    ${HDF5_TOOLS_SOURCE_DIR} ${HDF5_BINARY_DIR}
)
SET (HDF5_VERSION_STRING @HDF5_PACKAGE_VERSION@)
SET (HDF5_VERSION_MAJOR  @HDF5_PACKAGE_VERSION_MAJOR@)
SET (HDF5_VERSION_MINOR  @HDF5_PACKAGE_VERSION_MINOR@)

CONFIGURE_FILE (
    ${HDF5_RESOURCES_DIR}/hdf5-config.cmake.build.in 
    ${HDF5_BINARY_DIR}/hdf5-config.cmake @ONLY
)

#-----------------------------------------------------------------------------
# Configure the hdf5-config.cmake file for the install directory
#-----------------------------------------------------------------------------
IF (NOT HDF5_EXTERNALLY_CONFIGURED)
  CONFIGURE_FILE (
      ${HDF5_RESOURCES_DIR}/hdf5-config.cmake.install.in
      ${HDF5_BINARY_DIR}/CMakeFiles/hdf5-config.cmake @ONLY
  )
  INSTALL (
      FILES
          ${HDF5_BINARY_DIR}/CMakeFiles/hdf5-config.cmake
      DESTINATION
          lib/cmake/hdf5-${HDF5_PACKAGE_VERSION}
  )
ENDIF ()

#-----------------------------------------------------------------------------
# Configure the hdf5-config-version .cmake file for the install directory
#-----------------------------------------------------------------------------
IF (NOT HDF5_EXTERNALLY_CONFIGURED)
  CONFIGURE_FILE (
      ${HDF5_RESOURCES_DIR}/hdf5-config-version.cmake.in
      ${HDF5_BINARY_DIR}/CMakeFiles/hdf5-config-version.cmake @ONLY
  )
  INSTALL (
      FILES
          ${HDF5_BINARY_DIR}/CMakeFiles/hdf5-config-version.cmake
      DESTINATION
          lib/cmake/hdf5-${HDF5_PACKAGE_VERSION}
  )
ENDIF ()

#-----------------------------------------------------------------------------
# Set the cpack variables
#-----------------------------------------------------------------------------
IF (NOT HDF5_EXTERNALLY_CONFIGURED AND EXISTS "${HDF5_SOURCE_DIR}/release_docs")
  SET (CPACK_PACKAGE_VENDOR "The HDF Group")
  SET (CPACK_PACKAGE_NAME "${HDF5_PACKAGE_NAME}")
  SET (CPACK_PACKAGE_VERSION "${HDF5_PACKAGE_VERSION}")
  SET (CPACK_PACKAGE_VERSION_MAJOR "${HDF5_PACKAGE_VERSION_MAJOR}")
  SET (CPACK_PACKAGE_VERSION_MINOR "${HDF5_PACKAGE_VERSION_MINOR}")
  SET (CPACK_PACKAGE_VERSION_PATCH "")
  SET (CPACK_RESOURCE_FILE_LICENSE "${CMAKE_CURRENT_SOURCE_DIR}/release_docs/COPYING")
  
  IF (WIN32)
    SET (CPACK_NSIS_PACKAGE_NAME "HDF5 ${HDF5_PACKAGE_VERSION}")
  ENDIF (WIN32)
  
  INCLUDE (CPack)

  #---------------------------------------------------------------------------
  # Now list the cpack commands
  #---------------------------------------------------------------------------
  CPACK_ADD_COMPONENT (applications 
      DISPLAY_NAME "HDF5 Applications" 
      DEPENDS libraries
      GROUP Applications
  )
  CPACK_ADD_COMPONENT (libraries 
      DISPLAY_NAME "HDF5 Libraries"
      GROUP Runtime
  )
  CPACK_ADD_COMPONENT (headers 
      DISPLAY_NAME "HDF5 Headers" 
      DEPENDS libraries
      GROUP Development
  )
  
  IF (HDF5_BUILD_FORTRAN)
    CPACK_ADD_COMPONENT (fortlibraries 
        DISPLAY_NAME "HDF5 Fortran Libraries" 
        DEPENDS libraries
        GROUP Runtime
    )
    CPACK_ADD_COMPONENT (fortheaders 
        DISPLAY_NAME "HDF5 Fortran Headers" 
        DEPENDS fortlibraries
        GROUP Development
    )
  ENDIF (HDF5_BUILD_FORTRAN)
  
  IF (HDF5_BUILD_CPP_LIB)
    CPACK_ADD_COMPONENT (cpplibraries 
        DISPLAY_NAME "HDF5 C++ Libraries" 
        DEPENDS libraries
        GROUP Runtime
    )
    CPACK_ADD_COMPONENT (cppheaders 
        DISPLAY_NAME "HDF5 C++ Headers" 
        DEPENDS cpplibraries
        GROUP Development
    )
  ENDIF (HDF5_BUILD_CPP_LIB)
  
  IF (HDF5_BUILD_TOOLS)
    CPACK_ADD_COMPONENT (toolsapplications 
        DISPLAY_NAME "HDF5 Tools Applications" 
        DEPENDS toolslibraries
        GROUP Applications
    )
    CPACK_ADD_COMPONENT (toolslibraries 
        DISPLAY_NAME "HDF5 Tools Libraries" 
        DEPENDS libraries
        GROUP Runtime
    )
    CPACK_ADD_COMPONENT (toolsheaders 
        DISPLAY_NAME "HDF5 Tools Headers" 
        DEPENDS toolslibraries
        GROUP Development
    )
  ENDIF (HDF5_BUILD_TOOLS)
  
  IF (HDF5_BUILD_HL_LIB)
    CPACK_ADD_COMPONENT (hllibraries 
        DISPLAY_NAME "HDF5 HL Libraries" 
        DEPENDS libraries
        GROUP Runtime
    )
    CPACK_ADD_COMPONENT (hlheaders 
        DISPLAY_NAME "HDF5 HL Headers" 
        DEPENDS hllibraries
        GROUP Development
    )
    CPACK_ADD_COMPONENT (hltoolsapplications 
        DISPLAY_NAME "HDF5 HL Tools Applications" 
        DEPENDS hllibraries
        GROUP Applications
    )
    CPACK_ADD_COMPONENT (hlcpplibraries 
        DISPLAY_NAME "HDF5 HL C++ Libraries" 
        DEPENDS hllibraries
        GROUP Runtime
    )
    CPACK_ADD_COMPONENT (hlcppheaders 
        DISPLAY_NAME "HDF5 HL C++ Headers" 
        DEPENDS hlcpplibraries
        GROUP Development
    )
    CPACK_ADD_COMPONENT (hlfortlibraries 
        DISPLAY_NAME "HDF5 HL Fortran Libraries" 
        DEPENDS fortlibraries
        GROUP Runtime
    )
  ENDIF (HDF5_BUILD_HL_LIB)
  
ENDIF (NOT HDF5_EXTERNALLY_CONFIGURED AND EXISTS "${HDF5_SOURCE_DIR}/release_docs")
=======
cmake_minimum_required (VERSION 2.8)
PROJECT (HDF5 C CXX)

#-----------------------------------------------------------------------------
# Instructions for use : Normal Build
#
# For standard build of HDF5 libraries,tests and tools.
# Run cmake using the HDF5 source tree to generate a build tree.
# Enable/Disable options according to requirements and
# set CMAKE_INSTALL_PREFIX to the required install path.
# Make install can be used to install all components for system-wide use.
#
#-----------------------------------------------------------------------------
# Instructions for use : Sub-Project Build
#
# To include HDF5 as a sub-project within another project.
# Set HDF5_EXTERNALLY_CONFIGURED to 1 in the parent project and
# supply values for the following variables...
#
# HDF5_EXPORTED_TARGETS :
#   Set this to the name of the targets variable which controls exports
#   If unset (because parent project does not support/use the
#   INSTALL (EXPORT target...) syntax), then targets are not configured
#   for export during install.
#
# HDF5_LIB_DEPENDENCIES :
#   If the build of HDF5 libs is being customized, then rules for the
#   dependencies of the HDF5 libs may be 'incomplete', add additional
#   dependencies to this variable so that external projects pick them up
#
# HDF5_EXTERNAL_LIB_PREFIX :
#   If the parent project needs to install hdf libraries, but avoid 
#   name conflicts with system versions, then a prefix may be added
#   to ensure that the correct versions configured are used.
#
# HDF5_INSTALL_BIN_DIR, HDF5_INSTALL_LIB_DIR, HDF5_INSTALL_INCLUDE_DIR :
#   Customize the 'bin', 'lib', and 'include' installation directories.
#
# HDF5_INSTALL_NO_DEVELOPMENT :
#   Set to true to skip installation of headers and CMake package files.
#
# Consider this example from the ParaView project, it builds its own zlib
# library and tells HDF5 to add it as a dependency - this ensures that
# any project making use of this build of HDF5 will use the correct zlib
#
#   # Tell hdf5 that we are manually overriding certain settings
#   SET(HDF5_EXTERNALLY_CONFIGURED 1)
#   # Avoid duplicating names of installed libraries
#   SET(HDF5_EXTERNAL_LIB_PREFIX "vtk")
#   # Export configuration to this export variable
#   SET(HDF5_EXPORTED_TARGETS "paraview-targets")
#
#   # Setup all necessary overrides for zlib so that HDF5 uses our
#   # internally compiled zlib rather than any other version
#   IF(HDF5_ENABLE_Z_LIB_SUPPORT)
#     # We must tell the main HDF5 library that it depends on our zlib 
#     SET(HDF5_LIB_DEPENDENCIES vtkzlib)    
#     # Override the zlib header file
#     IF(VTK_USE_SYSTEM_ZLIB)
#       SET(H5_ZLIB_HEADER "zlib.h")
#     ELSE(VTK_USE_SYSTEM_ZLIB)
#       SET(H5_ZLIB_HEADER "vtk_zlib.h")
#       # Set vars that FindZlib would have set if used in sub project
#       SET(ZLIB_INCLUDE_DIRS "${VTK_ZLIB_INCLUDE_DIRS}")
#       SET(ZLIB_LIBRARIES vtkzlib)
#     ENDIF(VTK_USE_SYSTEM_ZLIB)
#   ENDIF(HDF5_ENABLE_Z_LIB_SUPPORT)
# 
#   # Add the sub project
#   ADD_SUBDIRECTORY(Utilities/hdf5-1.8)
#-----------------------------------------------------------------------------

#-----------------------------------------------------------------------------
# Set the core names of all the libraries
#-----------------------------------------------------------------------------
SET (HDF5_LIB_CORENAME              "hdf5")
SET (HDF5_TEST_LIB_CORENAME         "hdf5_test")
SET (HDF5_CPP_LIB_CORENAME          "hdf5_cpp")
SET (HDF5_HL_LIB_CORENAME           "hdf5_hl")
SET (HDF5_HL_CPP_LIB_CORENAME       "hdf5_hl_cpp")
SET (HDF5_TOOLS_LIB_CORENAME        "hdf5_tools")
SET (HDF5_F90_LIB_CORENAME          "hdf5_fortran")
SET (HDF5_F90_C_LIB_CORENAME        "hdf5_f90cstub")
SET (HDF5_F90_TEST_LIB_CORENAME     "hdf5_test_fortran")
SET (HDF5_F90_C_TEST_LIB_CORENAME   "hdf5_test_f90cstub")
SET (HDF5_HL_F90_LIB_CORENAME       "hdf5_hl_fortran")
SET (HDF5_HL_F90_C_LIB_CORENAME     "hdf5_hl_f90cstub")

#-----------------------------------------------------------------------------
# Set the true names of all the libraries if customized by external project
#-----------------------------------------------------------------------------
SET (HDF5_LIB_NAME              "${HDF5_EXTERNAL_LIB_PREFIX}${HDF5_LIB_CORENAME}")
SET (HDF5_TEST_LIB_NAME         "${HDF5_EXTERNAL_LIB_PREFIX}${HDF5_TEST_LIB_CORENAME}")
SET (HDF5_CPP_LIB_NAME          "${HDF5_EXTERNAL_LIB_PREFIX}${HDF5_CPP_LIB_CORENAME}")
SET (HDF5_HL_LIB_NAME           "${HDF5_EXTERNAL_LIB_PREFIX}${HDF5_HL_LIB_CORENAME}")
SET (HDF5_HL_CPP_LIB_NAME       "${HDF5_EXTERNAL_LIB_PREFIX}${HDF5_HL_CPP_LIB_CORENAME}")
SET (HDF5_TOOLS_LIB_NAME        "${HDF5_EXTERNAL_LIB_PREFIX}${HDF5_TOOLS_LIB_CORENAME}")
SET (HDF5_F90_LIB_NAME          "${HDF5_EXTERNAL_LIB_PREFIX}${HDF5_F90_LIB_CORENAME}")
SET (HDF5_F90_C_LIB_NAME        "${HDF5_EXTERNAL_LIB_PREFIX}${HDF5_F90_C_LIB_CORENAME}")
SET (HDF5_F90_TEST_LIB_NAME     "${HDF5_EXTERNAL_LIB_PREFIX}${HDF5_F90_TEST_LIB_CORENAME}")
SET (HDF5_F90_C_TEST_LIB_NAME   "${HDF5_EXTERNAL_LIB_PREFIX}${HDF5_F90_C_TEST_LIB_CORENAME}")
SET (HDF5_HL_F90_LIB_NAME       "${HDF5_EXTERNAL_LIB_PREFIX}${HDF5_HL_F90_LIB_CORENAME}")
SET (HDF5_HL_F90_C_LIB_NAME     "${HDF5_EXTERNAL_LIB_PREFIX}${HDF5_HL_F90_C_LIB_CORENAME}")

#-----------------------------------------------------------------------------
# Set the target names of all the libraries
#-----------------------------------------------------------------------------
SET (HDF5_LIB_TARGET              ${HDF5_LIB_CORENAME})
SET (HDF5_TEST_LIB_TARGET         ${HDF5_TEST_LIB_CORENAME})
SET (HDF5_CPP_LIB_TARGET          ${HDF5_CPP_LIB_CORENAME})
SET (HDF5_HL_LIB_TARGET           ${HDF5_HL_LIB_CORENAME})
SET (HDF5_HL_CPP_LIB_TARGET       ${HDF5_HL_CPP_LIB_CORENAME})
SET (HDF5_TOOLS_LIB_TARGET        ${HDF5_TOOLS_LIB_CORENAME})
SET (HDF5_F90_LIB_TARGET          ${HDF5_F90_LIB_CORENAME})
SET (HDF5_F90_C_LIB_TARGET        ${HDF5_F90_C_LIB_CORENAME})
SET (HDF5_F90_TEST_LIB_TARGET     ${HDF5_F90_TEST_LIB_CORENAME})
SET (HDF5_F90_C_TEST_LIB_TARGET   ${HDF5_F90_C_TEST_LIB_CORENAME})
SET (HDF5_HL_F90_LIB_TARGET       ${HDF5_HL_F90_LIB_CORENAME})
SET (HDF5_HL_F90_C_LIB_TARGET     ${HDF5_HL_F90_C_LIB_CORENAME})

#-----------------------------------------------------------------------------
# Define some CMake variables for use later in the project
#-----------------------------------------------------------------------------
SET (HDF5_RESOURCES_DIR      ${HDF5_SOURCE_DIR}/config/cmake)
SET (HDF5_SRC_DIR            ${HDF5_SOURCE_DIR}/src)
SET (HDF5_TEST_SOURCE_DIR    ${HDF5_SOURCE_DIR}/test)
SET (HDF5_CPP_SOURCE_DIR     ${HDF5_SOURCE_DIR}/c++)
SET (HDF5_CPP_TEST_DIR       ${HDF5_CPP_SOURCE_DIR}/test)
SET (HDF5_HL_SOURCE_DIR      ${HDF5_SOURCE_DIR}/hl)
SET (HDF5_TOOLS_SOURCE_DIR   ${HDF5_SOURCE_DIR}/tools)
SET (HDF5_PERFORM_SOURCE_DIR ${HDF5_SOURCE_DIR}/perform)
SET (HDF5_F90_SOURCE_DIR     ${HDF5_SOURCE_DIR}/fortran)

# set default prefix location
SET (CMAKE_INSTALL_PREFIX "./hdf5" CACHE PATH "Install path prefix, prepended onto install directories")

IF (NOT HDF5_INSTALL_BIN_DIR)
  SET (HDF5_INSTALL_BIN_DIR bin)
ENDIF (NOT HDF5_INSTALL_BIN_DIR)
IF (NOT HDF5_INSTALL_LIB_DIR)
  SET (HDF5_INSTALL_LIB_DIR lib)
ENDIF (NOT HDF5_INSTALL_LIB_DIR)
IF (NOT HDF5_INSTALL_INCLUDE_DIR)
  SET (HDF5_INSTALL_INCLUDE_DIR include)
ENDIF (NOT HDF5_INSTALL_INCLUDE_DIR)

#-----------------------------------------------------------------------------
# parse the full version number from H5public.h and include in H5_VERS_INFO
#-----------------------------------------------------------------------------
FILE (READ ${HDF5_SRC_DIR}/H5public.h _h5public_h_contents)
STRING (REGEX REPLACE ".*#define[ \t]+H5_VERS_MAJOR[ \t]+([0-9]*).*$"
    "\\1" H5_VERS_MAJOR ${_h5public_h_contents})
STRING (REGEX REPLACE ".*#define[ \t]+H5_VERS_MINOR[ \t]+([0-9]*).*$"
    "\\1" H5_VERS_MINOR ${_h5public_h_contents})
STRING (REGEX REPLACE ".*#define[ \t]+H5_VERS_RELEASE[ \t]+([0-9]*).*$"
    "\\1" H5_VERS_RELEASE ${_h5public_h_contents})
STRING (REGEX REPLACE ".*#define[ \t]+H5_VERS_SUBRELEASE[ \t]+\"([0-9A-Za-z.]*)\".*$"
    "\\1" H5_VERS_SUBRELEASE ${_h5public_h_contents})
#MESSAGE (STATUS "VERSION: ${H5_VERS_MAJOR}.${H5_VERS_MINOR}.${H5_VERS_RELEASE}-${H5_VERS_SUBRELEASE}")

#-----------------------------------------------------------------------------
# Basic HDF5 stuff here
#-----------------------------------------------------------------------------
SET (HDF5_PACKAGE "hdf5")
SET (HDF5_PACKAGE_NAME "HDF5")
SET (HDF5_PACKAGE_VERSION "${H5_VERS_MAJOR}.${H5_VERS_MINOR}.${H5_VERS_RELEASE}")
SET (HDF5_PACKAGE_VERSION_MAJOR "${H5_VERS_MAJOR}.${H5_VERS_MINOR}")
SET (HDF5_PACKAGE_VERSION_MINOR "${H5_VERS_RELEASE}")
SET (HDF5_PACKAGE_STRING "${HDF5_PACKAGE_NAME} ${HDF5_PACKAGE_VERSION}-${H5_VERS_SUBRELEASE}")
SET (HDF5_PACKAGE_TARNAME "hdf5")
SET (HDF5_PACKAGE_URL "http://www.hdfgroup.org")
SET (HDF5_PACKAGE_BUGREPORT "help@hdfgroup.org")

#-----------------------------------------------------------------------------
# Include some macros for reusable code
#-----------------------------------------------------------------------------
INCLUDE (${HDF5_RESOURCES_DIR}/HDF5Macros.cmake)

#-----------------------------------------------------------------------------
# Setup output Directories
#-----------------------------------------------------------------------------
IF (NOT HDF5_EXTERNALLY_CONFIGURED)
  SET (CMAKE_RUNTIME_OUTPUT_DIRECTORY
      ${PROJECT_BINARY_DIR}/bin CACHE PATH "Single Directory for all Executables."
  )
  SET (CMAKE_LIBRARY_OUTPUT_DIRECTORY
      ${PROJECT_BINARY_DIR}/bin CACHE PATH "Single Directory for all Libraries"
  )
  SET (CMAKE_ARCHIVE_OUTPUT_DIRECTORY
      ${PROJECT_BINARY_DIR}/bin CACHE PATH "Single Directory for all static libraries."
  )
  SET (CMAKE_Fortran_MODULE_DIRECTORY
      ${PROJECT_BINARY_DIR}/bin/fortran CACHE PATH "Single Directory for all fortran modules."
  )
ELSE (NOT HDF5_EXTERNALLY_CONFIGURED)
  # if we are externally configured, but the project uses old cmake scripts
  # this may not be set and utilities like H5detect will fail
  IF (NOT CMAKE_RUNTIME_OUTPUT_DIRECTORY)
    SET (CMAKE_RUNTIME_OUTPUT_DIRECTORY ${EXECUTABLE_OUTPUT_PATH})
  ENDIF (NOT CMAKE_RUNTIME_OUTPUT_DIRECTORY)
ENDIF (NOT HDF5_EXTERNALLY_CONFIGURED)

#-----------------------------------------------------------------------------
# Targets built within this project are exported at Install time for use
# by other projects using FindHDF5. 
#-----------------------------------------------------------------------------
IF (NOT HDF5_EXPORTED_TARGETS)
  SET (HDF5_EXPORTED_TARGETS "hdf5-targets")
ENDIF (NOT HDF5_EXPORTED_TARGETS)

#-----------------------------------------------------------------------------
# To include a library in the list exported by the project AT BUILD TIME,
# add it to this variable. This is NOT used by Make Install, but for projects
# which include hdf5 as a sub-project within their build tree
#-----------------------------------------------------------------------------
SET_GLOBAL_VARIABLE (HDF5_LIBRARIES_TO_EXPORT "")

#-----------------------------------------------------------------------------
# Run all the CMake configuration tests for our build environment
#-----------------------------------------------------------------------------
INCLUDE (${HDF5_RESOURCES_DIR}/ConfigureChecks.cmake)

#-----------------------------------------------------------------------------
# Option to use legacy naming for windows libs/programs, default is legacy
#-----------------------------------------------------------------------------
IF (WIN32)
  OPTION (H5_LEGACY_NAMING "Use Legacy Names for Libraries and Programs" ON)
ENDIF (WIN32)

#-----------------------------------------------------------------------------
# Option to Build Shared/Static libs, default is static
#-----------------------------------------------------------------------------
OPTION (BUILD_SHARED_LIBS "Build Shared Libraries" OFF)
SET (LIB_TYPE STATIC)
IF (BUILD_SHARED_LIBS)
  SET (LIB_TYPE SHARED)
  SET (H5_BUILT_AS_DYNAMIC_LIB 1)
  IF (MSVC)
    SET (CMAKE_MFC_FLAG 0)
    FOREACH (flag_var
        CMAKE_C_FLAGS CMAKE_C_FLAGS_DEBUG CMAKE_C_FLAGS_RELEASE
        CMAKE_C_FLAGS_MINSIZEREL CMAKE_C_FLAGS_RELWITHDEBINFO
        CMAKE_CXX_FLAGS CMAKE_CXX_FLAGS_DEBUG CMAKE_CXX_FLAGS_RELEASE
        CMAKE_CXX_FLAGS_MINSIZEREL CMAKE_CXX_FLAGS_RELWITHDEBINFO)
      IF (${flag_var} MATCHES "/MT")
        STRING (REGEX REPLACE "/MT" "/MD" ${flag_var} "${${flag_var}}")
      ENDIF (${flag_var} MATCHES "/MT")
    ENDFOREACH (flag_var)
  ENDIF (MSVC)
ELSE (BUILD_SHARED_LIBS)
  IF (NOT WIN32)
    # should this be a user setting : Everyone uses it anyway ?
    ADD_DEFINITIONS (-DPIC)
  ENDIF (NOT WIN32)
  IF (MSVC)
    SET (CMAKE_MFC_FLAG 0)
    FOREACH (flag_var
        CMAKE_C_FLAGS CMAKE_C_FLAGS_DEBUG CMAKE_C_FLAGS_RELEASE
        CMAKE_C_FLAGS_MINSIZEREL CMAKE_C_FLAGS_RELWITHDEBINFO
        CMAKE_CXX_FLAGS CMAKE_CXX_FLAGS_DEBUG CMAKE_CXX_FLAGS_RELEASE
        CMAKE_CXX_FLAGS_MINSIZEREL CMAKE_CXX_FLAGS_RELWITHDEBINFO)
      IF (${flag_var} MATCHES "/MD")
        STRING (REGEX REPLACE "/MD" "/MT" ${flag_var} "${${flag_var}}")
      ENDIF (${flag_var} MATCHES "/MD")
    ENDFOREACH (flag_var)
  ENDIF (MSVC)
ENDIF (BUILD_SHARED_LIBS)

#-----------------------------------------------------------------------------
# Option to use code coverage
#-----------------------------------------------------------------------------
OPTION (HDF5_ENABLE_COVERAGE "Enable code coverage for Libraries and Programs" OFF)
IF (HDF5_ENABLE_COVERAGE)
    SET (CMAKE_C_FLAGS "${CMAKE_C_FLAGS} -g -O0 -fprofile-arcs -ftest-coverage")
    SET (CMAKE_CXX_FLAGS "${CMAKE_CXX_FLAGS} -g -O0 -fprofile-arcs -ftest-coverage")
    SET (LDFLAGS "${LDFLAGS} -fprofile-arcs -ftest-coverage")   
ENDIF (HDF5_ENABLE_COVERAGE)

#-----------------------------------------------------------------------------
# When building utility executables that generate other (source) files :
# we make use of the following variables defined in the root CMakeLists.
# Certain systems may add /Debug or /Release to output paths
# and we need to call the executable from inside the CMake configuration
#-----------------------------------------------------------------------------
SET (EXE_EXT "")
IF (WIN32)
  SET (EXE_EXT ".exe")
  ADD_DEFINITIONS (-DBIND_TO_CURRENT_VCLIBS_VERSION=1)
  ADD_DEFINITIONS (-D_CRT_SECURE_NO_WARNINGS)
ENDIF (WIN32)

SET (MAKE_SYSTEM)
IF (CMAKE_BUILD_TOOL MATCHES "make")
  SET (MAKE_SYSTEM 1)
ENDIF (CMAKE_BUILD_TOOL MATCHES "make")

SET (CFG_INIT "/${CMAKE_CFG_INTDIR}")
IF (MAKE_SYSTEM)
  SET (CFG_INIT "")
ENDIF (MAKE_SYSTEM)

#-----------------------------------------------------------------------------
# Add some definitions for Debug Builds
#-----------------------------------------------------------------------------
IF (CMAKE_BUILD_TYPE MATCHES Debug)
  ADD_DEFINITIONS (-DDEBUG)
  ADD_DEFINITIONS (
      -DH5_DEBUG_API -DH5Z_DEBUG -DH5V_DEBUG -DH5T_DEBUG
      -DH5S_DEBUG -DH5P_DEBUG -DH5O_DEBUG -DH5MM_DEBUG -DH5MF_DEBUG
      -DH5I_DEBUG -DH5HL_DEBUG -DH5HG_DEBUG -DH5G_DEBUG -DH5F_DEBUG
      -DH5E_DEBUG -DH5D_DEBUG -DH5B_DEBUG -DH5AC_DEBUG -UNDEBUG
  )
  #-- NMake Makefiles will overwhelm the console with warnings if -Wall is used.
  IF (NOT WIN32)
    ADD_DEFINITIONS (-Wall)
  ENDIF (NOT WIN32)
ELSE (CMAKE_BUILD_TYPE MATCHES Debug)
  ADD_DEFINITIONS (-UH5_DEBUG_API -DNDEBUG)
ENDIF (CMAKE_BUILD_TYPE MATCHES Debug)

#-----------------------------------------------------------------------------
# Compiler specific flags : Shouldn't there be compiler tests for these
#-----------------------------------------------------------------------------
IF (CMAKE_COMPILER_IS_GNUCC)
  SET (CMAKE_C_FLAGS "${CMAKE_ANSI_CFLAGS} ${CMAKE_C_FLAGS} -std=c99 -fomit-frame-pointer -finline-functions -fno-common")
ENDIF (CMAKE_COMPILER_IS_GNUCC)

#-----------------------------------------------------------------------------
# Option to allow the user to disable compiler warnings
#-----------------------------------------------------------------------------
OPTION (HDF5_DISABLE_COMPILER_WARNINGS "Disable compiler warnings" OFF)
IF (HDF5_DISABLE_COMPILER_WARNINGS)
  # MSVC uses /w to suppress warnings.  It also complains if another
  # warning level is given, so remove it.
  IF (MSVC)
    SET (HDF5_WARNINGS_BLOCKED 1)
    STRING (REGEX REPLACE "(^| )([/-])W[0-9]( |$)" " "
        CMAKE_C_FLAGS "${CMAKE_C_FLAGS}")
    SET (CMAKE_C_FLAGS "${CMAKE_C_FLAGS} /w")
  ENDIF (MSVC)
  IF (WIN32)
    ADD_DEFINITIONS (-D_CRT_SECURE_NO_WARNINGS)
  ENDIF (WIN32)
  # Borland uses -w- to suppress warnings.
  IF (BORLAND)
    SET (HDF5_WARNINGS_BLOCKED 1)
    SET (CMAKE_C_FLAGS "${CMAKE_C_FLAGS} -w-")
  ENDIF (BORLAND)

  # Most compilers use -w to suppress warnings.
  IF (NOT HDF5_WARNINGS_BLOCKED)
    SET (CMAKE_C_FLAGS "${CMAKE_C_FLAGS} -w")
  ENDIF (NOT HDF5_WARNINGS_BLOCKED)
ENDIF (HDF5_DISABLE_COMPILER_WARNINGS)

#-----------------------------------------------------------------------------
# This is in here to help some of the GCC based IDES like Eclipse
# and code blocks parse the compiler errors and warnings better.
#-----------------------------------------------------------------------------
IF (CMAKE_COMPILER_IS_GNUCC)
  SET (CMAKE_C_FLAGS "${CMAKE_C_FLAGS} -fmessage-length=0")
ENDIF (CMAKE_COMPILER_IS_GNUCC)
IF (CMAKE_COMPILER_IS_GNUCXX)
  SET (CMAKE_CXX_FLAGS "${CMAKE_CXX_FLAGS} -fmessage-length=0")
ENDIF (CMAKE_COMPILER_IS_GNUCXX)

#-----------------------------------------------------------------------------
# All libs/tests/examples need the main include directories
#-----------------------------------------------------------------------------
INCLUDE_DIRECTORIES (${HDF5_BINARY_DIR} ${HDF5_SRC_DIR})

#-----------------------------------------------------------------------------
# Option to Enable MPI Parallel
#-----------------------------------------------------------------------------
OPTION (HDF5_ENABLE_PARALLEL "Enable parallel build (requires MPI)" OFF)
IF (HDF5_ENABLE_PARALLEL)
  INCLUDE (FindMPI)
  INCLUDE_DIRECTORIES (${MPI_INCLUDE_PATH})
  IF (MPI_FOUND)
    SET (H5_HAVE_PARALLEL 1)
    # MPI checks, only do these if MPI_FOUND is true, otherwise they always fail
    # and once set, they are cached as false and not regenerated
    SET (CMAKE_REQUIRED_INCLUDES "${MPI_INCLUDE_PATH}/mpi.h" )
    SET (CMAKE_REQUIRED_LIBRARIES "${MPI_LIBRARY}" )
    CHECK_FUNCTION_EXISTS (MPI_File_get_size H5_HAVE_MPI_GET_SIZE) 
    # Used by Fortran + MPI
    CHECK_SYMBOL_EXISTS (MPI_Comm_c2f "${MPI_INCLUDE_PATH}/mpi.h"  H5_HAVE_MPI_MULTI_LANG_Comm)
    CHECK_SYMBOL_EXISTS (MPI_Info_c2f "${MPI_INCLUDE_PATH}/mpi.h"  H5_HAVE_MPI_MULTI_LANG_Info)
  ENDIF (MPI_FOUND)
ENDIF (HDF5_ENABLE_PARALLEL)

# Parallel IO usage requires MPI to be Linked and Included
IF (H5_HAVE_PARALLEL)
  SET (LINK_LIBS ${LINK_LIBS} ${MPI_LIBRARY})
  IF (MPI_LINK_FLAGS)
    SET (CMAKE_EXE_LINKER_FLAGS ${MPI_LINK_FLAGS} ${CMAKE_EXE_LINKER_FLAGS})
  ENDIF (MPI_LINK_FLAGS)
  IF (MPI_EXTRA_LIBRARY)
    SET (LINK_LIBS ${LINK_LIBS} ${MPI_EXTRA_LIBRARY})
  ENDIF (MPI_EXTRA_LIBRARY)
ENDIF (H5_HAVE_PARALLEL)

#-----------------------------------------------------------------------------
# Option to use 1.6.x API
#-----------------------------------------------------------------------------
OPTION (HDF5_USE_16_API_DEFAULT "Use the HDF5 1.6.x API by default" OFF)
SET (H5_USE_16_API_DEFAULT 0)
IF (HDF5_USE_16_API_DEFAULT)
  SET (H5_USE_16_API_DEFAULT 1)
ENDIF (HDF5_USE_16_API_DEFAULT)

#-----------------------------------------------------------------------------
# Options for HDF5 Filters
#-----------------------------------------------------------------------------
MACRO (HDF5_SETUP_FILTERS FILTER)
  OPTION (HDF5_USE_FILTER_${FILTER} "Use the ${FILTER} Filter" ON)
  IF (HDF5_USE_FILTER_${FILTER})
    SET (H5_HAVE_FILTER_${FILTER} 1)
  ENDIF (HDF5_USE_FILTER_${FILTER})
  # MESSAGE (STATUS "Filter ${FILTER} is ${HDF5_USE_FILTER_${FILTER}}")
ENDMACRO (HDF5_SETUP_FILTERS)

HDF5_SETUP_FILTERS (SHUFFLE)
HDF5_SETUP_FILTERS (FLETCHER32)
HDF5_SETUP_FILTERS (NBIT)
HDF5_SETUP_FILTERS (SCALEOFFSET)

#-----------------------------------------------------------------------------
# Option for ZLib support
#-----------------------------------------------------------------------------
OPTION (HDF5_ENABLE_Z_LIB_SUPPORT "Enable Zlib Filters" OFF)
IF (HDF5_ENABLE_Z_LIB_SUPPORT)
  IF (NOT H5_ZLIB_HEADER)
    FIND_PACKAGE (ZLIB REQUIRED)
    IF (ZLIB_FOUND)
      SET (H5_HAVE_FILTER_DEFLATE 1)
      SET (H5_HAVE_ZLIB_H 1)
      SET (H5_HAVE_LIBZ 1)
      SET (H5_ZLIB_HEADER "zlib.h")
    ELSE (ZLIB_FOUND)
      MESSAGE (FATAL " ZLib is Required for ZLib support in HDF5")
    ENDIF (ZLIB_FOUND)
  ELSE (NOT H5_ZLIB_HEADER)
    # This project is being called from within another and ZLib is already configured
    SET (H5_HAVE_FILTER_DEFLATE 1)
    SET (H5_HAVE_ZLIB_H 1)
    SET (H5_HAVE_LIBZ 1)
  ENDIF (NOT H5_ZLIB_HEADER)
  SET (LINK_LIBS ${LINK_LIBS} ${ZLIB_LIBRARIES})
  INCLUDE_DIRECTORIES (${ZLIB_INCLUDE_DIRS})
  MESSAGE (STATUS "Filter ZLIB is ON")
ENDIF (HDF5_ENABLE_Z_LIB_SUPPORT)

#-----------------------------------------------------------------------------
# Option for SzLib support
#-----------------------------------------------------------------------------
SET (CMAKE_MODULE_PATH ${HDF5_RESOURCES_DIR} ${CMAKE_MODULE_PATH})
OPTION (HDF5_ENABLE_SZIP_SUPPORT "Use SZip Filter" OFF)
IF (HDF5_ENABLE_SZIP_SUPPORT)
  FIND_PACKAGE (SZIP REQUIRED)
  IF (SZIP_FOUND)
    SET (H5_HAVE_FILTER_SZIP 1)
    SET (H5_HAVE_SZLIB_H 1)
    SET (H5_HAVE_LIBSZ 1)
    SET (LINK_LIBS ${LINK_LIBS} ${SZIP_LIBRARIES})
    INCLUDE_DIRECTORIES (${SZIP_INCLUDE_DIRS})
#      MESSAGE (STATUS "SZIP_INCLUDE_DIRS: ${SZIP_INCLUDE_DIRS}")
#      MESSAGE (STATUS "SZIP_INCLUDE_DIR: ${SZIP_INCLUDE_DIR}")
    MESSAGE (STATUS "Filter SZIP is ON")
    OPTION (HDF5_ENABLE_SZIP_ENCODING "Use SZip Encoding" OFF)
    IF (HDF5_ENABLE_SZIP_ENCODING)
      SET (H5_HAVE_SZIP_ENCODER 1)
    ENDIF (HDF5_ENABLE_SZIP_ENCODING)
  ELSE (SZIP_FOUND)
      MESSAGE (FATAL_ERROR "SZIP is Required for SZIP support in HDF5")
  ENDIF (SZIP_FOUND)
ENDIF (HDF5_ENABLE_SZIP_SUPPORT)

#-----------------------------------------------------------------------------
# Option to use PACKED BITS SUPPORT
#-----------------------------------------------------------------------------
OPTION (HDF5_USE_H5DUMP_PACKED_BITS "Use the PACKED BITS feature in h5dump" OFF)
SET (H5_HAVE_H5DUMP_PACKED_BITS 0)
IF (HDF5_USE_H5DUMP_PACKED_BITS)
  SET (H5_HAVE_H5DUMP_PACKED_BITS 1)
ENDIF (HDF5_USE_H5DUMP_PACKED_BITS)

#-----------------------------------------------------------------------------
# Add the HDF5 Library Target to the build
#-----------------------------------------------------------------------------
ADD_SUBDIRECTORY (${HDF5_SOURCE_DIR}/src ${PROJECT_BINARY_DIR}/src)

#-----------------------------------------------------------------------------
# Build utility to copy and strip X lines of file
#-----------------------------------------------------------------------------
IF (HDF5_BUILD_TOOLS AND BUILD_TESTING)
  SET (XLATE_UTILITY "xlatefile")
  ADD_EXECUTABLE(${XLATE_UTILITY} ${HDF5_RESOURCES_DIR}/xlatefile.c)
ENDIF (HDF5_BUILD_TOOLS AND BUILD_TESTING)

#-----------------------------------------------------------------------------
# Dashboard and Testing Settings
#-----------------------------------------------------------------------------
OPTION (BUILD_TESTING "Build HDF5 Unit Testing" OFF)
IF (BUILD_TESTING)
  SET (DART_TESTING_TIMEOUT 1200
      CACHE INTEGER
      "Timeout in seconds for each test (default 1200=20minutes)"
  )
  ENABLE_TESTING ()
  INCLUDE (CTest)
  IF (NOT HDF5_EXTERNALLY_CONFIGURED)
    IF (EXISTS "${HDF5_SOURCE_DIR}/test" AND IS_DIRECTORY "${HDF5_SOURCE_DIR}/test")
      ADD_SUBDIRECTORY (${HDF5_SOURCE_DIR}/tools/lib ${PROJECT_BINARY_DIR}/tools/lib)
      ADD_SUBDIRECTORY (${HDF5_SOURCE_DIR}/test      ${PROJECT_BINARY_DIR}/test)
    ENDIF (EXISTS "${HDF5_SOURCE_DIR}/test" AND IS_DIRECTORY "${HDF5_SOURCE_DIR}/test")
    IF (EXISTS "${HDF5_SOURCE_DIR}/perform" AND IS_DIRECTORY "${HDF5_SOURCE_DIR}/perform")
      ADD_SUBDIRECTORY (${HDF5_SOURCE_DIR}/perform   ${PROJECT_BINARY_DIR}/perform)
    ENDIF(EXISTS "${HDF5_SOURCE_DIR}/perform" AND IS_DIRECTORY "${HDF5_SOURCE_DIR}/perform")
  ENDIF (NOT HDF5_EXTERNALLY_CONFIGURED)
  INCLUDE (${HDF5_SOURCE_DIR}/CTestConfig.cmake)
ENDIF (BUILD_TESTING)

#-----------------------------------------------------------------------------
# Option to build Fortran bindings/tests/examples
# Make sure this appears before the CONFIGURE_FILE step
# so that fortran name mangling is detected before writing H5pubconf.h
#-----------------------------------------------------------------------------
# Set default name mangling : overridden by Fortran detection in fortran dir
SET (H5_FC_FUNC  "H5_FC_FUNC(name,NAME) name ## _")
SET (H5_FC_FUNC_ "H5_FC_FUNC_(name,NAME) name ## _")
IF (EXISTS "${HDF5_SOURCE_DIR}/fortran" AND IS_DIRECTORY "${HDF5_SOURCE_DIR}/fortran")
  OPTION (HDF5_BUILD_FORTRAN "Build FORTRAN support" OFF)
  IF (HDF5_BUILD_FORTRAN)
    ADD_SUBDIRECTORY (${HDF5_SOURCE_DIR}/fortran ${PROJECT_BINARY_DIR}/fortran)
    IF (HDF5_BUILD_HL_LIB)
      IF (EXISTS "${HDF5_SOURCE_DIR}/hl/fortran" AND IS_DIRECTORY "${HDF5_SOURCE_DIR}/hl/fortran")
        #-- Build the High Level Fortran source codes
        ADD_SUBDIRECTORY (${HDF5_SOURCE_DIR}/hl/fortran ${HDF5_BINARY_DIR}/hl/fortran)
      ENDIF (EXISTS "${HDF5_SOURCE_DIR}/hl/fortran" AND IS_DIRECTORY "${HDF5_SOURCE_DIR}/hl/fortran")
    ENDIF (HDF5_BUILD_HL_LIB)
  ENDIF (HDF5_BUILD_FORTRAN)
ENDIF (EXISTS "${HDF5_SOURCE_DIR}/fortran" AND IS_DIRECTORY "${HDF5_SOURCE_DIR}/fortran")

#-----------------------------------------------------------------------------
# Option to build examples
#-----------------------------------------------------------------------------
IF (EXISTS "${HDF5_SOURCE_DIR}/examples" AND IS_DIRECTORY "${HDF5_SOURCE_DIR}/examples")
  OPTION (HDF5_BUILD_EXAMPLES  "Build HDF5 Library Examples" OFF)
  IF (HDF5_BUILD_EXAMPLES)
    ADD_SUBDIRECTORY (${HDF5_SOURCE_DIR}/examples ${PROJECT_BINARY_DIR}/examples)
  ENDIF (HDF5_BUILD_EXAMPLES)
ENDIF (EXISTS "${HDF5_SOURCE_DIR}/examples" AND IS_DIRECTORY "${HDF5_SOURCE_DIR}/examples")

#-----------------------------------------------------------------------------
# Option to build HDF5 C++ Library
#-----------------------------------------------------------------------------
IF (EXISTS "${HDF5_SOURCE_DIR}/c++" AND IS_DIRECTORY "${HDF5_SOURCE_DIR}/c++")
  OPTION (HDF5_BUILD_CPP_LIB  "Build HDF5 C++ Library" OFF)
  IF (HDF5_BUILD_CPP_LIB)
    ADD_SUBDIRECTORY (${HDF5_SOURCE_DIR}/c++ ${PROJECT_BINARY_DIR}/c++)
  ENDIF (HDF5_BUILD_CPP_LIB)
ENDIF (EXISTS "${HDF5_SOURCE_DIR}/c++" AND IS_DIRECTORY "${HDF5_SOURCE_DIR}/c++")

#-----------------------------------------------------------------------------
# Option to build HDF5 Tools
#-----------------------------------------------------------------------------
IF (EXISTS "${HDF5_SOURCE_DIR}/tools" AND IS_DIRECTORY "${HDF5_SOURCE_DIR}/tools")
  OPTION (HDF5_BUILD_TOOLS  "Build HDF5 Tools" OFF)
  IF (HDF5_BUILD_TOOLS)
    ADD_SUBDIRECTORY (${HDF5_SOURCE_DIR}/tools ${PROJECT_BINARY_DIR}/tools)
  ENDIF (HDF5_BUILD_TOOLS)
ENDIF (EXISTS "${HDF5_SOURCE_DIR}/tools" AND IS_DIRECTORY "${HDF5_SOURCE_DIR}/tools")

#-----------------------------------------------------------------------------
# Option to build High Level API's
#-----------------------------------------------------------------------------
IF (EXISTS "${HDF5_SOURCE_DIR}/hl" AND IS_DIRECTORY "${HDF5_SOURCE_DIR}/hl")
  OPTION (HDF5_BUILD_HL_LIB  "Build HIGH Level HDF5 Library" OFF)
  IF (HDF5_BUILD_HL_LIB)
    SET (H5_INCLUDE_HL 1)
    ADD_SUBDIRECTORY (${HDF5_SOURCE_DIR}/hl ${PROJECT_BINARY_DIR}/hl)
  ENDIF (HDF5_BUILD_HL_LIB)
ENDIF (EXISTS "${HDF5_SOURCE_DIR}/hl" AND IS_DIRECTORY "${HDF5_SOURCE_DIR}/hl")

#-----------------------------------------------------------------------------
# Generate the H5pubconf.h file containing user settings needed by compilation
#-----------------------------------------------------------------------------
CONFIGURE_FILE (${HDF5_RESOURCES_DIR}/H5pubconf.h.in ${HDF5_BINARY_DIR}/H5pubconf.h @ONLY)

#-----------------------------------------------------------------------------
# Add file(s) to CMake Install
#-----------------------------------------------------------------------------
IF (NOT HDF5_INSTALL_NO_DEVELOPMENT)
  INSTALL (
      FILES
          ${PROJECT_BINARY_DIR}/H5pubconf.h
      DESTINATION
          ${HDF5_INSTALL_INCLUDE_DIR}
      COMPONENT
          headers
  )
ENDIF (NOT HDF5_INSTALL_NO_DEVELOPMENT)

#-----------------------------------------------------------------------------
# Add Target(s) to CMake Install for import into other projects
#-----------------------------------------------------------------------------
IF (NOT HDF5_EXTERNALLY_CONFIGURED)
  INSTALL (
      EXPORT
          ${HDF5_EXPORTED_TARGETS}
      DESTINATION
          lib/cmake/hdf5-${HDF5_PACKAGE_VERSION}
      FILE
          hdf5-targets.cmake
  )
ENDIF (NOT HDF5_EXTERNALLY_CONFIGURED)

#-----------------------------------------------------------------------------
# Export all exported targets to the build tree for use by parent project
#-----------------------------------------------------------------------------
IF (NOT HDF5_EXTERNALLY_CONFIGURED)
  EXPORT (
      TARGETS
          ${HDF5_LIBRARIES_TO_EXPORT} ${HDF5_LIB_DEPENDENCIES}
      FILE
          hdf5-targets.cmake
  )
ENDIF (NOT HDF5_EXTERNALLY_CONFIGURED)

#-----------------------------------------------------------------------------
# Configure the hdf5-config.cmake file for the build directory
#-----------------------------------------------------------------------------
SET (HDF5_INCLUDES_BUILD_TIME
    ${HDF5_SRC_DIR} ${HDF5_CPP_SOURCE_DIR} ${HDF5_HL_SOURCE_DIR}
    ${HDF5_TOOLS_SOURCE_DIR} ${HDF5_BINARY_DIR}
)
SET (HDF5_VERSION_STRING @HDF5_PACKAGE_VERSION@)
SET (HDF5_VERSION_MAJOR  @HDF5_PACKAGE_VERSION_MAJOR@)
SET (HDF5_VERSION_MINOR  @HDF5_PACKAGE_VERSION_MINOR@)

CONFIGURE_FILE (
    ${HDF5_RESOURCES_DIR}/hdf5-config.cmake.build.in 
    ${HDF5_BINARY_DIR}/hdf5-config.cmake @ONLY
)

#-----------------------------------------------------------------------------
# Configure the hdf5-config.cmake file for the install directory
#-----------------------------------------------------------------------------
IF (NOT HDF5_EXTERNALLY_CONFIGURED)
  CONFIGURE_FILE (
      ${HDF5_RESOURCES_DIR}/hdf5-config.cmake.install.in
      ${HDF5_BINARY_DIR}/CMakeFiles/hdf5-config.cmake @ONLY
  )
  INSTALL (
      FILES
          ${HDF5_BINARY_DIR}/CMakeFiles/hdf5-config.cmake
      DESTINATION
          lib/cmake/hdf5-${HDF5_PACKAGE_VERSION}
  )
ENDIF (NOT HDF5_EXTERNALLY_CONFIGURED)

#-----------------------------------------------------------------------------
# Configure the hdf5-config-version .cmake file for the install directory
#-----------------------------------------------------------------------------
IF (NOT HDF5_EXTERNALLY_CONFIGURED)
  CONFIGURE_FILE (
      ${HDF5_RESOURCES_DIR}/hdf5-config-version.cmake.in
      ${HDF5_BINARY_DIR}/CMakeFiles/hdf5-config-version.cmake @ONLY
  )
  INSTALL (
      FILES
          ${HDF5_BINARY_DIR}/CMakeFiles/hdf5-config-version.cmake
      DESTINATION
          lib/cmake/hdf5-${HDF5_PACKAGE_VERSION}
  )
ENDIF (NOT HDF5_EXTERNALLY_CONFIGURED)

#-----------------------------------------------------------------------------
# Set the cpack variables
#-----------------------------------------------------------------------------
IF (NOT HDF5_EXTERNALLY_CONFIGURED AND EXISTS "${HDF5_SOURCE_DIR}/release_docs")
  SET (CPACK_PACKAGE_VENDOR "The HDF Group")
  SET (CPACK_PACKAGE_NAME "${HDF5_PACKAGE_NAME}")
  SET (CPACK_PACKAGE_VERSION "${HDF5_PACKAGE_VERSION}")
  SET (CPACK_PACKAGE_VERSION_MAJOR "${HDF5_PACKAGE_VERSION_MAJOR}")
  SET (CPACK_PACKAGE_VERSION_MINOR "${HDF5_PACKAGE_VERSION_MINOR}")
  SET (CPACK_PACKAGE_VERSION_PATCH "")
  SET (CPACK_RESOURCE_FILE_LICENSE "${CMAKE_CURRENT_SOURCE_DIR}/release_docs/COPYING")
  
  IF (WIN32)
    SET (CPACK_NSIS_PACKAGE_NAME "HDF5 ${HDF5_PACKAGE_VERSION}")
  ENDIF (WIN32)
  
  INCLUDE (CPack)

  #---------------------------------------------------------------------------
  # Now list the cpack commands
  #---------------------------------------------------------------------------
  CPACK_ADD_COMPONENT (applications 
      DISPLAY_NAME "HDF5 Applications" 
      DEPENDS libraries
      GROUP Applications
  )
  CPACK_ADD_COMPONENT (libraries 
      DISPLAY_NAME "HDF5 Libraries"
      GROUP Runtime
  )
  CPACK_ADD_COMPONENT (headers 
      DISPLAY_NAME "HDF5 Headers" 
      DEPENDS libraries
      GROUP Development
  )
  
  IF (HDF5_BUILD_FORTRAN)
    CPACK_ADD_COMPONENT (fortlibraries 
        DISPLAY_NAME "HDF5 Fortran Libraries" 
        DEPENDS libraries
        GROUP Runtime
    )
    CPACK_ADD_COMPONENT (fortheaders 
        DISPLAY_NAME "HDF5 Fortran Headers" 
        DEPENDS fortlibraries
        GROUP Development
    )
  ENDIF (HDF5_BUILD_FORTRAN)
  
  IF (HDF5_BUILD_CPP_LIB)
    CPACK_ADD_COMPONENT (cpplibraries 
        DISPLAY_NAME "HDF5 C++ Libraries" 
        DEPENDS libraries
        GROUP Runtime
    )
    CPACK_ADD_COMPONENT (cppheaders 
        DISPLAY_NAME "HDF5 C++ Headers" 
        DEPENDS cpplibraries
        GROUP Development
    )
  ENDIF (HDF5_BUILD_CPP_LIB)
  
  IF (HDF5_BUILD_TOOLS)
    CPACK_ADD_COMPONENT (toolsapplications 
        DISPLAY_NAME "HDF5 Tools Applications" 
        DEPENDS toolslibraries
        GROUP Applications
    )
    CPACK_ADD_COMPONENT (toolslibraries 
        DISPLAY_NAME "HDF5 Tools Libraries" 
        DEPENDS libraries
        GROUP Runtime
    )
    CPACK_ADD_COMPONENT (toolsheaders 
        DISPLAY_NAME "HDF5 Tools Headers" 
        DEPENDS toolslibraries
        GROUP Development
    )
  ENDIF (HDF5_BUILD_TOOLS)
  
  IF (HDF5_BUILD_HL_LIB)
    CPACK_ADD_COMPONENT (hllibraries 
        DISPLAY_NAME "HDF5 HL Libraries" 
        DEPENDS libraries
        GROUP Runtime
    )
    CPACK_ADD_COMPONENT (hlheaders 
        DISPLAY_NAME "HDF5 HL Headers" 
        DEPENDS hllibraries
        GROUP Development
    )
    CPACK_ADD_COMPONENT (hltoolsapplications 
        DISPLAY_NAME "HDF5 HL Tools Applications" 
        DEPENDS hllibraries
        GROUP Applications
    )
    CPACK_ADD_COMPONENT (hlcpplibraries 
        DISPLAY_NAME "HDF5 HL C++ Libraries" 
        DEPENDS hllibraries
        GROUP Runtime
    )
    CPACK_ADD_COMPONENT (hlcppheaders 
        DISPLAY_NAME "HDF5 HL C++ Headers" 
        DEPENDS hlcpplibraries
        GROUP Development
    )
    CPACK_ADD_COMPONENT (hlfortlibraries 
        DISPLAY_NAME "HDF5 HL Fortran Libraries" 
        DEPENDS fortlibraries
        GROUP Runtime
    )
  ENDIF (HDF5_BUILD_HL_LIB)
  
ENDIF (NOT HDF5_EXTERNALLY_CONFIGURED AND EXISTS "${HDF5_SOURCE_DIR}/release_docs")
>>>>>>> 2d7c01d1
<|MERGE_RESOLUTION|>--- conflicted
+++ resolved
@@ -1,4 +1,3 @@
-<<<<<<< HEAD
 cmake_minimum_required (VERSION 2.8)
 PROJECT (HDF5 C CXX)
 
@@ -136,14 +135,14 @@
 SET (CMAKE_INSTALL_PREFIX "./hdf5" CACHE PATH "Install path prefix, prepended onto install directories")
 
 IF (NOT HDF5_INSTALL_BIN_DIR)
-  SET(HDF5_INSTALL_BIN_DIR bin)
-ENDIF()
+  SET (HDF5_INSTALL_BIN_DIR bin)
+ENDIF (NOT HDF5_INSTALL_BIN_DIR)
 IF (NOT HDF5_INSTALL_LIB_DIR)
-  SET(HDF5_INSTALL_LIB_DIR lib)
-ENDIF()
+  SET (HDF5_INSTALL_LIB_DIR lib)
+ENDIF (NOT HDF5_INSTALL_LIB_DIR)
 IF (NOT HDF5_INSTALL_INCLUDE_DIR)
-  SET(HDF5_INSTALL_INCLUDE_DIR include)
-ENDIF()
+  SET (HDF5_INSTALL_INCLUDE_DIR include)
+ENDIF (NOT HDF5_INSTALL_INCLUDE_DIR)
 
 #-----------------------------------------------------------------------------
 # parse the full version number from H5public.h and include in H5_VERS_INFO
@@ -199,7 +198,7 @@
   IF (NOT CMAKE_RUNTIME_OUTPUT_DIRECTORY)
     SET (CMAKE_RUNTIME_OUTPUT_DIRECTORY ${EXECUTABLE_OUTPUT_PATH})
   ENDIF (NOT CMAKE_RUNTIME_OUTPUT_DIRECTORY)
-ENDIF(NOT HDF5_EXTERNALLY_CONFIGURED)
+ENDIF (NOT HDF5_EXTERNALLY_CONFIGURED)
 
 #-----------------------------------------------------------------------------
 # Targets built within this project are exported at Install time for use
@@ -511,799 +510,6 @@
   ENABLE_TESTING ()
   INCLUDE (CTest)
   IF (NOT HDF5_EXTERNALLY_CONFIGURED)
-    IF(EXISTS "${HDF5_SOURCE_DIR}/test" AND IS_DIRECTORY "${HDF5_SOURCE_DIR}/test")
-      ADD_SUBDIRECTORY (${HDF5_SOURCE_DIR}/tools/lib ${PROJECT_BINARY_DIR}/tools/lib)
-      ADD_SUBDIRECTORY (${HDF5_SOURCE_DIR}/test      ${PROJECT_BINARY_DIR}/test)
-    ENDIF(EXISTS "${HDF5_SOURCE_DIR}/test" AND IS_DIRECTORY "${HDF5_SOURCE_DIR}/test")
-    IF(EXISTS "${HDF5_SOURCE_DIR}/perform" AND IS_DIRECTORY "${HDF5_SOURCE_DIR}/perform")
-      ADD_SUBDIRECTORY (${HDF5_SOURCE_DIR}/perform   ${PROJECT_BINARY_DIR}/perform)
-    ENDIF(EXISTS "${HDF5_SOURCE_DIR}/perform" AND IS_DIRECTORY "${HDF5_SOURCE_DIR}/perform")
-  ENDIF (NOT HDF5_EXTERNALLY_CONFIGURED)
-  INCLUDE (${HDF5_SOURCE_DIR}/CTestConfig.cmake)
-ENDIF (BUILD_TESTING)
-
-#-----------------------------------------------------------------------------
-# Option to build Fortran bindings/tests/examples
-# Make sure this appears before the CONFIGURE_FILE step
-# so that fortran name mangling is detected before writing H5pubconf.h
-#-----------------------------------------------------------------------------
-# Set default name mangling : overridden by Fortran detection in fortran dir
-SET (H5_FC_FUNC  "H5_FC_FUNC(name,NAME) name ## _")
-SET (H5_FC_FUNC_ "H5_FC_FUNC_(name,NAME) name ## _")
-IF(EXISTS "${HDF5_SOURCE_DIR}/fortran" AND IS_DIRECTORY "${HDF5_SOURCE_DIR}/fortran")
-  OPTION (HDF5_BUILD_FORTRAN "Build FORTRAN support" OFF)
-  IF (HDF5_BUILD_FORTRAN)
-    ADD_SUBDIRECTORY (${HDF5_SOURCE_DIR}/fortran ${PROJECT_BINARY_DIR}/fortran)
-    IF (HDF5_BUILD_HL_LIB)
-      IF(EXISTS "${HDF5_SOURCE_DIR}/hl/fortran" AND IS_DIRECTORY "${HDF5_SOURCE_DIR}/hl/fortran")
-        #-- Build the High Level Fortran source codes
-        ADD_SUBDIRECTORY (${HDF5_SOURCE_DIR}/hl/fortran ${HDF5_BINARY_DIR}/hl/fortran)
-      ENDIF(EXISTS "${HDF5_SOURCE_DIR}/hl/fortran" AND IS_DIRECTORY "${HDF5_SOURCE_DIR}/hl/fortran")
-    ENDIF (HDF5_BUILD_HL_LIB)
-  ENDIF (HDF5_BUILD_FORTRAN)
-ENDIF(EXISTS "${HDF5_SOURCE_DIR}/fortran" AND IS_DIRECTORY "${HDF5_SOURCE_DIR}/fortran")
-
-#-----------------------------------------------------------------------------
-# Option to build examples
-#-----------------------------------------------------------------------------
-IF(EXISTS "${HDF5_SOURCE_DIR}/examples" AND IS_DIRECTORY "${HDF5_SOURCE_DIR}/examples")
-  OPTION (HDF5_BUILD_EXAMPLES  "Build HDF5 Library Examples" OFF)
-  IF (HDF5_BUILD_EXAMPLES)
-    ADD_SUBDIRECTORY (${HDF5_SOURCE_DIR}/examples ${PROJECT_BINARY_DIR}/examples)
-  ENDIF (HDF5_BUILD_EXAMPLES)
-ENDIF(EXISTS "${HDF5_SOURCE_DIR}/examples" AND IS_DIRECTORY "${HDF5_SOURCE_DIR}/examples")
-
-#-----------------------------------------------------------------------------
-# Option to build HDF5 C++ Library
-#-----------------------------------------------------------------------------
-IF(EXISTS "${HDF5_SOURCE_DIR}/c++" AND IS_DIRECTORY "${HDF5_SOURCE_DIR}/c++")
-  OPTION (HDF5_BUILD_CPP_LIB  "Build HDF5 C++ Library" OFF)
-  IF (HDF5_BUILD_CPP_LIB)
-    ADD_SUBDIRECTORY (${HDF5_SOURCE_DIR}/c++ ${PROJECT_BINARY_DIR}/c++)
-  ENDIF (HDF5_BUILD_CPP_LIB)
-ENDIF(EXISTS "${HDF5_SOURCE_DIR}/c++" AND IS_DIRECTORY "${HDF5_SOURCE_DIR}/c++")
-
-#-----------------------------------------------------------------------------
-# Option to build HDF5 Tools
-#-----------------------------------------------------------------------------
-IF(EXISTS "${HDF5_SOURCE_DIR}/tools" AND IS_DIRECTORY "${HDF5_SOURCE_DIR}/tools")
-  OPTION (HDF5_BUILD_TOOLS  "Build HDF5 Tools" OFF)
-  IF (HDF5_BUILD_TOOLS)
-    ADD_SUBDIRECTORY (${HDF5_SOURCE_DIR}/tools ${PROJECT_BINARY_DIR}/tools)
-  ENDIF (HDF5_BUILD_TOOLS)
-ENDIF(EXISTS "${HDF5_SOURCE_DIR}/tools" AND IS_DIRECTORY "${HDF5_SOURCE_DIR}/tools")
-
-#-----------------------------------------------------------------------------
-# Option to build High Level API's
-#-----------------------------------------------------------------------------
-IF(EXISTS "${HDF5_SOURCE_DIR}/hl" AND IS_DIRECTORY "${HDF5_SOURCE_DIR}/hl")
-  OPTION (HDF5_BUILD_HL_LIB  "Build HIGH Level HDF5 Library" OFF)
-  IF (HDF5_BUILD_HL_LIB)
-    SET (H5_INCLUDE_HL 1)
-    ADD_SUBDIRECTORY (${HDF5_SOURCE_DIR}/hl ${PROJECT_BINARY_DIR}/hl)
-  ENDIF (HDF5_BUILD_HL_LIB)
-ENDIF(EXISTS "${HDF5_SOURCE_DIR}/hl" AND IS_DIRECTORY "${HDF5_SOURCE_DIR}/hl")
-
-#-----------------------------------------------------------------------------
-# Generate the H5pubconf.h file containing user settings needed by compilation
-#-----------------------------------------------------------------------------
-CONFIGURE_FILE (${HDF5_RESOURCES_DIR}/H5pubconf.h.in ${HDF5_BINARY_DIR}/H5pubconf.h @ONLY)
-
-#-----------------------------------------------------------------------------
-# Add file(s) to CMake Install
-#-----------------------------------------------------------------------------
-IF (NOT HDF5_INSTALL_NO_DEVELOPMENT)
-  INSTALL (
-      FILES
-          ${PROJECT_BINARY_DIR}/H5pubconf.h
-      DESTINATION
-          ${HDF5_INSTALL_INCLUDE_DIR}
-      COMPONENT
-          headers
-  )
-ENDIF ()
-
-#-----------------------------------------------------------------------------
-# Add Target(s) to CMake Install for import into other projects
-#-----------------------------------------------------------------------------
-IF (NOT HDF5_EXTERNALLY_CONFIGURED)
-  INSTALL (
-      EXPORT
-          ${HDF5_EXPORTED_TARGETS}
-      DESTINATION
-          lib/cmake/hdf5-${HDF5_PACKAGE_VERSION}
-      FILE
-          hdf5-targets.cmake
-  )
-ENDIF ()
-
-#-----------------------------------------------------------------------------
-# Export all exported targets to the build tree for use by parent project
-#-----------------------------------------------------------------------------
-IF (NOT HDF5_EXTERNALLY_CONFIGURED)
-  EXPORT (
-      TARGETS
-          ${HDF5_LIBRARIES_TO_EXPORT} ${HDF5_LIB_DEPENDENCIES}
-      FILE
-          hdf5-targets.cmake
-  )
-ENDIF ()
-
-#-----------------------------------------------------------------------------
-# Configure the hdf5-config.cmake file for the build directory
-#-----------------------------------------------------------------------------
-SET (HDF5_INCLUDES_BUILD_TIME
-    ${HDF5_SRC_DIR} ${HDF5_CPP_SOURCE_DIR} ${HDF5_HL_SOURCE_DIR}
-    ${HDF5_TOOLS_SOURCE_DIR} ${HDF5_BINARY_DIR}
-)
-SET (HDF5_VERSION_STRING @HDF5_PACKAGE_VERSION@)
-SET (HDF5_VERSION_MAJOR  @HDF5_PACKAGE_VERSION_MAJOR@)
-SET (HDF5_VERSION_MINOR  @HDF5_PACKAGE_VERSION_MINOR@)
-
-CONFIGURE_FILE (
-    ${HDF5_RESOURCES_DIR}/hdf5-config.cmake.build.in 
-    ${HDF5_BINARY_DIR}/hdf5-config.cmake @ONLY
-)
-
-#-----------------------------------------------------------------------------
-# Configure the hdf5-config.cmake file for the install directory
-#-----------------------------------------------------------------------------
-IF (NOT HDF5_EXTERNALLY_CONFIGURED)
-  CONFIGURE_FILE (
-      ${HDF5_RESOURCES_DIR}/hdf5-config.cmake.install.in
-      ${HDF5_BINARY_DIR}/CMakeFiles/hdf5-config.cmake @ONLY
-  )
-  INSTALL (
-      FILES
-          ${HDF5_BINARY_DIR}/CMakeFiles/hdf5-config.cmake
-      DESTINATION
-          lib/cmake/hdf5-${HDF5_PACKAGE_VERSION}
-  )
-ENDIF ()
-
-#-----------------------------------------------------------------------------
-# Configure the hdf5-config-version .cmake file for the install directory
-#-----------------------------------------------------------------------------
-IF (NOT HDF5_EXTERNALLY_CONFIGURED)
-  CONFIGURE_FILE (
-      ${HDF5_RESOURCES_DIR}/hdf5-config-version.cmake.in
-      ${HDF5_BINARY_DIR}/CMakeFiles/hdf5-config-version.cmake @ONLY
-  )
-  INSTALL (
-      FILES
-          ${HDF5_BINARY_DIR}/CMakeFiles/hdf5-config-version.cmake
-      DESTINATION
-          lib/cmake/hdf5-${HDF5_PACKAGE_VERSION}
-  )
-ENDIF ()
-
-#-----------------------------------------------------------------------------
-# Set the cpack variables
-#-----------------------------------------------------------------------------
-IF (NOT HDF5_EXTERNALLY_CONFIGURED AND EXISTS "${HDF5_SOURCE_DIR}/release_docs")
-  SET (CPACK_PACKAGE_VENDOR "The HDF Group")
-  SET (CPACK_PACKAGE_NAME "${HDF5_PACKAGE_NAME}")
-  SET (CPACK_PACKAGE_VERSION "${HDF5_PACKAGE_VERSION}")
-  SET (CPACK_PACKAGE_VERSION_MAJOR "${HDF5_PACKAGE_VERSION_MAJOR}")
-  SET (CPACK_PACKAGE_VERSION_MINOR "${HDF5_PACKAGE_VERSION_MINOR}")
-  SET (CPACK_PACKAGE_VERSION_PATCH "")
-  SET (CPACK_RESOURCE_FILE_LICENSE "${CMAKE_CURRENT_SOURCE_DIR}/release_docs/COPYING")
-  
-  IF (WIN32)
-    SET (CPACK_NSIS_PACKAGE_NAME "HDF5 ${HDF5_PACKAGE_VERSION}")
-  ENDIF (WIN32)
-  
-  INCLUDE (CPack)
-
-  #---------------------------------------------------------------------------
-  # Now list the cpack commands
-  #---------------------------------------------------------------------------
-  CPACK_ADD_COMPONENT (applications 
-      DISPLAY_NAME "HDF5 Applications" 
-      DEPENDS libraries
-      GROUP Applications
-  )
-  CPACK_ADD_COMPONENT (libraries 
-      DISPLAY_NAME "HDF5 Libraries"
-      GROUP Runtime
-  )
-  CPACK_ADD_COMPONENT (headers 
-      DISPLAY_NAME "HDF5 Headers" 
-      DEPENDS libraries
-      GROUP Development
-  )
-  
-  IF (HDF5_BUILD_FORTRAN)
-    CPACK_ADD_COMPONENT (fortlibraries 
-        DISPLAY_NAME "HDF5 Fortran Libraries" 
-        DEPENDS libraries
-        GROUP Runtime
-    )
-    CPACK_ADD_COMPONENT (fortheaders 
-        DISPLAY_NAME "HDF5 Fortran Headers" 
-        DEPENDS fortlibraries
-        GROUP Development
-    )
-  ENDIF (HDF5_BUILD_FORTRAN)
-  
-  IF (HDF5_BUILD_CPP_LIB)
-    CPACK_ADD_COMPONENT (cpplibraries 
-        DISPLAY_NAME "HDF5 C++ Libraries" 
-        DEPENDS libraries
-        GROUP Runtime
-    )
-    CPACK_ADD_COMPONENT (cppheaders 
-        DISPLAY_NAME "HDF5 C++ Headers" 
-        DEPENDS cpplibraries
-        GROUP Development
-    )
-  ENDIF (HDF5_BUILD_CPP_LIB)
-  
-  IF (HDF5_BUILD_TOOLS)
-    CPACK_ADD_COMPONENT (toolsapplications 
-        DISPLAY_NAME "HDF5 Tools Applications" 
-        DEPENDS toolslibraries
-        GROUP Applications
-    )
-    CPACK_ADD_COMPONENT (toolslibraries 
-        DISPLAY_NAME "HDF5 Tools Libraries" 
-        DEPENDS libraries
-        GROUP Runtime
-    )
-    CPACK_ADD_COMPONENT (toolsheaders 
-        DISPLAY_NAME "HDF5 Tools Headers" 
-        DEPENDS toolslibraries
-        GROUP Development
-    )
-  ENDIF (HDF5_BUILD_TOOLS)
-  
-  IF (HDF5_BUILD_HL_LIB)
-    CPACK_ADD_COMPONENT (hllibraries 
-        DISPLAY_NAME "HDF5 HL Libraries" 
-        DEPENDS libraries
-        GROUP Runtime
-    )
-    CPACK_ADD_COMPONENT (hlheaders 
-        DISPLAY_NAME "HDF5 HL Headers" 
-        DEPENDS hllibraries
-        GROUP Development
-    )
-    CPACK_ADD_COMPONENT (hltoolsapplications 
-        DISPLAY_NAME "HDF5 HL Tools Applications" 
-        DEPENDS hllibraries
-        GROUP Applications
-    )
-    CPACK_ADD_COMPONENT (hlcpplibraries 
-        DISPLAY_NAME "HDF5 HL C++ Libraries" 
-        DEPENDS hllibraries
-        GROUP Runtime
-    )
-    CPACK_ADD_COMPONENT (hlcppheaders 
-        DISPLAY_NAME "HDF5 HL C++ Headers" 
-        DEPENDS hlcpplibraries
-        GROUP Development
-    )
-    CPACK_ADD_COMPONENT (hlfortlibraries 
-        DISPLAY_NAME "HDF5 HL Fortran Libraries" 
-        DEPENDS fortlibraries
-        GROUP Runtime
-    )
-  ENDIF (HDF5_BUILD_HL_LIB)
-  
-ENDIF (NOT HDF5_EXTERNALLY_CONFIGURED AND EXISTS "${HDF5_SOURCE_DIR}/release_docs")
-=======
-cmake_minimum_required (VERSION 2.8)
-PROJECT (HDF5 C CXX)
-
-#-----------------------------------------------------------------------------
-# Instructions for use : Normal Build
-#
-# For standard build of HDF5 libraries,tests and tools.
-# Run cmake using the HDF5 source tree to generate a build tree.
-# Enable/Disable options according to requirements and
-# set CMAKE_INSTALL_PREFIX to the required install path.
-# Make install can be used to install all components for system-wide use.
-#
-#-----------------------------------------------------------------------------
-# Instructions for use : Sub-Project Build
-#
-# To include HDF5 as a sub-project within another project.
-# Set HDF5_EXTERNALLY_CONFIGURED to 1 in the parent project and
-# supply values for the following variables...
-#
-# HDF5_EXPORTED_TARGETS :
-#   Set this to the name of the targets variable which controls exports
-#   If unset (because parent project does not support/use the
-#   INSTALL (EXPORT target...) syntax), then targets are not configured
-#   for export during install.
-#
-# HDF5_LIB_DEPENDENCIES :
-#   If the build of HDF5 libs is being customized, then rules for the
-#   dependencies of the HDF5 libs may be 'incomplete', add additional
-#   dependencies to this variable so that external projects pick them up
-#
-# HDF5_EXTERNAL_LIB_PREFIX :
-#   If the parent project needs to install hdf libraries, but avoid 
-#   name conflicts with system versions, then a prefix may be added
-#   to ensure that the correct versions configured are used.
-#
-# HDF5_INSTALL_BIN_DIR, HDF5_INSTALL_LIB_DIR, HDF5_INSTALL_INCLUDE_DIR :
-#   Customize the 'bin', 'lib', and 'include' installation directories.
-#
-# HDF5_INSTALL_NO_DEVELOPMENT :
-#   Set to true to skip installation of headers and CMake package files.
-#
-# Consider this example from the ParaView project, it builds its own zlib
-# library and tells HDF5 to add it as a dependency - this ensures that
-# any project making use of this build of HDF5 will use the correct zlib
-#
-#   # Tell hdf5 that we are manually overriding certain settings
-#   SET(HDF5_EXTERNALLY_CONFIGURED 1)
-#   # Avoid duplicating names of installed libraries
-#   SET(HDF5_EXTERNAL_LIB_PREFIX "vtk")
-#   # Export configuration to this export variable
-#   SET(HDF5_EXPORTED_TARGETS "paraview-targets")
-#
-#   # Setup all necessary overrides for zlib so that HDF5 uses our
-#   # internally compiled zlib rather than any other version
-#   IF(HDF5_ENABLE_Z_LIB_SUPPORT)
-#     # We must tell the main HDF5 library that it depends on our zlib 
-#     SET(HDF5_LIB_DEPENDENCIES vtkzlib)    
-#     # Override the zlib header file
-#     IF(VTK_USE_SYSTEM_ZLIB)
-#       SET(H5_ZLIB_HEADER "zlib.h")
-#     ELSE(VTK_USE_SYSTEM_ZLIB)
-#       SET(H5_ZLIB_HEADER "vtk_zlib.h")
-#       # Set vars that FindZlib would have set if used in sub project
-#       SET(ZLIB_INCLUDE_DIRS "${VTK_ZLIB_INCLUDE_DIRS}")
-#       SET(ZLIB_LIBRARIES vtkzlib)
-#     ENDIF(VTK_USE_SYSTEM_ZLIB)
-#   ENDIF(HDF5_ENABLE_Z_LIB_SUPPORT)
-# 
-#   # Add the sub project
-#   ADD_SUBDIRECTORY(Utilities/hdf5-1.8)
-#-----------------------------------------------------------------------------
-
-#-----------------------------------------------------------------------------
-# Set the core names of all the libraries
-#-----------------------------------------------------------------------------
-SET (HDF5_LIB_CORENAME              "hdf5")
-SET (HDF5_TEST_LIB_CORENAME         "hdf5_test")
-SET (HDF5_CPP_LIB_CORENAME          "hdf5_cpp")
-SET (HDF5_HL_LIB_CORENAME           "hdf5_hl")
-SET (HDF5_HL_CPP_LIB_CORENAME       "hdf5_hl_cpp")
-SET (HDF5_TOOLS_LIB_CORENAME        "hdf5_tools")
-SET (HDF5_F90_LIB_CORENAME          "hdf5_fortran")
-SET (HDF5_F90_C_LIB_CORENAME        "hdf5_f90cstub")
-SET (HDF5_F90_TEST_LIB_CORENAME     "hdf5_test_fortran")
-SET (HDF5_F90_C_TEST_LIB_CORENAME   "hdf5_test_f90cstub")
-SET (HDF5_HL_F90_LIB_CORENAME       "hdf5_hl_fortran")
-SET (HDF5_HL_F90_C_LIB_CORENAME     "hdf5_hl_f90cstub")
-
-#-----------------------------------------------------------------------------
-# Set the true names of all the libraries if customized by external project
-#-----------------------------------------------------------------------------
-SET (HDF5_LIB_NAME              "${HDF5_EXTERNAL_LIB_PREFIX}${HDF5_LIB_CORENAME}")
-SET (HDF5_TEST_LIB_NAME         "${HDF5_EXTERNAL_LIB_PREFIX}${HDF5_TEST_LIB_CORENAME}")
-SET (HDF5_CPP_LIB_NAME          "${HDF5_EXTERNAL_LIB_PREFIX}${HDF5_CPP_LIB_CORENAME}")
-SET (HDF5_HL_LIB_NAME           "${HDF5_EXTERNAL_LIB_PREFIX}${HDF5_HL_LIB_CORENAME}")
-SET (HDF5_HL_CPP_LIB_NAME       "${HDF5_EXTERNAL_LIB_PREFIX}${HDF5_HL_CPP_LIB_CORENAME}")
-SET (HDF5_TOOLS_LIB_NAME        "${HDF5_EXTERNAL_LIB_PREFIX}${HDF5_TOOLS_LIB_CORENAME}")
-SET (HDF5_F90_LIB_NAME          "${HDF5_EXTERNAL_LIB_PREFIX}${HDF5_F90_LIB_CORENAME}")
-SET (HDF5_F90_C_LIB_NAME        "${HDF5_EXTERNAL_LIB_PREFIX}${HDF5_F90_C_LIB_CORENAME}")
-SET (HDF5_F90_TEST_LIB_NAME     "${HDF5_EXTERNAL_LIB_PREFIX}${HDF5_F90_TEST_LIB_CORENAME}")
-SET (HDF5_F90_C_TEST_LIB_NAME   "${HDF5_EXTERNAL_LIB_PREFIX}${HDF5_F90_C_TEST_LIB_CORENAME}")
-SET (HDF5_HL_F90_LIB_NAME       "${HDF5_EXTERNAL_LIB_PREFIX}${HDF5_HL_F90_LIB_CORENAME}")
-SET (HDF5_HL_F90_C_LIB_NAME     "${HDF5_EXTERNAL_LIB_PREFIX}${HDF5_HL_F90_C_LIB_CORENAME}")
-
-#-----------------------------------------------------------------------------
-# Set the target names of all the libraries
-#-----------------------------------------------------------------------------
-SET (HDF5_LIB_TARGET              ${HDF5_LIB_CORENAME})
-SET (HDF5_TEST_LIB_TARGET         ${HDF5_TEST_LIB_CORENAME})
-SET (HDF5_CPP_LIB_TARGET          ${HDF5_CPP_LIB_CORENAME})
-SET (HDF5_HL_LIB_TARGET           ${HDF5_HL_LIB_CORENAME})
-SET (HDF5_HL_CPP_LIB_TARGET       ${HDF5_HL_CPP_LIB_CORENAME})
-SET (HDF5_TOOLS_LIB_TARGET        ${HDF5_TOOLS_LIB_CORENAME})
-SET (HDF5_F90_LIB_TARGET          ${HDF5_F90_LIB_CORENAME})
-SET (HDF5_F90_C_LIB_TARGET        ${HDF5_F90_C_LIB_CORENAME})
-SET (HDF5_F90_TEST_LIB_TARGET     ${HDF5_F90_TEST_LIB_CORENAME})
-SET (HDF5_F90_C_TEST_LIB_TARGET   ${HDF5_F90_C_TEST_LIB_CORENAME})
-SET (HDF5_HL_F90_LIB_TARGET       ${HDF5_HL_F90_LIB_CORENAME})
-SET (HDF5_HL_F90_C_LIB_TARGET     ${HDF5_HL_F90_C_LIB_CORENAME})
-
-#-----------------------------------------------------------------------------
-# Define some CMake variables for use later in the project
-#-----------------------------------------------------------------------------
-SET (HDF5_RESOURCES_DIR      ${HDF5_SOURCE_DIR}/config/cmake)
-SET (HDF5_SRC_DIR            ${HDF5_SOURCE_DIR}/src)
-SET (HDF5_TEST_SOURCE_DIR    ${HDF5_SOURCE_DIR}/test)
-SET (HDF5_CPP_SOURCE_DIR     ${HDF5_SOURCE_DIR}/c++)
-SET (HDF5_CPP_TEST_DIR       ${HDF5_CPP_SOURCE_DIR}/test)
-SET (HDF5_HL_SOURCE_DIR      ${HDF5_SOURCE_DIR}/hl)
-SET (HDF5_TOOLS_SOURCE_DIR   ${HDF5_SOURCE_DIR}/tools)
-SET (HDF5_PERFORM_SOURCE_DIR ${HDF5_SOURCE_DIR}/perform)
-SET (HDF5_F90_SOURCE_DIR     ${HDF5_SOURCE_DIR}/fortran)
-
-# set default prefix location
-SET (CMAKE_INSTALL_PREFIX "./hdf5" CACHE PATH "Install path prefix, prepended onto install directories")
-
-IF (NOT HDF5_INSTALL_BIN_DIR)
-  SET (HDF5_INSTALL_BIN_DIR bin)
-ENDIF (NOT HDF5_INSTALL_BIN_DIR)
-IF (NOT HDF5_INSTALL_LIB_DIR)
-  SET (HDF5_INSTALL_LIB_DIR lib)
-ENDIF (NOT HDF5_INSTALL_LIB_DIR)
-IF (NOT HDF5_INSTALL_INCLUDE_DIR)
-  SET (HDF5_INSTALL_INCLUDE_DIR include)
-ENDIF (NOT HDF5_INSTALL_INCLUDE_DIR)
-
-#-----------------------------------------------------------------------------
-# parse the full version number from H5public.h and include in H5_VERS_INFO
-#-----------------------------------------------------------------------------
-FILE (READ ${HDF5_SRC_DIR}/H5public.h _h5public_h_contents)
-STRING (REGEX REPLACE ".*#define[ \t]+H5_VERS_MAJOR[ \t]+([0-9]*).*$"
-    "\\1" H5_VERS_MAJOR ${_h5public_h_contents})
-STRING (REGEX REPLACE ".*#define[ \t]+H5_VERS_MINOR[ \t]+([0-9]*).*$"
-    "\\1" H5_VERS_MINOR ${_h5public_h_contents})
-STRING (REGEX REPLACE ".*#define[ \t]+H5_VERS_RELEASE[ \t]+([0-9]*).*$"
-    "\\1" H5_VERS_RELEASE ${_h5public_h_contents})
-STRING (REGEX REPLACE ".*#define[ \t]+H5_VERS_SUBRELEASE[ \t]+\"([0-9A-Za-z.]*)\".*$"
-    "\\1" H5_VERS_SUBRELEASE ${_h5public_h_contents})
-#MESSAGE (STATUS "VERSION: ${H5_VERS_MAJOR}.${H5_VERS_MINOR}.${H5_VERS_RELEASE}-${H5_VERS_SUBRELEASE}")
-
-#-----------------------------------------------------------------------------
-# Basic HDF5 stuff here
-#-----------------------------------------------------------------------------
-SET (HDF5_PACKAGE "hdf5")
-SET (HDF5_PACKAGE_NAME "HDF5")
-SET (HDF5_PACKAGE_VERSION "${H5_VERS_MAJOR}.${H5_VERS_MINOR}.${H5_VERS_RELEASE}")
-SET (HDF5_PACKAGE_VERSION_MAJOR "${H5_VERS_MAJOR}.${H5_VERS_MINOR}")
-SET (HDF5_PACKAGE_VERSION_MINOR "${H5_VERS_RELEASE}")
-SET (HDF5_PACKAGE_STRING "${HDF5_PACKAGE_NAME} ${HDF5_PACKAGE_VERSION}-${H5_VERS_SUBRELEASE}")
-SET (HDF5_PACKAGE_TARNAME "hdf5")
-SET (HDF5_PACKAGE_URL "http://www.hdfgroup.org")
-SET (HDF5_PACKAGE_BUGREPORT "help@hdfgroup.org")
-
-#-----------------------------------------------------------------------------
-# Include some macros for reusable code
-#-----------------------------------------------------------------------------
-INCLUDE (${HDF5_RESOURCES_DIR}/HDF5Macros.cmake)
-
-#-----------------------------------------------------------------------------
-# Setup output Directories
-#-----------------------------------------------------------------------------
-IF (NOT HDF5_EXTERNALLY_CONFIGURED)
-  SET (CMAKE_RUNTIME_OUTPUT_DIRECTORY
-      ${PROJECT_BINARY_DIR}/bin CACHE PATH "Single Directory for all Executables."
-  )
-  SET (CMAKE_LIBRARY_OUTPUT_DIRECTORY
-      ${PROJECT_BINARY_DIR}/bin CACHE PATH "Single Directory for all Libraries"
-  )
-  SET (CMAKE_ARCHIVE_OUTPUT_DIRECTORY
-      ${PROJECT_BINARY_DIR}/bin CACHE PATH "Single Directory for all static libraries."
-  )
-  SET (CMAKE_Fortran_MODULE_DIRECTORY
-      ${PROJECT_BINARY_DIR}/bin/fortran CACHE PATH "Single Directory for all fortran modules."
-  )
-ELSE (NOT HDF5_EXTERNALLY_CONFIGURED)
-  # if we are externally configured, but the project uses old cmake scripts
-  # this may not be set and utilities like H5detect will fail
-  IF (NOT CMAKE_RUNTIME_OUTPUT_DIRECTORY)
-    SET (CMAKE_RUNTIME_OUTPUT_DIRECTORY ${EXECUTABLE_OUTPUT_PATH})
-  ENDIF (NOT CMAKE_RUNTIME_OUTPUT_DIRECTORY)
-ENDIF (NOT HDF5_EXTERNALLY_CONFIGURED)
-
-#-----------------------------------------------------------------------------
-# Targets built within this project are exported at Install time for use
-# by other projects using FindHDF5. 
-#-----------------------------------------------------------------------------
-IF (NOT HDF5_EXPORTED_TARGETS)
-  SET (HDF5_EXPORTED_TARGETS "hdf5-targets")
-ENDIF (NOT HDF5_EXPORTED_TARGETS)
-
-#-----------------------------------------------------------------------------
-# To include a library in the list exported by the project AT BUILD TIME,
-# add it to this variable. This is NOT used by Make Install, but for projects
-# which include hdf5 as a sub-project within their build tree
-#-----------------------------------------------------------------------------
-SET_GLOBAL_VARIABLE (HDF5_LIBRARIES_TO_EXPORT "")
-
-#-----------------------------------------------------------------------------
-# Run all the CMake configuration tests for our build environment
-#-----------------------------------------------------------------------------
-INCLUDE (${HDF5_RESOURCES_DIR}/ConfigureChecks.cmake)
-
-#-----------------------------------------------------------------------------
-# Option to use legacy naming for windows libs/programs, default is legacy
-#-----------------------------------------------------------------------------
-IF (WIN32)
-  OPTION (H5_LEGACY_NAMING "Use Legacy Names for Libraries and Programs" ON)
-ENDIF (WIN32)
-
-#-----------------------------------------------------------------------------
-# Option to Build Shared/Static libs, default is static
-#-----------------------------------------------------------------------------
-OPTION (BUILD_SHARED_LIBS "Build Shared Libraries" OFF)
-SET (LIB_TYPE STATIC)
-IF (BUILD_SHARED_LIBS)
-  SET (LIB_TYPE SHARED)
-  SET (H5_BUILT_AS_DYNAMIC_LIB 1)
-  IF (MSVC)
-    SET (CMAKE_MFC_FLAG 0)
-    FOREACH (flag_var
-        CMAKE_C_FLAGS CMAKE_C_FLAGS_DEBUG CMAKE_C_FLAGS_RELEASE
-        CMAKE_C_FLAGS_MINSIZEREL CMAKE_C_FLAGS_RELWITHDEBINFO
-        CMAKE_CXX_FLAGS CMAKE_CXX_FLAGS_DEBUG CMAKE_CXX_FLAGS_RELEASE
-        CMAKE_CXX_FLAGS_MINSIZEREL CMAKE_CXX_FLAGS_RELWITHDEBINFO)
-      IF (${flag_var} MATCHES "/MT")
-        STRING (REGEX REPLACE "/MT" "/MD" ${flag_var} "${${flag_var}}")
-      ENDIF (${flag_var} MATCHES "/MT")
-    ENDFOREACH (flag_var)
-  ENDIF (MSVC)
-ELSE (BUILD_SHARED_LIBS)
-  IF (NOT WIN32)
-    # should this be a user setting : Everyone uses it anyway ?
-    ADD_DEFINITIONS (-DPIC)
-  ENDIF (NOT WIN32)
-  IF (MSVC)
-    SET (CMAKE_MFC_FLAG 0)
-    FOREACH (flag_var
-        CMAKE_C_FLAGS CMAKE_C_FLAGS_DEBUG CMAKE_C_FLAGS_RELEASE
-        CMAKE_C_FLAGS_MINSIZEREL CMAKE_C_FLAGS_RELWITHDEBINFO
-        CMAKE_CXX_FLAGS CMAKE_CXX_FLAGS_DEBUG CMAKE_CXX_FLAGS_RELEASE
-        CMAKE_CXX_FLAGS_MINSIZEREL CMAKE_CXX_FLAGS_RELWITHDEBINFO)
-      IF (${flag_var} MATCHES "/MD")
-        STRING (REGEX REPLACE "/MD" "/MT" ${flag_var} "${${flag_var}}")
-      ENDIF (${flag_var} MATCHES "/MD")
-    ENDFOREACH (flag_var)
-  ENDIF (MSVC)
-ENDIF (BUILD_SHARED_LIBS)
-
-#-----------------------------------------------------------------------------
-# Option to use code coverage
-#-----------------------------------------------------------------------------
-OPTION (HDF5_ENABLE_COVERAGE "Enable code coverage for Libraries and Programs" OFF)
-IF (HDF5_ENABLE_COVERAGE)
-    SET (CMAKE_C_FLAGS "${CMAKE_C_FLAGS} -g -O0 -fprofile-arcs -ftest-coverage")
-    SET (CMAKE_CXX_FLAGS "${CMAKE_CXX_FLAGS} -g -O0 -fprofile-arcs -ftest-coverage")
-    SET (LDFLAGS "${LDFLAGS} -fprofile-arcs -ftest-coverage")   
-ENDIF (HDF5_ENABLE_COVERAGE)
-
-#-----------------------------------------------------------------------------
-# When building utility executables that generate other (source) files :
-# we make use of the following variables defined in the root CMakeLists.
-# Certain systems may add /Debug or /Release to output paths
-# and we need to call the executable from inside the CMake configuration
-#-----------------------------------------------------------------------------
-SET (EXE_EXT "")
-IF (WIN32)
-  SET (EXE_EXT ".exe")
-  ADD_DEFINITIONS (-DBIND_TO_CURRENT_VCLIBS_VERSION=1)
-  ADD_DEFINITIONS (-D_CRT_SECURE_NO_WARNINGS)
-ENDIF (WIN32)
-
-SET (MAKE_SYSTEM)
-IF (CMAKE_BUILD_TOOL MATCHES "make")
-  SET (MAKE_SYSTEM 1)
-ENDIF (CMAKE_BUILD_TOOL MATCHES "make")
-
-SET (CFG_INIT "/${CMAKE_CFG_INTDIR}")
-IF (MAKE_SYSTEM)
-  SET (CFG_INIT "")
-ENDIF (MAKE_SYSTEM)
-
-#-----------------------------------------------------------------------------
-# Add some definitions for Debug Builds
-#-----------------------------------------------------------------------------
-IF (CMAKE_BUILD_TYPE MATCHES Debug)
-  ADD_DEFINITIONS (-DDEBUG)
-  ADD_DEFINITIONS (
-      -DH5_DEBUG_API -DH5Z_DEBUG -DH5V_DEBUG -DH5T_DEBUG
-      -DH5S_DEBUG -DH5P_DEBUG -DH5O_DEBUG -DH5MM_DEBUG -DH5MF_DEBUG
-      -DH5I_DEBUG -DH5HL_DEBUG -DH5HG_DEBUG -DH5G_DEBUG -DH5F_DEBUG
-      -DH5E_DEBUG -DH5D_DEBUG -DH5B_DEBUG -DH5AC_DEBUG -UNDEBUG
-  )
-  #-- NMake Makefiles will overwhelm the console with warnings if -Wall is used.
-  IF (NOT WIN32)
-    ADD_DEFINITIONS (-Wall)
-  ENDIF (NOT WIN32)
-ELSE (CMAKE_BUILD_TYPE MATCHES Debug)
-  ADD_DEFINITIONS (-UH5_DEBUG_API -DNDEBUG)
-ENDIF (CMAKE_BUILD_TYPE MATCHES Debug)
-
-#-----------------------------------------------------------------------------
-# Compiler specific flags : Shouldn't there be compiler tests for these
-#-----------------------------------------------------------------------------
-IF (CMAKE_COMPILER_IS_GNUCC)
-  SET (CMAKE_C_FLAGS "${CMAKE_ANSI_CFLAGS} ${CMAKE_C_FLAGS} -std=c99 -fomit-frame-pointer -finline-functions -fno-common")
-ENDIF (CMAKE_COMPILER_IS_GNUCC)
-
-#-----------------------------------------------------------------------------
-# Option to allow the user to disable compiler warnings
-#-----------------------------------------------------------------------------
-OPTION (HDF5_DISABLE_COMPILER_WARNINGS "Disable compiler warnings" OFF)
-IF (HDF5_DISABLE_COMPILER_WARNINGS)
-  # MSVC uses /w to suppress warnings.  It also complains if another
-  # warning level is given, so remove it.
-  IF (MSVC)
-    SET (HDF5_WARNINGS_BLOCKED 1)
-    STRING (REGEX REPLACE "(^| )([/-])W[0-9]( |$)" " "
-        CMAKE_C_FLAGS "${CMAKE_C_FLAGS}")
-    SET (CMAKE_C_FLAGS "${CMAKE_C_FLAGS} /w")
-  ENDIF (MSVC)
-  IF (WIN32)
-    ADD_DEFINITIONS (-D_CRT_SECURE_NO_WARNINGS)
-  ENDIF (WIN32)
-  # Borland uses -w- to suppress warnings.
-  IF (BORLAND)
-    SET (HDF5_WARNINGS_BLOCKED 1)
-    SET (CMAKE_C_FLAGS "${CMAKE_C_FLAGS} -w-")
-  ENDIF (BORLAND)
-
-  # Most compilers use -w to suppress warnings.
-  IF (NOT HDF5_WARNINGS_BLOCKED)
-    SET (CMAKE_C_FLAGS "${CMAKE_C_FLAGS} -w")
-  ENDIF (NOT HDF5_WARNINGS_BLOCKED)
-ENDIF (HDF5_DISABLE_COMPILER_WARNINGS)
-
-#-----------------------------------------------------------------------------
-# This is in here to help some of the GCC based IDES like Eclipse
-# and code blocks parse the compiler errors and warnings better.
-#-----------------------------------------------------------------------------
-IF (CMAKE_COMPILER_IS_GNUCC)
-  SET (CMAKE_C_FLAGS "${CMAKE_C_FLAGS} -fmessage-length=0")
-ENDIF (CMAKE_COMPILER_IS_GNUCC)
-IF (CMAKE_COMPILER_IS_GNUCXX)
-  SET (CMAKE_CXX_FLAGS "${CMAKE_CXX_FLAGS} -fmessage-length=0")
-ENDIF (CMAKE_COMPILER_IS_GNUCXX)
-
-#-----------------------------------------------------------------------------
-# All libs/tests/examples need the main include directories
-#-----------------------------------------------------------------------------
-INCLUDE_DIRECTORIES (${HDF5_BINARY_DIR} ${HDF5_SRC_DIR})
-
-#-----------------------------------------------------------------------------
-# Option to Enable MPI Parallel
-#-----------------------------------------------------------------------------
-OPTION (HDF5_ENABLE_PARALLEL "Enable parallel build (requires MPI)" OFF)
-IF (HDF5_ENABLE_PARALLEL)
-  INCLUDE (FindMPI)
-  INCLUDE_DIRECTORIES (${MPI_INCLUDE_PATH})
-  IF (MPI_FOUND)
-    SET (H5_HAVE_PARALLEL 1)
-    # MPI checks, only do these if MPI_FOUND is true, otherwise they always fail
-    # and once set, they are cached as false and not regenerated
-    SET (CMAKE_REQUIRED_INCLUDES "${MPI_INCLUDE_PATH}/mpi.h" )
-    SET (CMAKE_REQUIRED_LIBRARIES "${MPI_LIBRARY}" )
-    CHECK_FUNCTION_EXISTS (MPI_File_get_size H5_HAVE_MPI_GET_SIZE) 
-    # Used by Fortran + MPI
-    CHECK_SYMBOL_EXISTS (MPI_Comm_c2f "${MPI_INCLUDE_PATH}/mpi.h"  H5_HAVE_MPI_MULTI_LANG_Comm)
-    CHECK_SYMBOL_EXISTS (MPI_Info_c2f "${MPI_INCLUDE_PATH}/mpi.h"  H5_HAVE_MPI_MULTI_LANG_Info)
-  ENDIF (MPI_FOUND)
-ENDIF (HDF5_ENABLE_PARALLEL)
-
-# Parallel IO usage requires MPI to be Linked and Included
-IF (H5_HAVE_PARALLEL)
-  SET (LINK_LIBS ${LINK_LIBS} ${MPI_LIBRARY})
-  IF (MPI_LINK_FLAGS)
-    SET (CMAKE_EXE_LINKER_FLAGS ${MPI_LINK_FLAGS} ${CMAKE_EXE_LINKER_FLAGS})
-  ENDIF (MPI_LINK_FLAGS)
-  IF (MPI_EXTRA_LIBRARY)
-    SET (LINK_LIBS ${LINK_LIBS} ${MPI_EXTRA_LIBRARY})
-  ENDIF (MPI_EXTRA_LIBRARY)
-ENDIF (H5_HAVE_PARALLEL)
-
-#-----------------------------------------------------------------------------
-# Option to use 1.6.x API
-#-----------------------------------------------------------------------------
-OPTION (HDF5_USE_16_API_DEFAULT "Use the HDF5 1.6.x API by default" OFF)
-SET (H5_USE_16_API_DEFAULT 0)
-IF (HDF5_USE_16_API_DEFAULT)
-  SET (H5_USE_16_API_DEFAULT 1)
-ENDIF (HDF5_USE_16_API_DEFAULT)
-
-#-----------------------------------------------------------------------------
-# Options for HDF5 Filters
-#-----------------------------------------------------------------------------
-MACRO (HDF5_SETUP_FILTERS FILTER)
-  OPTION (HDF5_USE_FILTER_${FILTER} "Use the ${FILTER} Filter" ON)
-  IF (HDF5_USE_FILTER_${FILTER})
-    SET (H5_HAVE_FILTER_${FILTER} 1)
-  ENDIF (HDF5_USE_FILTER_${FILTER})
-  # MESSAGE (STATUS "Filter ${FILTER} is ${HDF5_USE_FILTER_${FILTER}}")
-ENDMACRO (HDF5_SETUP_FILTERS)
-
-HDF5_SETUP_FILTERS (SHUFFLE)
-HDF5_SETUP_FILTERS (FLETCHER32)
-HDF5_SETUP_FILTERS (NBIT)
-HDF5_SETUP_FILTERS (SCALEOFFSET)
-
-#-----------------------------------------------------------------------------
-# Option for ZLib support
-#-----------------------------------------------------------------------------
-OPTION (HDF5_ENABLE_Z_LIB_SUPPORT "Enable Zlib Filters" OFF)
-IF (HDF5_ENABLE_Z_LIB_SUPPORT)
-  IF (NOT H5_ZLIB_HEADER)
-    FIND_PACKAGE (ZLIB REQUIRED)
-    IF (ZLIB_FOUND)
-      SET (H5_HAVE_FILTER_DEFLATE 1)
-      SET (H5_HAVE_ZLIB_H 1)
-      SET (H5_HAVE_LIBZ 1)
-      SET (H5_ZLIB_HEADER "zlib.h")
-    ELSE (ZLIB_FOUND)
-      MESSAGE (FATAL " ZLib is Required for ZLib support in HDF5")
-    ENDIF (ZLIB_FOUND)
-  ELSE (NOT H5_ZLIB_HEADER)
-    # This project is being called from within another and ZLib is already configured
-    SET (H5_HAVE_FILTER_DEFLATE 1)
-    SET (H5_HAVE_ZLIB_H 1)
-    SET (H5_HAVE_LIBZ 1)
-  ENDIF (NOT H5_ZLIB_HEADER)
-  SET (LINK_LIBS ${LINK_LIBS} ${ZLIB_LIBRARIES})
-  INCLUDE_DIRECTORIES (${ZLIB_INCLUDE_DIRS})
-  MESSAGE (STATUS "Filter ZLIB is ON")
-ENDIF (HDF5_ENABLE_Z_LIB_SUPPORT)
-
-#-----------------------------------------------------------------------------
-# Option for SzLib support
-#-----------------------------------------------------------------------------
-SET (CMAKE_MODULE_PATH ${HDF5_RESOURCES_DIR} ${CMAKE_MODULE_PATH})
-OPTION (HDF5_ENABLE_SZIP_SUPPORT "Use SZip Filter" OFF)
-IF (HDF5_ENABLE_SZIP_SUPPORT)
-  FIND_PACKAGE (SZIP REQUIRED)
-  IF (SZIP_FOUND)
-    SET (H5_HAVE_FILTER_SZIP 1)
-    SET (H5_HAVE_SZLIB_H 1)
-    SET (H5_HAVE_LIBSZ 1)
-    SET (LINK_LIBS ${LINK_LIBS} ${SZIP_LIBRARIES})
-    INCLUDE_DIRECTORIES (${SZIP_INCLUDE_DIRS})
-#      MESSAGE (STATUS "SZIP_INCLUDE_DIRS: ${SZIP_INCLUDE_DIRS}")
-#      MESSAGE (STATUS "SZIP_INCLUDE_DIR: ${SZIP_INCLUDE_DIR}")
-    MESSAGE (STATUS "Filter SZIP is ON")
-    OPTION (HDF5_ENABLE_SZIP_ENCODING "Use SZip Encoding" OFF)
-    IF (HDF5_ENABLE_SZIP_ENCODING)
-      SET (H5_HAVE_SZIP_ENCODER 1)
-    ENDIF (HDF5_ENABLE_SZIP_ENCODING)
-  ELSE (SZIP_FOUND)
-      MESSAGE (FATAL_ERROR "SZIP is Required for SZIP support in HDF5")
-  ENDIF (SZIP_FOUND)
-ENDIF (HDF5_ENABLE_SZIP_SUPPORT)
-
-#-----------------------------------------------------------------------------
-# Option to use PACKED BITS SUPPORT
-#-----------------------------------------------------------------------------
-OPTION (HDF5_USE_H5DUMP_PACKED_BITS "Use the PACKED BITS feature in h5dump" OFF)
-SET (H5_HAVE_H5DUMP_PACKED_BITS 0)
-IF (HDF5_USE_H5DUMP_PACKED_BITS)
-  SET (H5_HAVE_H5DUMP_PACKED_BITS 1)
-ENDIF (HDF5_USE_H5DUMP_PACKED_BITS)
-
-#-----------------------------------------------------------------------------
-# Add the HDF5 Library Target to the build
-#-----------------------------------------------------------------------------
-ADD_SUBDIRECTORY (${HDF5_SOURCE_DIR}/src ${PROJECT_BINARY_DIR}/src)
-
-#-----------------------------------------------------------------------------
-# Build utility to copy and strip X lines of file
-#-----------------------------------------------------------------------------
-IF (HDF5_BUILD_TOOLS AND BUILD_TESTING)
-  SET (XLATE_UTILITY "xlatefile")
-  ADD_EXECUTABLE(${XLATE_UTILITY} ${HDF5_RESOURCES_DIR}/xlatefile.c)
-ENDIF (HDF5_BUILD_TOOLS AND BUILD_TESTING)
-
-#-----------------------------------------------------------------------------
-# Dashboard and Testing Settings
-#-----------------------------------------------------------------------------
-OPTION (BUILD_TESTING "Build HDF5 Unit Testing" OFF)
-IF (BUILD_TESTING)
-  SET (DART_TESTING_TIMEOUT 1200
-      CACHE INTEGER
-      "Timeout in seconds for each test (default 1200=20minutes)"
-  )
-  ENABLE_TESTING ()
-  INCLUDE (CTest)
-  IF (NOT HDF5_EXTERNALLY_CONFIGURED)
     IF (EXISTS "${HDF5_SOURCE_DIR}/test" AND IS_DIRECTORY "${HDF5_SOURCE_DIR}/test")
       ADD_SUBDIRECTORY (${HDF5_SOURCE_DIR}/tools/lib ${PROJECT_BINARY_DIR}/tools/lib)
       ADD_SUBDIRECTORY (${HDF5_SOURCE_DIR}/test      ${PROJECT_BINARY_DIR}/test)
@@ -1583,5 +789,4 @@
     )
   ENDIF (HDF5_BUILD_HL_LIB)
   
-ENDIF (NOT HDF5_EXTERNALLY_CONFIGURED AND EXISTS "${HDF5_SOURCE_DIR}/release_docs")
->>>>>>> 2d7c01d1
+ENDIF (NOT HDF5_EXTERNALLY_CONFIGURED AND EXISTS "${HDF5_SOURCE_DIR}/release_docs")