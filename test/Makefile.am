#
# Copyright by The HDF Group.
# Copyright by the Board of Trustees of the University of Illinois.
# All rights reserved.
#
# This file is part of HDF5.  The full HDF5 copyright notice, including
# terms governing use, modification, and redistribution, is contained in
# the files COPYING and Copyright.html.  COPYING can be found at the root
# of the source code distribution tree; Copyright.html can be found at the
# root level of an installed copy of the electronic HDF5 document set and
# is linked from the top-level documents page.  It can also be found at
# http://hdfgroup.org/HDF5/doc/Copyright.html.  If you do not have
# access to either file, you may request a copy from help@hdfgroup.org.
##
## Makefile.am
## Run automake to generate a Makefile.in from this file.
##
#
# HDF5 Library Test Makefile(.in)
#

include $(top_srcdir)/config/commence.am

AM_CPPFLAGS+=-I$(top_srcdir)/src -I$(top_builddir)/src

# Test scripts--
#       testerror.sh: err_compat, error_test
#       testlibinfo.sh:
#       testcheck_version.sh: tcheck_version
#       tetlinks_env.sh: links_env
TEST_SCRIPT = testerror.sh testlibinfo.sh testcheck_version.sh testlinks_env.sh
SCRIPT_DEPEND = error_test$(EXEEXT) err_compat$(EXEEXT) links_env$(EXEEXT)
if HAVE_SHARED_CONDITIONAL
  TEST_SCRIPT += test_plugin.sh
  SCRIPT_DEPEND += plugin$(EXEEXT)
endif

check_SCRIPTS = $(TEST_SCRIPT)

# These are our main targets. They should be listed in the order to be
# executed, generally most specific tests to least specific tests.
# As an exception, long-running tests should occur earlier in the list.
# This gives them more time to run when tests are executing in parallel.
<<<<<<< HEAD
TEST_PROG= testhdf5 \
           cache cache_api cache_image cache_tagging \
           lheap ohdr stab gheap farray earray btree2 fheap \
=======
TEST_PROG= testhdf5 cache cache_api cache_tagging lheap ohdr stab gheap \
           evict_on_close farray earray btree2 fheap \
>>>>>>> c4cc97bd
           pool accum hyperslab istore bittests dt_arith \
           dtypes dsets cmpd_dset filter_fail extend external efc objcopy links unlink \
           big mtime fillval mount flush1 flush2 app_ref enum \
           set_extent ttsafe enc_dec_plist enc_dec_plist_cross_platform\
           getname vfd ntypes dangle dtransform reserved cross_read \
           freespace mf vds file_image unregister cork

# List programs to be built when testing here.
# error_test and err_compat are built at the same time as the other tests, but executed by testerror.sh.
# tcheck_version is used by testcheck_version.sh.
# links_env is used by testlinks_env.sh
# 'make check' doesn't run them directly, so they are not included in TEST_PROG.
# Also build testmeta, which is used for timings test.  It builds quickly,
# and this lets automake keep all its test programs in one place.
check_PROGRAMS=$(TEST_PROG) error_test err_compat tcheck_version \
    testmeta \
    links_env 
if HAVE_SHARED_CONDITIONAL
  check_PROGRAMS+= plugin
endif

# These programs generate test files for the tests.  They don't need to be
# compiled every time we want to test the library.  However, putting
# them in a conditional causes automake to generate rules so that they
# can be built by hand.  They can also be built by specifying
# --enable-build-all at configure time.
# The gen_old_* files can only be compiled with older versions of the library
# so do not appear in this list.
BUILD_ALL_PROGS=gen_bad_ohdr gen_bogus gen_cross gen_deflate gen_filters gen_new_array \
    gen_new_fill gen_new_group gen_new_mtime gen_new_super gen_noencoder \
    gen_nullspace gen_udlinks space_overflow gen_filespace gen_specmetaread \
    gen_sizes_lheap gen_file_image gen_plist

if BUILD_ALL_CONDITIONAL
  noinst_PROGRAMS=$(BUILD_ALL_PROGS)
endif

if HAVE_SHARED_CONDITIONAL
  # The libh5test library provides common support code for the tests.
  noinst_LTLIBRARIES=libh5test.la

  # The libdynlib1, libdynlib2, libdynlib3, and libdynlib4 library for testing plugin module plugin.c.
  # Build it as shared library if configure is enabled for shared library.
  lib_LTLIBRARIES=libdynlib1.la libdynlib2.la libdynlib3.la libdynlib4.la
  libdynlib1_la_SOURCES=dynlib1.c
  libdynlib2_la_SOURCES=dynlib2.c
  libdynlib3_la_SOURCES=dynlib3.c
  libdynlib4_la_SOURCES=dynlib4.c

install-exec-hook:
	$(RM) $(DESTDIR)$(libdir)/*dynlib*

else
  # The libh5test library provides common support code for the tests.
  noinst_LTLIBRARIES=libh5test.la
endif

libh5test_la_SOURCES=h5test.c testframe.c cache_common.c genall5.c

# Use libhd5test.la to compile all of the tests
LDADD=libh5test.la $(LIBHDF5)

# List the source files for tests that have more than one
ttsafe_SOURCES=ttsafe.c ttsafe_dcreate.c ttsafe_error.c ttsafe_cancel.c       \
               ttsafe_acreate.c

VFD_LIST = sec2 stdio core core_paged split multi family
if DIRECT_VFD_CONDITIONAL
  VFD_LIST += direct
endif

# Additional target for running timing test
timings _timings: testmeta
	@for timing in $(TIMINGS) dummy; do                                   \
	   if test $$timing != dummy; then                                    \
	      echo "Running $$timing $(TEST_FLAGS)";                          \
	      $(RUNEXEC) ./$$timing $(TEST_FLAGS) || exit 1;                  \
	   fi;                                                                \
	done;


# The flush1 test must run before the flush2 test
flush2.chkexe_: flush1.chkexe_

# Temporary files.  These files are the ones created by setting the
# HDF5_NOCLEANUP environment variable and running `make test' without
# specifying a file prefix or low-level driver.  Changing the file
# prefix or low-level driver with environment variables will influence
# the temporary file name in ways that the makefile is not aware of.
CHECK_CLEANFILES+=accum.h5 cmpd_dset.h5 compact_dataset.h5 dataset.h5 dset_offset.h5 \
    max_compact_dataset.h5 simple.h5 set_local.h5 random_chunks.h5 \
    huge_chunks.h5 chunk_cache.h5 big_chunk.h5 chunk_fast.h5 chunk_expand.h5 \
    chunk_fixed.h5 copy_dcpl_newfile.h5 partial_chunks.h5 layout_extend.h5 \
    zero_chunk.h5 chunk_single.h5 \
    storage_size.h5 dls_01_strings.h5 \
    extend.h5 istore.h5 extlinks*.h5 frspace.h5 links*.h5 \
    sys_file1 tfile[1-7].h5 th5s[1-4].h5 lheap.h5 fheap.h5 ohdr.h5 \
    stab.h5 extern_[1-5].h5 extern_[1-4][rw].raw gheap[0-4].h5 \
    dt_arith[1-2] links.h5 links[0-6]*.h5 extlinks[0-15].h5 tmp \
    big.data big[0-9][0-9][0-9][0-9][0-9].h5  \
    stdio.h5 sec2.h5 dtypes[0-9].h5 dtypes1[0].h5 dt_arith[1-2].h5 tattr.h5 \
    tselect.h5 mtime.h5 unlink.h5 unicode.h5 coord.h5 \
    fillval_[0-9].h5 fillval.raw mount_[0-9].h5 testmeta.h5 ttime.h5 \
    trefer[1-3].h5 tvltypes.h5 tvlstr.h5 tvlstr2.h5 flush.h5         \
    enum1.h5 titerate.h5 ttsafe.h5 tarray1.h5 tgenprop.h5            \
    tmisc[0-9]*.h5 set_extent[1-5].h5 ext[12].bin           \
    getname.h5 getname[1-3].h5 sec2_file.h5 direct_file.h5           \
    family_file000[0-3][0-9].h5 new_family_v16_000[0-3][0-9].h5      \
    multi_file-[rs].h5 core_file plugin.h5 \
    new_move_[ab].h5 ntypes.h5 dangle.h5 error_test.h5 err_compat.h5 \
    dtransform.h5 test_filters.h5 get_file_name.h5 tstint[1-2].h5    \
    unlink_chunked.h5 btree2.h5 btree2_tmp.h5 objcopy_src.h5 objcopy_dst.h5 \
    objcopy_ext.dat trefer1.h5 trefer2.h5 app_ref.h5 farray.h5 farray_tmp.h5 \
    earray.h5 earray_tmp.h5 efc[0-5].h5 log_vfd_out.log              \
    new_multi_file_v16-r.h5 new_multi_file_v16-s.h5                  \
    split_get_file_image_test-m.h5 split_get_file_image_test-r.h5    \
    file_image_core_test.h5.copy unregister_filter_1.h5 unregister_filter_2.h5 \
    vds_virt.h5 vds_dapl.h5 vds_src_[0-1].h5
# Sources for testhdf5 executable
testhdf5_SOURCES=testhdf5.c tarray.c tattr.c tchecksum.c tconfig.c tfile.c \
    tgenprop.c th5o.c th5s.c tcoords.c theap.c tid.c titerate.c tmeta.c tmisc.c \
    trefer.c trefstr.c tselect.c tskiplist.c tsohm.c ttime.c ttst.c tunicode.c \
    tvlstr.c tvltypes.c

# Temporary files.
DISTCLEANFILES=testerror.sh testlibinfo.sh testcheck_version.sh testlinks_env.sh test_plugin.sh
include $(top_srcdir)/config/conclude.am<|MERGE_RESOLUTION|>--- conflicted
+++ resolved
@@ -41,14 +41,9 @@
 # executed, generally most specific tests to least specific tests.
 # As an exception, long-running tests should occur earlier in the list.
 # This gives them more time to run when tests are executing in parallel.
-<<<<<<< HEAD
 TEST_PROG= testhdf5 \
            cache cache_api cache_image cache_tagging \
-           lheap ohdr stab gheap farray earray btree2 fheap \
-=======
-TEST_PROG= testhdf5 cache cache_api cache_tagging lheap ohdr stab gheap \
-           evict_on_close farray earray btree2 fheap \
->>>>>>> c4cc97bd
+           lheap ohdr stab gheap evict_on_close farray earray btree2 fheap \
            pool accum hyperslab istore bittests dt_arith \
            dtypes dsets cmpd_dset filter_fail extend external efc objcopy links unlink \
            big mtime fillval mount flush1 flush2 app_ref enum \
