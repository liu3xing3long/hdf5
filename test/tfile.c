/* * * * * * * * * * * * * * * * * * * * * * * * * * * * * * * * * * * * * * *
 * Copyright by The HDF Group.                                               *
 * Copyright by the Board of Trustees of the University of Illinois.         *
 * All rights reserved.                                                      *
 *                                                                           *
 * This file is part of HDF5.  The full HDF5 copyright notice, including     *
 * terms governing use, modification, and redistribution, is contained in    *
 * the files COPYING and Copyright.html.  COPYING can be found at the root   *
 * of the source code distribution tree; Copyright.html can be found at the  *
 * root level of an installed copy of the electronic HDF5 document set and   *
 * is linked from the top-level documents page.  It can also be found at     *
 * http://hdfgroup.org/HDF5/doc/Copyright.html.  If you do not have          *
 * access to either file, you may request a copy from help@hdfgroup.org.     *
 * * * * * * * * * * * * * * * * * * * * * * * * * * * * * * * * * * * * * * */

/***********************************************************
*
* Test program:	 tfile
*
* Test the low-level file I/O features.
*
*************************************************************/

#include "hdf5.h"
#include "testhdf5.h"
#include "H5srcdir.h"

#include "H5Bprivate.h"
#include "H5Pprivate.h"
#include "H5Iprivate.h"

/*
 * This file needs to access private information from the H5F package.
 * This file also needs to access the file testing code.
 */
#define H5F_FRIEND		/*suppress error about including H5Fpkg	  */
#define H5F_TESTING
#include "H5Fpkg.h"		/* File access	 			*/

#define BAD_USERBLOCK_SIZE1  (hsize_t)1
#define BAD_USERBLOCK_SIZE2  (hsize_t)2
#define BAD_USERBLOCK_SIZE3  (hsize_t)3
#define BAD_USERBLOCK_SIZE4  (hsize_t)64
#define BAD_USERBLOCK_SIZE5  (hsize_t)511
#define BAD_USERBLOCK_SIZE6  (hsize_t)513
#define BAD_USERBLOCK_SIZE7  (hsize_t)6144

#define F1_USERBLOCK_SIZE  (hsize_t)0
#define F1_OFFSET_SIZE	   sizeof(haddr_t)
#define F1_LENGTH_SIZE	   sizeof(hsize_t)
#define F1_SYM_LEAF_K	   4
#define F1_SYM_INTERN_K	   16
#define FILE1	"tfile1.h5"
#define SFILE1	"sys_file1"

#define REOPEN_FILE "tfile_reopen.h5"
#define REOPEN_DSET "dset"

#define F2_USERBLOCK_SIZE  (hsize_t)512
#define F2_OFFSET_SIZE	   8
#define F2_LENGTH_SIZE	   8
#define F2_SYM_LEAF_K	   8
#define F2_SYM_INTERN_K	   32
#define F2_RANK            2
#define F2_DIM0            4
#define F2_DIM1            6
#define F2_DSET            "dset"
#define FILE2	"tfile2.h5"

#define F3_USERBLOCK_SIZE  (hsize_t)0
#define F3_OFFSET_SIZE	   F2_OFFSET_SIZE
#define F3_LENGTH_SIZE	   F2_LENGTH_SIZE
#define F3_SYM_LEAF_K	   F2_SYM_LEAF_K
#define F3_SYM_INTERN_K	   F2_SYM_INTERN_K
#define FILE3	"tfile3.h5"

#define GRP_NAME         "/group"
#define DSET_NAME         "dataset"
#define ATTR_NAME          "attr"
#define TYPE_NAME          "type"
#define FILE4	           "tfile4.h5"

#define OBJ_ID_COUNT_0     0
#define OBJ_ID_COUNT_1     1
#define OBJ_ID_COUNT_2     2
#define OBJ_ID_COUNT_3     3
#define OBJ_ID_COUNT_4     4
#define OBJ_ID_COUNT_6	   6
#define OBJ_ID_COUNT_8     8

#define GROUP1  "Group1"
#define DSET1   "Dataset1"
#define DSET2   "/Group1/Dataset2"

#define TESTA_GROUPNAME "group"
#define TESTA_DSETNAME "dataset"
#define TESTA_ATTRNAME "attribute"
#define TESTA_DTYPENAME "compound"
#define TESTA_NAME_BUF_SIZE     64
#define TESTA_RANK 2
#define TESTA_NX 4
#define TESTA_NY 5

#define USERBLOCK_SIZE      ((hsize_t) 512)

/* Declarations for test_filespace_*() */
#define FILENAME_LEN    	1024		/* length of file name */
#define DSETNAME 		"dset"		/* Name of dataset */
#define NELMTS(X)               (sizeof(X)/sizeof(X[0]))	/* # of elements */
#define READ_OLD_BUFSIZE	1024		/* Buffer for holding file data */
#define FILE5			"tfile5.h5"	/* Test file */
#define TEST_THRESHOLD10        10		/* Free space section threshold */
#define FSP_SIZE_SET		1		/* Setting for file space page size */
#define FSP_SIZE_DEF		4096		/* File space page size default */
#define FSP_SIZE512		512		/* File space page size */

/* Declaration for test_libver_macros2() */
#define FILE6			"tfile6.h5"	/* Test file */

/* Declaration for test_get_obj_ids() */
#define FILE7			"tfile7.h5"	/* Test file */
#define NGROUPS			2
#define NDSETS			4

/* Files created under 1.6 branch and 1.8 branch--used in test_filespace_compatible() */
const char *OLD_FILENAME[] = {  
    "filespace_1_6.h5",	/* 1.6 HDF5 file */
    "filespace_1_8.h5"	/* 1.8 HDF5 file */
};

const char *FSPACE_FILENAMES[] = {
    "aggr_nopersist.h5",        /* H5F_FILE_SPACE_AGGR, not persisting free-space */
    "aggr_persist.h5",          /* H5F_FILE_SPACE_AGGR, persisting free-space */
    "paged_nopersist.h5",  	/* H5F_FILE_SPACE_PAGE, not persisting free-space */
    "paged_persist.h5",    	/* H5F_FILE_SPACE_PAGE, persisting free-space */
    "none_nopersist.h5",        /* H5F_FILE_SPACE_NONE, not persisting free-space */
    "none_persist.h5"       
};

const char *FILESPACE_NAME[] = {
    "tfilespace",
    NULL
};


static void
create_objects(hid_t, hid_t, hid_t *, hid_t *, hid_t *, hid_t *);
static void
test_obj_count_and_id(hid_t, hid_t, hid_t, hid_t, hid_t, hid_t);
static void
check_file_id(hid_t, hid_t);

/****************************************************************
**
**  test_file_create(): Low-level file creation I/O test routine.
**
****************************************************************/
static void
test_file_create(void)
{
    hid_t		fid1, fid2, fid3; /* HDF5 File IDs		*/
    hid_t		tmpl1, tmpl2;	/*file creation templates	*/
    hsize_t		ublock;		/*sizeof userblock		*/
    size_t		parm;		/*file-creation parameters	*/
    size_t		parm2;		/*file-creation parameters	*/
    unsigned		iparm;
    unsigned		iparm2;
    herr_t		ret;		/*generic return value		*/

    /* Output message about test being performed */
    MESSAGE(5, ("Testing Low-Level File Creation I/O\n"));

    /* First ensure the file does not exist */
    HDremove(FILE1);

    /* Try opening a non-existant file */
    fid1 = H5Fopen(FILE1, H5F_ACC_RDWR, H5P_DEFAULT);
    VERIFY(fid1, FAIL, "H5Fopen");

    /* Test create with various sequences of H5F_ACC_EXCL and */
    /* H5F_ACC_TRUNC flags */

    /* Create with H5F_ACC_EXCL */
    fid1 = H5Fcreate(FILE1, H5F_ACC_EXCL, H5P_DEFAULT, H5P_DEFAULT);
    CHECK(fid1, FAIL, "H5Fcreate");

    /*
     * try to create the same file with H5F_ACC_TRUNC. This should fail
     * because fid1 is the same file and is currently open.
     */
    fid2 = H5Fcreate(FILE1, H5F_ACC_TRUNC, H5P_DEFAULT, H5P_DEFAULT);
    VERIFY(fid2, FAIL, "H5Fcreate");

    /* Close all files */
    ret = H5Fclose(fid1);
    CHECK(ret, FAIL, "H5Fclose");

    ret = H5Fclose(fid2);
    VERIFY(ret, FAIL, "H5Fclose"); /*file should not have been open */

    /*
     * Try again with H5F_ACC_EXCL. This should fail because the file already
     * exists from the previous steps.
     */
    fid1 = H5Fcreate(FILE1, H5F_ACC_EXCL, H5P_DEFAULT, H5P_DEFAULT);
    VERIFY(fid1, FAIL, "H5Fcreate");

    /* Test create with H5F_ACC_TRUNC. This will truncate the existing file. */
    fid1 = H5Fcreate(FILE1, H5F_ACC_TRUNC, H5P_DEFAULT, H5P_DEFAULT);
    CHECK(fid1, FAIL, "H5Fcreate");

    /*
     * Try to truncate first file again. This should fail because fid1 is the
     * same file and is currently open.
     */
    fid2 = H5Fcreate(FILE1, H5F_ACC_TRUNC, H5P_DEFAULT, H5P_DEFAULT);
    VERIFY(fid2, FAIL, "H5Fcreate");

    /*
     * Try with H5F_ACC_EXCL. This should fail too because the file already
     * exists.
     */
    fid2 = H5Fcreate(FILE1, H5F_ACC_EXCL, H5P_DEFAULT, H5P_DEFAULT);
    VERIFY(fid2, FAIL, "H5Fcreate");

    /* Get the file-creation template */
    tmpl1 = H5Fget_create_plist(fid1);
    CHECK(tmpl1, FAIL, "H5Fget_create_plist");

    /* Get the file-creation parameters */
    ret = H5Pget_userblock(tmpl1, &ublock);
    CHECK(ret, FAIL, "H5Pget_userblock");
    VERIFY(ublock, F1_USERBLOCK_SIZE, "H5Pget_userblock");

    ret = H5Pget_sizes(tmpl1, &parm, &parm2);
    CHECK(ret, FAIL, "H5Pget_sizes");
    VERIFY(parm, F1_OFFSET_SIZE, "H5Pget_sizes");
    VERIFY(parm2, F1_LENGTH_SIZE, "H5Pget_sizes");

    ret = H5Pget_sym_k(tmpl1, &iparm, &iparm2);
    CHECK(ret, FAIL, "H5Pget_sym_k");
    VERIFY(iparm, F1_SYM_INTERN_K, "H5Pget_sym_k");
    VERIFY(iparm2, F1_SYM_LEAF_K, "H5Pget_sym_k");

    /* Release file-creation template */
    ret = H5Pclose(tmpl1);
    CHECK(ret, FAIL, "H5Pclose");

#ifdef LATER
    /* Double-check that the atom has been vaporized */
    ret = H5Pclose(tmpl1);
    VERIFY(ret, FAIL, "H5Pclose");
#endif

    /* Create a new file with a non-standard file-creation template */
    tmpl1 = H5Pcreate(H5P_FILE_CREATE);
    CHECK(tmpl1, FAIL, "H5Pcreate");

    /* Try setting some bad userblock sizes */
    H5E_BEGIN_TRY {
        ret = H5Pset_userblock(tmpl1, BAD_USERBLOCK_SIZE1);
    } H5E_END_TRY;
    VERIFY(ret, FAIL, "H5Pset_userblock");
    H5E_BEGIN_TRY {
        ret = H5Pset_userblock(tmpl1, BAD_USERBLOCK_SIZE2);
    } H5E_END_TRY;
    VERIFY(ret, FAIL, "H5Pset_userblock");
    H5E_BEGIN_TRY {
        ret = H5Pset_userblock(tmpl1, BAD_USERBLOCK_SIZE3);
    } H5E_END_TRY;
    VERIFY(ret, FAIL, "H5Pset_userblock");
    H5E_BEGIN_TRY {
        ret = H5Pset_userblock(tmpl1, BAD_USERBLOCK_SIZE4);
    } H5E_END_TRY;
    VERIFY(ret, FAIL, "H5Pset_userblock");
    H5E_BEGIN_TRY {
        ret = H5Pset_userblock(tmpl1, BAD_USERBLOCK_SIZE5);
    } H5E_END_TRY;
    VERIFY(ret, FAIL, "H5Pset_userblock");
    H5E_BEGIN_TRY {
        ret = H5Pset_userblock(tmpl1, BAD_USERBLOCK_SIZE6);
    } H5E_END_TRY;
    VERIFY(ret, FAIL, "H5Pset_userblock");
    H5E_BEGIN_TRY {
        ret = H5Pset_userblock(tmpl1, BAD_USERBLOCK_SIZE7);
    } H5E_END_TRY;
    VERIFY(ret, FAIL, "H5Pset_userblock");

    /* Set the new file-creation parameters */
    ret = H5Pset_userblock(tmpl1, F2_USERBLOCK_SIZE);
    CHECK(ret, FAIL, "H5Pset_userblock");

    ret = H5Pset_sizes(tmpl1, (size_t)F2_OFFSET_SIZE, (size_t)F2_LENGTH_SIZE);
    CHECK(ret, FAIL, "H5Pset_sizes");

    ret = H5Pset_sym_k(tmpl1, F2_SYM_INTERN_K, F2_SYM_LEAF_K);
    CHECK(ret, FAIL, "H5Pset_sym_k");

    /*
     * Try to create second file, with non-standard file-creation template
     * params.
     */
    fid2 = H5Fcreate(FILE2, H5F_ACC_TRUNC, tmpl1, H5P_DEFAULT);
    CHECK(fid2, FAIL, "H5Fcreate");

    /* Release file-creation template */
    ret = H5Pclose(tmpl1);
    CHECK(ret, FAIL, "H5Pclose");

    /* Make certain we can create a dataset properly in the file with the userblock */
    {
       hid_t       dataset_id, dataspace_id;  /* identifiers */
       hsize_t     dims[F2_RANK];
       unsigned    data[F2_DIM0][F2_DIM1];
       unsigned i,j;

       /* Create the data space for the dataset. */
       dims[0] = F2_DIM0;
       dims[1] = F2_DIM1;
       dataspace_id = H5Screate_simple(F2_RANK, dims, NULL);
       CHECK(dataspace_id, FAIL, "H5Screate_simple");

       /* Create the dataset. */
       dataset_id = H5Dcreate2(fid2, F2_DSET, H5T_NATIVE_UINT, dataspace_id, H5P_DEFAULT, H5P_DEFAULT, H5P_DEFAULT);
       CHECK(dataset_id, FAIL, "H5Dcreate2");

       for(i = 0; i < F2_DIM0; i++)
           for(j = 0; j < F2_DIM1; j++)
               data[i][j] = i * 10 + j;

       /* Write data to the new dataset */
       ret = H5Dwrite(dataset_id, H5T_NATIVE_UINT, H5S_ALL, H5S_ALL, H5P_DEFAULT, data);
       CHECK(ret, FAIL, "H5Dwrite");

       /* End access to the dataset and release resources used by it. */
       ret = H5Dclose(dataset_id);
       CHECK(ret, FAIL, "H5Dclose");

       /* Terminate access to the data space. */
       ret = H5Sclose(dataspace_id);
       CHECK(ret, FAIL, "H5Sclose");
    }

    /* Get the file-creation template */
    tmpl1 = H5Fget_create_plist(fid2);
    CHECK(tmpl1, FAIL, "H5Fget_create_plist");

    /* Get the file-creation parameters */
    ret = H5Pget_userblock(tmpl1, &ublock);
    CHECK(ret, FAIL, "H5Pget_userblock");
    VERIFY(ublock, F2_USERBLOCK_SIZE, "H5Pget_userblock");

    ret = H5Pget_sizes(tmpl1, &parm, &parm2);
    CHECK(ret, FAIL, "H5Pget_sizes");
    VERIFY(parm, F2_OFFSET_SIZE, "H5Pget_sizes");
    VERIFY(parm2, F2_LENGTH_SIZE, "H5Pget_sizes");

    ret = H5Pget_sym_k(tmpl1, &iparm, &iparm2);
    CHECK(ret, FAIL, "H5Pget_sym_k");
    VERIFY(iparm, F2_SYM_INTERN_K, "H5Pget_sym_k");
    VERIFY(iparm2, F2_SYM_LEAF_K, "H5Pget_sym_k");

    /* Clone the file-creation template */
    tmpl2 = H5Pcopy(tmpl1);
    CHECK(tmpl2, FAIL, "H5Pcopy");

    /* Release file-creation template */
    ret = H5Pclose(tmpl1);
    CHECK(ret, FAIL, "H5Pclose");

    /* Set the new file-creation parameter */
    ret = H5Pset_userblock(tmpl2, F3_USERBLOCK_SIZE);
    CHECK(ret, FAIL, "H5Pset_userblock");

    /*
     * Try to create second file, with non-standard file-creation template
     * params
     */
    fid3 = H5Fcreate(FILE3, H5F_ACC_TRUNC, tmpl2, H5P_DEFAULT);
    CHECK(fid3, FAIL, "H5Fcreate");

    /* Release file-creation template */
    ret = H5Pclose(tmpl2);
    CHECK(ret, FAIL, "H5Pclose");

    /* Get the file-creation template */
    tmpl1 = H5Fget_create_plist(fid3);
    CHECK(tmpl1, FAIL, "H5Fget_create_plist");

    /* Get the file-creation parameters */
    ret = H5Pget_userblock(tmpl1, &ublock);
    CHECK(ret, FAIL, "H5Pget_userblock");
    VERIFY(ublock, F3_USERBLOCK_SIZE, "H5Pget_userblock");

    ret = H5Pget_sizes(tmpl1, &parm, &parm2);
    CHECK(ret, FAIL, "H5Pget_sizes");
    VERIFY(parm, F3_OFFSET_SIZE, "H5Pget_sizes");
    VERIFY(parm2, F3_LENGTH_SIZE, "H5Pget_sizes");

    ret = H5Pget_sym_k(tmpl1, &iparm, &iparm2);
    CHECK(ret, FAIL, "H5Pget_sym_k");
    VERIFY(iparm, F3_SYM_INTERN_K, "H5Pget_sym_k");
    VERIFY(iparm2, F3_SYM_LEAF_K, "H5Pget_sym_k");

    /* Release file-creation template */
    ret = H5Pclose(tmpl1);
    CHECK(ret, FAIL, "H5Pclose");

    /* Close first file */
    ret = H5Fclose(fid1);
    CHECK(ret, FAIL, "H5Fclose");

    /* Close second file */
    ret = H5Fclose(fid2);
    CHECK(ret, FAIL, "H5Fclose");

    /* Close third file */
    ret = H5Fclose(fid3);
    CHECK(ret, FAIL, "H5Fclose");
}				/* test_file_create() */

/****************************************************************
**
**  test_file_open(): Low-level file open I/O test routine.
**
****************************************************************/
static void
test_file_open(void)
{
    hid_t		fid1, fid2;     /*HDF5 File IDs			*/
    hid_t               did;            /*dataset ID                    */
    hid_t               fapl_id;        /*file access property list ID  */
    hid_t		tmpl1;		/*file creation templates	*/
    hsize_t		ublock;		/*sizeof user block		*/
    size_t		parm;		/*file-creation parameters	*/
    size_t		parm2;		/*file-creation parameters	*/
    unsigned		iparm;
    unsigned		iparm2;
    unsigned		intent;
    herr_t		ret;		/*generic return value		*/

    /*
     * Test single file open
     */

    /* Output message about test being performed */
    MESSAGE(5, ("Testing Low-Level File Opening I/O\n"));

    /* Open first file */
    fid1 = H5Fopen(FILE2, H5F_ACC_RDWR, H5P_DEFAULT);
    CHECK(fid1, FAIL, "H5Fopen");

    /* Get the intent */
    ret = H5Fget_intent(fid1, &intent);
    CHECK(ret, FAIL, "H5Fget_intent");
    VERIFY(intent, H5F_ACC_RDWR, "H5Fget_intent");

    /* Get the file-creation template */
    tmpl1 = H5Fget_create_plist(fid1);
    CHECK(tmpl1, FAIL, "H5Fget_create_plist");

    /* Get the file-creation parameters */
    ret = H5Pget_userblock(tmpl1, &ublock);
    CHECK(ret, FAIL, "H5Pget_userblock");
    VERIFY(ublock, F2_USERBLOCK_SIZE, "H5Pget_userblock");

    ret = H5Pget_sizes(tmpl1, &parm, &parm2);
    CHECK(ret, FAIL, "H5Pget_sizes");
    VERIFY(parm, F2_OFFSET_SIZE, "H5Pget_sizes");
    VERIFY(parm2, F2_LENGTH_SIZE, "H5Pget_sizes");

    ret = H5Pget_sym_k(tmpl1, &iparm, &iparm2);
    CHECK(ret, FAIL, "H5Pget_sym_k");
    VERIFY(iparm, F2_SYM_INTERN_K, "H5Pget_sym_k");
    VERIFY(iparm2, F2_SYM_LEAF_K, "H5Pget_sym_k");

    /* Release file-creation template */
    ret = H5Pclose(tmpl1);
    CHECK(ret, FAIL, "H5Pclose");

    /* Close first file */
    ret = H5Fclose(fid1);
    CHECK(ret, FAIL, "H5Fclose");


    /*
     * Test two file opens: one is opened H5F_ACC_RDONLY and H5F_CLOSE_WEAK.
     * It's closed with an object left open.  Then another is opened
     * H5F_ACC_RDWR, which should fail.
     */

    /* Output message about test being performed */
    MESSAGE(5, ("Testing 2 File Openings\n"));

    /* Create file access property list */
    fapl_id = H5Pcreate(H5P_FILE_ACCESS);
    CHECK(fapl_id, FAIL, "H5Pcreate");

    /* Set file close mode to H5F_CLOSE_WEAK */
    ret = H5Pset_fclose_degree(fapl_id, H5F_CLOSE_WEAK);
    CHECK(ret, FAIL, "H5Pset_fclose_degree");

    /* Open file for first time */
    fid1 = H5Fopen(FILE2, H5F_ACC_RDONLY, fapl_id);
    CHECK(fid1, FAIL, "H5Fopen");

    /* Check the intent */
    ret = H5Fget_intent(fid1, &intent);
    CHECK(ret, FAIL, "H5Fget_intent");
    VERIFY(intent, H5F_ACC_RDONLY, "H5Fget_intent");

    /* Open dataset */
    did = H5Dopen2(fid1, F2_DSET, H5P_DEFAULT);
    CHECK(did, FAIL, "H5Dopen2");

    /* Check that the intent works even if NULL is passed in */
    ret = H5Fget_intent(fid1, NULL);
    CHECK(ret, FAIL, "H5Fget_intent");

    /* Close first open */
    ret = H5Fclose(fid1);
    CHECK(ret, FAIL, "H5Fclose");

    /* Open file for second time, which should fail. */
    fid2 = H5Fopen(FILE2, H5F_ACC_RDWR, fapl_id);
    VERIFY(fid2, FAIL, "H5Fopen");

    /* Check that the intent fails for an invalid ID */
    ret = H5Fget_intent(fid1, &intent);
    VERIFY(ret, FAIL, "H5Fget_intent");

    /* Close dataset from first open */
    ret = H5Dclose(did);
    CHECK(ret, FAIL, "H5Dclose");

    ret = H5Pclose(fapl_id);
    CHECK(ret, FAIL, "H5Pclose");
}   /* test_file_open() */

/****************************************************************
**
**  test_file_reopen(): File reopen test routine.
**
****************************************************************/
static void
test_file_reopen(void)
{
    hid_t   fid = -1;           /* file ID from initial open            */
    hid_t   rfid = -1;          /* file ID from reopen                  */
    hid_t   did = -1;           /* dataset ID (both opens)              */
    hid_t   sid = -1;           /* dataspace ID for dataset creation    */
    hsize_t dims = 6;           /* dataspace size                       */
    herr_t  ret;                /* Generic return value                 */

    /* Output message about test being performed */
    MESSAGE(5, ("Testing File Re-opening\n"));

    /* Create file via first ID */
    fid = H5Fcreate(REOPEN_FILE, H5F_ACC_TRUNC, H5P_DEFAULT, H5P_DEFAULT);
    CHECK_I(fid, "H5Fcreate");

    /* Create a dataset in the file */
    sid = H5Screate_simple(1, &dims, &dims);
    CHECK_I(sid, "H5Screate_simple")
    did = H5Dcreate2(fid, REOPEN_DSET, H5T_NATIVE_INT, sid, H5P_DEFAULT, H5P_DEFAULT, H5P_DEFAULT);
    CHECK_I(did, "H5Dcreate2");

    /* Close dataset and dataspace */
    ret = H5Sclose(sid);
    CHECK(ret, FAIL, "H5Sclose");
    ret = H5Dclose(did);
    CHECK(ret, FAIL, "H5Dclose");

    /* Reopen the file with a different file ID */
    rfid = H5Freopen(fid);
    CHECK_I(rfid, "H5Freopen");

    /* Reopen the dataset through the reopen file ID */
    did = H5Dopen2(rfid, REOPEN_DSET, H5P_DEFAULT);
    CHECK_I(did, "H5Dopen2");

    /* Close and clean up */
    ret = H5Dclose(did);
    CHECK(ret, FAIL, "H5Dclose");
    ret = H5Fclose(fid);
    CHECK(ret, FAIL, "H5Fclose");
    ret = H5Fclose(rfid);
    CHECK(ret, FAIL, "H5Fclose");
    HDremove(REOPEN_FILE);

}   /* test_file_reopen() */

/****************************************************************
**
**  test_file_close():  low-level file close test routine.
**                      It mainly tests behavior with close degree.
**
*****************************************************************/
static void
test_file_close(void)
{
    hid_t               fid1, fid2;
    hid_t               fapl_id, access_id;
    hid_t		dataset_id, group_id1, group_id2, group_id3;
    H5F_close_degree_t  fc_degree;
    herr_t              ret;

    /* Test behavior while opening file multiple times with different
     * file close degree value
     */
    fid1 = H5Fcreate(FILE1, H5F_ACC_TRUNC, H5P_DEFAULT, H5P_DEFAULT);
    CHECK(fid1, FAIL, "H5Fcreate");

    fapl_id = H5Pcreate(H5P_FILE_ACCESS);
    CHECK(fapl_id, FAIL, "H5Pcreate");

    ret = H5Pset_fclose_degree(fapl_id, H5F_CLOSE_STRONG);
    CHECK(ret, FAIL, "H5Pset_fclose_degree");

    ret = H5Pget_fclose_degree(fapl_id, &fc_degree);
    VERIFY(fc_degree, H5F_CLOSE_STRONG, "H5Pget_fclose_degree");

    /* should fail */
    fid2 = H5Fopen(FILE1, H5F_ACC_RDWR, fapl_id);
    VERIFY(fid2, FAIL, "H5Fopen");

    ret = H5Pset_fclose_degree(fapl_id, H5F_CLOSE_DEFAULT);
    CHECK(ret, FAIL, "H5Pset_fclose_degree");

    /* should succeed */
    fid2 = H5Fopen(FILE1, H5F_ACC_RDWR, fapl_id);
    CHECK(fid2, FAIL, "H5Fopen");

    /* Close first open */
    ret = H5Fclose(fid1);
    CHECK(ret, FAIL, "H5Fclose");

    /* Close second open */
    ret = H5Fclose(fid2);
    CHECK(ret, FAIL, "H5Fclose");


    /* Test behavior while opening file multiple times with different file
     * close degree
     */
    fid1 = H5Fcreate(FILE1, H5F_ACC_TRUNC, H5P_DEFAULT, H5P_DEFAULT);
    CHECK(fid1, FAIL, "H5Fcreate");

    ret = H5Pset_fclose_degree(fapl_id, H5F_CLOSE_WEAK);
    CHECK(ret, FAIL, "H5Pset_fclose_degree");

    ret = H5Pget_fclose_degree(fapl_id, &fc_degree);
    VERIFY(fc_degree, H5F_CLOSE_WEAK, "H5Pget_fclose_degree");

    /* should succeed */
    fid2 = H5Fopen(FILE1, H5F_ACC_RDWR, fapl_id);
    CHECK(fid2, FAIL, "H5Fopen");

    /* Close first open */
    ret = H5Fclose(fid1);
    CHECK(ret, FAIL, "H5Fclose");

    /* Close second open */
    ret = H5Fclose(fid2);
    CHECK(ret, FAIL, "H5Fclose");


    /* Test behavior while opening file multiple times with file close
     * degree STRONG */
    ret = H5Pset_fclose_degree(fapl_id, H5F_CLOSE_STRONG);
    CHECK(ret, FAIL, "H5Pset_fclose_degree");

    fid1 = H5Fcreate(FILE1, H5F_ACC_TRUNC, H5P_DEFAULT, fapl_id);
    CHECK(fid1, FAIL, "H5Fcreate");

    ret = H5Pset_fclose_degree(fapl_id, H5F_CLOSE_WEAK);
    CHECK(ret, FAIL, "H5Pset_fclose_degree");

    /* should fail */
    fid2 = H5Fopen(FILE1, H5F_ACC_RDWR, fapl_id);
    VERIFY(fid2, FAIL, "H5Fopen");

    ret = H5Pset_fclose_degree(fapl_id, H5F_CLOSE_STRONG);
    CHECK(ret, FAIL, "H5Pset_fclose_degree");

    /* should succeed */
    fid2 = H5Fopen(FILE1, H5F_ACC_RDWR, fapl_id);
    CHECK(fid2, FAIL, "H5Fopen");

    /* Create a dataset and a group in each file open respectively */
    create_objects(fid1, fid2, NULL, NULL, NULL, NULL);

    /* Close first open */
    ret = H5Fclose(fid1);
    CHECK(ret, FAIL, "H5Fclose");

    /* Close second open */
    ret = H5Fclose(fid2);
    CHECK(ret, FAIL, "H5Fclose");


    /* Test behavior while opening file multiple times with file close
     * degree SEMI */
    ret = H5Pset_fclose_degree(fapl_id, H5F_CLOSE_SEMI);
    CHECK(ret, FAIL, "H5Pset_fclose_degree");

    fid1 = H5Fcreate(FILE1, H5F_ACC_TRUNC, H5P_DEFAULT, fapl_id);
    CHECK(fid1, FAIL, "H5Fcreate");

    ret = H5Pset_fclose_degree(fapl_id, H5F_CLOSE_DEFAULT);
    CHECK(ret, FAIL, "H5Pset_fclose_degree");

    /* should fail */
    fid2 = H5Fopen(FILE1, H5F_ACC_RDWR, fapl_id);
    VERIFY(fid2, FAIL, "H5Fopen");

    ret = H5Pset_fclose_degree(fapl_id, H5F_CLOSE_SEMI);
    CHECK(ret, FAIL, "H5Pset_fclose_degree");

    /* should succeed */
    fid2 = H5Fopen(FILE1, H5F_ACC_RDWR, fapl_id);
    CHECK(fid2, FAIL, "H5Fopen");

    /* Create a dataset and a group in each file open respectively */
    create_objects(fid1, fid2, &dataset_id, &group_id1, &group_id2, &group_id3);

    /* Close first open, should fail since it is SEMI and objects are
     * still open. */
    ret = H5Fclose(fid1);
    VERIFY(ret, FAIL, "H5Fclose");

    /* Close second open, should fail since it is SEMI and objects are
     * still open. */
    ret = H5Fclose(fid2);
    VERIFY(ret, FAIL, "H5Fclose");

    ret = H5Dclose(dataset_id);
    CHECK(ret, FAIL, "H5Dclose");

    /* Close first open */
    ret = H5Fclose(fid1);
    CHECK(ret, FAIL, "H5Fclose");

    ret = H5Gclose(group_id1);
    CHECK(ret, FAIL, "H5Gclose");

    ret = H5Gclose(group_id2);
    CHECK(ret, FAIL, "H5Gclose");

    /* Close second open, should fail since it is SEMI and one group ID is
     * still open. */
    ret = H5Fclose(fid2);
    VERIFY(ret, FAIL, "H5Fclose");

    /* Same check with H5Idec_ref() (should fail also) */
    ret = H5Idec_ref(fid2);
    VERIFY(ret, FAIL, "H5Idec_ref");

    ret = H5Gclose(group_id3);
    CHECK(ret, FAIL, "H5Gclose");

    /* Close second open again.  Should succeed. */
    ret = H5Fclose(fid2);
    CHECK(ret, FAIL, "H5Fclose");


    /* Test behavior while opening file multiple times with file close
     * degree WEAK */
    ret = H5Pset_fclose_degree(fapl_id, H5F_CLOSE_WEAK);
    CHECK(ret, FAIL, "H5Pset_fclose_degree");

    fid1 = H5Fcreate(FILE1, H5F_ACC_TRUNC, H5P_DEFAULT, fapl_id);
    CHECK(fid1, FAIL, "H5Fcreate");

    ret = H5Pset_fclose_degree(fapl_id, H5F_CLOSE_SEMI);
    CHECK(ret, FAIL, "H5Pset_fclose_degree");

    /* should fail */
    fid2 = H5Fopen(FILE1, H5F_ACC_RDWR, fapl_id);
    VERIFY(fid2, FAIL, "H5Fopen");

    ret = H5Pset_fclose_degree(fapl_id, H5F_CLOSE_DEFAULT);
    CHECK(ret, FAIL, "H5Pset_fclose_degree");

    /* should succeed */
    fid2 = H5Fopen(FILE1, H5F_ACC_RDWR, fapl_id);
    CHECK(fid2, FAIL, "H5Fopen");

    /* Create a dataset and a group in each file open respectively */
    create_objects(fid1, fid2, &dataset_id, &group_id1, &group_id2, &group_id3);

    /* Create more new files and test object count and ID list functions */
    test_obj_count_and_id(fid1, fid2, dataset_id, group_id1,
				group_id2, group_id3);

    /* Close first open */
    ret = H5Fclose(fid1);
    CHECK(ret, FAIL, "H5Fclose");

    /* Close second open.  File will be finally closed after all objects
     * are closed. */
    ret = H5Fclose(fid2);
    CHECK(ret, FAIL, "H5Fclose");

    ret = H5Dclose(dataset_id);
    CHECK(ret, FAIL, "H5Dclose");

    ret = H5Gclose(group_id1);
    CHECK(ret, FAIL, "H5Gclose");

    ret = H5Gclose(group_id2);
    CHECK(ret, FAIL, "H5Gclose");

    ret = H5Gclose(group_id3);
    CHECK(ret, FAIL, "H5Gclose");


    /* Test behavior while opening file multiple times with file close
     * degree DEFAULT */
    ret = H5Pset_fclose_degree(fapl_id, H5F_CLOSE_DEFAULT);
    CHECK(ret, FAIL, "H5Pset_fclose_degree");

    fid1 = H5Fcreate(FILE1, H5F_ACC_TRUNC, H5P_DEFAULT, fapl_id);
    CHECK(fid1, FAIL, "H5Fcreate");

    ret = H5Pset_fclose_degree(fapl_id, H5F_CLOSE_SEMI);
    CHECK(ret, FAIL, "H5Pset_fclose_degree");

    /* should fail */
    fid2 = H5Fopen(FILE1, H5F_ACC_RDWR, fapl_id);
    VERIFY(fid2, FAIL, "H5Fopen");

    ret = H5Pset_fclose_degree(fapl_id, H5F_CLOSE_DEFAULT);
    CHECK(ret, FAIL, "H5Pset_fclose_degree");

    /* should succeed */
    fid2 = H5Fopen(FILE1, H5F_ACC_RDWR, fapl_id);
    CHECK(fid2, FAIL, "H5Fopen");

    /* Create a dataset and a group in each file open respectively */
    create_objects(fid1, fid2, &dataset_id, &group_id1, &group_id2, &group_id3);

    access_id = H5Fget_access_plist(fid1);
    CHECK(access_id, FAIL, "H5Fget_access_plist");

    ret= H5Pget_fclose_degree(access_id, &fc_degree);
    CHECK(ret, FAIL, "H5Pget_fclose_degree");

    switch(fc_degree) {
	case H5F_CLOSE_STRONG:
    	    /* Close first open */
    	    ret = H5Fclose(fid1);
    	    CHECK(ret, FAIL, "H5Fclose");
    	    /* Close second open */
    	    ret = H5Fclose(fid2);
    	    CHECK(ret, FAIL, "H5Fclose");
	    break;
	case H5F_CLOSE_SEMI:
            /* Close first open */
            ret = H5Fclose(fid1);
            CHECK(ret, FAIL, "H5Fclose");
    	    ret = H5Dclose(dataset_id);
            CHECK(ret, FAIL, "H5Dclose");
            ret = H5Gclose(group_id1);
    	    CHECK(ret, FAIL, "H5Gclose");
            ret = H5Gclose(group_id2);
            CHECK(ret, FAIL, "H5Gclose");
            ret = H5Gclose(group_id3);
            CHECK(ret, FAIL, "H5Gclose");
            /* Close second open */
            ret = H5Fclose(fid2);
            CHECK(ret, FAIL, "H5Fclose");
	    break;
	case H5F_CLOSE_WEAK:
            /* Close first open */
            ret = H5Fclose(fid1);
            CHECK(ret, FAIL, "H5Fclose");
            /* Close second open */
            ret = H5Fclose(fid2);
            CHECK(ret, FAIL, "H5Fclose");
            ret = H5Dclose(dataset_id);
            CHECK(ret, FAIL, "H5Dclose");
            ret = H5Gclose(group_id1);
            CHECK(ret, FAIL, "H5Gclose");
            ret = H5Gclose(group_id2);
            CHECK(ret, FAIL, "H5Gclose");
            ret = H5Gclose(group_id3);
            CHECK(ret, FAIL, "H5Gclose");
	    break;
        case H5F_CLOSE_DEFAULT:
        default:
            CHECK(fc_degree, H5F_CLOSE_DEFAULT, "H5Pget_fclose_degree");
            break;
    }

    /* Close file access property list */
    ret = H5Pclose(fapl_id);
    CHECK(ret, FAIL, "H5Pclose");
    ret = H5Pclose(access_id);
    CHECK(ret, FAIL, "H5Pclose");
}

/****************************************************************
**
**  create_objects(): routine called by test_file_close to create
**                    a dataset and a group in file.
**
****************************************************************/
static void
create_objects(hid_t fid1, hid_t fid2, hid_t *ret_did, hid_t *ret_gid1,
		hid_t *ret_gid2, hid_t *ret_gid3)
{
    ssize_t	oid_count;
    herr_t	ret;

    /* Check reference counts of file IDs and opened object IDs.
     * The verification is hard-coded.  If in any case, this testing
     * is changed, remember to check this part and update the macros.
     */
    {
       oid_count = H5Fget_obj_count(fid1, H5F_OBJ_ALL);
       CHECK(oid_count, FAIL, "H5Fget_obj_count");
       VERIFY(oid_count, OBJ_ID_COUNT_2, "H5Fget_obj_count");

       oid_count = H5Fget_obj_count(fid1, H5F_OBJ_DATASET|H5F_OBJ_GROUP|H5F_OBJ_DATATYPE|H5F_OBJ_ATTR);
       CHECK(oid_count, FAIL, "H5Fget_obj_count");
       VERIFY(oid_count, OBJ_ID_COUNT_0, "H5Fget_obj_count");

       oid_count = H5Fget_obj_count(fid2, H5F_OBJ_ALL);
       CHECK(oid_count, FAIL, "H5Fget_obj_count");
       VERIFY(oid_count, OBJ_ID_COUNT_2, "H5Fget_obj_count");

       oid_count = H5Fget_obj_count(fid2, H5F_OBJ_DATASET|H5F_OBJ_GROUP|H5F_OBJ_DATATYPE|H5F_OBJ_ATTR);
       CHECK(oid_count, FAIL, "H5Fget_obj_count");
       VERIFY(oid_count, OBJ_ID_COUNT_0, "H5Fget_obj_count");
    }

    /* create a dataset in the first file open */
    {
       hid_t       dataset_id, dataspace_id;  /* identifiers */
       hsize_t     dims[F2_RANK];
       unsigned    data[F2_DIM0][F2_DIM1];
       unsigned    i,j;

       /* Create the data space for the dataset. */
       dims[0] = F2_DIM0;
       dims[1] = F2_DIM1;
       dataspace_id = H5Screate_simple(F2_RANK, dims, NULL);
       CHECK(dataspace_id, FAIL, "H5Screate_simple");

       /* Create the dataset. */
       dataset_id = H5Dcreate2(fid1, "/dset", H5T_NATIVE_UINT, dataspace_id, H5P_DEFAULT, H5P_DEFAULT, H5P_DEFAULT);
       CHECK(dataset_id, FAIL, "H5Dcreate2");

       for(i = 0; i < F2_DIM0; i++)
           for(j = 0; j < F2_DIM1; j++)
               data[i][j] = i * 10 + j;

       /* Write data to the new dataset */
       ret = H5Dwrite(dataset_id, H5T_NATIVE_UINT, H5S_ALL, H5S_ALL, H5P_DEFAULT, data);
       CHECK(ret, FAIL, "H5Dwrite");

       if(ret_did != NULL)
           *ret_did = dataset_id;

       /* Terminate access to the data space. */
       ret = H5Sclose(dataspace_id);
       CHECK(ret, FAIL, "H5Sclose");
    }

    /* Create a group in the second file open */
    {
        hid_t   gid1, gid2, gid3;
        gid1 = H5Gcreate2(fid2, "/group", H5P_DEFAULT, H5P_DEFAULT, H5P_DEFAULT);
        CHECK(gid1, FAIL, "H5Gcreate2");
        if(ret_gid1 != NULL)
            *ret_gid1 = gid1;

        gid2 = H5Gopen2(fid2, "/group", H5P_DEFAULT);
        CHECK(gid2, FAIL, "H5Gopen2");
        if(ret_gid2 != NULL)
            *ret_gid2 = gid2;

        gid3 = H5Gopen2(fid2, "/group", H5P_DEFAULT);
        CHECK(gid3, FAIL, "H5Gopen2");
        if(ret_gid3 != NULL)
            *ret_gid3 = gid3;
    }

    /* Check reference counts of file IDs and opened object IDs.
     * The verification is hard-coded.  If in any case, this testing
     * is changed, remember to check this part and update the macros.
     */
    {
       oid_count = H5Fget_obj_count(fid1, H5F_OBJ_ALL);
       CHECK(oid_count, FAIL, "H5Fget_obj_count");
       VERIFY(oid_count, OBJ_ID_COUNT_6, "H5Fget_obj_count");

       oid_count = H5Fget_obj_count(fid1, H5F_OBJ_DATASET|H5F_OBJ_GROUP|H5F_OBJ_DATATYPE|H5F_OBJ_ATTR);
       CHECK(oid_count, FAIL, "H5Fget_obj_count");
       VERIFY(oid_count, OBJ_ID_COUNT_4, "H5Fget_obj_count");

       oid_count = H5Fget_obj_count(fid2, H5F_OBJ_ALL);
       CHECK(oid_count, FAIL, "H5Fget_obj_count");
       VERIFY(oid_count, OBJ_ID_COUNT_6, "H5Fget_obj_count");

       oid_count = H5Fget_obj_count(fid2, H5F_OBJ_DATASET|H5F_OBJ_GROUP|H5F_OBJ_DATATYPE|H5F_OBJ_ATTR);
       CHECK(oid_count, FAIL, "H5Fget_obj_count");
       VERIFY(oid_count, OBJ_ID_COUNT_4, "H5Fget_obj_count");
    }
}

/****************************************************************
**
**  test_get_obj_ids(): Test the bug and the fix for Jira 8528.
**                      H5Fget_obj_ids overfilled the list of 
**                      object IDs by one.  This is an enhancement
**                      for test_obj_count_and_id().
**
****************************************************************/
static void
test_get_obj_ids(void)
{
    hid_t    fid, gid[NGROUPS], dset[NDSETS];
    hid_t    filespace;
    hsize_t  file_dims[F2_RANK] = {F2_DIM0, F2_DIM1};
    ssize_t  oid_count, ret_count;
    hid_t *oid_list = NULL;
    herr_t   ret;
    int i, m, n;
    ssize_t oid_list_size = NDSETS;
    char gname[64], dname[64];

    /* Create a new file */
    fid = H5Fcreate(FILE7, H5F_ACC_TRUNC, H5P_DEFAULT, H5P_DEFAULT);
    CHECK(fid, FAIL, "H5Fcreate");

    filespace = H5Screate_simple(F2_RANK, file_dims,  NULL);
    CHECK(filespace, FAIL, "H5Screate_simple");

    /* creates NGROUPS groups under the root group */
    for(m = 0; m < NGROUPS; m++) {
        sprintf(gname, "group%d", m);
        gid[m] = H5Gcreate2(fid, gname, H5P_DEFAULT, H5P_DEFAULT, H5P_DEFAULT);
        CHECK(gid[m], FAIL, "H5Gcreate2");
    }

    /* create NDSETS datasets under the root group */
    for(n = 0; n < NDSETS; n++) {
         sprintf(dname, "dataset%d", n);
         dset[n] = H5Dcreate2(fid, dname, H5T_NATIVE_INT, filespace, H5P_DEFAULT, H5P_DEFAULT, H5P_DEFAULT);
         CHECK(dset[n], FAIL, "H5Dcreate2");
    }

    /* The number of opened objects should be NGROUPS + NDSETS + 1.  One is opened file. */
    oid_count = H5Fget_obj_count(fid, H5F_OBJ_ALL);
    CHECK(oid_count, FAIL, "H5Fget_obj_count");
    VERIFY(oid_count, (NGROUPS + NDSETS + 1), "H5Fget_obj_count");

    oid_list = (hid_t *)HDcalloc((size_t)oid_list_size, sizeof(hid_t));
    CHECK(oid_list, NULL, "HDcalloc");

    /* Call the public function H5F_get_obj_ids to use H5F_get_objects.  User reported having problem here. 
     * that the returned size (ret_count) from H5Fget_obj_ids is one greater than the size passed in 
     * (oid_list_size) */
    ret_count = H5Fget_obj_ids(fid, H5F_OBJ_ALL, (size_t)oid_list_size, oid_list);
    CHECK(ret_count, FAIL, "H5Fget_obj_ids");
    VERIFY(ret_count, oid_list_size, "H5Fget_obj_count");

    /* Close all object IDs on the list except the file ID. The first ID is supposed to be file ID according 
     * to the library design */
    for(i = 0; i< ret_count; i++) {
        if(fid != oid_list[i]) {
            ret = H5Oclose(oid_list[i]);
            CHECK(ret, FAIL, "H5Oclose");
        }
    }

    /* The number of opened objects should be NGROUPS + 1 + 1.  The first one is opened file. The second one
     * is the dataset ID left open from the previous around of H5Fget_obj_ids */
    oid_count = H5Fget_obj_count(fid, H5F_OBJ_ALL);
    CHECK(oid_count, FAIL, "H5Fget_obj_count");
    VERIFY(oid_count, NGROUPS + 2, "H5Fget_obj_count");

    /* Get the IDs of the left opend objects */ 
    ret_count = H5Fget_obj_ids(fid, H5F_OBJ_ALL, (size_t)oid_list_size, oid_list);
    CHECK(ret_count, FAIL, "H5Fget_obj_ids");
    VERIFY(ret_count, oid_list_size, "H5Fget_obj_count");

    /* Close all object IDs on the list except the file ID. The first ID is still the file ID */
    for(i = 0; i< ret_count; i++) {
        if(fid != oid_list[i]) {
            ret = H5Oclose(oid_list[i]);
            CHECK(ret, FAIL, "H5Oclose");
        }
    }
  
    H5Sclose(filespace);
    H5Fclose(fid);

    HDfree(oid_list);

    /* Reopen the file to check whether H5Fget_obj_count and H5Fget_obj_ids still works 
     * when the file is closed first */ 
    fid = H5Fopen(FILE7, H5F_ACC_RDONLY, H5P_DEFAULT);
    CHECK(fid, FAIL, "H5Fopen");

    /* Open NDSETS datasets under the root group */
    for(n = 0; n < NDSETS; n++) {
         sprintf(dname, "dataset%d", n);
         dset[n] = H5Dopen2(fid, dname, H5P_DEFAULT);
         CHECK(dset[n], FAIL, "H5Dcreate2");
    }

    /* Close the file first */
    H5Fclose(fid);

    /* Get the number of all opened objects */
    oid_count = H5Fget_obj_count((hid_t)H5F_OBJ_ALL, H5F_OBJ_ALL);
    CHECK(oid_count, FAIL, "H5Fget_obj_count");
    VERIFY(oid_count, NDSETS, "H5Fget_obj_count");

    oid_list = (hid_t *)HDcalloc((size_t)oid_count, sizeof(hid_t));
    CHECK(oid_list, NULL, "HDcalloc");

    /* Get the list of all opened objects */
    ret_count = H5Fget_obj_ids((hid_t)H5F_OBJ_ALL, H5F_OBJ_ALL, (size_t)oid_count, oid_list);
    CHECK(ret_count, FAIL, "H5Fget_obj_ids");
    VERIFY(ret_count, NDSETS, "H5Fget_obj_count");

    /* Close all open objects with H5Oclose */
    for(n = 0; n < oid_count; n++)
         H5Oclose(oid_list[n]);

    HDfree(oid_list);
}

/****************************************************************
**
**  test_get_file_id(): Test H5Iget_file_id()
**
*****************************************************************/
static void
test_get_file_id(void)
{
    hid_t               fid, fid2, fid3;
    hid_t		datatype_id, dataset_id, dataspace_id, group_id, attr_id;
    hid_t               plist;
    hsize_t             dims[F2_RANK];
    unsigned            intent;
    herr_t              ret;

    /* Create a file */
    fid = H5Fcreate(FILE4, H5F_ACC_TRUNC, H5P_DEFAULT, H5P_DEFAULT);
    CHECK(fid, FAIL, "H5Fcreate");

    /* Check the intent */
    ret = H5Fget_intent(fid, &intent);
    CHECK(ret, FAIL, "H5Fget_intent");
    VERIFY(intent, H5F_ACC_RDWR, "H5Fget_intent");

    /* Test H5Iget_file_id() */
    check_file_id(fid, fid);

    /* Create a group in the file.  Make a duplicated file ID from the group.
     * And close this duplicated ID
     */
    group_id = H5Gcreate2(fid, GRP_NAME, H5P_DEFAULT, H5P_DEFAULT, H5P_DEFAULT);
    CHECK(group_id, FAIL, "H5Gcreate2");

    /* Test H5Iget_file_id() */
    check_file_id(fid, group_id);

    /* Close the file and get file ID from the group ID */
    ret = H5Fclose(fid);
    CHECK(ret, FAIL, "H5Fclose");

    /* Test H5Iget_file_id() */
    check_file_id((hid_t)-1, group_id);

    ret = H5Gclose(group_id);
    CHECK(ret, FAIL, "H5Gclose");

    /* Open the file again.  Test H5Iget_file_id() */
    fid = H5Fopen(FILE4, H5F_ACC_RDWR, H5P_DEFAULT);
    CHECK(fid, FAIL, "H5Fcreate");

    group_id = H5Gopen2(fid, GRP_NAME, H5P_DEFAULT);
    CHECK(group_id, FAIL, "H5Gopen2");

    /* Test H5Iget_file_id() */
    check_file_id(fid, group_id);

    /* Open the file for second time.  Test H5Iget_file_id() */
    fid3 = H5Freopen(fid);
    CHECK(fid3, FAIL, "H5Freopen");

    /* Test H5Iget_file_id() */
    check_file_id(fid3, fid3);

    ret = H5Fclose(fid3);
    CHECK(ret, FAIL, "H5Fclose");

    /* Create a dataset in the group.  Make a duplicated file ID from the
     * dataset.  And close this duplicated ID.
     */
    dims[0] = F2_DIM0;
    dims[1] = F2_DIM1;
    dataspace_id = H5Screate_simple(F2_RANK, dims, NULL);
    CHECK(dataspace_id, FAIL, "H5Screate_simple");

    dataset_id = H5Dcreate2(group_id, DSET_NAME, H5T_NATIVE_INT, dataspace_id, H5P_DEFAULT, H5P_DEFAULT, H5P_DEFAULT);
    CHECK(dataset_id, FAIL, "H5Dcreate2");

    /* Test H5Iget_file_id() */
    check_file_id(fid, dataset_id);

    /* Create an attribute for the dataset.  Make a duplicated file ID from
     * this attribute.  And close it.
     */
    attr_id = H5Acreate2(dataset_id, ATTR_NAME, H5T_NATIVE_INT, dataspace_id, H5P_DEFAULT, H5P_DEFAULT);
    CHECK(ret, FAIL, "H5Acreate2");

    /* Test H5Iget_file_id() */
    check_file_id(fid, attr_id);

    /* Create a named datatype.  Make a duplicated file ID from
     * this attribute.  And close it.
     */
    datatype_id = H5Tcopy(H5T_NATIVE_INT);
    CHECK(ret, FAIL, "H5Tcopy");

    ret = H5Tcommit2(fid, TYPE_NAME, datatype_id, H5P_DEFAULT, H5P_DEFAULT, H5P_DEFAULT);
    CHECK(ret, FAIL, "H5Tcommit2");

    /* Test H5Iget_file_id() */
    check_file_id(fid, datatype_id);

    /* Create a property list and try to get file ID from it.
     * Supposed to fail.
     */
    plist = H5Pcreate(H5P_FILE_ACCESS);
    CHECK(plist, FAIL, "H5Pcreate");

    H5E_BEGIN_TRY {
        fid2 = H5Iget_file_id(plist);
    } H5E_END_TRY;
    VERIFY(fid2, FAIL, "H5Iget_file_id");

    /* Close objects */
    ret = H5Pclose(plist);
    CHECK(ret, FAIL, "H5Pclose");

    ret = H5Tclose(datatype_id);
    CHECK(ret, FAIL, "H5Tclose");

    ret = H5Aclose(attr_id);
    CHECK(ret, FAIL, "H5Aclose");

    ret = H5Sclose(dataspace_id);
    CHECK(ret, FAIL, "H5Sclose");

    ret = H5Dclose(dataset_id);
    CHECK(ret, FAIL, "H5Dclose");

    ret = H5Gclose(group_id);
    CHECK(ret, FAIL, "H5Gclose");

    ret = H5Fclose(fid);
    CHECK(ret, FAIL, "H5Fclose");
}

/****************************************************************
**
**  check_file_id(): Internal function of test_get_file_id()
**
*****************************************************************/
static void
check_file_id(hid_t fid, hid_t object_id)
{
    hid_t               new_fid;
    herr_t              ret;

    /* Return a duplicated file ID even not expecting user to do it.
     * And close this duplicated ID
     */
    new_fid = H5Iget_file_id(object_id);

    if(fid >=0)
        VERIFY(new_fid, fid, "H5Iget_file_id");
    else
        CHECK(new_fid, FAIL, "H5Iget_file_id");

    ret = H5Fclose(new_fid);
    CHECK(ret, FAIL, "H5Fclose");
}

/****************************************************************
**
**  test_obj_count_and_id(): test object count and ID list functions.
**
****************************************************************/
static void
test_obj_count_and_id(hid_t fid1, hid_t fid2, hid_t did, hid_t gid1,
			hid_t gid2, hid_t gid3)
{
    hid_t    fid3, fid4;
    ssize_t  oid_count, ret_count;
    herr_t   ret;

    /* Create two new files */
    fid3 = H5Fcreate(FILE2, H5F_ACC_TRUNC, H5P_DEFAULT, H5P_DEFAULT);
    CHECK(fid3, FAIL, "H5Fcreate");
    fid4 = H5Fcreate(FILE3, H5F_ACC_TRUNC, H5P_DEFAULT, H5P_DEFAULT);
    CHECK(fid4, FAIL, "H5Fcreate");

    /* test object count of all files IDs open */
    oid_count = H5Fget_obj_count((hid_t)H5F_OBJ_ALL, H5F_OBJ_FILE);
    CHECK(oid_count, FAIL, "H5Fget_obj_count");
    VERIFY(oid_count, OBJ_ID_COUNT_4, "H5Fget_obj_count");

    /* test object count of all datasets open */
    oid_count = H5Fget_obj_count((hid_t)H5F_OBJ_ALL, H5F_OBJ_DATASET);
    CHECK(oid_count, FAIL, "H5Fget_obj_count");
    VERIFY(oid_count, OBJ_ID_COUNT_1, "H5Fget_obj_count");

    /* test object count of all groups open */
    oid_count = H5Fget_obj_count((hid_t)H5F_OBJ_ALL, H5F_OBJ_GROUP);
    CHECK(oid_count, FAIL, "H5Fget_obj_count");
    VERIFY(oid_count, OBJ_ID_COUNT_3, "H5Fget_obj_count");

    /* test object count of all named datatypes open */
    oid_count = H5Fget_obj_count((hid_t)H5F_OBJ_ALL, H5F_OBJ_DATATYPE);
    CHECK(oid_count, FAIL, "H5Fget_obj_count");
    VERIFY(oid_count, OBJ_ID_COUNT_0, "H5Fget_obj_count");

    /* test object count of all attributes open */
    oid_count = H5Fget_obj_count((hid_t)H5F_OBJ_ALL, H5F_OBJ_ATTR);
    CHECK(oid_count, FAIL, "H5Fget_obj_count");
    VERIFY(oid_count, OBJ_ID_COUNT_0, "H5Fget_obj_count");

    /* test object count of all objects currently open */
    oid_count = H5Fget_obj_count((hid_t)H5F_OBJ_ALL, H5F_OBJ_ALL);
    CHECK(oid_count, FAIL, "H5Fget_obj_count");
    VERIFY(oid_count, OBJ_ID_COUNT_8, "H5Fget_obj_count");
 
    if(oid_count > 0) {
        hid_t *oid_list;

        oid_list = (hid_t *)HDcalloc((size_t)oid_count, sizeof(hid_t));
        if(oid_list != NULL) {
            int   i;

	    ret_count = H5Fget_obj_ids((hid_t)H5F_OBJ_ALL, H5F_OBJ_ALL, (size_t)oid_count, oid_list);
	    CHECK(ret_count, FAIL, "H5Fget_obj_ids");

            for(i = 0; i < oid_count; i++) {
                H5I_type_t id_type;

                id_type = H5Iget_type(oid_list[i]);
                switch(id_type) {
                    case H5I_FILE:
                        if(oid_list[i] != fid1 && oid_list[i] != fid2
                                && oid_list[i] != fid3 && oid_list[i] != fid4)
                            ERROR("H5Fget_obj_ids");
                        break;

                    case H5I_GROUP:
                        if(oid_list[i] != gid1 && oid_list[i] != gid2
                                && oid_list[i] != gid3)
                            ERROR("H5Fget_obj_ids");
                        break;

                    case H5I_DATASET:
                        VERIFY(oid_list[i], did, "H5Fget_obj_ids");
                        break;

                    case H5I_UNINIT:
                    case H5I_BADID:
                    case H5I_DATATYPE:
                    case H5I_DATASPACE:
                    case H5I_ATTR:
                    case H5I_REFERENCE:
                    case H5I_VFL:
                    case H5I_GENPROP_CLS:
                    case H5I_GENPROP_LST:
                    case H5I_ERROR_CLASS:
                    case H5I_ERROR_MSG:
                    case H5I_ERROR_STACK:
                    case H5I_NTYPES:
                    default:
                        ERROR("H5Fget_obj_ids");
                } /* end switch */
            } /* end for */

            HDfree(oid_list);
        } /* end if */
    } /* end if */

    /* close the two new files */
    ret = H5Fclose(fid3);
    CHECK(ret, FAIL, "H5Fclose");
    ret = H5Fclose(fid4);
    CHECK(ret, FAIL, "H5Fclose");
}

/****************************************************************
**
**  test_file_perm(): low-level file test routine.
**      This test verifies that a file can be opened for both
**      read-only and read-write access and things will be handled
**      appropriately.
**
*****************************************************************/
static void
test_file_perm(void)
{
    hid_t    file;      /* File opened with read-write permission */
    hid_t    filero;    /* Same file opened with read-only permission */
    hid_t    dspace;    /* Dataspace ID */
    hid_t    dset;      /* Dataset ID */
    herr_t   ret;

    /* Output message about test being performed */
    MESSAGE(5, ("Testing Low-Level File Permissions\n"));

    dspace = H5Screate(H5S_SCALAR);
    CHECK(dspace, FAIL, "H5Screate");

    /* Create the file (with read-write permission) */
    file = H5Fcreate(FILE2, H5F_ACC_TRUNC, H5P_DEFAULT, H5P_DEFAULT);
    CHECK(file, FAIL, "H5Fcreate");

    /* Create a dataset with the read-write file handle */
    dset = H5Dcreate2(file, F2_DSET, H5T_NATIVE_INT, dspace, H5P_DEFAULT, H5P_DEFAULT, H5P_DEFAULT);
    CHECK(dset, FAIL, "H5Dcreate2");

    ret = H5Dclose(dset);
    CHECK(ret, FAIL, "H5Dclose");

    /* Open the file (with read-only permission) */
    filero = H5Fopen(FILE2, H5F_ACC_RDONLY, H5P_DEFAULT);
    CHECK(filero, FAIL, "H5Fopen");

    /* Create a dataset with the read-only file handle (should fail) */
    H5E_BEGIN_TRY {
        dset = H5Dcreate2(filero, F2_DSET, H5T_NATIVE_INT, dspace, H5P_DEFAULT, H5P_DEFAULT, H5P_DEFAULT);
    } H5E_END_TRY;
    VERIFY(dset, FAIL, "H5Dcreate2");
    if(dset!=FAIL) {
        ret = H5Dclose(dset);
        CHECK(ret, FAIL, "H5Dclose");
    } /* end if */

    ret = H5Fclose(filero);
    CHECK(ret, FAIL, "H5Fclose");

    ret = H5Fclose(file);
    CHECK(ret, FAIL, "H5Fclose");

    ret = H5Sclose(dspace);
    CHECK(ret, FAIL, "H5Sclose");

} /* end test_file_perm() */

/****************************************************************
**
**  test_file_perm2(): low-level file test routine.
**      This test verifies that no object can be created in a 
**      file that is opened for read-only.
**
*****************************************************************/
static void 
test_file_perm2(void)
{
    hid_t    file;      /* File opened with read-write permission */
    hid_t    filero;    /* Same file opened with read-only permission */
    hid_t    dspace;    /* Dataspace ID */
    hid_t    group;     /* Group ID */
    hid_t    dset;      /* Dataset ID */
    hid_t    type;      /* Datatype ID */
    hid_t    attr;      /* Attribute ID */
    herr_t   ret; 

    /* Output message about test being performed */
    MESSAGE(5, ("Testing Low-Level File Permissions again\n"));

    dspace = H5Screate(H5S_SCALAR);
    CHECK(dspace, FAIL, "H5Screate");

    /* Create the file (with read-write permission) */
    file = H5Fcreate(FILE2, H5F_ACC_TRUNC, H5P_DEFAULT, H5P_DEFAULT);
    CHECK(file, FAIL, "H5Fcreate");

    ret = H5Fclose(file);
    CHECK(ret, FAIL, "H5Fclose");

    /* Open the file (with read-only permission) */
    filero = H5Fopen(FILE2, H5F_ACC_RDONLY, H5P_DEFAULT);
    CHECK(filero, FAIL, "H5Fopen");

    /* Create a group with the read-only file handle (should fail) */
    H5E_BEGIN_TRY {
        group = H5Gcreate2(filero, "MY_GROUP", H5P_DEFAULT, H5P_DEFAULT, H5P_DEFAULT);
    } H5E_END_TRY;
    VERIFY(group, FAIL, "H5Gcreate2");

    /* Create a dataset with the read-only file handle (should fail) */
    H5E_BEGIN_TRY {
        dset = H5Dcreate2(filero, F2_DSET, H5T_NATIVE_INT, dspace, H5P_DEFAULT, H5P_DEFAULT, H5P_DEFAULT);
    } H5E_END_TRY;
    VERIFY(dset, FAIL, "H5Dcreate2");

    /* Create an attribute with the read-only file handle (should fail) */
    H5E_BEGIN_TRY {
        attr = H5Acreate2(filero, "MY_ATTR", H5T_NATIVE_INT, dspace, H5P_DEFAULT, H5P_DEFAULT);
    } H5E_END_TRY;
    VERIFY(attr, FAIL, "H5Acreate2");

    type = H5Tcopy(H5T_NATIVE_SHORT);
    CHECK(type, FAIL, "H5Tcopy");

    /* Commit a datatype with the read-only file handle (should fail) */
    H5E_BEGIN_TRY {
        ret = H5Tcommit2(filero, "MY_DTYPE", type, H5P_DEFAULT, H5P_DEFAULT, H5P_DEFAULT);
    } H5E_END_TRY;
    VERIFY(ret, FAIL, "H5Tcommit2");

    ret = H5Tclose(type);
    CHECK(ret, FAIL, "H5Tclose");

    ret = H5Fclose(filero);
    CHECK(ret, FAIL, "H5Fclose");

    ret = H5Sclose(dspace);
    CHECK(ret, FAIL, "H5Sclose");
} /* end test_file_perm2() */



/****************************************************************
**
**  test_file_ishdf5(): low-level file test routine.
**      This test checks whether the H5Fis_hdf5() routine is working
**      correctly in variuous situations.
**
*****************************************************************/
static void
test_file_ishdf5(void)
{
    hid_t    file;      /* File opened with read-write permission */
    hid_t    fcpl;      /* File creation property list */
    int      fd;        /* File Descriptor */
    ssize_t  nbytes;    /* Number of bytes written */
    unsigned u;         /* Local index variable */
    unsigned char buf[1024];    /* Buffer of data to write */
    htri_t   status;    /* Whether a file is an HDF5 file */
    herr_t   ret;

    /* Output message about test being performed */
    MESSAGE(5, ("Testing Detection of HDF5 Files\n"));

    /* Create a file */
    file = H5Fcreate(FILE1, H5F_ACC_TRUNC, H5P_DEFAULT, H5P_DEFAULT);
    CHECK(file, FAIL, "H5Fcreate");

    /* Close file */
    ret = H5Fclose(file);
    CHECK(ret, FAIL, "H5Fclose");

    /* Verify that the file is an HDF5 file */
    status = H5Fis_hdf5(FILE1);
    VERIFY(status, TRUE, "H5Fis_hdf5");


    /* Create a file creation property list with a non-default user block size */
    fcpl = H5Pcreate(H5P_FILE_CREATE);
    CHECK(fcpl, FAIL, "H5Pcreate");

    ret = H5Pset_userblock(fcpl, (hsize_t)2048);
    CHECK(ret, FAIL, "H5Pset_userblock");

    /* Create file with non-default user block */
    file = H5Fcreate(FILE1, H5F_ACC_TRUNC, fcpl, H5P_DEFAULT);
    CHECK(file, FAIL, "H5Fcreate");

    /* Release file-creation property list */
    ret = H5Pclose(fcpl);
    CHECK(ret, FAIL, "H5Pclose");

    /* Close file */
    ret = H5Fclose(file);
    CHECK(ret, FAIL, "H5Fclose");

    /* Verify that the file is an HDF5 file */
    status = H5Fis_hdf5(FILE1);
    VERIFY(status, TRUE, "H5Fis_hdf5");


    /* Create non-HDF5 file and check it */
    fd=HDopen(FILE1, O_RDWR|O_CREAT|O_TRUNC, 0666);
    CHECK(fd, FAIL, "HDopen");

    /* Initialize information to write */
    for(u=0; u<1024; u++)
        buf[u]=(unsigned char)u;

    /* Write some information */
    nbytes = HDwrite(fd, buf, (size_t)1024);
    VERIFY(nbytes, 1024, "HDwrite");

    /* Close the file */
    ret = HDclose(fd);
    CHECK(ret, FAIL, "HDclose");

    /* Verify that the file is not an HDF5 file */
    status = H5Fis_hdf5(FILE1);
    VERIFY(status, FALSE, "H5Fis_hdf5");

} /* end test_file_ishdf5() */

/****************************************************************
**
**  test_file_open_dot(): low-level file test routine.
**      This test checks whether opening objects with "." for a name
**      works correctly in variuous situations.
**
*****************************************************************/
static void
test_file_open_dot(void)
{
    hid_t fid;          /* File ID */
    hid_t gid, gid2;    /* Group IDs */
    hid_t did;          /* Dataset ID */
    hid_t sid;          /* Dataspace ID */
    hid_t tid, tid2;    /* Datatype IDs */
    herr_t   ret;

    /* Output message about test being performed */
    MESSAGE(5, ("Testing opening objects with \".\" for a name\n"));

    /* Create a new HDF5 file to work with */
    fid = H5Fcreate(FILE1, H5F_ACC_TRUNC, H5P_DEFAULT, H5P_DEFAULT);
    CHECK(fid, FAIL, "H5Fcreate");

    /* Create a group in the HDF5 file */
    gid = H5Gcreate2(fid, GRP_NAME, H5P_DEFAULT, H5P_DEFAULT, H5P_DEFAULT);
    CHECK(gid, FAIL, "H5Gcreate2");

    /* Create a dataspace for creating datasets */
    sid = H5Screate(H5S_SCALAR);
    CHECK(sid, FAIL, "H5Screate");

    /* Create a dataset with no name using the file ID */
    H5E_BEGIN_TRY {
        did = H5Dcreate2(fid, ".", H5T_NATIVE_INT, sid, H5P_DEFAULT, H5P_DEFAULT, H5P_DEFAULT);
    } H5E_END_TRY;
    VERIFY(did, FAIL, "H5Dcreate2");

    /* Create a dataset with no name using the group ID */
    H5E_BEGIN_TRY {
        did = H5Dcreate2(gid, ".", H5T_NATIVE_INT, sid, H5P_DEFAULT, H5P_DEFAULT, H5P_DEFAULT);
    } H5E_END_TRY;
    VERIFY(did, FAIL, "H5Dcreate2");

    /* Open a dataset with no name using the file ID */
    H5E_BEGIN_TRY {
        did = H5Dopen2(fid, ".", H5P_DEFAULT);
    } H5E_END_TRY;
    VERIFY(did, FAIL, "H5Dopen2");

    /* Open a dataset with no name using the group ID */
    H5E_BEGIN_TRY {
        did = H5Dopen2(gid, ".", H5P_DEFAULT);
    } H5E_END_TRY;
    VERIFY(did, FAIL, "H5Dopen2");

    /* Make a copy of a datatype to use for creating a named datatype */
    tid = H5Tcopy(H5T_NATIVE_INT);
    CHECK(tid, FAIL, "H5Tcopy");

    /* Create a named datatype with no name using the file ID */
    H5E_BEGIN_TRY {
        ret = H5Tcommit2(fid, ".", tid, H5P_DEFAULT, H5P_DEFAULT, H5P_DEFAULT);
    } H5E_END_TRY;
    VERIFY(ret, FAIL, "H5Tcommit2");

    /* Create a named datatype with no name using the group ID */
    H5E_BEGIN_TRY {
        ret = H5Tcommit2(gid, ".", tid, H5P_DEFAULT, H5P_DEFAULT, H5P_DEFAULT);
    } H5E_END_TRY;
    VERIFY(ret, FAIL, "H5Tcommit2");

    /* Open a named datatype with no name using the file ID */
    H5E_BEGIN_TRY {
        tid2 = H5Topen2(fid, ".", H5P_DEFAULT);
    } H5E_END_TRY;
    VERIFY(tid2, FAIL, "H5Topen2");

    /* Open a named datatype with no name using the group ID */
    H5E_BEGIN_TRY {
        tid2 = H5Topen2(gid, ".", H5P_DEFAULT);
    } H5E_END_TRY;
    VERIFY(tid2, FAIL, "H5Topen2");

    /* Create a group with no name using the file ID */
    H5E_BEGIN_TRY {
        gid2 = H5Gcreate2(fid, ".", H5P_DEFAULT, H5P_DEFAULT, H5P_DEFAULT);
    } H5E_END_TRY;
    VERIFY(gid2, FAIL, "H5Gcreate2");

    /* Create a group with no name using the group ID */
    H5E_BEGIN_TRY {
        gid2 = H5Gcreate2(gid, ".", H5P_DEFAULT, H5P_DEFAULT, H5P_DEFAULT);
    } H5E_END_TRY;
    VERIFY(gid2, FAIL, "H5Gcreate2");

    /* Open a group with no name using the file ID (should open the root group) */
    gid2 = H5Gopen2(fid, ".", H5P_DEFAULT);
    CHECK(gid2, FAIL, "H5Gopen2");

    ret = H5Gclose(gid2);
    CHECK(ret, FAIL, "H5Gclose");

    /* Open a group with no name using the group ID (should open the group again) */
    gid2 = H5Gopen2(gid, ".", H5P_DEFAULT);
    CHECK(gid2, FAIL, "H5Gopen2");

    ret = H5Gclose(gid2);
    CHECK(ret, FAIL, "H5Gclose");


    /* Close everything */
    ret = H5Sclose(sid);
    CHECK(ret, FAIL, "H5Sclose");

    ret = H5Gclose(gid);
    CHECK(ret, FAIL, "H5Gclose");

    ret = H5Fclose(fid);
    CHECK(ret, FAIL, "H5Fclose");

} /* end test_file_open_dot() */

/****************************************************************
**
**  test_file_open_overlap(): low-level file test routine.
**      This test checks whether opening files in an overlapping way
**      (as opposed to a nested manner) works correctly.
**
*****************************************************************/
static void
test_file_open_overlap(void)
{
    hid_t fid1, fid2;
    hid_t did1, did2;
    hid_t gid;
    hid_t sid;
    ssize_t nobjs;      /* # of open objects */
    unsigned intent;
    herr_t ret;         /* Generic return value */

    /* Output message about test being performed */
    MESSAGE(5, ("Testing opening overlapping file opens\n"));

    /* Create file */
    fid1 = H5Fcreate(FILE1, H5F_ACC_TRUNC, H5P_DEFAULT, H5P_DEFAULT);
    CHECK(fid1, FAIL, "H5Fcreate");

    /* Open file also */
    fid2 = H5Fopen(FILE1, H5F_ACC_RDWR, H5P_DEFAULT);
    CHECK(fid2, FAIL, "H5Fopen");

    /* Check the intent */
    ret = H5Fget_intent(fid1, &intent);
    CHECK(ret, FAIL, "H5Fget_intent");
    VERIFY(intent, H5F_ACC_RDWR, "H5Fget_intent");

    /* Create a group in file */
    gid = H5Gcreate2(fid1, GROUP1, H5P_DEFAULT, H5P_DEFAULT, H5P_DEFAULT);
    CHECK(gid, FAIL, "H5Gcreate2");

    /* Create dataspace for dataset */
    sid = H5Screate(H5S_SCALAR);
    CHECK(sid, FAIL, "H5Screate");

    /* Create dataset in group w/first file ID */
    did1 = H5Dcreate2(gid, DSET1, H5T_NATIVE_INT, sid, H5P_DEFAULT, H5P_DEFAULT, H5P_DEFAULT);
    CHECK(did1, FAIL, "H5Dcreate2");

    /* Check number of objects opened in first file */
    nobjs = H5Fget_obj_count(fid1, H5F_OBJ_LOCAL|H5F_OBJ_ALL);
    VERIFY(nobjs, 3, "H5Fget_obj_count");       /* 3 == file, dataset & group */

    /* Close dataset */
    ret = H5Dclose(did1);
    CHECK(ret, FAIL, "H5Dclose");

    /* Close group */
    ret = H5Gclose(gid);
    CHECK(ret, FAIL, "H5Gclose");

    /* Close first file ID */
    ret = H5Fclose(fid1);
    CHECK(ret, FAIL, "H5Fclose");


    /* Create dataset with second file ID */
    did2 = H5Dcreate2(fid2, DSET2, H5T_NATIVE_INT, sid, H5P_DEFAULT, H5P_DEFAULT, H5P_DEFAULT);
    CHECK(did2, FAIL, "H5Dcreate2");

    /* Check number of objects opened in first file */
    nobjs = H5Fget_obj_count(fid2, H5F_OBJ_ALL);
    VERIFY(nobjs, 2, "H5Fget_obj_count");       /* 3 == file & dataset */

    /* Close dataspace */
    ret = H5Sclose(sid);
    CHECK(ret, FAIL, "H5Sclose");

    /* Close second dataset */
    ret = H5Dclose(did2);
    CHECK(ret, FAIL, "H5Dclose");

    /* Close second file */
    ret = H5Fclose(fid2);
    CHECK(ret, FAIL, "H5Fclose");
} /* end test_file_open_overlap() */

/****************************************************************
**
**  test_file_getname(): low-level file test routine.
**      This test checks whether H5Fget_name works correctly.
**
*****************************************************************/
static void
test_file_getname(void)
{
    /* Compound datatype */
    typedef struct s1_t {
        unsigned int a;
        float        b;
    } s1_t;

    hid_t   file_id;
    hid_t   group_id;
    hid_t   dataset_id;
    hid_t   space_id;
    hid_t   type_id;
    hid_t   attr_id;
    hsize_t dims[TESTA_RANK] = {TESTA_NX, TESTA_NY};
    char    name[TESTA_NAME_BUF_SIZE];
    ssize_t name_len;
    herr_t ret;         /* Generic return value */

    /* Output message about test being performed */
    MESSAGE(5, ("Testing H5Fget_name() functionality\n"));

    /* Create a new file_id using default properties. */
    file_id = H5Fcreate(FILE1, H5F_ACC_TRUNC, H5P_DEFAULT, H5P_DEFAULT );
    CHECK(file_id, FAIL, "H5Fcreate");

    /* Get and verify file name */
    name_len = H5Fget_name(file_id, name, (size_t)TESTA_NAME_BUF_SIZE);
    CHECK(name_len, FAIL, "H5Fget_name");
    VERIFY_STR(name, FILE1, "H5Fget_name");

    /* Create a group in the root group */
    group_id = H5Gcreate2(file_id, TESTA_GROUPNAME, H5P_DEFAULT, H5P_DEFAULT, H5P_DEFAULT);
    CHECK(group_id, FAIL, "H5Gcreate2");

    /* Get and verify file name */
    name_len = H5Fget_name(group_id, name, (size_t)TESTA_NAME_BUF_SIZE);
    CHECK(name_len, FAIL, "H5Fget_name");
    VERIFY_STR(name, FILE1, "H5Fget_name");

    /* Create the data space  */
    space_id = H5Screate_simple(TESTA_RANK, dims, NULL);
    CHECK(space_id, FAIL, "H5Screate_simple");

    /* Try get file name from data space.  Supposed to fail because
     * it's illegal operation. */
    H5E_BEGIN_TRY {
        name_len = H5Fget_name(space_id, name, (size_t)TESTA_NAME_BUF_SIZE);
    } H5E_END_TRY;
    VERIFY(name_len, FAIL, "H5Fget_name");

    /* Create a new dataset */
    dataset_id = H5Dcreate2(file_id, TESTA_DSETNAME, H5T_NATIVE_INT, space_id, H5P_DEFAULT, H5P_DEFAULT, H5P_DEFAULT);
    CHECK(dataset_id, FAIL, "H5Dcreate2");

    /* Get and verify file name */
    name_len = H5Fget_name(dataset_id, name, (size_t)TESTA_NAME_BUF_SIZE);
    CHECK(name_len, FAIL, "H5Fget_name");
    VERIFY_STR(name, FILE1, "H5Fget_name");

    /* Create an attribute for the dataset */
    attr_id = H5Acreate2(dataset_id, TESTA_ATTRNAME, H5T_NATIVE_INT, space_id, H5P_DEFAULT, H5P_DEFAULT);
    CHECK(attr_id, FAIL, "H5Acreate2");

    /* Get and verify file name */
    name_len = H5Fget_name(attr_id, name, (size_t)TESTA_NAME_BUF_SIZE);
    CHECK(name_len, FAIL, "H5Fget_name");
    VERIFY_STR(name, FILE1, "H5Fget_name");

    /* Create a compound datatype */
    type_id = H5Tcreate(H5T_COMPOUND, sizeof(s1_t));
    CHECK(type_id, FAIL, "H5Tcreate");

    /* Insert fields */
    ret = H5Tinsert (type_id, "a", HOFFSET(s1_t,a), H5T_NATIVE_INT);
    CHECK(ret, FAIL, "H5Tinsert");

    ret = H5Tinsert (type_id, "b", HOFFSET(s1_t,b), H5T_NATIVE_FLOAT);
    CHECK(ret, FAIL, "H5Tinsert");

    /* Save it on file */
    ret = H5Tcommit2(file_id, TESTA_DTYPENAME, type_id, H5P_DEFAULT, H5P_DEFAULT, H5P_DEFAULT);
    CHECK(ret, FAIL, "H5Tcommit2");

    /* Get and verify file name */
    name_len = H5Fget_name(type_id, name, (size_t)TESTA_NAME_BUF_SIZE);
    CHECK(name_len, FAIL, "H5Fget_name");
    VERIFY_STR(name, FILE1, "H5Fget_name");

    /* Close things down */
    ret = H5Tclose(type_id);
    CHECK(ret, FAIL, "H5Tclose");

    ret = H5Aclose(attr_id);
    CHECK(ret, FAIL, "H5Aclose");

    ret = H5Dclose(dataset_id);
    CHECK(ret, FAIL, "H5Dclose");

    ret = H5Sclose(space_id);
    CHECK(ret, FAIL, "H5Sclose");

    ret = H5Gclose(group_id);
    CHECK(ret, FAIL, "H5Gclose");

    ret = H5Fclose(file_id);
    CHECK(ret, FAIL, "H5Fclose");

} /* end test_file_getname() */

/****************************************************************
**
**  test_file_double_root_open(): low-level file test routine.
**      This test checks whether opening the root group from two
**      different files works correctly.
**
*****************************************************************/
static void
test_file_double_root_open(void)
{
    hid_t file1_id, file2_id;
    hid_t grp1_id, grp2_id;
    herr_t ret;         /* Generic return value */

    /* Output message about test being performed */
    MESSAGE(5, ("Testing double root group open\n"));

    file1_id = H5Fcreate(FILE1, H5F_ACC_TRUNC, H5P_DEFAULT, H5P_DEFAULT);
    CHECK(file1_id, FAIL, "H5Fcreate");
    file2_id = H5Fopen (FILE1, H5F_ACC_RDONLY, H5P_DEFAULT);
    CHECK(file2_id, FAIL, "H5Fopen");

    grp1_id  = H5Gopen2(file1_id, "/", H5P_DEFAULT);
    CHECK(grp1_id, FAIL, "H5Gopen2");
    grp2_id  = H5Gopen2(file2_id, "/", H5P_DEFAULT);
    CHECK(grp2_id, FAIL, "H5Gopen2");

    /* Note "assymetric" close order */
    ret = H5Gclose(grp1_id);
    CHECK(ret, FAIL, "H5Gclose");
    ret = H5Gclose(grp2_id);
    CHECK(ret, FAIL, "H5Gclose");

    ret = H5Fclose(file1_id);
    CHECK(ret, FAIL, "H5Fclose");
    ret = H5Fclose(file2_id);
    CHECK(ret, FAIL, "H5Fclose");
} /* end test_file_double_root_open() */

/****************************************************************
**
**  test_file_double_group_open(): low-level file test routine.
**      This test checks whether opening the same group from two
**      different files works correctly.
**
*****************************************************************/
static void
test_file_double_group_open(void)
{
    hid_t file1_id, file2_id;
    hid_t grp1_id, grp2_id;
    herr_t ret;         /* Generic return value */

    /* Output message about test being performed */
    MESSAGE(5, ("Testing double non-root group open\n"));

    file1_id = H5Fcreate(FILE1, H5F_ACC_TRUNC, H5P_DEFAULT, H5P_DEFAULT);
    CHECK(file1_id, FAIL, "H5Fcreate");
    file2_id = H5Fopen (FILE1, H5F_ACC_RDONLY, H5P_DEFAULT);
    CHECK(file2_id, FAIL, "H5Fopen");

    grp1_id  = H5Gcreate2(file1_id, GRP_NAME, H5P_DEFAULT, H5P_DEFAULT, H5P_DEFAULT);
    CHECK(grp1_id, FAIL, "H5Gcreate2");
    grp2_id  = H5Gopen2(file2_id, GRP_NAME, H5P_DEFAULT);
    CHECK(grp2_id, FAIL, "H5Gopen2");

    /* Note "assymetric" close order */
    ret = H5Gclose(grp1_id);
    CHECK(ret, FAIL, "H5Gclose");
    ret = H5Gclose(grp2_id);
    CHECK(ret, FAIL, "H5Gclose");

    ret = H5Fclose(file1_id);
    CHECK(ret, FAIL, "H5Fclose");
    ret = H5Fclose(file2_id);
    CHECK(ret, FAIL, "H5Fclose");
} /* end test_file_double_group_open() */

/****************************************************************
**
**  test_file_double_dataset_open(): low-level file test routine.
**      This test checks whether opening the same dataset from two
**      different files works correctly.
**
*****************************************************************/
static void
test_file_double_dataset_open(void)
{
    hid_t file1_id, file2_id;
    hid_t dset1_id, dset2_id;
    hid_t space_id;
    herr_t ret;         /* Generic return value */

    /* Output message about test being performed */
    MESSAGE(5, ("Testing double dataset open\n"));

    file1_id = H5Fcreate(FILE1, H5F_ACC_TRUNC, H5P_DEFAULT, H5P_DEFAULT);
    CHECK(file1_id, FAIL, "H5Fcreate");
    file2_id = H5Fopen (FILE1, H5F_ACC_RDONLY, H5P_DEFAULT);
    CHECK(file2_id, FAIL, "H5Fopen");

    /* Create dataspace for dataset */
    space_id = H5Screate(H5S_SCALAR);
    CHECK(space_id, FAIL, "H5Screate");

    dset1_id  = H5Dcreate2(file1_id, DSET_NAME, H5T_NATIVE_INT, space_id, H5P_DEFAULT, H5P_DEFAULT, H5P_DEFAULT);
    CHECK(dset1_id, FAIL, "H5Dcreate2");
    dset2_id  = H5Dopen2(file2_id, DSET_NAME, H5P_DEFAULT);
    CHECK(dset2_id, FAIL, "H5Dopen2");

    /* Close "supporting" dataspace */
    ret = H5Sclose(space_id);
    CHECK(ret, FAIL, "H5Sclose");

    /* Note "assymetric" close order */
    ret = H5Dclose(dset1_id);
    CHECK(ret, FAIL, "H5Dclose");
    ret = H5Dclose(dset2_id);
    CHECK(ret, FAIL, "H5Dclose");

    ret = H5Fclose(file1_id);
    CHECK(ret, FAIL, "H5Fclose");
    ret = H5Fclose(file2_id);
    CHECK(ret, FAIL, "H5Fclose");
} /* end test_file_double_dataset_open() */

/****************************************************************
**
**  test_file_double_file_dataset_open():
**      This test checks multi-opens of files & datasets: 
**	It simulates the multi-thread test program from DLS 
**	which exposes the file pointer segmentation fault failure.
**	NOTE: The order on when the files and datasets are open/close
**	is important.
**
*****************************************************************/
static void
test_file_double_file_dataset_open(hbool_t new_format)
{
    hid_t fapl = -1;				/* File access property list */
    hid_t dcpl = -1;				/* Dataset creation property list */
    hid_t fid1 = -1, fid2 = -1;			/* File IDs */
    hid_t did1 = -1, did2 = -1;			/* Dataset IDs */
    hid_t sid1 = -1, sid2 = -1;			/* Dataspace IDs */
    hid_t tid1 = -1, tid2 = -1;			/* Datatype IDs */
    hsize_t dims[1] = {5}, dims2[2] = {1, 4};	/* Dimension sizes */
    hsize_t e_ext_dims[1] = {7};		/* Expanded dimension sizes */
    hsize_t s_ext_dims[1] = {3};		/* Shrunk dimension sizes */
    hsize_t max_dims0[1] = {8}; 		/* Maximum dimension sizes */
    hsize_t max_dims1[1] = {H5S_UNLIMITED}; 	/* Maximum dimesion sizes for extensible array index */
    hsize_t max_dims2[2] = {H5S_UNLIMITED, H5S_UNLIMITED};	/* Maximum dimension sizes for v2 B-tree index */
    hsize_t chunks[1] = {2}, chunks2[2] = {4, 5};		/* Chunk dimension sizes */
    hsize_t size;                               /* File size */
    const char* data[] = {"String 1", "String 2", "String 3", "String 4", "String 5"};	/* Input Data */
    const char* e_data[] = {"String 1", "String 2", "String 3", "String 4", "String 5", "String 6", "String 7"};	/* Input Data */
    char* buffer[5];				/* Output buffer */
    int wbuf[4] = {1, 2, 3, 4};			/* Input data */
    herr_t ret;         			/* Generic return value */

    /* Output message about test being performed */
    MESSAGE(5, ("Testing double file and dataset open/close\n"));

    /* Setting up test file */

    fapl = H5Pcreate(H5P_FILE_ACCESS);
    CHECK(fapl, FAIL, "H5Pcreate");

    if(new_format) {
        ret = H5Pset_libver_bounds(fapl, H5F_LIBVER_LATEST, H5F_LIBVER_LATEST);
        CHECK(ret, FAIL, "H5Pset_libver_bounds");
    } /* end if */

    /* Create the test file */
    fid1 = H5Fcreate(FILE1, H5F_ACC_TRUNC, H5P_DEFAULT, fapl);
    CHECK(fid1, FAIL, "H5Fcreate");

    /* Create a chunked dataset with fixed array indexing */
    sid1 = H5Screate_simple(1, dims, max_dims0);
    CHECK(sid1, FAIL, "H5Screate");
    tid1 = H5Tcopy(H5T_C_S1);
    CHECK(tid1, FAIL, "H5Tcopy");
    ret = H5Tset_size(tid1, H5T_VARIABLE);
    CHECK(ret, FAIL, "H5Tset_size");

    dcpl = H5Pcreate(H5P_DATASET_CREATE);
    CHECK(dcpl, FAIL, "H5Pcreate");
    ret = H5Pset_chunk(dcpl, 1, chunks);
    CHECK(ret, FAIL, "H5Pset_chunk");

    did1 = H5Dcreate2(fid1, "dset_fa", tid1, sid1, H5P_DEFAULT, dcpl, H5P_DEFAULT);
    CHECK(did1, FAIL, "H5Dcreate2");

    /* Closing */
    ret = H5Dclose(did1);
    CHECK(ret, FAIL, "H5Dclose");
    ret = H5Tclose(tid1);
    CHECK(ret, FAIL, "H5Tclose");
    ret = H5Sclose(sid1);
    CHECK(ret, FAIL, "H5Sclose");
    ret = H5Pclose(dcpl);
    CHECK(ret, FAIL, "H5Dclose");

    /* Create a chunked dataset with extensible array indexing */
    sid1 = H5Screate_simple(1, dims, max_dims1);
    CHECK(sid1, FAIL, "H5Screate");
    tid1 = H5Tcopy(H5T_C_S1);
    CHECK(tid1, FAIL, "H5Tcopy");
    ret = H5Tset_size(tid1, H5T_VARIABLE);
    CHECK(ret, FAIL, "H5Tset_size");

    dcpl = H5Pcreate(H5P_DATASET_CREATE);
    CHECK(dcpl, FAIL, "H5Pcreate");
    ret = H5Pset_chunk(dcpl, 1, chunks);
    CHECK(ret, FAIL, "H5Pset_chunk");

    did1 = H5Dcreate2(fid1, "dset_ea", tid1, sid1, H5P_DEFAULT, dcpl, H5P_DEFAULT);
    CHECK(did1, FAIL, "H5Dcreate2");

    /* Write to the dataset */
    ret = H5Dwrite(did1, tid1, H5S_ALL, H5S_ALL, H5P_DEFAULT, data);
    CHECK(ret, FAIL, "H5Dwrite");

    /* Closing */
    ret = H5Dclose(did1);
    CHECK(ret, FAIL, "H5Dclose");
    ret = H5Tclose(tid1);
    CHECK(ret, FAIL, "H5Tclose");
    ret = H5Sclose(sid1);
    CHECK(ret, FAIL, "H5Sclose");
    ret = H5Pclose(dcpl);
    CHECK(ret, FAIL, "H5Dclose");

    /* Create a chunked dataset with v2 btree indexing */
    sid2 = H5Screate_simple(2, dims2, max_dims2);
    CHECK(sid2, FAIL, "H5Screate");

    dcpl = H5Pcreate(H5P_DATASET_CREATE);
    CHECK(dcpl, FAIL, "H5Pcreate");
    ret = H5Pset_chunk(dcpl, 2, chunks2);
    CHECK(ret, FAIL, "H5Pset_chunk");

    did2 = H5Dcreate2(fid1, "dset_bt2", H5T_NATIVE_INT, sid2, H5P_DEFAULT, dcpl, H5P_DEFAULT);
    CHECK(did2, FAIL, "H5Dcreate2");

    /* Write to the dataset */
    ret = H5Dwrite(did2, H5T_NATIVE_INT, H5S_ALL, H5S_ALL, H5P_DEFAULT, wbuf);
    CHECK(ret, FAIL, "H5Dwrite");

    /* Closing */
    ret = H5Dclose(did2);
    CHECK(ret, FAIL, "H5Dclose");

    ret = H5Sclose(sid2);
    CHECK(ret, FAIL, "H5Sclose");
    ret = H5Pclose(dcpl);
    CHECK(ret, FAIL, "H5Pclose");
    ret = H5Pclose(fapl);
    CHECK(ret, FAIL, "H5Pclose");
    ret = H5Fclose(fid1);
    CHECK(ret, FAIL, "H5Fclose");

    /* 
     * Scenario 1 
     */

    /* First file open */
    fid1 = H5Fopen(FILE1, H5F_ACC_RDWR, H5P_DEFAULT);
    CHECK(fid1, FAIL, "H5Fopen");

    /* First file's dataset open */
    did1 = H5Dopen2(fid1, "/dset_fa", H5P_DEFAULT);
    CHECK(did1, FAIL, "H5Dopen2");

    tid1 = H5Tcopy(did1);
    CHECK(tid1, FAIL, "H5Tcopy");

    /* First file's dataset write */
    ret = H5Dwrite(did1, tid1, H5S_ALL, H5S_ALL, H5P_DEFAULT, data);
    CHECK(ret, FAIL, "H5Dwrite");

    /* Second file open */
    fid2 = H5Fopen(FILE1, H5F_ACC_RDWR, H5P_DEFAULT);
    CHECK(fid2, FAIL, "H5Fopen");

    /* Second file's dataset open */
    did2 = H5Dopen2(fid2, "/dset_fa", H5P_DEFAULT );
    CHECK(did2, FAIL, "H5Dopen2");

    tid2 = H5Tcopy(did2);
    CHECK(tid2, FAIL, "H5Tcopy");

    /* First file's dataset close */
    ret = H5Dclose(did1);
    CHECK(ret, FAIL, "H5Dclose");

    /* First file close */
    ret = H5Fclose(fid1);
    CHECK(ret, FAIL, "H5Fclose");

    /* Second file's dataset write */
    ret = H5Dwrite(did2, tid2, H5S_ALL, H5S_ALL, H5P_DEFAULT, data);
    CHECK(ret, FAIL, "H5Dwrite");

    /* Second file's dataset close */
    ret = H5Dclose(did2);
    CHECK(ret, FAIL, "H5Dclose");

    /* Second file close */
    ret = H5Fclose(fid2);
    CHECK(ret, FAIL, "H5Fclose");

    /* Closing */
    ret = H5Tclose(tid1);
    CHECK(ret, FAIL, "H5Tclose");
    ret = H5Tclose(tid2);
    CHECK(ret, FAIL, "H5Tclose");

    /* 
     * Scenario 2 
     */

    /* First file open */
    fid1 = H5Fopen(FILE1, H5F_ACC_RDONLY, H5P_DEFAULT);
    CHECK(fid1, FAIL, "H5Fopen");

    /* Second file open */
    fid2 = H5Fopen(FILE1, H5F_ACC_RDONLY, H5P_DEFAULT);
    CHECK(fid2, FAIL, "H5Fopen");

    /* Second file's dataset open */
    did2 = H5Dopen2(fid2, "/dset_ea", H5P_DEFAULT );
    CHECK(did2, FAIL, "H5Dopen2");

    tid2 = H5Tcopy(did2);
    CHECK(tid2, FAIL, "H5Tcopy");

    /* First file's dataset open */
    did1 = H5Dopen2(fid1, "/dset_ea", H5P_DEFAULT);
    CHECK(did1, FAIL, "H5Dopen2");

    tid1 = H5Tcopy(did1);
    CHECK(tid1, FAIL, "H5Tcopy");

    /* Second file's dataset read */
    HDmemset(buffer, 0, sizeof(char*) * 5);
    ret = H5Dread(did2, tid2, H5S_ALL, H5S_ALL, H5P_DEFAULT, buffer);
    CHECK(ret, FAIL, "H5Dread");

    /* Second file's dataset close */
    ret = H5Dclose(did2);
    CHECK(ret, FAIL, "H5Dclose");

    /* Second file close */
    ret = H5Fclose(fid2);
    CHECK(ret, FAIL, "H5Fclose");

    /* First file's dataset read */
    HDmemset(buffer, 0, sizeof(char*) * 5);
    ret = H5Dread(did1, tid1, H5S_ALL, H5S_ALL, H5P_DEFAULT, buffer);

    /* First file's dataset close */
    ret = H5Dclose(did1);
    CHECK(ret, FAIL, "H5Dclose");

    /* First file close */
    ret = H5Fclose(fid1);
    CHECK(ret, FAIL, "H5Fclose");

    /* Closing */
    ret = H5Tclose(tid1);
    CHECK(ret, FAIL, "H5Tclose");

    ret = H5Tclose(tid2);
    CHECK(ret, FAIL, "H5Tclose");

    /* 
     * Scenario 3
     */

    /* First file open */
    fid1 = H5Fopen(FILE1, H5F_ACC_RDONLY, H5P_DEFAULT);
    CHECK(fid1, FAIL, "H5Fopen");

    /* First file's dataset open */
    did1 = H5Dopen2(fid1, "/dset_bt2", H5P_DEFAULT);
    CHECK(did1, FAIL, "H5Dopen2");

    /* First file's get storage size */
    size = H5Dget_storage_size(did1);
    CHECK(size, 0, "H5Dget_storage_size");

    /* Second file open */
    fid2 = H5Fopen(FILE1, H5F_ACC_RDONLY, H5P_DEFAULT);
    CHECK(fid2, FAIL, "H5Fopen");

    /* Second file's dataset open */
    did2 = H5Dopen2(fid2, "/dset_bt2", H5P_DEFAULT );
    CHECK(did2, FAIL, "H5Dopen2");

    /* First file's dataset close */
    ret = H5Dclose(did1);
    CHECK(ret, FAIL, "H5Dclose");

    /* First file close */
    ret = H5Fclose(fid1);
    CHECK(ret, FAIL, "H5Fclose");

    /* Second file's get storage size */
    size = H5Dget_storage_size(did2);
    CHECK(size, 0, "H5Dget_storage_size");

    /* Second file's dataset close */
    ret = H5Dclose(did2);
    CHECK(ret, FAIL, "H5Dclose");

    /* Second file close */
    ret = H5Fclose(fid2);
    CHECK(ret, FAIL, "H5Fclose");

    /* 
     * Scenario 4
     * --trigger H5AC_protect: Assertion `f->shared' failed
     *	 from second call to H5Dset_extent->...H5D__earray_idx_remove->H5EA_get...H5EA__iblock_protect...H5AC_protect
     */
    /* First file open */
    fid1 = H5Fopen(FILE1, H5F_ACC_RDWR, H5P_DEFAULT);
    CHECK(fid1, FAIL, "H5Fopen");

    /* First file's dataset open */
    did1 = H5Dopen2(fid1, "/dset_ea", H5P_DEFAULT);
    CHECK(did1, FAIL, "H5Dopen2");

    tid1 = H5Tcopy(did1);
    CHECK(tid1, FAIL, "H5Tcopy");

    /* Extend the dataset */
    ret = H5Dset_extent(did1, e_ext_dims);
    CHECK(ret, FAIL, "H5Dset_extent");

    /* Write to the dataset */
    ret = H5Dwrite(did1, tid1, H5S_ALL, H5S_ALL, H5P_DEFAULT, e_data);
    CHECK(ret, FAIL, "H5Dwrite");

    /* Second file open */
    fid2 = H5Fopen(FILE1, H5F_ACC_RDWR, H5P_DEFAULT);
    CHECK(fid2, FAIL, "H5Fopen");

    /* Second file's dataset open */
    did2 = H5Dopen2(fid2, "/dset_ea", H5P_DEFAULT );
    CHECK(did2, FAIL, "H5Dopen2");

    /* First file's dataset close */
    ret = H5Dclose(did1);
    CHECK(ret, FAIL, "H5Dclose");

    /* First file close */
    ret = H5Fclose(fid1);
    CHECK(ret, FAIL, "H5Fclose");

    /* Shrink the dataset */
    ret = H5Dset_extent(did2, s_ext_dims);
    CHECK(ret, FAIL, "H5Dset_extent");

    /* Second file's dataset close */
    ret = H5Dclose(did2);
    CHECK(ret, FAIL, "H5Dclose");

    /* Second file close */
    ret = H5Fclose(fid2);
    CHECK(ret, FAIL, "H5Fclose");

    /* Close the data type */
    ret = H5Tclose(tid1);
    CHECK(ret, FAIL, "H5Tclose");

} /* end test_file_double_dataset_open() */

/****************************************************************
**
**  test_file_double_datatype_open(): low-level file test routine.
**      This test checks whether opening the same named datatype from two
**      different files works correctly.
**
*****************************************************************/
static void
test_file_double_datatype_open(void)
{
    hid_t file1_id, file2_id;
    hid_t type1_id, type2_id;
    herr_t ret;         /* Generic return value */

    /* Output message about test being performed */
    MESSAGE(5, ("Testing double dataset open\n"));

    file1_id = H5Fcreate(FILE1, H5F_ACC_TRUNC, H5P_DEFAULT, H5P_DEFAULT);
    CHECK(file1_id, FAIL, "H5Fcreate");
    file2_id = H5Fopen (FILE1, H5F_ACC_RDONLY, H5P_DEFAULT);
    CHECK(file2_id, FAIL, "H5Fopen");

    type1_id  = H5Tcopy(H5T_NATIVE_INT);
    CHECK(type1_id, FAIL, "H5Tcopy");
    ret  = H5Tcommit2(file1_id, TYPE_NAME, type1_id, H5P_DEFAULT, H5P_DEFAULT, H5P_DEFAULT);
    CHECK(ret, FAIL, "H5Tcommit2");
    type2_id  = H5Topen2(file2_id, TYPE_NAME, H5P_DEFAULT);
    CHECK(type2_id, FAIL, "H5Topen2");

    /* Note "assymetric" close order */
    ret = H5Tclose(type1_id);
    CHECK(ret, FAIL, "H5Tclose");
    ret = H5Tclose(type2_id);
    CHECK(ret, FAIL, "H5Tclose");

    ret = H5Fclose(file1_id);
    CHECK(ret, FAIL, "H5Fclose");
    ret = H5Fclose(file2_id);
    CHECK(ret, FAIL, "H5Fclose");
} /* end test_file_double_dataset_open() */

/****************************************************************
**
**  test_userblock_file_size(): low-level file test routine.
**      This test checks that the presence of a userblock
**      affects the file size in the expected manner, and that
**      the filesize is not changed by reopening the file.  It
**      creates two files which are identical except that one
**      contains a userblock, and verifies that their file sizes
**      differ exactly by the userblock size.
**
*****************************************************************/
static void
test_userblock_file_size(void)
{
    hid_t file1_id, file2_id;
    hid_t group1_id, group2_id;
    hid_t dset1_id, dset2_id;
    hid_t space_id;
    hid_t fcpl2_id;
    hsize_t dims[2] = {3, 4};
    hsize_t filesize1, filesize2, filesize;
    herr_t ret;         /* Generic return value */

    /* Output message about test being performed */
    MESSAGE(5, ("Testing file size with user block\n"));

    /* Create property list with userblock size set */
    fcpl2_id = H5Pcreate(H5P_FILE_CREATE);
    CHECK(fcpl2_id, FAIL, "H5Pcreate");
    ret = H5Pset_userblock(fcpl2_id, USERBLOCK_SIZE);
    CHECK(ret, FAIL, "H5Pset_userblock");

    /* Create files.  Onyl file2 with have a userblock. */
    file1_id = H5Fcreate(FILE1, H5F_ACC_TRUNC, H5P_DEFAULT, H5P_DEFAULT);
    CHECK(file1_id, FAIL, "H5Fcreate");
    file2_id = H5Fcreate(FILE2, H5F_ACC_TRUNC, fcpl2_id, H5P_DEFAULT);
    CHECK(file2_id, FAIL, "H5Fcreate");

    /* Create groups */
    group1_id = H5Gcreate2(file1_id, GROUP1, H5P_DEFAULT, H5P_DEFAULT, H5P_DEFAULT);
    CHECK(group1_id, FAIL, "H5Gcreate2");
    group2_id = H5Gcreate2(file2_id, GROUP1, H5P_DEFAULT, H5P_DEFAULT, H5P_DEFAULT);
    CHECK(group2_id, FAIL, "H5Gcreate2");

    /* Create dataspace */
    space_id = H5Screate_simple(2, dims, NULL);
    CHECK(space_id, FAIL, "H5Screate_simple");

    /* Create datasets */
    dset1_id = H5Dcreate2(file1_id, DSET2, H5T_NATIVE_INT, space_id, H5P_DEFAULT, H5P_DEFAULT, H5P_DEFAULT);
    CHECK(dset1_id, FAIL, "H5Dcreate2");
    dset2_id = H5Dcreate2(file2_id, DSET2, H5T_NATIVE_INT, space_id, H5P_DEFAULT, H5P_DEFAULT, H5P_DEFAULT);
    CHECK(dset2_id, FAIL, "H5Dcreate2");

    /* Close IDs */
    ret = H5Dclose(dset1_id);
    CHECK(ret, FAIL, "H5Dclose");
    ret = H5Dclose(dset2_id);
    CHECK(ret, FAIL, "H5Dclose");
    ret = H5Sclose(space_id);
    CHECK(ret, FAIL, "H5Sclose");
    ret = H5Gclose(group1_id);
    CHECK(ret, FAIL, "H5Gclose");
    ret = H5Gclose(group2_id);
    CHECK(ret, FAIL, "H5Gclose");
    ret = H5Pclose(fcpl2_id);
    CHECK(ret, FAIL, "H5Pclose");

    /* Close files */
    ret = H5Fclose(file1_id);
    CHECK(ret, FAIL, "H5Fclose");
    ret = H5Fclose(file2_id);
    CHECK(ret, FAIL, "H5Fclose");

    /* Reopen files */
    file1_id = H5Fopen(FILE1, H5F_ACC_RDWR, H5P_DEFAULT);
    CHECK(file1_id, FAIL, "H5Fopen");
    file2_id = H5Fopen(FILE2, H5F_ACC_RDWR, H5P_DEFAULT);
    CHECK(file2_id, FAIL, "H5Fopen");

    /* Check file sizes */
    ret = H5Fget_filesize(file1_id, &filesize1);
    CHECK(ret, FAIL, "H5Fget_filesize");
    ret = H5Fget_filesize(file2_id, &filesize2);
    CHECK(ret, FAIL, "H5Fget_filesize");

    /* Verify that the file sizes differ exactly by the userblock size */
    VERIFY_TYPE((unsigned long long)filesize2, (unsigned long long)(filesize1 + USERBLOCK_SIZE), unsigned long long, "%llu", "H5Fget_filesize");

    /* Close files */
    ret = H5Fclose(file1_id);
    CHECK(ret, FAIL, "H5Fclose");
    ret = H5Fclose(file2_id);
    CHECK(ret, FAIL, "H5Fclose");

    /* Reopen files */
    file1_id = H5Fopen(FILE1, H5F_ACC_RDWR, H5P_DEFAULT);
    CHECK(file1_id, FAIL, "H5Fopen");
    file2_id = H5Fopen(FILE2, H5F_ACC_RDWR, H5P_DEFAULT);
    CHECK(file2_id, FAIL, "H5Fopen");

    /* Verify file sizes did not change */
    ret = H5Fget_filesize(file1_id, &filesize);
    CHECK(ret, FAIL, "H5Fget_filesize");
    VERIFY(filesize, filesize1, "H5Fget_filesize");
    ret = H5Fget_filesize(file2_id, &filesize);
    CHECK(ret, FAIL, "H5Fget_filesize");
    VERIFY(filesize, filesize2, "H5Fget_filesize");

    /* Close files */
    ret = H5Fclose(file1_id);
    CHECK(ret, FAIL, "H5Fclose");
    ret = H5Fclose(file2_id);
    CHECK(ret, FAIL, "H5Fclose");
} /* end test_userblock_file_size() */

/****************************************************************
**
**  test_cached_stab_info(): low-level file test routine.
**      This test checks that new files are created with cached
**      symbol table information in the superblock (when using
**      the old format).  This is necessary to ensure backwards
**      compatibility with versions from 1.3.0 to 1.6.3.
**
*****************************************************************/
static void
test_cached_stab_info(void)
{
    hid_t file_id;
    hid_t group_id;
    herr_t ret;         /* Generic return value */

    /* Output message about test being performed */
    MESSAGE(5, ("Testing cached symbol table information\n"));

    /* Create file */
    file_id = H5Fcreate(FILE1, H5F_ACC_TRUNC, H5P_DEFAULT, H5P_DEFAULT);
    CHECK(file_id, FAIL, "H5Fcreate");

    /* Create group */
    group_id = H5Gcreate2(file_id, GROUP1, H5P_DEFAULT, H5P_DEFAULT, H5P_DEFAULT);
    CHECK(group_id, FAIL, "H5Gcreate2");

    /* Close file and group */
    ret = H5Gclose(group_id);
    CHECK(ret, FAIL, "H5Gclose");
    ret = H5Fclose(file_id);
    CHECK(ret, FAIL, "H5Fclose");

    /* Reopen file */
    file_id = H5Fopen(FILE1, H5F_ACC_RDONLY, H5P_DEFAULT);
    CHECK(file_id, FAIL, "H5Fopen");

    /* Verify the cached symbol table information */
    ret = H5F_check_cached_stab_test(file_id);
    CHECK(ret, FAIL, "H5F_check_cached_stab_test");

    /* Close file */
    ret = H5Fclose(file_id);
    CHECK(ret, FAIL, "H5Fclose");
} /* end test_cached_stab_info() */

/****************************************************************
**
**  test_rw_noupdate(): low-level file test routine.
**      This test checks to ensure that opening and closing a file
**      with read/write permissions does not write anything to the
**      file if the file does not change.
**
**  Programmer: Mike McGreevy
**              mamcgree@hdfgroup.org
**              June 29, 2009
**
*****************************************************************/
static void
test_rw_noupdate(void)
{
    int fd;             /* File Descriptor */
    h5_stat_t sb1, sb2; /* Info from 'stat' call */
    double diff;        /* Difference in modification times */
    herr_t ret;         /* Generic return value */

    /* Output message about test being performed */
    MESSAGE(5, ("Testing to verify that nothing is written if nothing is changed.\n"));

    /* First make sure the stat function behaves as we expect - the modification time
     * is the time that the file was modified last time. */
    fd = HDopen(SFILE1, O_RDWR | O_CREAT | O_TRUNC, 0666);
    CHECK(fd, FAIL, "HDopen");
    ret = HDclose(fd);
    CHECK(ret, FAIL, "HDclose");

    /* Determine File's Initial Timestamp */
    ret = HDstat(SFILE1, &sb1);
    VERIFY(ret, 0, "HDstat");

    /* Wait for 2 seconds */
    /* (This ensures a system time difference between the two file accesses) */
    HDsleep(2);

    fd = HDopen(SFILE1, O_RDWR, 0666);
    CHECK(fd, FAIL, "HDopen");
    ret = HDclose(fd);
    CHECK(ret, FAIL, "HDclose");

    /* Determine File's New Timestamp */
    ret = HDstat(SFILE1, &sb2);
    VERIFY(ret, 0, "HDstat");

    /* Get difference between timestamps */
    diff = HDdifftime(sb2.st_mtime, sb1.st_mtime);

    /* Check That Timestamps Are Equal */
    if(diff > (double)0.0F) {
        /* Output message about test being performed */
        MESSAGE(1, ("Testing to verify that nothing is written if nothing is changed: This test is skipped on this system because the modification time from stat is the same as the last access time.\n"));
    } /* end if */
    else {
        hid_t file_id;      /* HDF5 File ID */

        /* Create and Close a HDF5 File */
        file_id = H5Fcreate(FILE1, H5F_ACC_TRUNC, H5P_DEFAULT, H5P_DEFAULT);
        CHECK(file_id, FAIL, "H5Fcreate");
        ret = H5Fclose(file_id);
        CHECK(ret, FAIL, "H5Fclose");

        /* Determine File's Initial Timestamp */
        ret = HDstat(FILE1, &sb1);
        VERIFY(ret, 0, "HDfstat");

        /* Wait for 2 seconds */
        /* (This ensures a system time difference between the two file accesses) */
        HDsleep(2);

        /* Open and Close File With Read/Write Permission */
        file_id = H5Fopen(FILE1, H5F_ACC_RDWR, H5P_DEFAULT);
        CHECK(file_id, FAIL, "H5Fopen");
        ret = H5Fclose(file_id);
        CHECK(ret, FAIL, "H5Fclose");

        /* Determine File's New Timestamp */
        ret = HDstat(FILE1, &sb2);
        VERIFY(ret, 0, "HDstat");

        /* Ensure That Timestamps Are Equal */
        diff = HDdifftime(sb2.st_mtime, sb1.st_mtime);
<<<<<<< HEAD
        ret = (diff > (double)0.0f);
=======
        ret = (diff > (double)0.0F);
>>>>>>> c58ca9e2
        VERIFY(ret, 0, "Timestamp");
    } /* end else */
} /* end test_rw_noupdate() */

/****************************************************************
**
**  test_userblock_alignment_helper1(): helper routine for
**      test_userblock_alignment() test, to handle common testing
**
**  Programmer: Quincey Koziol
**              koziol@hdfgroup.org
**              Septmber 10, 2009
**
*****************************************************************/
static int
test_userblock_alignment_helper1(hid_t fcpl, hid_t fapl)
{
    hid_t fid;          /* File ID */
    int curr_num_errs = GetTestNumErrs();       /* Retrieve the current # of errors */
    herr_t ret;         /* Generic return value */

    /* Create a file with FAPL & FCPL */
    fid = H5Fcreate(FILE1, H5F_ACC_TRUNC, fcpl, fapl);
    CHECK(fid, FAIL, "H5Fcreate");

    /* Only proceed further if file ID is OK */
    if(fid > 0) {
        hid_t gid;      /* Group ID */
        hid_t sid;      /* Dataspace ID */
        hid_t did;      /* Dataset ID */
        int val = 2;    /* Dataset value */

        /* Create a group */
        gid = H5Gcreate2(fid, "group1", H5P_DEFAULT, H5P_DEFAULT, H5P_DEFAULT);
        CHECK(gid, FAIL, "H5Gcreate2");

        /* Create a dataset */
        sid = H5Screate(H5S_SCALAR);
        CHECK(sid, FAIL, "H5Screate");
        did = H5Dcreate2(gid, "dataset", H5T_NATIVE_INT, sid, H5P_DEFAULT, H5P_DEFAULT, H5P_DEFAULT);
        CHECK(did, FAIL, "H5Dcreate2");

        /* Close dataspace */
        ret = H5Sclose(sid);
        CHECK(ret, FAIL, "H5Sclose");

        /* Write value to dataset */
        ret = H5Dwrite(did, H5T_NATIVE_INT, H5S_ALL, H5S_ALL, H5P_DEFAULT, &val);
        CHECK(ret, FAIL, "H5Dwrite");

        /* Close dataset */
        ret = H5Dclose(did);
        CHECK(ret, FAIL, "H5Dclose");

        /* Close group */
        ret = H5Gclose(gid);
        CHECK(ret, FAIL, "H5Gclose");

        /* Close file */
        ret = H5Fclose(fid);
        CHECK(ret, FAIL, "H5Fclose");
    } /* end if */

    return((GetTestNumErrs() == curr_num_errs) ? 0 : -1);
} /* end test_userblock_alignment_helper1() */

/****************************************************************
**
**  test_userblock_alignment_helper2(): helper routine for
**      test_userblock_alignment() test, to handle common testing
**
**  Programmer: Quincey Koziol
**              koziol@hdfgroup.org
**              Septmber 10, 2009
**
*****************************************************************/
static int
test_userblock_alignment_helper2(hid_t fapl, hbool_t open_rw)
{
    hid_t fid;          /* File ID */
    int curr_num_errs = GetTestNumErrs();       /* Retrieve the current # of errors */
    herr_t ret;         /* Generic return value */

    /* Re-open file */
    fid = H5Fopen(FILE1, (open_rw ? H5F_ACC_RDWR : H5F_ACC_RDONLY), fapl);
    CHECK(fid, FAIL, "H5Fopen");

    /* Only proceed further if file ID is OK */
    if(fid > 0) {
        hid_t gid;      /* Group ID */
        hid_t did;      /* Dataset ID */
        int val = -1;   /* Dataset value */

        /* Open group */
        gid = H5Gopen2(fid, "group1", H5P_DEFAULT);
        CHECK(gid, FAIL, "H5Gopen2");

        /* Open dataset */
        did = H5Dopen2(gid, "dataset", H5P_DEFAULT);
        CHECK(did, FAIL, "H5Dopen2");

        /* Read value from dataset */
        ret = H5Dread(did, H5T_NATIVE_INT, H5S_ALL, H5S_ALL, H5P_DEFAULT, &val);
        CHECK(ret, FAIL, "H5Dread");
        VERIFY(val, 2, "H5Dread");

        /* Close dataset */
        ret = H5Dclose(did);
        CHECK(ret, FAIL, "H5Dclose");

        /* Only create new objects if file is open R/W */
        if(open_rw) {
            hid_t gid2;        /* Group ID */

            /* Create a new group */
            gid2 = H5Gcreate2(gid, "group2", H5P_DEFAULT, H5P_DEFAULT, H5P_DEFAULT);
            CHECK(gid, FAIL, "H5Gcreate2");

            /* Close new group */
            ret = H5Gclose(gid2);
            CHECK(ret, FAIL, "H5Gclose");
        } /* end if */

        /* Close group */
        ret = H5Gclose(gid);
        CHECK(ret, FAIL, "H5Gclose");

        /* Close file */
        ret = H5Fclose(fid);
        CHECK(ret, FAIL, "H5Fclose");
    } /* end if */

    return((GetTestNumErrs() == curr_num_errs) ? 0 : -1);
} /* end test_userblock_alignment_helper2() */

/****************************************************************
**
**  test_userblock_alignment(): low-level file test routine.
**      This test checks to ensure that files with both a userblock and a
**      object [allocation] alignment size set interact properly.
**
**  Programmer: Quincey Koziol
**              koziol@hdfgroup.org
**              Septmber 8, 2009
**
*****************************************************************/
static void
test_userblock_alignment(void)
{
    hid_t fid;          /* File ID */
    hid_t fcpl;         /* File creation property list ID */
    hid_t fapl;         /* File access property list ID */
    herr_t ret;         /* Generic return value */

    /* Output message about test being performed */
    MESSAGE(5, ("Testing that non-zero userblocks and object alignment interact correctly.\n"));

    /* Case 1:
     *  Userblock size = 0, alignment != 0
     * Outcome:
     *  Should succeed
     */
    /* Create file creation property list with user block */
    fcpl = H5Pcreate(H5P_FILE_CREATE);
    CHECK(fcpl, FAIL, "H5Pcreate");
    ret = H5Pset_userblock(fcpl, (hsize_t)0);
    CHECK(ret, FAIL, "H5Pset_userblock");

    /* Create file access property list with alignment */
    fapl = H5Pcreate(H5P_FILE_ACCESS);
    CHECK(fapl, FAIL, "H5Pcreate");
    ret = H5Pset_alignment(fapl, (hsize_t)1, (hsize_t)3);
    CHECK(ret, FAIL, "H5Pset_alignment");

    /* Call helper routines to perform file manipulations */
    ret = test_userblock_alignment_helper1(fcpl, fapl);
    CHECK(ret, FAIL, "test_userblock_alignment_helper1");
    ret = test_userblock_alignment_helper2(fapl, TRUE);
    CHECK(ret, FAIL, "test_userblock_alignment_helper2");

    /* Release property lists */
    ret = H5Pclose(fcpl);
    CHECK(ret, FAIL, "H5Pclose");
    ret = H5Pclose(fapl);
    CHECK(ret, FAIL, "H5Pclose");


    /* Case 2:
     *  Userblock size = 512, alignment = 16
     *  (userblock is integral mult. of alignment)
     * Outcome:
     *  Should succeed
     */
    /* Create file creation property list with user block */
    fcpl = H5Pcreate(H5P_FILE_CREATE);
    CHECK(fcpl, FAIL, "H5Pcreate");
    ret = H5Pset_userblock(fcpl, (hsize_t)512);
    CHECK(ret, FAIL, "H5Pset_userblock");

    /* Create file access property list with alignment */
    fapl = H5Pcreate(H5P_FILE_ACCESS);
    CHECK(fapl, FAIL, "H5Pcreate");
    ret = H5Pset_alignment(fapl, (hsize_t)1, (hsize_t)16);
    CHECK(ret, FAIL, "H5Pset_alignment");

    /* Call helper routines to perform file manipulations */
    ret = test_userblock_alignment_helper1(fcpl, fapl);
    CHECK(ret, FAIL, "test_userblock_alignment_helper1");
    ret = test_userblock_alignment_helper2(fapl, TRUE);
    CHECK(ret, FAIL, "test_userblock_alignment_helper2");

    /* Release property lists */
    ret = H5Pclose(fcpl);
    CHECK(ret, FAIL, "H5Pclose");
    ret = H5Pclose(fapl);
    CHECK(ret, FAIL, "H5Pclose");


    /* Case 3:
     *  Userblock size = 512, alignment = 512
     *  (userblock is equal to alignment)
     * Outcome:
     *  Should succeed
     */
    /* Create file creation property list with user block */
    fcpl = H5Pcreate(H5P_FILE_CREATE);
    CHECK(fcpl, FAIL, "H5Pcreate");
    ret = H5Pset_userblock(fcpl, (hsize_t)512);
    CHECK(ret, FAIL, "H5Pset_userblock");

    /* Create file access property list with alignment */
    fapl = H5Pcreate(H5P_FILE_ACCESS);
    CHECK(fapl, FAIL, "H5Pcreate");
    ret = H5Pset_alignment(fapl, (hsize_t)1, (hsize_t)512);
    CHECK(ret, FAIL, "H5Pset_alignment");

    /* Call helper routines to perform file manipulations */
    ret = test_userblock_alignment_helper1(fcpl, fapl);
    CHECK(ret, FAIL, "test_userblock_alignment_helper1");
    ret = test_userblock_alignment_helper2(fapl, TRUE);
    CHECK(ret, FAIL, "test_userblock_alignment_helper2");

    /* Release property lists */
    ret = H5Pclose(fcpl);
    CHECK(ret, FAIL, "H5Pclose");
    ret = H5Pclose(fapl);
    CHECK(ret, FAIL, "H5Pclose");


    /* Case 4:
     *  Userblock size = 512, alignment = 3
     *  (userblock & alignment each individually valid, but userblock is
     *          non-integral multiple of alignment)
     * Outcome:
     *  Should fail at file creation
     */
    /* Create file creation property list with user block */
    fcpl = H5Pcreate(H5P_FILE_CREATE);
    CHECK(fcpl, FAIL, "H5Pcreate");
    ret = H5Pset_userblock(fcpl, (hsize_t)512);
    CHECK(ret, FAIL, "H5Pset_userblock");

    /* Create file access property list with alignment */
    fapl = H5Pcreate(H5P_FILE_ACCESS);
    CHECK(fapl, FAIL, "H5Pcreate");
    ret = H5Pset_alignment(fapl, (hsize_t)1, (hsize_t)3);
    CHECK(ret, FAIL, "H5Pset_alignment");

    /* Create a file with FAPL & FCPL */
    H5E_BEGIN_TRY {
        fid = H5Fcreate(FILE1, H5F_ACC_TRUNC, fcpl, fapl);
    } H5E_END_TRY;
    VERIFY(fid, FAIL, "H5Fcreate");

    /* Release property lists */
    ret = H5Pclose(fcpl);
    CHECK(ret, FAIL, "H5Pclose");
    ret = H5Pclose(fapl);
    CHECK(ret, FAIL, "H5Pclose");


    /* Case 5:
     *  Userblock size = 512, alignment = 1024
     *  (userblock & alignment each individually valid, but userblock is
     *          less than alignment)
     * Outcome:
     *  Should fail at file creation
     */
    /* Create file creation property list with user block */
    fcpl = H5Pcreate(H5P_FILE_CREATE);
    CHECK(fcpl, FAIL, "H5Pcreate");
    ret = H5Pset_userblock(fcpl, (hsize_t)512);
    CHECK(ret, FAIL, "H5Pset_userblock");

    /* Create file access property list with alignment */
    fapl = H5Pcreate(H5P_FILE_ACCESS);
    CHECK(fapl, FAIL, "H5Pcreate");
    ret = H5Pset_alignment(fapl, (hsize_t)1, (hsize_t)1024);
    CHECK(ret, FAIL, "H5Pset_alignment");

    /* Create a file with FAPL & FCPL */
    H5E_BEGIN_TRY {
        fid = H5Fcreate(FILE1, H5F_ACC_TRUNC, fcpl, fapl);
    } H5E_END_TRY;
    VERIFY(fid, FAIL, "H5Fcreate");

    /* Release property lists */
    ret = H5Pclose(fcpl);
    CHECK(ret, FAIL, "H5Pclose");
    ret = H5Pclose(fapl);
    CHECK(ret, FAIL, "H5Pclose");


    /* Case 6:
     *  File created with:
     *          Userblock size = 512, alignment = 512
     *  File re-opened for read-only & read-write access with:
     *          Userblock size = 512, alignment = 1024
     * Outcome:
     *  Should succeed
     */
    /* Create file creation property list with user block */
    fcpl = H5Pcreate(H5P_FILE_CREATE);
    CHECK(fcpl, FAIL, "H5Pcreate");
    ret = H5Pset_userblock(fcpl, (hsize_t)512);
    CHECK(ret, FAIL, "H5Pset_userblock");

    /* Create file access property list with alignment */
    fapl = H5Pcreate(H5P_FILE_ACCESS);
    CHECK(fapl, FAIL, "H5Pcreate");
    ret = H5Pset_alignment(fapl, (hsize_t)1, (hsize_t)512);
    CHECK(ret, FAIL, "H5Pset_alignment");

    /* Call helper routines to perform file manipulations */
    ret = test_userblock_alignment_helper1(fcpl, fapl);
    CHECK(ret, FAIL, "test_userblock_alignment_helper1");

    /* Change alignment in FAPL */
    ret = H5Pset_alignment(fapl, (hsize_t)1, (hsize_t)1024);
    CHECK(ret, FAIL, "H5Pset_alignment");

    /* Call helper routines to perform file manipulations */
    ret = test_userblock_alignment_helper2(fapl, FALSE);
    CHECK(ret, FAIL, "test_userblock_alignment_helper2");
    ret = test_userblock_alignment_helper2(fapl, TRUE);
    CHECK(ret, FAIL, "test_userblock_alignment_helper2");

    /* Release property lists */
    ret = H5Pclose(fcpl);
    CHECK(ret, FAIL, "H5Pclose");
    ret = H5Pclose(fapl);
    CHECK(ret, FAIL, "H5Pclose");
} /* end test_userblock_alignment() */

/****************************************************************
**
**  test_userblock_alignment_paged(): low-level file test routine.
**      This test checks to ensure that files with both a userblock and
**	alignment interact properly:
**		-- alignment via H5Pset_alignment  
**		-- alignment via paged aggregation
**
**  Programmer: Vailin Choi; March 2013
**
*****************************************************************/
static void
test_userblock_alignment_paged(void)
{
    hid_t fid;          /* File ID */
    hid_t fcpl;         /* File creation property list ID */
    hid_t fapl;         /* File access property list ID */
    herr_t ret;         /* Generic return value */

    /* Output message about test being performed */
    MESSAGE(5, ("Testing interaction between userblock and alignment (via paged aggregation and H5Pset_alignment)\n"));

    /* 
     * Case 1:
     *  Userblock size = 0
     *  Alignment in use = 4096
     *    Strategy = H5F_FILE_SPACE_PAGE; fsp_size = alignment = 4096
     *	  (via latest format)
     * Outcome:
     *  Should succeed: 
     *	  userblock is 0 and alignment != 0
     */
    /* Create file creation property list with user block */
    fcpl = H5Pcreate(H5P_FILE_CREATE);
    CHECK(fcpl, FAIL, "H5Pcreate");
    ret = H5Pset_userblock(fcpl, (hsize_t)0);
    CHECK(ret, FAIL, "H5Pset_userblock");

    /* Create file access property list */
    fapl = H5Pcreate(H5P_FILE_ACCESS);
    CHECK(fapl, FAIL, "H5Pcreate");

    /* Set the "use the latest version of the format" bounds */
    ret = H5Pset_libver_bounds(fapl, H5F_LIBVER_LATEST, H5F_LIBVER_LATEST);
    CHECK(ret, FAIL, "H5Pset_libver_bounds");

    /* Call helper routines to perform file manipulations */
    ret = test_userblock_alignment_helper1(fcpl, fapl);
    CHECK(ret, FAIL, "test_userblock_alignment_helper1");
    ret = test_userblock_alignment_helper2(fapl, TRUE);
    CHECK(ret, FAIL, "test_userblock_alignment_helper2");

    /* Release property lists */
    ret = H5Pclose(fcpl);
    CHECK(ret, FAIL, "H5Pclose");
    ret = H5Pclose(fapl);
    CHECK(ret, FAIL, "H5Pclose");

    /* 
     * Case 2a:
     *  Userblock size =  1024
     *  Alignment in use = 512
     *    Strategy = H5F_FILE_SPACE_PAGE; fsp_size = alignment = 512 
     *    H5Pset_alignment() is 3
     * Outcome:
     *  Should succeed: 
     *    userblock (1024) is integral mult. of alignment (512)
     */
    /* Create file creation property list with user block */
    fcpl = H5Pcreate(H5P_FILE_CREATE);
    CHECK(fcpl, FAIL, "H5Pcreate");
    ret = H5Pset_userblock(fcpl, (hsize_t)1024);
    CHECK(ret, FAIL, "H5Pset_userblock");
    ret = H5Pset_file_space_strategy(fcpl, H5F_FSPACE_STRATEGY_PAGE, FALSE, (hsize_t)1);
    ret = H5Pset_file_space_page_size(fcpl, (hsize_t)512);

    /* Create file access property list */
    fapl = H5Pcreate(H5P_FILE_ACCESS);
    CHECK(fapl, FAIL, "H5Pcreate");
    ret = H5Pset_alignment(fapl, (hsize_t)1, (hsize_t)3);
    CHECK(ret, FAIL, "H5Pset_alignment");

    /* Call helper routines to perform file manipulations */
    ret = test_userblock_alignment_helper1(fcpl, fapl);
    CHECK(ret, FAIL, "test_userblock_alignment_helper1");
    ret = test_userblock_alignment_helper2(fapl, TRUE);
    CHECK(ret, FAIL, "test_userblock_alignment_helper2");

    /* Release property lists */
    ret = H5Pclose(fcpl);
    CHECK(ret, FAIL, "H5Pclose");
    ret = H5Pclose(fapl);
    CHECK(ret, FAIL, "H5Pclose");

    /* 
     * Case 2b:
     *  Userblock size =  1024
     *  Alignment in use = 3
     *    Strategy = H5F_FILE_SPACE_AGGR; fsp_size = 512 
     *	  (via default file creation property)
     *    H5Pset_alignment() is 3
     * Outcome:
     *  Should fail at file creation: 
     *	  userblock (1024) is non-integral mult. of alignment (3)
     */
    /* Create file creation property list with user block */
    fcpl = H5Pcreate(H5P_FILE_CREATE);
    CHECK(fcpl, FAIL, "H5Pcreate");
    ret = H5Pset_userblock(fcpl, (hsize_t)1024);
    CHECK(ret, FAIL, "H5Pset_userblock");
    ret = H5Pset_file_space_page_size(fcpl, (hsize_t)512);

    /* Create file access property list */
    fapl = H5Pcreate(H5P_FILE_ACCESS);
    CHECK(fapl, FAIL, "H5Pcreate");
    ret = H5Pset_alignment(fapl, (hsize_t)1, (hsize_t)3);
    CHECK(ret, FAIL, "H5Pset_alignment");

    /* Create a file with FAPL & FCPL */
    H5E_BEGIN_TRY {
        fid = H5Fcreate(FILE1, H5F_ACC_TRUNC, fcpl, fapl);
    } H5E_END_TRY;
    VERIFY(fid, FAIL, "H5Fcreate");

    /* Release property lists */
    ret = H5Pclose(fcpl);
    CHECK(ret, FAIL, "H5Pclose");
    ret = H5Pclose(fapl);
    CHECK(ret, FAIL, "H5Pclose");

    /* 
     * Case 3a:
     *  Userblock size =  512
     *  Alignment in use = 512
     *    Strategy is H5F_FILE_SPACE_PAGE; fsp_size = alignment = 512 
     *    H5Pset_alignment() is 3
     * Outcome:
     *  Should succeed: 
     *	  userblock (512) is equal to alignment (512)
     */
    /* Create file creation property list with user block */
    fcpl = H5Pcreate(H5P_FILE_CREATE);
    CHECK(fcpl, FAIL, "H5Pcreate");
    ret = H5Pset_userblock(fcpl, (hsize_t)512);
    CHECK(ret, FAIL, "H5Pset_userblock");
    ret = H5Pset_file_space_strategy(fcpl, H5F_FSPACE_STRATEGY_PAGE, TRUE, (hsize_t)1);
    CHECK(ret, FAIL, "H5Pset_file_space_strategy");
    ret = H5Pset_file_space_page_size(fcpl, (hsize_t)512);
    CHECK(ret, FAIL, "H5Pset_file_space_page_size");

    /* Create file access property list with alignment */
    fapl = H5Pcreate(H5P_FILE_ACCESS);
    CHECK(fapl, FAIL, "H5Pcreate");
    ret = H5Pset_alignment(fapl, (hsize_t)1, (hsize_t)3);
    CHECK(ret, FAIL, "H5Pset_alignment");

    /* Call helper routines to perform file manipulations */
    ret = test_userblock_alignment_helper1(fcpl, fapl);
    CHECK(ret, FAIL, "test_userblock_alignment_helper1");
    ret = test_userblock_alignment_helper2(fapl, TRUE);
    CHECK(ret, FAIL, "test_userblock_alignment_helper2");

    /* Release property lists */
    ret = H5Pclose(fcpl);
    CHECK(ret, FAIL, "H5Pclose");
    ret = H5Pclose(fapl);
    CHECK(ret, FAIL, "H5Pclose");

    /* 
     * Case 3b:
     *  Userblock size =  512
     *  Alignment in use = 3
     *    Strategy is H5F_FILE_SPACE_NONE; fsp_size = 512 
     *    H5Pset_alignment() is 3
     * Outcome:
     *  Should fail at file creation: 
     *	  userblock (512) is non-integral mult. of alignment (3)
     */
    /* Create file creation property list with user block */
    fcpl = H5Pcreate(H5P_FILE_CREATE);
    CHECK(fcpl, FAIL, "H5Pcreate");
    ret = H5Pset_userblock(fcpl, (hsize_t)512);
    CHECK(ret, FAIL, "H5Pset_userblock");
    ret = H5Pset_file_space_strategy(fcpl, H5F_FSPACE_STRATEGY_NONE, FALSE, (hsize_t)1);
    CHECK(ret, FAIL, "H5Pset_file_space_strategy");
    ret = H5Pset_file_space_page_size(fcpl, (hsize_t)512);
    CHECK(ret, FAIL, "H5Pset_file_space_page_size");

    /* Create file access property list with alignment */
    fapl = H5Pcreate(H5P_FILE_ACCESS);
    CHECK(fapl, FAIL, "H5Pcreate");
    ret = H5Pset_alignment(fapl, (hsize_t)1, (hsize_t)3);
    CHECK(ret, FAIL, "H5Pset_alignment");

    /* Create a file with FAPL & FCPL */
    H5E_BEGIN_TRY {
        fid = H5Fcreate(FILE1, H5F_ACC_TRUNC, fcpl, fapl);
    } H5E_END_TRY;
    VERIFY(fid, FAIL, "H5Fcreate");

    /* Release property lists */
    ret = H5Pclose(fcpl);
    CHECK(ret, FAIL, "H5Pclose");
    ret = H5Pclose(fapl);
    CHECK(ret, FAIL, "H5Pclose");

    /* 
     * Case 4a:
     *  Userblock size =  512
     *  Alignment in use = 511
     *    Strategy is H5F_FILE_SPACE_PAGE; fsp_size = alignment = 511 
     *    H5Pset_alignment() is 16
     * Outcome:
     *  Should fail at file creation: 
     *	  userblock (512) is non-integral multiple of alignment (511)
     */
    /* Create file creation property list with user block */
    fcpl = H5Pcreate(H5P_FILE_CREATE);
    CHECK(fcpl, FAIL, "H5Pcreate");
    ret = H5Pset_userblock(fcpl, (hsize_t)512);
    CHECK(ret, FAIL, "H5Pset_userblock");
    ret = H5Pset_file_space_strategy(fcpl, H5F_FSPACE_STRATEGY_PAGE, TRUE, (hsize_t)1);
    CHECK(ret, FAIL, "H5Pset_file_space_strategy");
    ret = H5Pset_file_space_page_size(fcpl, (hsize_t)511);
    CHECK(ret, FAIL, "H5Pset_file_space_page_size");

    /* Create file access property list with alignment */
    fapl = H5Pcreate(H5P_FILE_ACCESS);
    CHECK(fapl, FAIL, "H5Pcreate");
    ret = H5Pset_alignment(fapl, (hsize_t)1, (hsize_t)16);
    CHECK(ret, FAIL, "H5Pset_alignment");

    /* Create a file with FAPL & FCPL */
    H5E_BEGIN_TRY {
        fid = H5Fcreate(FILE1, H5F_ACC_TRUNC, fcpl, fapl);
    } H5E_END_TRY;
    VERIFY(fid, FAIL, "H5Fcreate");

    /* Release property lists */
    ret = H5Pclose(fcpl);
    CHECK(ret, FAIL, "H5Pclose");
    ret = H5Pclose(fapl);
    CHECK(ret, FAIL, "H5Pclose");

    /* 
     * Case 4b:
     *  Userblock size =  512
     *  Alignment in use = 16
     *    Strategy is H5F_FILE_SPACE_AGGR; fsp_size = 511 
     *    H5Pset_alignment() is 16
     * Outcome:
     *  Should succeed: 
     *	  userblock (512) is integral multiple of alignment (16)
     */
    /* Create file creation property list with user block */
    fcpl = H5Pcreate(H5P_FILE_CREATE);
    CHECK(fcpl, FAIL, "H5Pcreate");
    ret = H5Pset_userblock(fcpl, (hsize_t)512);
    CHECK(ret, FAIL, "H5Pset_userblock");
    ret = H5Pset_file_space_strategy(fcpl, H5F_FSPACE_STRATEGY_AGGR, FALSE, (hsize_t)1);
    CHECK(ret, FAIL, "H5Pset_file_space_strategy");
    ret = H5Pset_file_space_page_size(fcpl, (hsize_t)511);
    CHECK(ret, FAIL, "H5Pset_file_space_page_size");

    /* Create file access property list with alignment */
    fapl = H5Pcreate(H5P_FILE_ACCESS);
    CHECK(fapl, FAIL, "H5Pcreate");
    ret = H5Pset_alignment(fapl, (hsize_t)1, (hsize_t)16);
    CHECK(ret, FAIL, "H5Pset_alignment");

    /* Call helper routines to perform file manipulations */
    ret = test_userblock_alignment_helper1(fcpl, fapl);
    CHECK(ret, FAIL, "test_userblock_alignment_helper1");
    ret = test_userblock_alignment_helper2(fapl, TRUE);
    CHECK(ret, FAIL, "test_userblock_alignment_helper2");

    /* Release property lists */
    ret = H5Pclose(fcpl);
    CHECK(ret, FAIL, "H5Pclose");
    ret = H5Pclose(fapl);
    CHECK(ret, FAIL, "H5Pclose");

    /* 
     * Case 5a:
     *  Userblock size = 512
     *  Alignment in use = 1024
     *    Strategy is H5F_FILE_SPACE_PAGE; fsp_size = alignment = 1024
     *    H5Pset_alignment() is 16
     * Outcome:
     *  Should fail at file creation: 
     *	  userblock (512) is less than alignment (1024)
     */
    /* Create file creation property list with user block */
    fcpl = H5Pcreate(H5P_FILE_CREATE);
    CHECK(fcpl, FAIL, "H5Pcreate");
    ret = H5Pset_userblock(fcpl, (hsize_t)512);
    CHECK(ret, FAIL, "H5Pset_userblock");
    ret = H5Pset_file_space_strategy(fcpl, H5F_FSPACE_STRATEGY_PAGE, FALSE, (hsize_t)1);
    CHECK(ret, FAIL, "H5Pset_file_space_strategy");
    ret = H5Pset_file_space_page_size(fcpl, (hsize_t)1024);
    CHECK(ret, FAIL, "H5Pset_file_space_page_size");

    /* Create file access property list with alignment */
    fapl = H5Pcreate(H5P_FILE_ACCESS);
    CHECK(fapl, FAIL, "H5Pcreate");
    ret = H5Pset_alignment(fapl, (hsize_t)1, (hsize_t)16);
    CHECK(ret, FAIL, "H5Pset_alignment");

    /* Create a file with FAPL & FCPL */
    H5E_BEGIN_TRY {
        fid = H5Fcreate(FILE1, H5F_ACC_TRUNC, fcpl, fapl);
    } H5E_END_TRY;
    VERIFY(fid, FAIL, "H5Fcreate");

    /* Release property lists */
    ret = H5Pclose(fcpl);
    CHECK(ret, FAIL, "H5Pclose");
    ret = H5Pclose(fapl);
    CHECK(ret, FAIL, "H5Pclose");

    /* 
     * Case 5b:
     *  Userblock size = 512
     *  Alignment in use = 16
     *    Strategy is H5F_FILE_SPACE_NONE; fsp_size = 1024
     *    H5Pset_alignment() is 16
     * Outcome:
     *  Should succed:
     *	  userblock (512) is integral multiple of alignment (16)
     */
    /* Create file creation property list with user block */
    fcpl = H5Pcreate(H5P_FILE_CREATE);
    CHECK(fcpl, FAIL, "H5Pcreate");
    ret = H5Pset_userblock(fcpl, (hsize_t)512);
    CHECK(ret, FAIL, "H5Pset_userblock");
    ret = H5Pset_file_space_strategy(fcpl, H5F_FSPACE_STRATEGY_NONE, FALSE, (hsize_t)1);
    CHECK(ret, FAIL, "H5Pset_file_space_strategy");
    ret = H5Pset_file_space_page_size(fcpl, (hsize_t)1024);
    CHECK(ret, FAIL, "H5Pset_file_space_page_size");

    /* Create file access property list with alignment */
    fapl = H5Pcreate(H5P_FILE_ACCESS);
    CHECK(fapl, FAIL, "H5Pcreate");
    ret = H5Pset_alignment(fapl, (hsize_t)1, (hsize_t)16);
    CHECK(ret, FAIL, "H5Pset_alignment");

    /* Call helper routines to perform file manipulations */
    ret = test_userblock_alignment_helper1(fcpl, fapl);
    CHECK(ret, FAIL, "test_userblock_alignment_helper1");
    ret = test_userblock_alignment_helper2(fapl, TRUE);
    CHECK(ret, FAIL, "test_userblock_alignment_helper2");

    /* Release property lists */
    ret = H5Pclose(fcpl);
    CHECK(ret, FAIL, "H5Pclose");
    ret = H5Pclose(fapl);
    CHECK(ret, FAIL, "H5Pclose");

    /* 
     * Case 6:
     *  Userblock size = 512
     *  Alignment in use = 512
     *    Strategy is H5F_FILE_SPACE_PAGE; fsp_size = alignment = 512
     *    H5Pset_alignment() is 3
     *	  Reopen the file; H5Pset_alignment() is 1024
     * Outcome:
     *  Should succed:
     *	  Userblock (512) is the same as alignment (512);
     *    The H5Pset_alignment() calls have no effect
     */
    /* Create file creation property list with user block */
    fcpl = H5Pcreate(H5P_FILE_CREATE);
    CHECK(fcpl, FAIL, "H5Pcreate");
    ret = H5Pset_userblock(fcpl, (hsize_t)512);
    CHECK(ret, FAIL, "H5Pset_userblock");
    ret = H5Pset_file_space_strategy(fcpl, H5F_FSPACE_STRATEGY_PAGE, FALSE, (hsize_t)1);
    CHECK(ret, FAIL, "H5Pset_file_space_strategy");
    ret = H5Pset_file_space_page_size(fcpl, (hsize_t)512);
    CHECK(ret, FAIL, "H5Pset_file_space_page_size");

    /* Create file access property list with alignment */
    fapl = H5Pcreate(H5P_FILE_ACCESS);
    CHECK(fapl, FAIL, "H5Pcreate");
    ret = H5Pset_alignment(fapl, (hsize_t)1, (hsize_t)3);
    CHECK(ret, FAIL, "H5Pset_alignment");

    /* Call helper routines to perform file manipulations */
    ret = test_userblock_alignment_helper1(fcpl, fapl);
    CHECK(ret, FAIL, "test_userblock_alignment_helper1");

    /* Change alignment in FAPL */
    ret = H5Pset_alignment(fapl, (hsize_t)1, (hsize_t)1024);
    CHECK(ret, FAIL, "H5Pset_alignment");

    /* Call helper routines to perform file manipulations */
    ret = test_userblock_alignment_helper2(fapl, FALSE);
    CHECK(ret, FAIL, "test_userblock_alignment_helper2");
    ret = test_userblock_alignment_helper2(fapl, TRUE);
    CHECK(ret, FAIL, "test_userblock_alignment_helper2");

    /* Release property lists */
    ret = H5Pclose(fcpl);
    CHECK(ret, FAIL, "H5Pclose");
    ret = H5Pclose(fapl);
    CHECK(ret, FAIL, "H5Pclose");

} /* end test_userblock_alignment_paged() */

/****************************************************************
**
**  test_filespace_info():
**	Verify the following public routines retrieve and set file space
**	information correctly:
**	  (1) H5Pget/set_file_space_strategy():
**	      Retrieve and set file space strategy, persisting free-space,  
**	      and free-space section threshold as specified
**	  (2) H5Pget/set_file_space_page_size():
**	      Retrieve and set the page size for paged aggregation
**
****************************************************************/
static void
test_filespace_info(const char *env_h5_drvr)
{
    hid_t fid; 				/* File IDs	*/
    hid_t fapl, new_fapl;		/* File access property lists */
    hid_t fcpl, fcpl1, fcpl2;		/* File creation property lists */
    H5F_fspace_strategy_t strategy;		/* File space strategy */
    hbool_t persist;			/* Persist free-space or not */
    hsize_t threshold;			/* Free-space section threshold */
    unsigned new_format;			/* New or old format */
    H5F_fspace_strategy_t fs_strategy;	/* File space strategy--iteration variable */
    unsigned fs_persist;		/* Persist free-space or not--iteration variable */
    hsize_t fs_threshold;		/* Free-space section threshold--iteration variable */
    int pp;				/* Iteration variable for setting file space page size */
    hsize_t fsp_size;			/* File space page size */
    char filename[FILENAME_LEN]; 	/* Filename to use */
    hbool_t  contig_addr_vfd;           /* Whether VFD used has a contigous address space */
    herr_t ret;				/* Return value	*/

    /* Current VFD that does not support contigous address space */
    contig_addr_vfd = (hbool_t)(HDstrcmp(env_h5_drvr, "split") && HDstrcmp(env_h5_drvr, "multi"));

    /* Output message about test being performed */
    MESSAGE(5, ("Testing file creation public routines: H5Pget/set_file_space_strategy & H5Pget/set_file_space_page_size\n"));

    fapl = h5_fileaccess();
    h5_fixname(FILESPACE_NAME[0], fapl, filename, sizeof filename);

    /* Get a copy of the file access property list */
    new_fapl = H5Pcopy(fapl);
    CHECK(new_fapl, FAIL, "H5Pcopy");

    /* Set the "use the latest version of the format" bounds */
    ret = H5Pset_libver_bounds(new_fapl, H5F_LIBVER_LATEST, H5F_LIBVER_LATEST);
    CHECK(ret, FAIL, "H5Pset_libver_bounds");

    /* 
     * Case (1)
     *  Check file space information from a default file creation property list.
     *  Values expected:
     *	  strategy--H5F_FILE_SPACE_AGGR
     *	  persist--FALSE
     *	  threshold--1
     *	  file space page size--4096
     */
    /* Create file creation property list template */
    fcpl = H5Pcreate(H5P_FILE_CREATE);
    CHECK(fcpl, FAIL, "H5Pcreate");

    /* Retrieve file space information */
    ret = H5Pget_file_space_strategy(fcpl, &strategy, &persist, &threshold);
    CHECK(ret, FAIL, "H5Pget_file_space_strategy");

    /* Verify file space information */
    VERIFY(strategy, H5F_FSPACE_STRATEGY_AGGR, "H5Pget_file_space_strategy");
    VERIFY(persist, FALSE, "H5Pget_file_space_strategy");
    VERIFY(threshold, 1, "H5Pget_file_space_strategy");

    /* Retrieve file space page size */
    ret = H5Pget_file_space_page_size(fcpl, &fsp_size);
    CHECK(ret, FAIL, "H5Pget_file_space_page_size");
    VERIFY(fsp_size, FSP_SIZE_DEF, "H5Pget_file_space_page_size");

    /* Close property list */
    H5Pclose(fcpl);

    /* 
     * Case (2)
     *  Check file space information when creating a file with default properties.
     *  Values expected:
     *	  strategy--H5F_FILE_SPACE_AGGR
     *	  persist--FALSE
     *	  threshold--1
     *	  file space page size--4096
     */
    /* Create a file with default file creation and access property lists */
    fid = H5Fcreate(filename, H5F_ACC_TRUNC, H5P_DEFAULT, H5P_DEFAULT);
    CHECK(fid, FAIL, "H5Fcreate");

    /* Get the file's creation property list */
    fcpl1 = H5Fget_create_plist(fid);
    CHECK(fcpl1, FAIL, "H5Fget_create_plist");

    /* Retrieve file space information */
    ret = H5Pget_file_space_strategy(fcpl1, &strategy, &persist, &threshold);
    CHECK(ret, FAIL, "H5Pget_file_space_strategy");

    /* Verify file space information */
    VERIFY(strategy, H5F_FSPACE_STRATEGY_AGGR, "H5Pget_file_space_strategy");
    VERIFY(persist, FALSE, "H5Pget_file_space_strategy");
    VERIFY(threshold, 1, "H5Pget_file_space_strategy");

    /* Retrieve file space page size */
    ret = H5Pget_file_space_page_size(fcpl1, &fsp_size);
    CHECK(ret, FAIL, "H5Pget_file_space_page_size");
    VERIFY(fsp_size, FSP_SIZE_DEF, "H5Pget_file_space_page_size");

    /* Close property lists */
    ret = H5Fclose(fid);
    CHECK(ret, FAIL, "H5Fclose");
    ret = H5Pclose(fcpl1);
    CHECK(ret, FAIL, "H5Pclose");

    /* 
     * Case (3)
     *  Check file space information when creating a file with the
     *  latest library format and default properties.
     *  Values expected:
     *	  strategy--H5F_FILE_SPACE_AGGR
     *	  persist--FALSE
     *	  threshold--1
     *	  file space page size--4096
     */
    /* Create a file with the latest library format */
    fid = H5Fcreate(filename, H5F_ACC_TRUNC, H5P_DEFAULT, new_fapl);
    CHECK(fid, FAIL, "H5Fcreate");

    /* Get the file's creation property */
    fcpl1 = H5Fget_create_plist(fid);
    CHECK(fcpl1, FAIL, "H5Fget_create_plist");

    /* Retrieve file space information */
    ret = H5Pget_file_space_strategy(fcpl1, &strategy, &persist, &threshold);
    CHECK(ret, FAIL, "H5Pget_file_space_strategy");

    /* Verify file space information */
    VERIFY(strategy, H5F_FSPACE_STRATEGY_AGGR, "H5Pget_file_space_strategy");
    VERIFY(persist, FALSE, "H5Pget_file_space_strategy");
    VERIFY(threshold, 1, "H5Pget_file_space_strategy");

    /* Retrieve file space page size */
    ret = H5Pget_file_space_page_size(fcpl1, &fsp_size);
    CHECK(ret, FAIL, "H5Pget_file_space_page_size");
    VERIFY(fsp_size, FSP_SIZE_DEF, "H5Pget_file_space_page_size");

    /* Close property lists */
    ret = H5Fclose(fid);
    CHECK(ret, FAIL, "H5Fclose");
    ret = H5Pclose(fcpl1);
    CHECK(ret, FAIL, "H5Pclose");

    /* 
     * Case (4)
     *  Check file space information with the following combinations:
     *	Create file with --
     *		New or old format
     *		Persist or not persist free-space
     *		Different sizes for free-space section threshold (0 to 10)
     *		The three file space strategies: 
     *		  H5F_FILE_SPACE_AGGR, H5F_FILE_SPACE_PAGE, H5F_FILE_SPACE_NONE
     *		File space page size: not set, set to 0, set to 512
     *  
     */
    for(new_format = FALSE; new_format <= TRUE; new_format++) {
	hid_t my_fapl; 

        /* Set the FAPL for the type of format */
        if(new_format) {
	    MESSAGE(5, ("Testing with new group format\n"));
            my_fapl = new_fapl;
        } /* end if */
        else {
	    MESSAGE(5, ("Testing with old group format\n"));
            my_fapl = fapl;
        } /* end else */

	/* Test with TRUE or FALSE for persisting free-space */
	for(fs_persist = FALSE; fs_persist <= TRUE; fs_persist++) {

	    /* Test with free-space section threshold size: 0 to 10 */
	    for(fs_threshold = 0; fs_threshold <= TEST_THRESHOLD10; fs_threshold++) {

		/* Test with 3 file space strategies */
		for(fs_strategy = H5F_FSPACE_STRATEGY_AGGR; fs_strategy < H5F_FSPACE_STRATEGY_NTYPES; H5_INC_ENUM(H5F_fspace_strategy_t, fs_strategy)) {

		    /* Test with file space page size: not set, set to 0, set to 512 */
		    for(pp = -1; pp <= FSP_SIZE_SET; pp++) {

			if(pp && fs_strategy == H5F_FSPACE_STRATEGY_PAGE && !contig_addr_vfd)
			    continue;

			/* Create file creation property list template */
			fcpl = H5Pcreate(H5P_FILE_CREATE);
			CHECK(fcpl, FAIL, "H5Pcreate");

			/* Set file space information */
			ret = H5Pset_file_space_strategy(fcpl, fs_strategy, (hbool_t)fs_persist, fs_threshold);
			CHECK(ret, FAIL, "H5Pset_file_space_strategy");

			/* Do not set file space page size if pp is negative */
			if(pp >= 0) {
			    ret = H5Pset_file_space_page_size(fcpl, (hsize_t)(pp > 0 ? FSP_SIZE512 : 0));
			    CHECK(ret, FAIL, "H5Pset_file_space_strategy");
			}
			
			/* Retrieve file space information */
			ret = H5Pget_file_space_strategy(fcpl, &strategy, &persist, &threshold);
			CHECK(ret, FAIL, "H5Pget_file_space_strategy");

			/* Verify file space information */
			VERIFY(strategy, fs_strategy, "H5Pget_file_space_strategy");
			VERIFY(persist, (hbool_t)fs_persist, "H5Pget_file_space_strategy");
			VERIFY(threshold, fs_threshold, "H5Pget_file_space_strategy");

			/* Retrieve and verify file space page size */
			ret = H5Pget_file_space_page_size(fcpl, &fsp_size);
			CHECK(ret, FAIL, "H5Pget_file_space_page_size");
			VERIFY(fsp_size, pp > 0 ? FSP_SIZE512 : (pp == 0 ? 0 : FSP_SIZE_DEF), "H5Pget_file_space_page_size");

			/* Create the file with the specified file space info */
			fid = H5Fcreate(filename, H5F_ACC_TRUNC, fcpl, my_fapl);
			CHECK(ret, FAIL, "H5Fcreate");

			/* Get the file's creation property */
			fcpl1 = H5Fget_create_plist(fid);
			CHECK(fcpl1, FAIL, "H5Fget_create_plist");

			/* Retrieve file space information */
			ret = H5Pget_file_space_strategy(fcpl1, &strategy, &persist, &threshold);
			CHECK(ret, FAIL, "H5Pget_file_space_strategy");

			/* Verify file space information */
			VERIFY(strategy, fs_strategy, "H5Pget_file_space_strategy");
			VERIFY(persist, fs_persist, "H5Pget_file_space_strategy");
			VERIFY(threshold, fs_threshold, "H5Pget_file_space_strategy");

			/* Retrieve and verify file space page size */
			ret = H5Pget_file_space_page_size(fcpl1, &fsp_size);
			CHECK(ret, FAIL, "H5Pget_file_space_page_size");
			VERIFY(fsp_size, pp > 0 ? FSP_SIZE512 : (pp == 0 ? 0 : FSP_SIZE_DEF), "H5Pget_file_space_page_size");

			/* Close the file */
			ret = H5Fclose(fid);
			CHECK(ret, FAIL, "H5Fclose");

			/* Re-open the file */
			fid = H5Fopen(filename, H5F_ACC_RDWR, my_fapl);
			CHECK(ret, FAIL, "H5Fopen");

			/* Get the file's creation property */
			fcpl2 = H5Fget_create_plist(fid);
			CHECK(fcpl2, FAIL, "H5Fget_create_plist");

			/* Retrieve file space information */
			ret = H5Pget_file_space_strategy(fcpl2, &strategy, &persist, &threshold);
			CHECK(ret, FAIL, "H5Pget_file_space_strategy");

			/* Verify file space information */
			VERIFY(strategy, fs_strategy, "H5Pget_file_space_strategy");
			VERIFY(persist, fs_persist, "H5Pget_file_space_strategy");
			VERIFY(threshold, fs_threshold, "H5Pget_file_space_strategy");

			/* Retrieve and verify file space page size */
			ret = H5Pget_file_space_page_size(fcpl2, &fsp_size);
			CHECK(ret, FAIL, "H5Pget_file_space_page_size");
			VERIFY(fsp_size, pp > 0 ? FSP_SIZE512 : (pp == 0 ? 0 : FSP_SIZE_DEF), "H5Pget_file_space_page_size");

			/* Close the file */
			ret = H5Fclose(fid);
			CHECK(ret, FAIL, "H5Fclose");

			/* Release file creation property lists */
			ret = H5Pclose(fcpl);
			CHECK(ret, FAIL, "H5Pclose");
			ret = H5Pclose(fcpl1);
			CHECK(ret, FAIL, "H5Pclose");
			ret = H5Pclose(fcpl2);
			CHECK(ret, FAIL, "H5Pclose");

		    } /* end for pp */

		} /* end for file space strategy type */

	    } /* end for free-space section threshold */
	} /* end for fs_persist */

        /* close fapl_ and remove the file */
        h5_clean_files(FILESPACE_NAME, my_fapl);
    } /* end for new_format */

}  /* test_filespace_info() */


/****************************************************************
**
**  test_file_freespace():
**      This routine checks the free space available in a file as
**      returned by the public routine H5Fget_freespace().
**
**  Modifications:
**	Vailin Choi; July 2012
**	Remove datasets in reverse order so that all file spaces are shrunk.
**	(A change due to H5FD_FLMAP_DICHOTOMY.)
**
**	Vailin Choi; Dec 2012
**	Add changes due to paged aggregation via new format:
**	the amount of freespace is different.
**
*****************************************************************/
static void
test_file_freespace(const char *env_h5_drvr)
{
    hid_t    file;      		/* File opened with read-write permission */
    h5_stat_size_t empty_filesize;      /* Size of file when empty */
    h5_stat_size_t mod_filesize;        /* Size of file after being modified */
    hssize_t free_space;        	/* Amount of free space in file */
    hid_t    fcpl;			/* File creation property list */
    hid_t    fapl, new_fapl;		/* File access property list IDs */
    hid_t    dspace;    /* Dataspace ID */
    hid_t    dset;      /* Dataset ID */
    hid_t    dcpl;      /* Dataset creation property list */
    int k;		/* Local index variable */
    unsigned u;         /* Local index variable */
    char     filename[FILENAME_LEN]; 	/* Filename to use */
    char     name[32];  		/* Dataset name */
    unsigned new_format;		/* To use old or new format */
    hbool_t  contig_addr_vfd; 		/* Whether VFD used has a contigous address space */
    herr_t   ret;

    /* Current VFD that does not support contigous address space */
    contig_addr_vfd = (hbool_t)(HDstrcmp(env_h5_drvr, "split") && HDstrcmp(env_h5_drvr, "multi") && HDstrcmp(env_h5_drvr, "family"));

    fapl = h5_fileaccess();
    h5_fixname(FILESPACE_NAME[0], fapl, filename, sizeof filename);

    new_fapl = H5Pcopy(fapl);
    CHECK(new_fapl, FAIL, "H5Pcopy");

    /* Set the "use the latest version of the format" bounds */
    ret = H5Pset_libver_bounds(new_fapl, H5F_LIBVER_LATEST, H5F_LIBVER_LATEST);
    CHECK(ret, FAIL, "H5Pset_libver_bounds");

    fcpl = H5Pcreate(H5P_FILE_CREATE);
    CHECK(fcpl, FAIL, "H5Pcreate");

    /* Test with old & new format */
    for(new_format = FALSE; new_format <= TRUE; new_format++) {
	hid_t my_fapl;
	hsize_t expected_freespace = 2360;

        /* Set the FAPL for the type of format */
        if(new_format) {
            MESSAGE(5, ("Testing with new group format\n"));
            my_fapl = new_fapl;

	    /* Latest format with contiguous VFD: paged aggregation, non-persistent free-space */
	    /* Latest format with non-contiguous VFD: aggregation, non-persistent free-space */
	    if(contig_addr_vfd) {
		H5Pset_file_space_strategy(fcpl, H5F_FSPACE_STRATEGY_PAGE, FALSE, (hsize_t)1);
		expected_freespace = 350;
	    } else
		H5Pset_file_space_strategy(fcpl, H5F_FSPACE_STRATEGY_AGGR, FALSE, (hsize_t)1);

        } /* end if */
        else {
            MESSAGE(5, ("Testing with old group format\n"));
	    /* Default: non-paged aggreation, non-persistent free-space */
            my_fapl = fapl;
        } /* end else */

	/* Create an "empty" file */
	file = H5Fcreate(filename, H5F_ACC_TRUNC, fcpl, my_fapl);
	CHECK(file, FAIL, "H5Fcreate");

	ret = H5Fclose(file);
	CHECK_I(ret, "H5Fclose");

	/* Get the "empty" file size */
	empty_filesize = h5_get_file_size(filename, H5P_DEFAULT);

	/* Re-open the file (with read-write permission) */
	file = H5Fopen(filename, H5F_ACC_RDWR, H5P_DEFAULT);
	CHECK_I(file, "H5Fopen");

	/* Check that the free space is 0 */
	free_space = H5Fget_freespace(file);
	CHECK(free_space, FAIL, "H5Fget_freespace");
	VERIFY(free_space, 0, "H5Fget_freespace");

	/* Create dataspace for datasets */
	dspace = H5Screate(H5S_SCALAR);
	CHECK(dspace, FAIL, "H5Screate");

	/* Create a dataset creation property list */
	dcpl = H5Pcreate(H5P_DATASET_CREATE);
	CHECK(dcpl, FAIL, "H5Pcreate");

	/* Set the space allocation time to early */
	ret = H5Pset_alloc_time(dcpl, H5D_ALLOC_TIME_EARLY);
	CHECK(ret, FAIL, "H5Pset_alloc_time");

	/* Create datasets in file */
	for(u = 0; u < 10; u++) {
	    sprintf(name, "Dataset %u", u);
	    dset = H5Dcreate2(file, name, H5T_STD_U32LE, dspace, H5P_DEFAULT, dcpl, H5P_DEFAULT);
	    CHECK(dset, FAIL, "H5Dcreate2");

	    ret = H5Dclose(dset);
	    CHECK(ret, FAIL, "H5Dclose");
	} /* end for */

	/* Close dataspace */
	ret = H5Sclose(dspace);
	CHECK(ret, FAIL, "H5Sclose");

	/* Close dataset creation property list */
	ret = H5Pclose(dcpl);
	CHECK(ret, FAIL, "H5Pclose");

	/* Check that there is the right amount of free space in the file */
	free_space = H5Fget_freespace(file);
	CHECK(free_space, FAIL, "H5Fget_freespace");
	VERIFY(free_space, expected_freespace, "H5Fget_freespace");

	/* Delete datasets in file */
	for(k = 9; k >= 0; k--) {
	    sprintf(name, "Dataset %u", (unsigned)k);
	    ret = H5Ldelete(file, name, H5P_DEFAULT);
	    CHECK(ret, FAIL, "H5Ldelete");
	} /* end for */

	/* Check that there is the right amount of free space in the file */
	free_space = H5Fget_freespace(file);
	CHECK(free_space, FAIL, "H5Fget_freespace");
	VERIFY(free_space, 0, "H5Fget_freespace");

	/* Close file */
	ret = H5Fclose(file);
	CHECK(ret, FAIL, "H5Fclose");

	/* Get the file size after modifications*/
	mod_filesize = h5_get_file_size(filename, H5P_DEFAULT);

	/* Check that the file reverted to empty size */
	VERIFY(mod_filesize, empty_filesize, "H5Fget_freespace");

        h5_clean_files(FILESPACE_NAME, my_fapl);

    } /* end for */

} /* end test_file_freespace() */

/****************************************************************
**
**  test_sects_freespace():
**      This routine checks free-space section information for the
**	file as returned by the public routine H5Fget_free_sections().
**
*****************************************************************/
static void
test_sects_freespace(const char *env_h5_drvr, hbool_t new_format)
{
    char     filename[FILENAME_LEN];	/* Filename to use */
    hid_t    file;      	/* File ID */
    hid_t    fcpl;		/* File creation property list template */
    hid_t    fapl;		/* File access property list template */
    hssize_t free_space;        /* Amount of free-space in the file */
    hid_t    dspace;    	/* Dataspace ID */
    hid_t    dset;      	/* Dataset ID */
    hid_t    dcpl;      	/* Dataset creation property list */
    char     name[32];  	/* Dataset name */
    hssize_t nsects;        			/* # of free-space sections */
    hssize_t nall;				/* # of free-space sections for all types of data */
    hssize_t nmeta, nraw, ngeneric;		/* # of free-space sections for meta/raw/generic data */
    H5F_sect_info_t sect_info[15];		/* Array to hold free-space information */
    H5F_sect_info_t all_sect_info[15];		/* Array to hold free-space information for all types of data */
    H5F_sect_info_t meta_sect_info[15];		/* Array to hold free-space information for metadata */
    H5F_sect_info_t raw_sect_info[15];		/* Array to hold free-space information for raw data */
    H5F_sect_info_t generic_sect_info[15];	/* Array to hold free-space information for generic data */
    hsize_t  total = 0;        	/* sum of the free-space section sizes */
    hsize_t  tmp_tot = 0;       /* Sum of the free-space section sizes */
    hsize_t  last_size;        	/* Size of last free-space section */
    hsize_t  dims[1];		/* Dimension sizes */
    unsigned u;         	/* Local index variable */
    hbool_t contig_addr_vfd; 	/* Whether VFD used has a contigous address space */
    herr_t   ret;		/* Return value */

    /* Output message about test being performed */
    MESSAGE(5, ("Testing H5Fget_free_sections()--free-space section info in the file\n"));

    /* Current VFD that does not support contigous address space */
    contig_addr_vfd = (hbool_t)(HDstrcmp(env_h5_drvr, "split") && HDstrcmp(env_h5_drvr, "multi"));

    fapl = h5_fileaccess();
    h5_fixname(FILESPACE_NAME[0], fapl, filename, sizeof filename);

    /* Create file-creation template */
    fcpl = H5Pcreate(H5P_FILE_CREATE);
    CHECK(fcpl, FAIL, "H5Pcreate");

    if(!new_format || (new_format && !contig_addr_vfd)) {
	/* Old format or latest format with non-contiguous vfd: set to aggregation and persistent free-space */
	ret = H5Pset_file_space_strategy(fcpl, H5F_FSPACE_STRATEGY_AGGR, TRUE, (hsize_t)1);
	CHECK(ret, FAIL, "H5Pget_file_space_strategy");
    } else {
	/* Latest format with contiguous vfd (default setting) */
	ret = H5Pset_libver_bounds(fapl, H5F_LIBVER_LATEST, H5F_LIBVER_LATEST);
	CHECK(ret, FAIL, "H5Pset_libver_bounds");

	/* Set to paged aggregation and persistent free-space */
	ret = H5Pset_file_space_strategy(fcpl, H5F_FSPACE_STRATEGY_PAGE, TRUE, (hsize_t)1);
	CHECK(ret, FAIL, "H5Pget_file_space_strategy");
    }

    /* Create the file */
    file = H5Fcreate(filename, H5F_ACC_TRUNC, fcpl, fapl);
    CHECK(file, FAIL, "H5Fcreate");

    /* Create a dataset creation property list */
    dcpl = H5Pcreate(H5P_DATASET_CREATE);
    CHECK(dcpl, FAIL, "H5Pcreate");

    /* Set the space allocation time to early */
    ret = H5Pset_alloc_time(dcpl, H5D_ALLOC_TIME_EARLY);
    CHECK(ret, FAIL, "H5Pset_alloc_time");

    /* Create 1 large dataset */
    dims[0] = 1200;
    dspace = H5Screate_simple(1, dims, NULL);
    dset = H5Dcreate2(file, "Dataset_large", H5T_STD_U32LE, dspace, H5P_DEFAULT, dcpl, H5P_DEFAULT);
    CHECK(dset, FAIL, "H5Dcreate2");

    /* Close dataset */
    ret = H5Dclose(dset);
    CHECK(ret, FAIL, "H5Dclose");

    /* Close dataspace */
    ret = H5Sclose(dspace);
    CHECK(ret, FAIL, "H5Sclose");

    /* Create dataspace for datasets */
    dspace = H5Screate(H5S_SCALAR);
    CHECK(dspace, FAIL, "H5Screate");

    /* Create datasets in file */
    for(u = 0; u < 10; u++) {
        sprintf(name, "Dataset %u", u);
        dset = H5Dcreate2(file, name, H5T_STD_U32LE, dspace, H5P_DEFAULT, dcpl, H5P_DEFAULT);
        CHECK(dset, FAIL, "H5Dcreate2");

        ret = H5Dclose(dset);
        CHECK(ret, FAIL, "H5Dclose");
    } /* end for */

    /* Close dataspace */
    ret = H5Sclose(dspace);
    CHECK(ret, FAIL, "H5Sclose");

    /* Close dataset creation property list */
    ret = H5Pclose(dcpl);
    CHECK(ret, FAIL, "H5Pclose");

    /* Delete odd-numbered datasets in file */
    for(u = 0; u < 10; u++) {
        sprintf(name, "Dataset %u", u);
	if(u % 2) {
	    ret = H5Ldelete(file, name, H5P_DEFAULT);
	    CHECK(ret, FAIL, "H5Ldelete");
	} /* end if */
    } /* end for */

    /* Close file */
    ret = H5Fclose(file);
    CHECK(ret, FAIL, "H5Fclose");

    /* Re-open the file with read-only permission */
    file = H5Fopen(filename, H5F_ACC_RDONLY, fapl);
    CHECK_I(file, "H5Fopen");

    /* Get the amount of free space in the file */
    free_space = H5Fget_freespace(file);
    CHECK(free_space, FAIL, "H5Fget_freespace");

    /* Get the total # of free-space sections in the file */
    nall = H5Fget_free_sections(file, H5F_FSPACE_TYPE_ALL, (size_t)0, NULL);
    CHECK(nall, FAIL, "H5Fget_free_sections");

    /* Should return failure when nsects is 0 with a nonnull sect_info */
    nsects = H5Fget_free_sections(file, H5F_FSPACE_TYPE_ALL, (size_t)0, all_sect_info);
    VERIFY(nsects, FAIL, "H5Fget_free_sections");

    /* Retrieve and verify free space info for all the sections */
    HDmemset(all_sect_info, 0,  sizeof(all_sect_info));
    nsects = H5Fget_free_sections(file, H5F_FSPACE_TYPE_ALL, (size_t)nall, all_sect_info);
    VERIFY(nsects, nall, "H5Fget_free_sections");

    /* Verify the amount of free-space is correct */
    for(u = 0; u < nall; u++)
	total += all_sect_info[u].size;
    VERIFY(free_space, total, "H5Fget_free_sections");

    /* Save the last section's size */
    last_size = all_sect_info[nall-1].size;

    /* Retrieve and verify free space info for -1 sections */
    HDmemset(sect_info, 0,  sizeof(sect_info));
    nsects = H5Fget_free_sections(file, H5F_FSPACE_TYPE_ALL, (size_t)(nall - 1), sect_info);
    VERIFY(nsects, nall, "H5Fget_free_sections");

    /* Verify the amount of free-space is correct */
    total = 0;
    for(u = 0; u < (nall - 1); u++) {
	VERIFY(sect_info[u].addr, all_sect_info[u].addr, "H5Fget_free_sections");
	VERIFY(sect_info[u].size, all_sect_info[u].size, "H5Fget_free_sections");
	total += sect_info[u].size;
    }
    VERIFY(((hsize_t)free_space - last_size), total, "H5Fget_free_sections");

    /* Retrieve and verify free-space info for +1 sections */
    HDmemset(sect_info, 0,  sizeof(sect_info));
    nsects = H5Fget_free_sections(file, H5F_FSPACE_TYPE_ALL, (size_t)(nall + 1), sect_info);
    VERIFY(nsects, nall, "H5Fget_free_sections");

    /* Verify amount of free-space is correct */
    total = 0;
    for(u = 0; u < nall; u++) {
	VERIFY(sect_info[u].addr, all_sect_info[u].addr, "H5Fget_free_sections");
	VERIFY(sect_info[u].size, all_sect_info[u].size, "H5Fget_free_sections");
	total += sect_info[u].size;
    }
    VERIFY(sect_info[nall].addr, 0, "H5Fget_free_sections");
    VERIFY(sect_info[nall].size, 0, "H5Fget_free_sections");
    VERIFY(free_space, total, "H5Fget_free_sections");

    /* Get the # of free-space sections in the file for metadata */
    nmeta = H5Fget_free_sections(file, H5F_FSPACE_TYPE_META, (size_t)0, NULL);
    CHECK(nmeta, FAIL, "H5Fget_free_sections");

    /* Retrieve and verify free-space sections for metadata */
    HDmemset(meta_sect_info, 0,  sizeof(meta_sect_info));
    nsects = H5Fget_free_sections(file, H5F_FSPACE_TYPE_META, (size_t)nmeta, meta_sect_info);
    VERIFY(nsects, nmeta, "H5Fget_free_sections");

    /* Get the # of free-space sections in the file for raw data */
    nraw = H5Fget_free_sections(file, H5F_FSPACE_TYPE_RAW, (size_t)0, NULL);
    CHECK(nraw, FAIL, "H5Fget_free_sections");

    /* Retrieve and verify free-space sections for raw data */
    HDmemset(raw_sect_info, 0,  sizeof(raw_sect_info));
    nsects = H5Fget_free_sections(file, H5F_FSPACE_TYPE_RAW, (size_t)nraw, raw_sect_info);
    VERIFY(nsects, nraw, "H5Fget_free_sections");

    /* Get the # of free-space sections in the file for generic data */
    ngeneric = H5Fget_free_sections(file, H5F_FSPACE_TYPE_GENERIC, (size_t)0, NULL);
    CHECK(ngeneric, FAIL, "H5Fget_free_sections");

    if(new_format && contig_addr_vfd) {
	/* There is 1 free-space section for generic data */
	/* Retrieve and verify free-space sections for generic data */
	VERIFY(ngeneric, 1, "H5Fget_free_sections");
	HDmemset(generic_sect_info, 0,  sizeof(sect_info));
	nsects = H5Fget_free_sections(file, H5F_FSPACE_TYPE_GENERIC, (size_t)ngeneric, generic_sect_info);
	VERIFY(nsects, ngeneric, "H5Fget_free_sections");
    } else
	/* There is no free-space section for generic data  */
	VERIFY(ngeneric, 0, "H5Fget_free_sections");

    /* Sum all the free-space sections */
    for(u = 0; u < nmeta; u++)
	tmp_tot += meta_sect_info[u].size;

    for(u = 0; u < nraw; u++)
	tmp_tot += raw_sect_info[u].size;

    for(u = 0; u < ngeneric; u++)
	tmp_tot += generic_sect_info[u].size;

    /* Verify free-space info */
    VERIFY(nmeta+nraw+ngeneric, nall, "H5Fget_free_sections");
    VERIFY(tmp_tot, total, "H5Fget_free_sections");

    /* Closing */
    ret = H5Fclose(file);
    CHECK(ret, FAIL, "H5Fclose");
    ret = H5Pclose(fcpl);
    CHECK(fcpl, FAIL, "H5Pclose");

} /* end test_sects_freespace() */


/****************************************************************
**
**  test_filespace_compatible():
**	Verify that the trunk with the latest file space management
**	can open, read and modify 1.6 HDF5 file and 1.8 HDF5 file.
**	Also verify the correct file space handling information
**	and the amount of free space.
**
****************************************************************/
static void
test_filespace_compatible(void)
{
    int fd_old = (-1), fd_new = (-1);   /* File descriptors for copying data */
    hid_t	fid = -1;		/* File id */
    hid_t       did = -1;		/* Dataset id */
    hid_t	fcpl;			/* File creation property list template */
    int         check[100]; 		/* Temporary buffer for verifying dataset data */
    int         rdbuf[100];		/* Temporary buffer for reading in dataset data */
    uint8_t     buf[READ_OLD_BUFSIZE];	/* temporary buffer for reading */
    ssize_t 	nread;  		/* Number of bytes read in */
    unsigned    i, j;			/* Local index variable */
    hssize_t	free_space;		/* Amount of free-space in the file */
    hbool_t	persist;		/* Persist free-space or not */
    hsize_t	threshold;		/* Free-space section threshold */
    H5F_fspace_strategy_t strategy;		/* File space handling strategy */
    herr_t	ret;			/* Return value */

    /* Output message about test being performed */
    MESSAGE(5, ("File space compatibility testing for 1.6 and 1.8 files\n"));

    for(j = 0; j < NELMTS(OLD_FILENAME); j++) {
        const char *filename = H5_get_srcdir_filename(OLD_FILENAME[j]); /* Corrected test file name */

	/* Open and copy the test file into a temporary file */
	fd_old = HDopen(filename, O_RDONLY, 0666);
	CHECK(fd_old, FAIL, "HDopen");
	fd_new = HDopen(FILE5, O_RDWR|O_CREAT|O_TRUNC, 0666);
	CHECK(fd_new, FAIL, "HDopen");

	/* Copy data */
	while((nread = HDread(fd_old, buf, (size_t)READ_OLD_BUFSIZE)) > 0) {
        ssize_t write_err = HDwrite(fd_new, buf, (size_t)nread);
        CHECK(write_err, -1, "HDwrite");
    } /* end while */

	/* Close the files */
	ret = HDclose(fd_old);
	CHECK(ret, FAIL, "HDclose");
	ret = HDclose(fd_new);
	CHECK(ret, FAIL, "HDclose");

	/* Open the temporary test file */
	fid = H5Fopen(FILE5, H5F_ACC_RDWR, H5P_DEFAULT);
	CHECK(fid, FAIL, "H5Fopen");

	/* There should not be any free space in the file */
	free_space = H5Fget_freespace(fid);
	CHECK(free_space, FAIL, "H5Fget_freespace");
	VERIFY(free_space, (hssize_t)0, "H5Fget_freespace");

	/* Get the file's file creation property list */
	fcpl = H5Fget_create_plist(fid);
	CHECK(fcpl, FAIL, "H5Fget_create_plist");

	/* Retrieve the file space info */
	ret = H5Pget_file_space_strategy(fcpl, &strategy, &persist, &threshold);
	CHECK(ret, FAIL, "H5Pget_file_space_strategy");

	/* File space handling strategy should be H5F_FILE_SPACE_AGGR = 0 */
	/* Persisting free-space should be FALSE */
	/* Free-space section threshold should be 1 */
	VERIFY(strategy, 0, "H5Pget_file_space");
	VERIFY(persist, FALSE, "H5Pget_file_space");
	VERIFY(threshold, 1, "H5Pget_file_space");

	/* Generate raw data */
	for(i = 0; i < 100; i++)
	    check[i] = (int)i;

	/* Open and read the dataset */
	did = H5Dopen2(fid, DSETNAME, H5P_DEFAULT);
	CHECK(did, FAIL, "H5Dopen");
	ret = H5Dread(did, H5T_NATIVE_INT, H5S_ALL, H5S_ALL, H5P_DEFAULT, &rdbuf);
	CHECK(ret, FAIL, "H5Dread");

	/* Verify the data read is correct */
	for(i = 0; i < 100; i++)
	    VERIFY(rdbuf[i], check[i], "test_compatible");

	/* Close the dataset */
	ret = H5Dclose(did);
	CHECK(ret, FAIL, "H5Dclose");

	/* Remove the dataset */
	ret = H5Ldelete(fid, DSETNAME, H5P_DEFAULT);
	CHECK(ret, FAIL, "H5Ldelete");

    /* Close the plist */
    ret = H5Pclose(fcpl);
    CHECK(ret, FAIL, "H5Pclose");

    /* Close the file */
    ret = H5Fclose(fid);
    CHECK(ret, FAIL, "H5Fclose");

	/* Re-Open the file */
	fid = H5Fopen(FILE5, H5F_ACC_RDONLY, H5P_DEFAULT);
	CHECK(fid, FAIL, "H5Fopen");

	/* The dataset should not be there */
	did = H5Dopen2(fid, DSETNAME, H5P_DEFAULT);
	VERIFY(did, FAIL, "H5Dopen");

	/* There should not be any free space in the file */
	free_space = H5Fget_freespace(fid);
	CHECK(free_space, FAIL, "H5Fget_freespace");
	VERIFY(free_space, (hssize_t)0, "H5Fget_freespace");

	/* Close the file */
	ret = H5Fclose(fid);
	CHECK(ret, FAIL, "H5Fclose");
    } /* end for */
} /* test_filespace_compatible */

/****************************************************************
**
**  test_filespace_round_compatible():
**	Verify that the trunk can open, read and modify these files--
**	  1) They are initially created (via gen_filespace.c) in the trunk 
**	     with combinations of file space strategies, default/non-default
**	     threshold, and file spacing paging enabled/disbled.  
**	     The library creates the file space info message with 
**	     "mark if unknown" in these files.
**	  2) They are copied to the 1.8 branch, and are opened/read/modified 
**	     there via test_filespace_compatible() in test/tfile.c. 
**	     The 1.8 library marks the file space info message as "unknown"
**	     in these files.
**	  3) They are then copied back from the 1.8 branch to the trunk for
**	     compatibility testing via this routine.
**	  4) Upon encountering the file space info message which is marked
**	     as "unknown", the library will use the default file space management
**	     from then on: non-persistent free-space managers, default threshold,
**	     and non-paging file space.
**
****************************************************************/
static void
test_filespace_round_compatible(void)
{
    int fd_old = (-1), fd_new = (-1);   /* File descriptors for copying data */
    hid_t	fid = -1;		/* File id */
    hid_t	fcpl = -1;		/* File creation property list ID */
    uint8_t     buf[READ_OLD_BUFSIZE];	/* Temporary buffer for reading */
    ssize_t 	nread;  		/* Number of bytes read in */
    unsigned    j;			/* Local index variable */
    H5F_fspace_strategy_t strategy;		/* File space strategy */
    hbool_t 	persist;		/* Persist free-space or not */
    hsize_t 	threshold;		/* Free-space section threshold */
    hssize_t	free_space;		/* Amount of free space in the file */
    herr_t	ret;			/* Return value */

    /* Output message about test being performed */
    MESSAGE(5, ("File space compatibility testing for files from trunk to 1_8 to trunk\n"));

    for(j = 0; j < NELMTS(FSPACE_FILENAMES); j++) {
        const char *filename = H5_get_srcdir_filename(FSPACE_FILENAMES[j]);

	/* Open and copy the test file into a temporary file */
	fd_old = HDopen(filename, O_RDONLY, 0666);
	CHECK(fd_old, FAIL, "HDopen");
	fd_new = HDopen(FILE5, O_RDWR|O_CREAT|O_TRUNC, 0666);
	CHECK(fd_new, FAIL, "HDopen");

	/* Copy data */
	while((nread = HDread(fd_old, buf, (size_t)READ_OLD_BUFSIZE)) > 0)
	    HDwrite(fd_new, buf, (size_t)nread);

	/* Close the files */
	ret = HDclose(fd_old);
	CHECK(ret, FAIL, "HDclose");
	ret = HDclose(fd_new);
	CHECK(ret, FAIL, "HDclose");

	/* Open the temporary test file */
	fid = H5Fopen(FILE5, H5F_ACC_RDWR, H5P_DEFAULT);
	CHECK(fid, FAIL, "H5Fopen");

	/* Get the file's creation property list */
	fcpl = H5Fget_create_plist(fid);
	CHECK(fcpl, FAIL, "H5Fget_create_plist");

	ret = H5Pget_file_space_strategy(fcpl, &strategy, &persist, &threshold);
	CHECK(ret, FAIL, "H5Pget_file_space_strategy");
	VERIFY(strategy, H5F_FSPACE_STRATEGY_AGGR, "H5Pget_file_space_strategy");
	VERIFY(persist, FALSE, "H5Pget_file_space_strategy");
	VERIFY(threshold, 1, "H5Pget_file_space_strategy");

	/* There should not be any free space in the file */
	free_space = H5Fget_freespace(fid);
	CHECK(free_space, FAIL, "H5Fget_freespace");
	VERIFY(free_space, (hssize_t)0, "H5Fget_freespace");

	/* Closing */
	ret = H5Fclose(fid);
	ret = H5Pclose(fcpl);
	CHECK(ret, FAIL, "H5Fclose");
    } /* end for */

} /* test_filespace_round_compatible */


/****************************************************************
**
**  test_libver_bounds_real():
**      Verify that a file created and modified with the
**      specified libver bounds has the specified object header
**      versions for the right objects.
**
****************************************************************/
static void
test_libver_bounds_real(H5F_libver_t libver_create, unsigned oh_vers_create,
    H5F_libver_t libver_mod, unsigned oh_vers_mod)
{
    hid_t       file, group;            /* Handles */
    hid_t       fapl;                   /* File access property list */
    H5O_info_t  oinfo;                  /* Object info */
    herr_t      ret;                    /* Return value */

    /*
     * Create a new file using the creation properties.
     */
    fapl = H5Pcreate(H5P_FILE_ACCESS);
    CHECK(fapl, FAIL, "H5Pcreate");

    ret = H5Pset_libver_bounds(fapl, libver_create, H5F_LIBVER_LATEST);
    CHECK(ret, FAIL, "H5Pset_libver_bounds");

    file = H5Fcreate("tfile5.h5", H5F_ACC_TRUNC, H5P_DEFAULT, fapl);
    CHECK(file, FAIL, "H5Fcreate");

    /*
     * Make sure the root group has the correct object header version
     */
    ret = H5Oget_info_by_name(file, "/", &oinfo, H5P_DEFAULT);
    CHECK(ret, FAIL, "H5Oget_info_by_name");
    VERIFY(oinfo.hdr.version, oh_vers_create, "H5Oget_info_by_name");

    /*
     * Reopen the file and make sure the root group still has the correct version
     */
    ret = H5Fclose(file);
    CHECK(ret, FAIL, "H5Fclose");

    ret = H5Pset_libver_bounds(fapl, libver_mod, H5F_LIBVER_LATEST);
    CHECK(ret, FAIL, "H5Pset_libver_bounds");

    file = H5Fopen("tfile5.h5", H5F_ACC_RDWR, fapl);
    CHECK(file, FAIL, "H5Fopen");

    ret = H5Oget_info_by_name(file, "/", &oinfo, H5P_DEFAULT);
    CHECK(ret, FAIL, "H5Oget_info_by_name");
    VERIFY(oinfo.hdr.version, oh_vers_create, "H5Oget_info_by_name");

    /*
     * Create a group named "G1" in the file, and make sure it has the correct
     * object header version
     */
    group = H5Gcreate2(file, "/G1", H5P_DEFAULT, H5P_DEFAULT, H5P_DEFAULT);
    CHECK(group, FAIL, "H5Gcreate");

    ret = H5Oget_info(group, &oinfo);
    CHECK(ret, FAIL, "H5Oget_info_by_name");
    VERIFY(oinfo.hdr.version, oh_vers_mod, "H5Oget_info_by_name");

    ret = H5Gclose(group);
    CHECK(ret, FAIL, "H5Gclose");

    /*
     * Create a group named "/G1/G3" in the file, and make sure it has the
     * correct object header version
     */
    group = H5Gcreate2(file, "/G1/G3", H5P_DEFAULT, H5P_DEFAULT, H5P_DEFAULT);
    CHECK(group, FAIL, "H5Gcreate");

    ret = H5Oget_info(group, &oinfo);
    CHECK(ret, FAIL, "H5Oget_info_by_name");
    VERIFY(oinfo.hdr.version, oh_vers_mod, "H5Oget_info_by_name");

    ret = H5Gclose(group);
    CHECK(ret, FAIL, "H5Gclose");

    /*
     * Make sure the root group still has the correct object header version
     */
    ret = H5Oget_info_by_name(file, "/", &oinfo, H5P_DEFAULT);
    CHECK(ret, FAIL, "H5Oget_info_by_name");
    VERIFY(oinfo.hdr.version, oh_vers_create, "H5Oget_info_by_name");

    ret = H5Fclose(file);
    CHECK(ret, FAIL, "H5Fclose");

    ret = H5Pclose(fapl);
    CHECK(ret, FAIL, "H5Pclose");
} /* end test_libver_bounds_real() */

/****************************************************************
**
**  test_libver_bounds():
**      Verify that a file created and modified with various
**      libver bounds is handled correctly.  (Further testing
**      welcome)
**
****************************************************************/
static void
test_libver_bounds(void)
{
    /* Output message about test being performed */
    MESSAGE(5, ("Testing setting library version bounds\n"));

    /* Run the tests */
    test_libver_bounds_real(H5F_LIBVER_EARLIEST, 1, H5F_LIBVER_LATEST, 2);
    test_libver_bounds_real(H5F_LIBVER_LATEST, 2, H5F_LIBVER_EARLIEST, 1);
} /* end test_libver_bounds() */

/****************************************************************
**
**  test_libver_macros():
**	Verify that H5_VERSION_GE and H5_VERSION_LE work correactly.
**
****************************************************************/
static void
test_libver_macros(void)
{
    unsigned	major = H5_VERS_MAJOR;
    unsigned	minor = H5_VERS_MINOR;
    unsigned	release = H5_VERS_RELEASE;

    /* Output message about test being performed */
    MESSAGE(5, ("Testing macros for library version comparison\n"));

    VERIFY(H5_VERSION_GE(major,minor,release), TRUE, "H5_VERSION_GE");
    VERIFY(H5_VERSION_GE(major-1,minor,release), TRUE, "H5_VERSION_GE");
    VERIFY(H5_VERSION_GE(major-1,minor+1,release), TRUE, "H5_VERSION_GE");
    VERIFY(H5_VERSION_GE(major-1,minor,release+1), TRUE, "H5_VERSION_GE");
    VERIFY(H5_VERSION_GE(major,minor-1,release), TRUE, "H5_VERSION_GE");
    VERIFY(H5_VERSION_GE(major,minor-1,release+1), TRUE, "H5_VERSION_GE");
    VERIFY(H5_VERSION_GE(major,minor,release-1), TRUE, "H5_VERSION_GE");

    VERIFY(H5_VERSION_GE(major+1,minor,release), FALSE, "H5_VERSION_GE");
    VERIFY(H5_VERSION_GE(major+1,minor-1,release), FALSE, "H5_VERSION_GE");
    VERIFY(H5_VERSION_GE(major+1,minor-1,release-1), FALSE, "H5_VERSION_GE");
    VERIFY(H5_VERSION_GE(major,minor+1,release), FALSE, "H5_VERSION_GE");
    VERIFY(H5_VERSION_GE(major,minor+1,release-1), FALSE, "H5_VERSION_GE");
    VERIFY(H5_VERSION_GE(major,minor,release+1), FALSE, "H5_VERSION_GE");

    VERIFY(H5_VERSION_LE(major,minor,release), TRUE, "H5_VERSION_LE");
    VERIFY(H5_VERSION_LE(major+1,minor,release), TRUE, "H5_VERSION_LE");
    VERIFY(H5_VERSION_LE(major+1,minor-1,release), TRUE, "H5_VERSION_LE");
    VERIFY(H5_VERSION_LE(major+1,minor-1,release-1), TRUE, "H5_VERSION_LE");
    VERIFY(H5_VERSION_LE(major,minor+1,release), TRUE, "H5_VERSION_LE");
    VERIFY(H5_VERSION_LE(major,minor+1,release-1), TRUE, "H5_VERSION_LE");
    VERIFY(H5_VERSION_LE(major,minor,release+1), TRUE, "H5_VERSION_LE");

    VERIFY(H5_VERSION_LE(major-1,minor,release), FALSE, "H5_VERSION_LE");
    VERIFY(H5_VERSION_LE(major-1,minor+1,release), FALSE, "H5_VERSION_LE");
    VERIFY(H5_VERSION_LE(major-1,minor+1,release+1), FALSE, "H5_VERSION_LE");
    VERIFY(H5_VERSION_LE(major,minor-1,release), FALSE, "H5_VERSION_LE");
    VERIFY(H5_VERSION_LE(major,minor-1,release+1), FALSE, "H5_VERSION_LE");
    VERIFY(H5_VERSION_LE(major,minor,release-1), FALSE, "H5_VERSION_LE");
} /* test_libver_macros() */

/****************************************************************
**
**  test_libver_macros2():
**	Verify that H5_VERSION_GE works correactly and show how
**      to use it.
**
****************************************************************/
static void
test_libver_macros2(void)
{
    hid_t    file;
    hid_t    grp;
    htri_t   status;
    herr_t   ret;                    /* Return value */

    /* Output message about test being performed */
    MESSAGE(5, ("Testing macros for library version comparison with a file\n"));

    /*
     * Create a file.
     */
    file = H5Fcreate(FILE6, H5F_ACC_TRUNC, H5P_DEFAULT, H5P_DEFAULT);
    CHECK(file, FAIL, "H5Fcreate");

    /*
     * Create a group in the file.
     */
    grp = H5Gcreate2(file, "Group", H5P_DEFAULT, H5P_DEFAULT, H5P_DEFAULT);
    CHECK(file, FAIL, "H5Gcreate");

    /*
     * Close the group
     */
    ret = H5Gclose(grp);
    CHECK(ret, FAIL, "H5Gclose");

    /* 
     * Delete the group using different function based on the library version.
     *  And verify the action. 
     */
#if H5_VERSION_GE(1,8,0)
    ret = H5Ldelete(file, "Group", H5P_DEFAULT);
    CHECK(ret, FAIL, "H5Lunlink");

    status = H5Lexists(file, "Group", H5P_DEFAULT);
    VERIFY(status, FALSE, "H5Lexists");
#else
    ret = H5Gunlink(file, "Group");
    CHECK(ret, FAIL, "H5Gunlink");

    H5E_BEGIN_TRY {
        grp = H5Gopen(file, "Group");
    } H5E_END_TRY;
    VERIFY(grp, FAIL, "H5Gopen");
#endif

    /*
     * Close the file.
     */
    ret = H5Fclose(file);
    CHECK(ret, FAIL, "H5Fclose");

} /* test_libver_macros2() */

/****************************************************************
**
**  test_deprec():
**	Test deprecated functionality.
**
****************************************************************/
#ifndef H5_NO_DEPRECATED_SYMBOLS
static void
test_deprec(void)
{
    hid_t       file;           /* File IDs for old & new files */
    hid_t       fcpl;           /* File creation property list */
  hid_t       fapl;           /* File creation property list */
    unsigned    super;          /* Superblock version # */
    unsigned    freelist;       /* Free list version # */
    unsigned    stab;           /* Symbol table entry version # */
    unsigned    shhdr;          /* Shared object header version # */
    H5F_info1_t	finfo;		/* global information about file */
    herr_t      ret;            /* Generic return value */
hid_t new_fapl;
hsize_t align;

    /* Output message about test being performed */
    MESSAGE(5, ("Testing deprecated routines\n"));

    /* Creating a file with the default file creation property list should
     * create a version 0 superblock
     */

    /* Create file with default file creation property list */
    file= H5Fcreate(FILE1, H5F_ACC_TRUNC , H5P_DEFAULT, H5P_DEFAULT);
    CHECK(file, FAIL, "H5Fcreate");

    /* Get the file's version information */
    ret = H5Fget_info1(file, &finfo);
    CHECK(ret, FAIL, "H5Fget_info1");
    VERIFY(finfo.super_ext_size, 0,"H5Fget_info1");
    VERIFY(finfo.sohm.hdr_size, 0,"H5Fget_info1");
    VERIFY(finfo.sohm.msgs_info.index_size, 0,"H5Fget_info1");
    VERIFY(finfo.sohm.msgs_info.heap_size, 0,"H5Fget_info1");

    /* Get the file's dataset creation property list */
    fcpl =  H5Fget_create_plist(file);
    CHECK(fcpl, FAIL, "H5Fget_create_plist");

    /* Get the file's version information */
    ret=H5Pget_version(fcpl, &super, &freelist, &stab, &shhdr);
    CHECK(ret, FAIL, "H5Pget_version");
    VERIFY(super,0,"H5Pget_version");
    VERIFY(freelist,0,"H5Pget_version");
    VERIFY(stab,0,"H5Pget_version");
    VERIFY(shhdr,0,"H5Pget_version");

    /* Close FCPL */
    ret=H5Pclose(fcpl);
    CHECK(ret, FAIL, "H5Pclose");

    /* Close file */
    ret=H5Fclose(file);
    CHECK(ret, FAIL, "H5Fclose");


    /* Create a file creation property list */
    fcpl = H5Pcreate(H5P_FILE_CREATE);
    CHECK(fcpl, FAIL, "H5Pcreate");

    /* Set a property in the FCPL that will push the superblock version up */
    ret = H5Pset_file_space_strategy(fcpl, H5F_FSPACE_STRATEGY_PAGE, 1, (hsize_t)0);
    ret = H5Pset_file_space_page_size(fcpl, (hsize_t)512);
    CHECK(ret, FAIL, "H5Pset_file_space_strategy");

    fapl = H5Pcreate(H5P_FILE_ACCESS);
    ret = H5Pset_alignment(fapl, (hsize_t)1, (hsize_t)1024);
    CHECK(ret, FAIL, "H5Pset_alignment");

    /* Creating a file with the non-default file creation property list should
     * create a version 2 superblock
     */

    /* Create file with custom file creation property list */
    file= H5Fcreate(FILE1, H5F_ACC_TRUNC , fcpl, fapl);
    CHECK(file, FAIL, "H5Fcreate");
    
    new_fapl = H5Fget_access_plist(file);
    H5Pget_alignment(new_fapl, NULL, &align);

    /* Close FCPL */
    ret=H5Pclose(fcpl);
    CHECK(ret, FAIL, "H5Pclose");

    /* Get the file's version information */
    ret = H5Fget_info1(file, &finfo);
    CHECK(ret, FAIL, "H5Fget_info1");
    VERIFY(finfo.super_ext_size, 96,"H5Fget_info1");
    VERIFY(finfo.sohm.hdr_size, 0,"H5Fget_info1");
    VERIFY(finfo.sohm.msgs_info.index_size, 0,"H5Fget_info1");
    VERIFY(finfo.sohm.msgs_info.heap_size, 0,"H5Fget_info1");

    /* Get the file's dataset creation property list */
    fcpl =  H5Fget_create_plist(file);
    CHECK(fcpl, FAIL, "H5Fget_create_plist");

    /* Get the file's version information */
    ret=H5Pget_version(fcpl, &super, &freelist, &stab, &shhdr);
    CHECK(ret, FAIL, "H5Pget_version");
    VERIFY(super,2,"H5Pget_version");
    VERIFY(freelist,0,"H5Pget_version");
    VERIFY(stab,0,"H5Pget_version");
    VERIFY(shhdr,0,"H5Pget_version");

    /* Close FCPL */
    ret=H5Pclose(fcpl);
    CHECK(ret, FAIL, "H5Pclose");

    /* Close file */
    ret=H5Fclose(file);
    CHECK(ret, FAIL, "H5Fclose");

    /* Re-open the file */
    file = H5Fopen(FILE1, H5F_ACC_RDONLY, H5P_DEFAULT);
    CHECK(file, FAIL, "H5Fcreate");

    /* Get the file's version information */
    ret = H5Fget_info1(file, &finfo);
    CHECK(ret, FAIL, "H5Fget_info1");
    VERIFY(finfo.super_ext_size, 96,"H5Fget_info1");
    VERIFY(finfo.sohm.hdr_size, 0,"H5Fget_info1");
    VERIFY(finfo.sohm.msgs_info.index_size, 0,"H5Fget_info1");
    VERIFY(finfo.sohm.msgs_info.heap_size, 0,"H5Fget_info1");

    /* Get the file's creation property list */
    fcpl =  H5Fget_create_plist(file);
    CHECK(fcpl, FAIL, "H5Fget_create_plist");

    /* Get the file's version information */
    ret=H5Pget_version(fcpl, &super, &freelist, &stab, &shhdr);
    CHECK(ret, FAIL, "H5Pget_version");
    VERIFY(super,2,"H5Pget_version");
    VERIFY(freelist,0,"H5Pget_version");
    VERIFY(stab,0,"H5Pget_version");
    VERIFY(shhdr,0,"H5Pget_version");

    /* Close FCPL */
    ret=H5Pclose(fcpl);
    CHECK(ret, FAIL, "H5Pclose");

    /* Close file */
    ret=H5Fclose(file);
    CHECK(ret, FAIL, "H5Fclose");
} /* test_deprec */
#endif /* H5_NO_DEPRECATED_SYMBOLS */

/****************************************************************
**
**  test_file(): Main low-level file I/O test routine.
**
****************************************************************/
void
test_file(void)
{
    const char  *env_h5_drvr;     	/* File Driver value from environment */

    /* Output message about test being performed */
    MESSAGE(5, ("Testing Low-Level File I/O\n"));

    /* Get the VFD to use */
    env_h5_drvr = HDgetenv("HDF5_DRIVER");
    if(env_h5_drvr == NULL)
        env_h5_drvr = "nomatch";

    test_file_create();		/* Test file creation(also creation templates)*/
    test_file_open();		/* Test file opening */
    test_file_reopen();         /* Test file reopening */
    test_file_close();          /* Test file close behavior */
    test_get_file_id();         /* Test H5Iget_file_id */
    test_get_obj_ids();         /* Test H5Fget_obj_ids for Jira Issue 8528 */
    test_file_perm();           /* Test file access permissions */
    test_file_perm2();          /* Test file access permission again */
    test_file_ishdf5();         /* Test detecting HDF5 files correctly */
    test_file_open_dot();       /* Test opening objects with "." for a name */
    test_file_open_overlap();   /* Test opening files in an overlapping manner */
    test_file_getname();        /* Test basic H5Fget_name() functionality */
    test_file_double_root_open();       /* Test opening root group from two files works properly */
    test_file_double_group_open();      /* Test opening same group from two files works properly */
    test_file_double_dataset_open();    /* Test opening same dataset from two files works properly */
    test_file_double_datatype_open();   /* Test opening same named datatype from two files works properly */
    test_file_double_file_dataset_open(TRUE);
    test_file_double_file_dataset_open(FALSE);
    test_userblock_file_size(); /* Tests that files created with a userblock have the correct size */
    test_cached_stab_info();    /* Tests that files are created with cached stab info in the superblock */
    test_rw_noupdate();         /* Test to ensure that RW permissions don't write the file unless dirtied */

    test_userblock_alignment(); 	/* Tests that files created with a userblock and alignment interact properly */
    test_userblock_alignment_paged(); 	/* Tests files created with a userblock and alignment (via paged aggregation) interact properly */
    test_filespace_info(env_h5_drvr);	/* Test file creation public routines: */
					/* H5Pget/set_file_space_strategy() & H5Pget/set_file_space_page_size() */
    test_file_freespace(env_h5_drvr);      	/* Test file public routine H5Fget_freespace() */
    test_sects_freespace(env_h5_drvr, FALSE); 	/* Test file public routine H5Fget_free_sections() */
    test_sects_freespace(env_h5_drvr, TRUE); 	/* Test file public routine H5Fget_free_sections() for new format */

    test_filespace_compatible();	/* Test compatibility for file space management */
    test_filespace_round_compatible(); 	/* Testing file space compatibility for files from trunk to 1_8 to trunk */

    test_libver_bounds();       /* Test compatibility for file space management */
    test_libver_macros();       /* Test the macros for library version comparison */
    test_libver_macros2();      /* Test the macros for library version comparison */
#ifndef H5_NO_DEPRECATED_SYMBOLS
    test_deprec();              /* Test deprecated routines */
#endif /* H5_NO_DEPRECATED_SYMBOLS */
} /* test_file() */


/*-------------------------------------------------------------------------
 * Function:	cleanup_file
 *
 * Purpose:	Cleanup temporary test files
 *
 * Return:	none
 *
 * Programmer:	Albert Cheng
 *              July 2, 1998
 *
 * Modifications:
 *
 *-------------------------------------------------------------------------
 */
void
cleanup_file(void)
{
    HDremove(SFILE1);
    HDremove(FILE1);
    HDremove(FILE2);
    HDremove(FILE3);
    HDremove(FILE4);
    HDremove(FILE5);
    HDremove(FILE6);
    HDremove(FILE7);
}<|MERGE_RESOLUTION|>--- conflicted
+++ resolved
@@ -2707,11 +2707,7 @@
 
         /* Ensure That Timestamps Are Equal */
         diff = HDdifftime(sb2.st_mtime, sb1.st_mtime);
-<<<<<<< HEAD
-        ret = (diff > (double)0.0f);
-=======
         ret = (diff > (double)0.0F);
->>>>>>> c58ca9e2
         VERIFY(ret, 0, "Timestamp");
     } /* end else */
 } /* end test_rw_noupdate() */
