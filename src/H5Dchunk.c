--- conflicted
+++ resolved
@@ -1855,12 +1855,8 @@
 H5D__chunk_cacheable(const H5D_io_info_t *io_info, H5D_dset_info_t *dset_info, 
                      haddr_t caddr, hbool_t write_op)
 {
-<<<<<<< HEAD
     const H5D_t *dataset = NULL;        /* Local pointer to dataset */
-=======
-    const H5D_t *dataset = io_info->dset; /* Local pointer to dataset info */
     hbool_t has_filters = FALSE;        /* Whether there are filters on the chunk or not */
->>>>>>> 18e360b9
     htri_t ret_value = FAIL;            /* Return value */
 
     FUNC_ENTER_PACKAGE
@@ -1877,10 +1873,10 @@
         if(dataset->shared->layout.u.chunk.flags
                 & H5O_LAYOUT_CHUNK_DONT_FILTER_PARTIAL_BOUND_CHUNKS) {
             has_filters = !H5D__chunk_is_partial_edge_chunk(
-                    io_info->dset->shared->ndims,
-                    io_info->dset->shared->layout.u.chunk.dim,
-                    io_info->store->chunk.scaled,
-                    io_info->dset->shared->curr_dims);
+                    dataset->shared->ndims,
+                    dataset->shared->layout.u.chunk.dim,
+                    dset_info->store->chunk.scaled,
+                    dataset->shared->curr_dims);
         } /* end if */
         else
             has_filters = TRUE;
@@ -3402,9 +3398,9 @@
             else if(layout->u.chunk.flags
                     & H5O_LAYOUT_CHUNK_DONT_FILTER_PARTIAL_BOUND_CHUNKS) {
                 /* Check if this is an edge chunk */
-                if(H5D__chunk_is_partial_edge_chunk(io_info->dset->shared->ndims,
-                        layout->u.chunk.dim, io_info->store->chunk.scaled,
-                        io_info->dset->shared->curr_dims)) {
+                if(H5D__chunk_is_partial_edge_chunk(dset->shared->ndims,
+                        layout->u.chunk.dim, io_info->dsets_info[0].store->chunk.scaled,
+                        dset->shared->curr_dims)) {
                     /* Disable the filters for both writing and reading */
                     disable_filters = TRUE;
                     old_pline = NULL;
@@ -3636,6 +3632,7 @@
 {
     const H5O_layout_t *layout = &(io_info->dsets_info[0].dset->shared->layout); /* Dataset layout */
     const H5D_rdcc_t	*rdcc = &(io_info->dsets_info[0].dset->shared->cache.chunk);
+    const H5D_t         *dset = io_info->dsets_info[0].dset;  /* Local pointer to the dataset info */
     herr_t              ret_value = SUCCEED;      /* Return value */
 
     FUNC_ENTER_STATIC
@@ -3660,8 +3657,8 @@
         else if(layout->u.chunk.flags & H5O_LAYOUT_CHUNK_DONT_FILTER_PARTIAL_BOUND_CHUNKS) {
             /* Check if the chunk is an edge chunk, and disable filters if so */
             is_unfiltered_edge_chunk = H5D__chunk_is_partial_edge_chunk(
-                    io_info->dset->shared->ndims, layout->u.chunk.dim,
-                    io_info->store->chunk.scaled, io_info->dset->shared->curr_dims);
+                    dset->shared->ndims, layout->u.chunk.dim,
+                    io_info->dsets_info[0].store->chunk.scaled, dset->shared->curr_dims);
         } /* end if */
 
         if(dirty) {
@@ -3685,12 +3682,8 @@
         } /* end if */
         else {
             if(chunk)
-<<<<<<< HEAD
-                chunk = H5D__chunk_mem_xfree(chunk, &(io_info->dsets_info[0].dset->shared->dcpl_cache.pline));
-=======
                 chunk = H5D__chunk_mem_xfree(chunk, (is_unfiltered_edge_chunk ? NULL
-			: &(io_info->dset->shared->dcpl_cache.pline)));
->>>>>>> 18e360b9
+			: &(io_info->dsets_info[0].dset->shared->dcpl_cache.pline)));
         } /* end else */
     } /* end if */
     else {
@@ -4293,6 +4286,7 @@
     H5D_io_info_t chk_io_info;          /* Chunked I/O info object */
     H5D_chunk_ud_t chk_udata;           /* User data for locking chunk */
     H5D_storage_t chk_store;            /* Chunk storage information */
+    H5D_dset_info_t chk_dset_info;      /* Chunked I/O dset info object */
     H5D_dxpl_cache_t _dxpl_cache;       /* Data transfer property cache buffer */
     H5D_dxpl_cache_t *dxpl_cache = &_dxpl_cache;   /* Data transfer property cache */
     void        *chunk;                 /* The file chunk  */
@@ -4338,7 +4332,16 @@
      * Note that we only need to set chunk_offset once, as the array's address
      * will never change. */
     chk_store.chunk.scaled = chunk_sc;
-    H5D_BUILD_IO_INFO_RD(&chk_io_info, dset, dxpl_cache, dxpl_id, H5AC_rawdata_dxpl_id, &chk_store, NULL);
+
+    chk_io_info.dxpl_cache = dxpl_cache;
+    chk_io_info.md_dxpl_id = dxpl_id;
+    chk_io_info.op_type = H5D_IO_OP_READ;
+    chk_io_info.raw_dxpl_id = H5AC_rawdata_dxpl_id;
+
+    chk_dset_info.dset = dset;
+    chk_dset_info.store = &chk_store;
+    chk_dset_info.u.rbuf = NULL;
+    chk_io_info.dsets_info = &chk_dset_info;
 
     /*
      * Determine the edges of the dataset which need to be modified
