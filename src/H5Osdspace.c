/* * * * * * * * * * * * * * * * * * * * * * * * * * * * * * * * * * * * * * *
 * Copyright by The HDF Group.                                               *
 * Copyright by the Board of Trustees of the University of Illinois.         *
 * All rights reserved.                                                      *
 *                                                                           *
 * This file is part of HDF5.  The full HDF5 copyright notice, including     *
 * terms governing use, modification, and redistribution, is contained in    *
 * the files COPYING and Copyright.html.  COPYING can be found at the root   *
 * of the source code distribution tree; Copyright.html can be found at the  *
 * root level of an installed copy of the electronic HDF5 document set and   *
 * is linked from the top-level documents page.  It can also be found at     *
 * http://hdfgroup.org/HDF5/doc/Copyright.html.  If you do not have          *
 * access to either file, you may request a copy from help@hdfgroup.org.     *
 * * * * * * * * * * * * * * * * * * * * * * * * * * * * * * * * * * * * * * */

#define H5O_PACKAGE	/*suppress error about including H5Opkg	  */
#define H5S_PACKAGE		/*prevent warning from including H5Spkg.h */

#include "H5private.h"		/* Generic Functions			*/
#include "H5Dprivate.h"		/* Datasets				*/
#include "H5Eprivate.h"		/* Error handling		  	*/
#include "H5FLprivate.h"	/* Free lists                           */
#include "H5Gprivate.h"		/* Groups			  	*/
#include "H5MMprivate.h"	/* Memory management			*/
#include "H5Opkg.h"		/* Object headers		  	*/
#include "H5Spkg.h"		/* Dataspaces 				*/


/* PRIVATE PROTOTYPES */
static void *H5O_sdspace_decode(H5F_t *f, hid_t dxpl_id, H5O_t *open_oh,
    unsigned mesg_flags, unsigned *ioflags, const uint8_t *p);
static herr_t H5O_sdspace_encode(H5F_t *f, uint8_t *p, const void *_mesg);
static void *H5O_sdspace_copy(const void *_mesg, void *_dest);
static size_t H5O_sdspace_size(const H5F_t *f, const void *_mesg);
static herr_t H5O_sdspace_reset(void *_mesg);
static herr_t H5O_sdspace_free(void *_mesg);
static herr_t H5O_sdspace_pre_copy_file(H5F_t *file_src, const void *mesg_src,
    hbool_t *deleted, const H5O_copy_t *cpy_info, void *_udata);
static herr_t H5O_sdspace_debug(H5F_t *f, hid_t dxpl_id, const void *_mesg,
				FILE * stream, int indent, int fwidth);

/* Set up & include shared message "interface" info */
#define H5O_SHARED_TYPE			H5O_MSG_SDSPACE
#define H5O_SHARED_DECODE		H5O_sdspace_shared_decode
#define H5O_SHARED_DECODE_REAL		H5O_sdspace_decode
#define H5O_SHARED_ENCODE		H5O_sdspace_shared_encode
#define H5O_SHARED_ENCODE_REAL		H5O_sdspace_encode
#define H5O_SHARED_SIZE			H5O_sdspace_shared_size
#define H5O_SHARED_SIZE_REAL		H5O_sdspace_size
#define H5O_SHARED_DELETE		H5O_sdspace_shared_delete
#undef H5O_SHARED_DELETE_REAL
#define H5O_SHARED_LINK			H5O_sdspace_shared_link
#undef H5O_SHARED_LINK_REAL
#define H5O_SHARED_COPY_FILE		H5O_sdspace_shared_copy_file
#undef H5O_SHARED_COPY_FILE_REAL
#define H5O_SHARED_POST_COPY_FILE	H5O_sdspace_shared_post_copy_file
#undef H5O_SHARED_POST_COPY_FILE_REAL
#define H5O_SHARED_DEBUG		H5O_sdspace_shared_debug
#define H5O_SHARED_DEBUG_REAL		H5O_sdspace_debug
#include "H5Oshared.h"			/* Shared Object Header Message Callbacks */

/* This message derives from H5O message class */
const H5O_msg_class_t H5O_MSG_SDSPACE[1] = {{
    H5O_SDSPACE_ID,	    	/* message id number		    	*/
    "dataspace",	    	/* message name for debugging	   	*/
    sizeof(H5S_extent_t),   	/* native message size		    	*/
    H5O_SHARE_IS_SHARABLE|H5O_SHARE_IN_OHDR,	/* messages are sharable?       */
    H5O_sdspace_shared_decode,	/* decode message			*/
    H5O_sdspace_shared_encode,	/* encode message			*/
    H5O_sdspace_copy,	    	/* copy the native value		*/
    H5O_sdspace_shared_size,	/* size of symbol table entry	    	*/
    H5O_sdspace_reset,	    	/* default reset method		    	*/
    H5O_sdspace_free,		/* free method				*/
    H5O_sdspace_shared_delete,	/* file delete method		*/
    H5O_sdspace_shared_link,	/* link method			*/
    NULL,			/* set share method		*/
    NULL,		    	/*can share method		*/
    H5O_sdspace_pre_copy_file,	/* pre copy native value to file */
    H5O_sdspace_shared_copy_file,/* copy native value to file    */
    NULL,			/* post copy native value to file    */
    NULL,			/* get creation index		*/
    NULL,			/* set creation index		*/
    H5O_sdspace_shared_debug	/* debug the message		    	*/
}};

/* Declare external the free list for H5S_extent_t's */
H5FL_EXTERN(H5S_extent_t);

/* Declare external the free list for hsize_t arrays */
H5FL_ARR_EXTERN(hsize_t);


/*--------------------------------------------------------------------------
 NAME
    H5O_sdspace_decode
 PURPOSE
    Decode a simple dimensionality message and return a pointer to a memory
	struct with the decoded information
 USAGE
    void *H5O_sdspace_decode(f, dxpl_id, mesg_flags, p)
	H5F_t *f;	        IN: pointer to the HDF5 file struct
        hid_t dxpl_id;          IN: DXPL for any I/O
        unsigned mesg_flags;    IN: Message flags to influence decoding
	const uint8 *p;		IN: the raw information buffer
 RETURNS
    Pointer to the new message in native order on success, NULL on failure
 DESCRIPTION
	This function decodes the "raw" disk form of a simple dimensionality
    message into a struct in memory native format.  The struct is allocated
    within this function using malloc() and is returned to the caller.
--------------------------------------------------------------------------*/
static void *
H5O_sdspace_decode(H5F_t *f, hid_t UNUSED dxpl_id, H5O_t UNUSED *open_oh,
    unsigned UNUSED mesg_flags, unsigned UNUSED *ioflags, const uint8_t *p)
{
    H5S_extent_t	*sdim = NULL;/* New extent dimensionality structure */
    void		*ret_value;
    unsigned		i;		/* local counting variable */
    unsigned		flags, version;

    FUNC_ENTER_NOAPI_NOINIT(H5O_sdspace_decode)

    /* check args */
    HDassert(f);
    HDassert(p);

    /* decode */
    if(NULL == (sdim = H5FL_CALLOC(H5S_extent_t)))
        HGOTO_ERROR(H5E_DATASPACE, H5E_NOSPACE, NULL, "dataspace structure allocation failed")

    /* Check version */
    version = *p++;
    if(version < H5O_SDSPACE_VERSION_1 || version > H5O_SDSPACE_VERSION_2)
        HGOTO_ERROR(H5E_OHDR, H5E_CANTINIT, NULL, "wrong version number in dataspace message")
    sdim->version = version;

    /* Get rank */
    sdim->rank = *p++;
    if(sdim->rank > H5S_MAX_RANK)
        HGOTO_ERROR(H5E_OHDR, H5E_CANTINIT, NULL, "simple dataspace dimensionality is too large")

    /* Get dataspace flags for later */
    flags = *p++;

    /* Get or determine the type of the extent */
    if(version >= H5O_SDSPACE_VERSION_2)
        sdim->type = (H5S_class_t)*p++;
    else {
        /* Set the dataspace type to be simple or scalar as appropriate */
        if(sdim->rank > 0)
            sdim->type = H5S_SIMPLE;
        else
            sdim->type = H5S_SCALAR;

        /* Increment past reserved byte */
        p++;
    } /* end else */
    HDassert(sdim->type != H5S_NULL || sdim->version >= H5O_SDSPACE_VERSION_2);

    /* Only Version 1 has these reserved bytes */
    if(version == H5O_SDSPACE_VERSION_1)
        p += 4; /*reserved*/

    /* Decode dimension sizes */
    if(sdim->rank > 0) {
        if(NULL == (sdim->size = (hsize_t *)H5FL_ARR_MALLOC(hsize_t, (size_t)sdim->rank)))
            HGOTO_ERROR(H5E_RESOURCE, H5E_NOSPACE, NULL, "memory allocation failed")

        for(i = 0; i < sdim->rank; i++)
            H5F_DECODE_LENGTH(f, p, sdim->size[i]);

        if(flags & H5S_VALID_MAX) {
            if(NULL == (sdim->max = (hsize_t *)H5FL_ARR_MALLOC(hsize_t, (size_t)sdim->rank)))
                HGOTO_ERROR(H5E_RESOURCE, H5E_NOSPACE, NULL, "memory allocation failed")
            for(i = 0; i < sdim->rank; i++)
                H5F_DECODE_LENGTH (f, p, sdim->max[i]);
        } /* end if */
    } /* end if */

    /* Compute the number of elements in the extent */
    if(sdim->type == H5S_NULL)
        sdim->nelem = 0;
    else {
        for(i = 0, sdim->nelem = 1; i < sdim->rank; i++)
            sdim->nelem *= sdim->size[i];
    } /* end else */

    /* Set return value */
    ret_value = (void*)sdim;	/*success*/

done:
    if(!ret_value && sdim) {
        H5S_extent_release(sdim);
        sdim = H5FL_FREE(H5S_extent_t, sdim);
    } /* end if */

    FUNC_LEAVE_NOAPI(ret_value)
} /* end H5O_sdspace_decode() */


/*--------------------------------------------------------------------------
 NAME
    H5O_sdspace_encode
 PURPOSE
    Encode a simple dimensionality message
 USAGE
    herr_t H5O_sdspace_encode(f, raw_size, p, mesg)
	H5F_t *f;	        IN: pointer to the HDF5 file struct
	size_t raw_size;	IN: size of the raw information buffer
	const uint8 *p;		IN: the raw information buffer
	const void *mesg;	IN: Pointer to the extent dimensionality struct
 RETURNS
    Non-negative on success/Negative on failure
 DESCRIPTION
	This function encodes the native memory form of the simple
    dimensionality message in the "raw" disk form.

 MODIFICATIONS
	Robb Matzke, 1998-04-09
	The current and maximum dimensions are now H5F_SIZEOF_SIZET bytes
	instead of just four bytes.

  	Robb Matzke, 1998-07-20
        Added a version number and reformatted the message for aligment.

        Raymond Lu
        April 8, 2004
        Added the type of dataspace into this header message using a reserved
        byte.

--------------------------------------------------------------------------*/
static herr_t
H5O_sdspace_encode(H5F_t *f, uint8_t *p, const void *_mesg)
{
    const H5S_extent_t	*sdim = (const H5S_extent_t *)_mesg;
    unsigned		flags = 0;
    unsigned		u;  /* Local counting variable */

    FUNC_ENTER_NOAPI_NOINIT_NOFUNC(H5O_sdspace_encode)

    /* check args */
    HDassert(f);
    HDassert(p);
    HDassert(sdim);

    /* Version */
    HDassert(sdim->version > 0);
    HDassert(sdim->type != H5S_NULL || sdim->version >= H5O_SDSPACE_VERSION_2);
    *p++ = (uint8_t)sdim->version;

    /* Rank */
    *p++ = (uint8_t)sdim->rank;

    /* Flags */
    if(sdim->max)
        flags |= H5S_VALID_MAX;
    *p++ = (uint8_t)flags;

    /* Dataspace type */
    if(sdim->version > H5O_SDSPACE_VERSION_1)
        *p++ = sdim->type;
    else {
        *p++ = 0; /*reserved*/
        *p++ = 0; /*reserved*/
        *p++ = 0; /*reserved*/
        *p++ = 0; /*reserved*/
        *p++ = 0; /*reserved*/
    } /* end else */

    /* Current & maximum dimensions */
    if(sdim->rank > 0) {
        for(u = 0; u < sdim->rank; u++)
            H5F_ENCODE_LENGTH(f, p, sdim->size[u]);
        if(flags & H5S_VALID_MAX) {
            for(u = 0; u < sdim->rank; u++)
                H5F_ENCODE_LENGTH(f, p, sdim->max[u]);
        } /* end if */
    } /* end if */

    FUNC_LEAVE_NOAPI(SUCCEED)
} /* end H5O_sdspace_encode() */


/*--------------------------------------------------------------------------
 NAME
    H5O_sdspace_copy
 PURPOSE
    Copies a message from MESG to DEST, allocating DEST if necessary.
 USAGE
    void *H5O_sdspace_copy(_mesg, _dest)
	const void *_mesg;	IN: Pointer to the source extent dimensionality struct
	const void *_dest;	IN: Pointer to the destination extent dimensionality struct
 RETURNS
    Pointer to DEST on success, NULL on failure
 DESCRIPTION
	This function copies a native (memory) simple dimensionality message,
    allocating the destination structure if necessary.
--------------------------------------------------------------------------*/
static void *
H5O_sdspace_copy(const void *_mesg, void *_dest)
{
    const H5S_extent_t	   *mesg = (const H5S_extent_t *)_mesg;
    H5S_extent_t	   *dest = (H5S_extent_t *)_dest;
    void                   *ret_value;          /* Return value */

    FUNC_ENTER_NOAPI_NOINIT(H5O_sdspace_copy)

    /* check args */
    HDassert(mesg);
    if(!dest && NULL == (dest = H5FL_MALLOC(H5S_extent_t)))
	HGOTO_ERROR(H5E_RESOURCE, H5E_NOSPACE, NULL, "memory allocation failed")

    /* Copy extent information */
    if(H5S_extent_copy(dest, mesg, TRUE) < 0)
        HGOTO_ERROR(H5E_DATASPACE, H5E_CANTCOPY, NULL, "can't copy extent")

    /* Set return value */
    ret_value = dest;

done:
    if(NULL == ret_value)
<<<<<<< HEAD
        if(dest && !_dest)
=======
        if(dest && NULL == _dest)
>>>>>>> 7702d046
            dest = H5FL_FREE(H5S_extent_t, dest);

    FUNC_LEAVE_NOAPI(ret_value)
} /* end H5O_sdspace_copy() */


/*--------------------------------------------------------------------------
 NAME
    H5O_sdspace_size
 PURPOSE
    Return the raw message size in bytes
 USAGE
    void *H5O_sdspace_size(f, mesg)
	H5F_t *f;	  IN: pointer to the HDF5 file struct
	const void *mesg;	IN: Pointer to the source extent dimensionality struct
 RETURNS
    Size of message on success, zero on failure
 DESCRIPTION
	This function returns the size of the raw simple dimensionality message on
    success.  (Not counting the message type or size fields, only the data
    portion of the message).  It doesn't take into account alignment.

 MODIFICATIONS
	Robb Matzke, 1998-04-09
	The current and maximum dimensions are now H5F_SIZEOF_SIZET bytes
	instead of just four bytes.
--------------------------------------------------------------------------*/
static size_t
H5O_sdspace_size(const H5F_t *f, const void *_mesg)
{
    const H5S_extent_t	*space = (const H5S_extent_t *)_mesg;
    size_t		ret_value;

    FUNC_ENTER_NOAPI_NOINIT_NOFUNC(H5O_sdspace_size)

    /* Basic information for all dataspace messages */
    ret_value = 1 +             /* Version */
            1 +                 /* Rank */
            1 +                 /* Flags */
            1 +                 /* Dataspace type/reserved */
            ((space->version > H5O_SDSPACE_VERSION_1) ? 0 : 4); /* Eliminated/reserved */

    /* Add in the dimension sizes */
    ret_value += space->rank * H5F_SIZEOF_SIZE(f);

    /* Add in the space for the maximum dimensions, if they are present */
    ret_value += space->max ? (space->rank * H5F_SIZEOF_SIZE(f)) : 0;

    FUNC_LEAVE_NOAPI(ret_value)
} /* end H5O_sdspace_size() */


/*-------------------------------------------------------------------------
 * Function:	H5O_sdspace_reset
 *
 * Purpose:	Frees the inside of a dataspace message and resets it to some
 *		initial value.
 *
 * Return:	Non-negative on success/Negative on failure
 *
 * Programmer:	Robb Matzke
 *              Thursday, April 30, 1998
 *
 * Modifications:
 *
 *-------------------------------------------------------------------------
 */
static herr_t
H5O_sdspace_reset(void *_mesg)
{
    H5S_extent_t	*mesg = (H5S_extent_t*)_mesg;

    FUNC_ENTER_NOAPI_NOINIT_NOFUNC(H5O_sdspace_reset)

    H5S_extent_release(mesg);

    FUNC_LEAVE_NOAPI(SUCCEED)
}


/*-------------------------------------------------------------------------
 * Function:	H5O_sdsdpace_free
 *
 * Purpose:	Free's the message
 *
 * Return:	Non-negative on success/Negative on failure
 *
 * Programmer:	Quincey Koziol
 *              Thursday, March 30, 2000
 *
 *-------------------------------------------------------------------------
 */
static herr_t
H5O_sdspace_free(void *mesg)
{
    FUNC_ENTER_NOAPI_NOINIT_NOFUNC(H5O_sdspace_free)

    HDassert(mesg);

    mesg = H5FL_FREE(H5S_extent_t, mesg);

    FUNC_LEAVE_NOAPI(SUCCEED)
} /* end H5O_sdspace_free() */


/*-------------------------------------------------------------------------
 * Function:    H5O_sdspace_pre_copy_file
 *
 * Purpose:     Perform any necessary actions before copying message between
 *              files
 *
 * Return:      Success:        Non-negative
 *
 *              Failure:        Negative
 *
 * Programmer:  Quincey Koziol
 *              November 30, 2006
 *
 *-------------------------------------------------------------------------
 */
static herr_t
H5O_sdspace_pre_copy_file(H5F_t UNUSED *file_src, const void *mesg_src,
    hbool_t UNUSED *deleted, const H5O_copy_t UNUSED *cpy_info, void *_udata)
{
    const H5S_extent_t *src_space_extent = (const H5S_extent_t *)mesg_src;  /* Source dataspace extent */
    H5D_copy_file_ud_t *udata = (H5D_copy_file_ud_t *)_udata;   /* Dataset copying user data */
    herr_t         ret_value = SUCCEED;          /* Return value */

    FUNC_ENTER_NOAPI_NOINIT(H5O_sdspace_pre_copy_file)

    /* check args */
    HDassert(file_src);
    HDassert(src_space_extent);

    /* If the user data is non-NULL, assume we are copying a dataset
     * and make a copy of the dataspace extent for later in the object copying
     * process.  (We currently only need to make a copy of the dataspace extent
     * if the layout is an early version, but that information isn't
     * available here, so we just make a copy of it in all cases)
     */
    if(udata) {
        /* Allocate copy of dataspace extent */
        if(NULL == (udata->src_space_extent = H5FL_MALLOC(H5S_extent_t)))
            HGOTO_ERROR(H5E_DATASPACE, H5E_NOSPACE, FAIL, "dataspace extent allocation failed")

        /* Create a copy of the dataspace extent */
        if(H5S_extent_copy(udata->src_space_extent, src_space_extent, TRUE) < 0)
            HGOTO_ERROR(H5E_DATASPACE, H5E_CANTCOPY, FAIL, "can't copy extent")
    } /* end if */

done:
    FUNC_LEAVE_NOAPI(ret_value)
} /* end H5O_dspace_pre_copy_file() */


/*--------------------------------------------------------------------------
 NAME
    H5O_sdspace_debug
 PURPOSE
    Prints debugging information for a simple dimensionality message
 USAGE
    void *H5O_sdspace_debug(f, mesg, stream, indent, fwidth)
	H5F_t *f;	        IN: pointer to the HDF5 file struct
	const void *mesg;	IN: Pointer to the source extent dimensionality struct
	FILE *stream;		IN: Pointer to the stream for output data
	int indent;		IN: Amount to indent information by
	int fwidth;		IN: Field width (?)
 RETURNS
    Non-negative on success/Negative on failure
 DESCRIPTION
	This function prints debugging output to the stream passed as a
    parameter.
--------------------------------------------------------------------------*/
static herr_t
H5O_sdspace_debug(H5F_t UNUSED *f, hid_t UNUSED dxpl_id, const void *mesg,
		  FILE * stream, int indent, int fwidth)
{
    const H5S_extent_t	   *sdim = (const H5S_extent_t *)mesg;

    FUNC_ENTER_NOAPI_NOINIT_NOFUNC(H5O_sdspace_debug)

    /* check args */
    HDassert(f);
    HDassert(sdim);
    HDassert(stream);
    HDassert(indent >= 0);
    HDassert(fwidth >= 0);

    HDfprintf(stream, "%*s%-*s %lu\n", indent, "", fwidth,
	    "Rank:",
	    (unsigned long) (sdim->rank));

    if(sdim->rank > 0) {
        unsigned		    u;	/* local counting variable */

        HDfprintf(stream, "%*s%-*s {", indent, "", fwidth, "Dim Size:");
        for(u = 0; u < sdim->rank; u++)
            HDfprintf (stream, "%s%Hu", u?", ":"", sdim->size[u]);
        HDfprintf (stream, "}\n");

        HDfprintf(stream, "%*s%-*s ", indent, "", fwidth, "Dim Max:");
        if(sdim->max) {
            HDfprintf (stream, "{");
            for(u = 0; u < sdim->rank; u++) {
                if(H5S_UNLIMITED==sdim->max[u])
                    HDfprintf (stream, "%sINF", u?", ":"");
                else
                    HDfprintf (stream, "%s%Hu", u?", ":"", sdim->max[u]);
            } /* end for */
            HDfprintf (stream, "}\n");
        } /* end if */
        else
            HDfprintf (stream, "CONSTANT\n");
    } /* end if */

    FUNC_LEAVE_NOAPI(SUCCEED)
} /* end H5O_sdspace_debug() */
<|MERGE_RESOLUTION|>--- conflicted
+++ resolved
@@ -322,11 +322,7 @@
 
 done:
     if(NULL == ret_value)
-<<<<<<< HEAD
-        if(dest && !_dest)
-=======
         if(dest && NULL == _dest)
->>>>>>> 7702d046
             dest = H5FL_FREE(H5S_extent_t, dest);
 
     FUNC_LEAVE_NOAPI(ret_value)
