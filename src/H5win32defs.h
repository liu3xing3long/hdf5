/* * * * * * * * * * * * * * * * * * * * * * * * * * * * * * * * * * * * * * *
 * Copyright by The HDF Group.                                               *
 * Copyright by the Board of Trustees of the University of Illinois.         *
 * All rights reserved.                                                      *
 *                                                                           *
 * This file is part of HDF5.  The full HDF5 copyright notice, including     *
 * terms governing use, modification, and redistribution, is contained in    *
 * the files COPYING and Copyright.html.  COPYING can be found at the root   *
 * of the source code distribution tree; Copyright.html can be found at the  *
 * root level of an installed copy of the electronic HDF5 document set and   *
 * is linked from the top-level documents page.  It can also be found at     *
 * http://hdfgroup.org/HDF5/doc/Copyright.html.  If you do not have          *
 * access to either file, you may request a copy from help@hdfgroup.org.     *
 * * * * * * * * * * * * * * * * * * * * * * * * * * * * * * * * * * * * * * */

/* Programmer:  Scott Wegner
 *              June 3, 2008
 *
 * Purpose: This file is used to map HDF macros to Windows functions.  This
 *          should get included H5private mappings, so as to override them.
 *          Any macro not mapped here, however, will receive a similar mapping
 *          inside H5private.h
 *
 */

#ifdef _WIN32

typedef struct _stati64     h5_stat_t;
typedef __int64             h5_stat_size_t;

#define HDaccess(F,M)       _access(F,M)
#define HDclose(F)          _close(F)
#define HDdup(F)            _dup(F)
#define HDfdopen(N,S)       _fdopen(N,S)
#define HDfileno(F)         _fileno(F)
#if _MSC_VER > 1310 /* Newer than VS.NET 2003 */
#define HDftruncate(F,L)    _chsize_s(F,L)
#else
#define HDftruncate(F,L)    chsize(F,L)
#endif
#define HDfstat(F,B)        _fstati64(F,B)
#define HDisatty(F)         _isatty(F)
#define HDlstat(S,B)        _lstati64(S,B)
#define HDstat(S,B)         _stati64(S,B)
#define HDgetcwd(S,Z)       _getcwd(S,Z)
#define HDgetdcwd(D,S,Z)    _getdcwd(D,S,Z)

<<<<<<< HEAD
struct timezone {
    int tz_minuteswest;
    int tz_dsttime;
};

#ifdef __cplusplus
    extern "C" {
#endif /* __cplusplus */
H5_DLL int Wgettimeofday(struct timeval *tv, struct timezone *tz);
#ifdef __cplusplus
    }
#endif /* __cplusplus */
#define HDgettimeofday(V,Z) Wgettimeofday(V,Z)


=======
struct timezone {
    int tz_minuteswest;
    int tz_dsttime;
};

#ifdef __cplusplus
        extern "C" {
#endif /* __cplusplus */
H5_DLL int Wgettimeofday(struct timeval *tv, struct timezone *tz);
#ifdef __cplusplus
        }
#endif /* __cplusplus */
#define HDgettimeofday(V,Z) Wgettimeofday(V,Z)

>>>>>>> c62953eb
#define HDgetdrive()        _getdrive()
#define HDlseek(F,O,W)      _lseeki64(F,O,W)
#define HDoff_t             __int64
#define HDmemset(X,C,Z)     memset((void*)(X),C,Z)
#define HDmkdir(S,M)        _mkdir(S)
#define HDopen(S,F,M)       _open(S,F|_O_BINARY,M)
#define HDread(F,M,Z)       _read(F,M,Z)
#define HDsetvbuf(F,S,M,Z)  setvbuf(F,S,M,(Z>1?Z:2))
#define HDsleep(S)          Sleep(S*1000)
#define HDstrcasecmp(A,B)   _stricmp(A,B)
#define HDstrtoull(S,R,N)   _strtoui64(S,R,N)
#define HDstrdup(S)         _strdup(S)
#define HDsnprintf          _snprintf /*varargs*/
#define HDtzset()           _tzset()
#define HDunlink(S)         _unlink(S)
#define HDvsnprintf(S,N,FMT,A) _vsnprintf(S,N,FMT,A)
#define HDwrite(F,M,Z)      _write(F,M,Z)

/* Non-POSIX functions */

/* Don't use actual pthread_self on Windows because the return
 * type cannot be cast as a ulong like other systems. */
#define HDpthread_self_ulong() ((unsigned long)GetCurrentThreadId())


#endif /* _WIN32 */<|MERGE_RESOLUTION|>--- conflicted
+++ resolved
@@ -28,6 +28,21 @@
 typedef struct _stati64     h5_stat_t;
 typedef __int64             h5_stat_size_t;
 
+struct timezone {
+    int tz_minuteswest;
+    int tz_dsttime;
+};
+
+#ifdef __cplusplus
+extern "C" {
+#endif
+
+H5_DLL int Wgettimeofday(struct timeval *tv, struct timezone *tz);
+
+#ifdef __cplusplus
+}
+#endif
+
 #define HDaccess(F,M)       _access(F,M)
 #define HDclose(F)          _close(F)
 #define HDdup(F)            _dup(F)
@@ -44,39 +59,7 @@
 #define HDstat(S,B)         _stati64(S,B)
 #define HDgetcwd(S,Z)       _getcwd(S,Z)
 #define HDgetdcwd(D,S,Z)    _getdcwd(D,S,Z)
-
-<<<<<<< HEAD
-struct timezone {
-    int tz_minuteswest;
-    int tz_dsttime;
-};
-
-#ifdef __cplusplus
-    extern "C" {
-#endif /* __cplusplus */
-H5_DLL int Wgettimeofday(struct timeval *tv, struct timezone *tz);
-#ifdef __cplusplus
-    }
-#endif /* __cplusplus */
 #define HDgettimeofday(V,Z) Wgettimeofday(V,Z)
-
-
-=======
-struct timezone {
-    int tz_minuteswest;
-    int tz_dsttime;
-};
-
-#ifdef __cplusplus
-        extern "C" {
-#endif /* __cplusplus */
-H5_DLL int Wgettimeofday(struct timeval *tv, struct timezone *tz);
-#ifdef __cplusplus
-        }
-#endif /* __cplusplus */
-#define HDgettimeofday(V,Z) Wgettimeofday(V,Z)
-
->>>>>>> c62953eb
 #define HDgetdrive()        _getdrive()
 #define HDlseek(F,O,W)      _lseeki64(F,O,W)
 #define HDoff_t             __int64
@@ -89,7 +72,7 @@
 #define HDstrcasecmp(A,B)   _stricmp(A,B)
 #define HDstrtoull(S,R,N)   _strtoui64(S,R,N)
 #define HDstrdup(S)         _strdup(S)
-#define HDsnprintf          _snprintf /*varargs*/
+#define HDsnprintf          _snprintf /* varargs */
 #define HDtzset()           _tzset()
 #define HDunlink(S)         _unlink(S)
 #define HDvsnprintf(S,N,FMT,A) _vsnprintf(S,N,FMT,A)
