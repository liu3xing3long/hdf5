/* * * * * * * * * * * * * * * * * * * * * * * * * * * * * * * * * * * * * * *
 * Copyright by The HDF Group.                                               *
 * Copyright by the Board of Trustees of the University of Illinois.         *
 * All rights reserved.                                                      *
 *                                                                           *
 * This file is part of HDF5.  The full HDF5 copyright notice, including     *
 * terms governing use, modification, and redistribution, is contained in    *
 * the files COPYING and Copyright.html.  COPYING can be found at the root   *
 * of the source code distribution tree; Copyright.html can be found at the  *
 * root level of an installed copy of the electronic HDF5 document set and   *
 * is linked from the top-level documents page.  It can also be found at     *
 * http://hdfgroup.org/HDF5/doc/Copyright.html.  If you do not have          *
 * access to either file, you may request a copy from help@hdfgroup.org.     *
 * * * * * * * * * * * * * * * * * * * * * * * * * * * * * * * * * * * * * * */

/****************/
/* Module Setup */
/****************/

#define H5F_PACKAGE		/*suppress error about including H5Fpkg	  */

/* Interface initialization */
#define H5_INTERFACE_INIT_FUNC	H5F_init_super_interface


/***********/
/* Headers */
/***********/
#include "H5private.h"		/* Generic Functions                    */
#include "H5ACprivate.h"        /* Metadata cache                       */
#include "H5Eprivate.h"		/* Error handling                       */
#include "H5Fpkg.h"             /* File access                          */
#include "H5FDprivate.h"	/* File drivers                         */
#include "H5Iprivate.h"		/* IDs                                  */
#include "H5MFprivate.h"        /* File memory management               */
#include "H5MMprivate.h"	/* Memory management			*/
#include "H5Pprivate.h"		/* Property lists                       */
#include "H5SMprivate.h"        /* Shared Object Header Messages        */


/****************/
/* Local Macros */
/****************/


/******************/
/* Local Typedefs */
/******************/


/********************/
/* Package Typedefs */
/********************/


/********************/
/* Local Prototypes */
/********************/
static herr_t H5F_super_ext_create(H5F_t *f, hid_t dxpl_id, H5O_loc_t *ext_ptr);


/*********************/
/* Package Variables */
/*********************/


/*****************************/
/* Library Private Variables */
/*****************************/

/* Declare a free list to manage the H5F_super_t struct */
H5FL_DEFINE(H5F_super_t);


/*******************/
/* Local Variables */
/*******************/



/*--------------------------------------------------------------------------
NAME
   H5F_init_super_interface -- Initialize interface-specific information
USAGE
    herr_t H5F_init_super_interface()

RETURNS
    Non-negative on success/Negative on failure
DESCRIPTION
    Initializes any interface-specific data or routines.  (Just calls
    H5F_init() currently).

--------------------------------------------------------------------------*/
static herr_t
H5F_init_super_interface(void)
{
    FUNC_ENTER_NOAPI_NOINIT_NOERR

    FUNC_LEAVE_NOAPI(H5F_init())
} /* H5F_init_super_interface() */


/*-------------------------------------------------------------------------
 * Function:    H5F_super_ext_create
 *
 * Purpose:     Create the superblock extension
 *
 * Return:      Success:        non-negative on success
 *              Failure:        Negative
 *
 * Programmer:  Vailin Choi; Feb 2009
 *
 *-------------------------------------------------------------------------
 */
static herr_t
H5F_super_ext_create(H5F_t *f, hid_t dxpl_id, H5O_loc_t *ext_ptr)
{
    herr_t ret_value = SUCCEED;         /* Return value */

    FUNC_ENTER_NOAPI_NOINIT

    /* Sanity check */
    HDassert(f);
    HDassert(f->shared);
    HDassert(f->shared->sblock);
    HDassert(!H5F_addr_defined(f->shared->sblock->ext_addr));
    HDassert(ext_ptr);

    /* Check for older version of superblock format that can't support superblock extensions */
    if(f->shared->sblock->super_vers < HDF5_SUPERBLOCK_VERSION_2)
        HGOTO_ERROR(H5E_FILE, H5E_CANTCREATE, FAIL, "superblock extension not permitted with version %u of superblock", f->shared->sblock->super_vers)
    else if(H5F_addr_defined(f->shared->sblock->ext_addr))
        HGOTO_ERROR(H5E_FILE, H5E_CANTCREATE, FAIL, "superblock extension already exists?!?!")
    else {
        /* The superblock extension isn't actually a group, but the
         * default group creation list should work fine.
         * If we don't supply a size for the object header, HDF5 will
         * allocate H5O_MIN_SIZE by default.  This is currently
         * big enough to hold the biggest possible extension, but should
         * be tuned if more information is added to the superblock
         * extension.
         */
        H5O_loc_reset(ext_ptr);
        if(H5O_create(f, dxpl_id, 0, (size_t)1, H5P_GROUP_CREATE_DEFAULT, ext_ptr) < 0)
            HGOTO_ERROR(H5E_OHDR, H5E_CANTCREATE, FAIL, "unable to create superblock extension")

        /* Record the address of the superblock extension */
        f->shared->sblock->ext_addr = ext_ptr->addr;
    } /* end else */

done:
    FUNC_LEAVE_NOAPI(ret_value)
} /* H5F_super_ext_create() */


/*-------------------------------------------------------------------------
 * Function:    H5F_super_ext_open
 *
 * Purpose:     Open an existing superblock extension
 *
 * Return:      Success:        non-negative on success
 *              Failure:        Negative
 *
 * Programmer:  Vailin Choi; Feb 2009
 *
 *-------------------------------------------------------------------------
 */
herr_t
H5F_super_ext_open(H5F_t *f, haddr_t ext_addr, H5O_loc_t *ext_ptr)
{
    herr_t ret_value = SUCCEED;         /* Return value */

    FUNC_ENTER_NOAPI_NOINIT

    /* Sanity check */
    HDassert(f);
    HDassert(H5F_addr_defined(ext_addr));
    HDassert(ext_ptr);

    /* Set up "fake" object location for superblock extension */
    H5O_loc_reset(ext_ptr);
    ext_ptr->file = f;
    ext_ptr->addr = ext_addr;

    /* Open the superblock extension object header */
    if(H5O_open(ext_ptr) < 0)
	HGOTO_ERROR(H5E_OHDR, H5E_CANTOPENOBJ, FAIL, "unable to open superblock extension")

done:
    FUNC_LEAVE_NOAPI(ret_value)
} /* H5F_super_ext_open() */


/*-------------------------------------------------------------------------
 * Function:   H5F_super_ext_close
 *
 * Purpose:    Close superblock extension
 *
 * Return:     Success:        non-negative on success
 *             Failure:        Negative
 *
 * Programmer:  Vailin Choi; Feb 2009
 *
 *-------------------------------------------------------------------------
 */
herr_t
H5F_super_ext_close(H5F_t *f, H5O_loc_t *ext_ptr, hid_t dxpl_id,
    hbool_t was_created)
{
    herr_t ret_value = SUCCEED;         /* Return value */

    FUNC_ENTER_NOAPI_NOINIT

    /* Sanity check */
    HDassert(f);
    HDassert(ext_ptr);

    /* Check if extension was created */
    if(was_created) {
        /* Increment link count on superblock extension's object header */
        if(H5O_link(ext_ptr, 1, dxpl_id) < 0)
            HGOTO_ERROR(H5E_FILE, H5E_LINKCOUNT, FAIL, "unable to increment hard link count")

        /* Decrement refcount on superblock extension's object header in memory */
        if(H5O_dec_rc_by_loc(ext_ptr, dxpl_id) < 0)
           HDONE_ERROR(H5E_FILE, H5E_CANTDEC, FAIL, "unable to decrement refcount on superblock extension")
    } /* end if */

    /* Twiddle the number of open objects to avoid closing the file. */
    f->nopen_objs++;
    if(H5O_close(ext_ptr) < 0)
        HGOTO_ERROR(H5E_FILE, H5E_CANTCLOSEOBJ, FAIL, "unable to close superblock extension")
    f->nopen_objs--;

done:
    FUNC_LEAVE_NOAPI(ret_value)
} /* H5F_super_ext_close() */


/*-------------------------------------------------------------------------
 * Function:    H5F__super_read
 *
 * Purpose:     Reads the superblock from the file or from the BUF. If
 *              ADDR is a valid address, then it reads it from the file.
 *              If not, then BUF must be non-NULL for it to read from the
 *              BUF.
 *
 * Return:      Success:        SUCCEED
 *              Failure:        FAIL
 *
 * Programmer:  Bill Wendling
 *              wendling@ncsa.uiuc.edu
 *              Sept 12, 2003
 *
 *-------------------------------------------------------------------------
 */
herr_t
H5F__super_read(H5F_t *f, hid_t dxpl_id)
{
    H5P_genplist_t     *dxpl;               /* DXPL object */
    H5F_super_t *       sblock = NULL;      /* Superblock structure */
    unsigned            sblock_flags = H5AC__NO_FLAGS_SET;       /* flags used in superblock unprotect call      */
    haddr_t             super_addr;         /* Absolute address of superblock */
    H5AC_protect_t      rw;                 /* Read/write permissions for file  */
    hbool_t             dirtied = FALSE;    /* Bool for sblock protect call                 */
    herr_t              ret_value = SUCCEED; /* Return value */

    FUNC_ENTER_PACKAGE_TAG(dxpl_id, H5AC__SUPERBLOCK_TAG, FAIL)

    /* Get the DXPL plist object for DXPL ID */
    if(NULL == (dxpl = (H5P_genplist_t *)H5I_object(dxpl_id)))
        HGOTO_ERROR(H5E_ARGS, H5E_BADTYPE, FAIL, "can't get property list")

    /* Find the superblock */
    if(H5FD_locate_signature(f->shared->lf, dxpl, &super_addr) < 0)
        HGOTO_ERROR(H5E_FILE, H5E_NOTHDF5, FAIL, "unable to locate file signature")
    if(HADDR_UNDEF == super_addr)
        HGOTO_ERROR(H5E_FILE, H5E_NOTHDF5, FAIL, "file signature not found")

    /* Check for userblock present */
    if(H5F_addr_gt(super_addr, 0)) {
        /* Set the base address for the file in the VFD now */
        if(H5F__set_base_addr(f, super_addr) < 0)
            HGOTO_ERROR(H5E_FILE, H5E_CANTSET, FAIL, "failed to set base address for file driver")
    } /* end if */

    /* Determine file intent for superblock protect */
    if(H5F_INTENT(f) & H5F_ACC_RDWR)
        rw = H5AC_WRITE;
    else
        rw = H5AC_READ;

    /* Look up the superblock */
    if(NULL == (sblock = (H5F_super_t *)H5AC_protect(f, dxpl_id, H5AC_SUPERBLOCK, (haddr_t)0, &dirtied, rw)))
        HGOTO_ERROR(H5E_FILE, H5E_CANTPROTECT, FAIL, "unable to load superblock")

    /* Mark the superblock dirty if it was modified during loading or VFD indicated to do so */
    if((H5AC_WRITE == rw) && (dirtied || H5F_HAS_FEATURE(f, H5FD_FEAT_DIRTY_SBLK_LOAD)))
        sblock_flags |= H5AC__DIRTIED_FLAG;

    /* Pin the superblock in the cache */
    if(H5AC_pin_protected_entry(sblock) < 0)
        HGOTO_ERROR(H5E_FILE, H5E_CANTPIN, FAIL, "unable to pin superblock")

    /* Set the pointer to the pinned superblock */
    f->shared->sblock = sblock;

done:
    /* Release the superblock */
    if(sblock && H5AC_unprotect(f, dxpl_id, H5AC_SUPERBLOCK, (haddr_t)0, sblock, sblock_flags) < 0)
        HDONE_ERROR(H5E_FILE, H5E_CANTUNPROTECT, FAIL, "unable to close superblock")

    FUNC_LEAVE_NOAPI_TAG(ret_value, FAIL)
} /* end H5F__super_read() */


/*-------------------------------------------------------------------------
 * Function:    H5F__super_init
 *
 * Purpose:     Allocates the superblock for the file and initializes
 *              information about the superblock in memory.  Writes extension
 *              messages if any are needed.
 *
 * Return:      Success:        SUCCEED
 *              Failure:        FAIL
 *
 * Programmer:  Quincey Koziol
 *              koziol@ncsa.uiuc.edu
 *              Sept 15, 2003
 *
 *-------------------------------------------------------------------------
 */
herr_t
H5F__super_init(H5F_t *f, hid_t dxpl_id)
{
    H5F_super_t    *sblock = NULL;      /* Superblock cache structure                 */
    hbool_t         sblock_in_cache = FALSE;    /* Whether the superblock has been inserted into the metadata cache */
    H5P_genplist_t *plist;              /* File creation property list                */
    hsize_t         userblock_size;     /* Size of userblock, in bytes                */
    hsize_t         superblock_size;    /* Size of superblock, in bytes               */
    size_t          driver_size;        /* Size of driver info block (bytes)          */
    unsigned super_vers = HDF5_SUPERBLOCK_VERSION_DEF; /* Superblock version for file */
    H5O_loc_t       ext_loc;            /* Superblock extension object location */
    hbool_t         need_ext;           /* Whether the superblock extension is needed */
    hbool_t         ext_created = FALSE; /* Whether the extension has been created */
    H5F_fspace_strategy_t	saved_fs_strategy = f->shared->fs.strategy;	/* The original file space handling strategy */
    hbool_t	    saved_fs_persist = f->shared->fs.persist;			/* The original file space "persist" status */
    hbool_t         non_default_fs_settings = FALSE;    /* Whether the file has non-default free-space settings */
    herr_t          ret_value = SUCCEED; /* Return Value                              */

    FUNC_ENTER_PACKAGE_TAG(dxpl_id, H5AC__SUPERBLOCK_TAG, FAIL)

    /* Allocate space for the superblock */
    if(NULL == (sblock = H5FL_CALLOC(H5F_super_t)))
        HGOTO_ERROR(H5E_RESOURCE, H5E_NOSPACE, FAIL, "memory allocation failed")

    /* Initialize various address information */
    sblock->base_addr = HADDR_UNDEF;
    sblock->ext_addr = HADDR_UNDEF;
    sblock->driver_addr = HADDR_UNDEF;
    sblock->root_addr = HADDR_UNDEF;

    /* Get the shared file creation property list */
    if(NULL == (plist = (H5P_genplist_t *)H5I_object(f->shared->fcpl_id)))
        HGOTO_ERROR(H5E_ARGS, H5E_BADTYPE, FAIL, "not a property list")

    /* Initialize sym_leaf_k */
    if(H5P_get(plist, H5F_CRT_SYM_LEAF_NAME, &sblock->sym_leaf_k) < 0)
        HGOTO_ERROR(H5E_PLIST, H5E_CANTGET, FAIL, "can't get byte number for object size")

    /* Initialize btree_k */
    if(H5P_get(plist, H5F_CRT_BTREE_RANK_NAME, &sblock->btree_k[0]) < 0)
        HGOTO_ERROR(H5E_PLIST, H5E_CANTGET, FAIL, "unable to get rank for btree internal nodes")

    if(f->shared->fs.strategy == (H5F_fspace_strategy_t)(-1))	/* A default strategy set by user */
	f->shared->fs.strategy = H5F_FILE_SPACE_STRATEGY_DEF;
    else if(f->shared->latest_format && f->shared->fs.strategy == H5F_FILE_SPACE_STRATEGY_DEF) /* A library default strategy */
	f->shared->fs.strategy = H5F_FSPACE_STRATEGY_PAGE;

    /* The file space strategy is changed */
    if(f->shared->fs.strategy != saved_fs_strategy) {
        H5P_genplist_t *c_plist;              /* Property list */

        if(NULL == (c_plist = (H5P_genplist_t *)H5I_object(f->shared->fcpl_id)))
            HGOTO_ERROR(H5E_ARGS, H5E_BADTYPE, FAIL, "not property list")
        if(H5P_set(c_plist, H5F_CRT_FILE_SPACE_STRATEGY_NAME, &f->shared->fs.strategy) < 0)
            HGOTO_ERROR(H5E_PLIST, H5E_CANTSET, FAIL, "unable to set file space strategy")
    } /* end if */

    if(f->shared->fs.persist == (hbool_t)(-1))	/* A default "persist" set by user */
	f->shared->fs.persist = H5F_FREE_SPACE_PERSIST_DEF;
    else if(f->shared->latest_format && f->shared->fs.persist == H5F_FREE_SPACE_PERSIST_DEF) /* A library default "persist" */
	f->shared->fs.persist = TRUE;

    /* The file space "persist" status is changed */
    if(f->shared->fs.persist != saved_fs_persist) {
        H5P_genplist_t *c_plist;              /* Property list */

        if(NULL == (c_plist = (H5P_genplist_t *)H5I_object(f->shared->fcpl_id)))
            HGOTO_ERROR(H5E_ARGS, H5E_BADTYPE, FAIL, "not property list")
        if(H5P_set(c_plist, H5F_CRT_FREE_SPACE_PERSIST_NAME, &f->shared->fs.persist) < 0)
            HGOTO_ERROR(H5E_PLIST, H5E_CANTSET, FAIL, "unable to set free space persist status")
    } /* end if */

    /* Check for non-default free-space settings */
    if(!(f->shared->fs.strategy == H5F_FILE_SPACE_STRATEGY_DEF &&
            f->shared->fs.persist == H5F_FREE_SPACE_PERSIST_DEF &&
            f->shared->fs.threshold == H5F_FREE_SPACE_THRESHOLD_DEF &&
	    f->shared->fs.page_size == H5F_FILE_SPACE_PAGE_SIZE_DEF))
        non_default_fs_settings = TRUE;

    /* 
     *	When using the latest version of the format:
     *	-- Bump superblock version
     */
    if(f->shared->latest_format)
        super_vers = HDF5_SUPERBLOCK_VERSION_LATEST;
    /* Bump superblock version to create superblock extension for SOHM info */
    else if(f->shared->sohm_nindexes > 0)
        super_vers = HDF5_SUPERBLOCK_VERSION_2;
    /* 
     *	Bump superblock version to create superblock extension for:
     * 	-- non-default file space strategy or 
     * 	-- non-default persisting free-space or 
     *  -- non-default free-space threshold or
     *  -- non-default page_size
     */
    else if(non_default_fs_settings)
        super_vers = HDF5_SUPERBLOCK_VERSION_2;
    /* Check for non-default indexed storage B-tree internal 'K' value
     * and set the version # of the superblock to 1 if it is a non-default
     * value.
     */
    else if(sblock->btree_k[H5B_CHUNK_ID] != HDF5_BTREE_CHUNK_IK_DEF)
        super_vers = HDF5_SUPERBLOCK_VERSION_1;

    /* If a newer superblock version is required, set it here */
    if(super_vers != HDF5_SUPERBLOCK_VERSION_DEF) {
        H5P_genplist_t *c_plist;              /* Property list */

        if(NULL == (c_plist = (H5P_genplist_t *)H5I_object(f->shared->fcpl_id)))
            HGOTO_ERROR(H5E_ARGS, H5E_BADTYPE, FAIL, "not property list")
        if(H5P_set(c_plist, H5F_CRT_SUPER_VERS_NAME, &super_vers) < 0)
            HGOTO_ERROR(H5E_PLIST, H5E_CANTSET, FAIL, "unable to set superblock version")
    } /* end if */

    if(H5FD_set_paged_aggr(f->shared->lf, (hbool_t)H5F_PAGED_AGGR(f)) < 0)
	HGOTO_ERROR(H5E_FILE, H5E_CANTINIT, FAIL, "failed to set paged_aggr status for file driver")

    /*
     * The superblock starts immediately after the user-defined
     * header, which we have already insured is a proper size. The
     * base address is set to the same thing as the superblock for
     * now.
     */
    if(H5P_get(plist, H5F_CRT_USER_BLOCK_NAME, &userblock_size) < 0)
        HGOTO_ERROR(H5E_FILE, H5E_CANTGET, FAIL, "unable to get userblock size")

    /* Sanity check the userblock size vs. the file's allocation alignment */
    if(userblock_size > 0) {
	/* Set up the alignment to use for page or aggr fs */
	hsize_t alignment = H5F_PAGED_AGGR(f) ? f->shared->fs.page_size : f->shared->alignment;

        if(userblock_size < alignment)
            HGOTO_ERROR(H5E_FILE, H5E_BADVALUE, FAIL, "userblock size (of %Hu) must be > file object alignment (of %Hu)", userblock_size, alignment)
        if(0 != (userblock_size % alignment))
            HGOTO_ERROR(H5E_FILE, H5E_BADVALUE, FAIL, "userblock size (of %Hu) must be an integral multiple of file object alignment (of %Hu)", userblock_size, alignment)
    } /* end if */

    sblock->base_addr = userblock_size;
    sblock->status_flags = 0;

    /* Reserve space for the userblock */
    if(H5F__set_eoa(f, H5FD_MEM_SUPER, userblock_size) < 0)
        HGOTO_ERROR(H5E_FILE, H5E_CANTINIT, FAIL, "unable to set EOA value for userblock")

    /* Set the base address for the file in the VFD now, after allocating
     *  space for userblock.
     */
<<<<<<< HEAD
    if(H5FD_set_base_addr(f->shared->lf, sblock->base_addr) < 0)
	HGOTO_ERROR(H5E_FILE, H5E_CANTINIT, FAIL, "failed to set base address for file driver")
=======
    if(H5F__set_base_addr(f, sblock->base_addr) < 0)
        HGOTO_ERROR(H5E_FILE, H5E_CANTINIT, FAIL, "failed to set base address for file driver")
>>>>>>> 02e9a439

    /* Save a local copy of the superblock version number */
    sblock->super_vers = super_vers;

    /* Compute the size of the superblock */
    superblock_size = (hsize_t)H5F_SUPERBLOCK_SIZE(super_vers, f);

    /* Compute the size of the driver information block */
    H5_CHECKED_ASSIGN(driver_size, size_t, H5FD_sb_size(f->shared->lf), hsize_t);
    if(driver_size > 0) {
        driver_size += H5F_DRVINFOBLOCK_HDR_SIZE;

        /*
         * The file driver information block begins immediately after the
         * superblock. (relative to base address in file)
         */
        sblock->driver_addr = superblock_size;
    } /* end if */

    /*
     * Allocate space for the userblock, superblock & driver info blocks.
     * We do it with one allocation request because the userblock and
     * superblock need to be at the beginning of the file and only the first
     * allocation request is required to return memory at format address zero.
     */
    if(super_vers < HDF5_SUPERBLOCK_VERSION_2)
        superblock_size += driver_size;

<<<<<<< HEAD
=======
    /* Reserve space in the file for the superblock, instead of allocating it */
    if(H5F__set_eoa(f, H5FD_MEM_SUPER, superblock_size) < 0)
        HGOTO_ERROR(H5E_FILE, H5E_CANTINIT, FAIL, "unable to set EOA value for superblock")

>>>>>>> 02e9a439
    /* Insert superblock into cache, pinned */
    if(H5AC_insert_entry(f, dxpl_id, H5AC_SUPERBLOCK, (haddr_t)0, sblock, H5AC__PIN_ENTRY_FLAG | H5AC__FLUSH_LAST_FLAG | H5AC__FLUSH_COLLECTIVELY_FLAG) < 0)
        HGOTO_ERROR(H5E_CACHE, H5E_CANTINS, FAIL, "can't add superblock to cache")
    sblock_in_cache = TRUE;

    /* Keep a copy of the superblock info */
    f->shared->sblock = sblock;

    /* Allocate space for the superblock */
    if(HADDR_UNDEF == H5MF_alloc(f, H5FD_MEM_SUPER, dxpl_id, superblock_size))
	HGOTO_ERROR(H5E_RESOURCE, H5E_NOSPACE, FAIL, "file allocation failed for superblock")

    /*
     * Determine if we will need a superblock extension
     */

    /* Files with SOHM indices always need the superblock extension */
    if(f->shared->sohm_nindexes > 0) {
        HDassert(super_vers >= HDF5_SUPERBLOCK_VERSION_2);
        need_ext = TRUE;
    } /* end if */
    /* Files with non-default free space settings always need the superblock extension */
    else if(non_default_fs_settings) {
        HDassert(super_vers >= HDF5_SUPERBLOCK_VERSION_2);
        need_ext = TRUE;
    } /* end if */
    /* If we're going to use a version of the superblock format which allows
     *  for the superblock extension, check for non-default values to store
     *  in it.
     */
    else if(super_vers >= HDF5_SUPERBLOCK_VERSION_2) {
        /* Check for non-default v1 B-tree 'K' values to store */
        if(sblock->btree_k[H5B_SNODE_ID] != HDF5_BTREE_SNODE_IK_DEF ||
                sblock->btree_k[H5B_CHUNK_ID] != HDF5_BTREE_CHUNK_IK_DEF ||
                sblock->sym_leaf_k != H5F_CRT_SYM_LEAF_DEF)
            need_ext = TRUE;
        /* Check for driver info to store */
        else if(driver_size > 0)
            need_ext = TRUE;
        else
            need_ext = FALSE;
    } /* end if */
    else
        need_ext = FALSE;

    /* Create the superblock extension for "extra" superblock data, if necessary. */
    if(need_ext) {
        /* The superblock extension isn't actually a group, but the
         * default group creation list should work fine.
         * If we don't supply a size for the object header, HDF5 will
         * allocate H5O_MIN_SIZE by default.  This is currently
         * big enough to hold the biggest possible extension, but should
         * be tuned if more information is added to the superblock
         * extension.
         */
	if(H5F_super_ext_create(f, dxpl_id, &ext_loc) < 0)
            HGOTO_ERROR(H5E_FILE, H5E_CANTCREATE, FAIL, "unable to create superblock extension")
        ext_created = TRUE;

        /* Create the Shared Object Header Message table and register it with
         *      the metadata cache, if this file supports shared messages.
         */
        if(f->shared->sohm_nindexes > 0) {
            /* Initialize the shared message code & write the SOHM message to the extension */
            if(H5SM_init(f, plist, &ext_loc, dxpl_id) < 0)
                HGOTO_ERROR(H5E_FILE, H5E_CANTINIT, FAIL, "unable to create SOHM table")
        } /* end if */

        /* Check for non-default v1 B-tree 'K' values to store */
        if(sblock->btree_k[H5B_SNODE_ID] != HDF5_BTREE_SNODE_IK_DEF ||
                sblock->btree_k[H5B_CHUNK_ID] != HDF5_BTREE_CHUNK_IK_DEF ||
                sblock->sym_leaf_k != H5F_CRT_SYM_LEAF_DEF) {
            H5O_btreek_t btreek;        /* v1 B-tree 'K' value message for superblock extension */

            /* Write v1 B-tree 'K' value information to the superblock extension */
            btreek.btree_k[H5B_CHUNK_ID] = sblock->btree_k[H5B_CHUNK_ID];
            btreek.btree_k[H5B_SNODE_ID] = sblock->btree_k[H5B_SNODE_ID];
            btreek.sym_leaf_k = sblock->sym_leaf_k;
            if(H5O_msg_create(&ext_loc, H5O_BTREEK_ID, H5O_MSG_FLAG_CONSTANT | H5O_MSG_FLAG_DONTSHARE, H5O_UPDATE_TIME, &btreek, dxpl_id) < 0)
                HGOTO_ERROR(H5E_FILE, H5E_CANTINIT, FAIL, "unable to update v1 B-tree 'K' value header message")
        } /* end if */

        /* Check for driver info to store */
        if(driver_size > 0) {
            H5O_drvinfo_t drvinfo;      /* Driver info */
            uint8_t dbuf[H5F_MAX_DRVINFOBLOCK_SIZE];  /* Driver info block encoding buffer */

            /* Sanity check */
            HDassert(driver_size <= H5F_MAX_DRVINFOBLOCK_SIZE);

            /* Encode driver-specific data */
            if(H5FD_sb_encode(f->shared->lf, drvinfo.name, dbuf) < 0)
                HGOTO_ERROR(H5E_FILE, H5E_CANTINIT, FAIL, "unable to encode driver information")

            /* Write driver info information to the superblock extension */
            drvinfo.len = driver_size;
            drvinfo.buf = dbuf;
            if(H5O_msg_create(&ext_loc, H5O_DRVINFO_ID, H5O_MSG_FLAG_DONTSHARE, H5O_UPDATE_TIME, &drvinfo, dxpl_id) < 0)
                HGOTO_ERROR(H5E_FILE, H5E_CANTINIT, FAIL, "unable to update driver info header message")
        } /* end if */

        /* Check for non-default free-space info settings */
	if(non_default_fs_settings) {
	    H5FD_mem_t   type; 		/* Free-space types for iteration */
            H5O_fsinfo_t fsinfo;	/* Free space manager info message */

	    /* Write free-space manager info message to superblock extension object header if needed */
	    fsinfo.strategy = f->shared->fs.strategy;
	    fsinfo.persist = f->shared->fs.persist;
	    fsinfo.threshold = f->shared->fs.threshold;
	    fsinfo.page_size = f->shared->fs.page_size;
	    fsinfo.last_small = f->shared->fs.last_small;
	    fsinfo.pgend_meta_thres = f->shared->fs.pgend_meta_thres;

	    for(type = H5FD_MEM_SUPER; type < H5FD_MEM_NTYPES; H5_INC_ENUM(H5FD_mem_t, type))
		fsinfo.fs_addr[type - 1] = HADDR_UNDEF;

            if(H5O_msg_create(&ext_loc, H5O_FSINFO_ID, H5O_MSG_FLAG_DONTSHARE|H5O_MSG_FLAG_MARK_IF_UNKNOWN, H5O_UPDATE_TIME, &fsinfo, dxpl_id) < 0)
                HGOTO_ERROR(H5E_FILE, H5E_CANTINIT, FAIL, "unable to update free-space info header message")
	} /* end if */
    } /* end if */

done:
    /* Close superblock extension, if it was created */
    if(ext_created && H5F_super_ext_close(f, &ext_loc, dxpl_id, ext_created) < 0)
        HDONE_ERROR(H5E_FILE, H5E_CANTRELEASE, FAIL, "unable to close file's superblock extension")

    /* Cleanup on failure */
    if(ret_value < 0) {
        /* Check if the superblock has been allocated yet */
        if(sblock) {
            /* Check if we've cached it already */
            if(sblock_in_cache) {
                /* Unpin superblock in cache */
                if(H5AC_unpin_entry(sblock) < 0)
                    HDONE_ERROR(H5E_FILE, H5E_CANTUNPIN, FAIL, "unable to unpin superblock")

                /* Evict the superblock from the cache */
                if(H5AC_expunge_entry(f, dxpl_id, H5AC_SUPERBLOCK, (haddr_t)0, H5AC__NO_FLAGS_SET) < 0)
                    HDONE_ERROR(H5E_FILE, H5E_CANTEXPUNGE, FAIL, "unable to expunge superblock")
            } /* end if */
            else
                /* Free superblock */
                if(H5F__super_free(sblock) < 0)
                    HDONE_ERROR(H5E_FILE, H5E_CANTFREE, FAIL, "unable to destroy superblock")

            /* Reset variables in file structure */
            f->shared->sblock = NULL;
        } /* end if */
    } /* end if */

    FUNC_LEAVE_NOAPI_TAG(ret_value, FAIL)
} /* end H5F__super_init() */


/*-------------------------------------------------------------------------
 * Function:    H5F_super_dirty
 *
 * Purpose:     Mark the file's superblock dirty
 *
 * Return:      Success:        non-negative on success
 *              Failure:        Negative
 *
 * Programmer:  Quincey Koziol
 *              August 14, 2009
 *
 *-------------------------------------------------------------------------
 */
herr_t
H5F_super_dirty(H5F_t *f)
{
    herr_t ret_value = SUCCEED;         /* Return value */

    FUNC_ENTER_NOAPI(FAIL)

    /* Sanity check */
    HDassert(f);
    HDassert(f->shared);
    HDassert(f->shared->sblock);

    /* Mark superblock dirty in cache, so change to EOA will get encoded */
    if(H5AC_mark_entry_dirty(f->shared->sblock) < 0)
        HGOTO_ERROR(H5E_FILE, H5E_CANTMARKDIRTY, FAIL, "unable to mark superblock as dirty")

done:
    FUNC_LEAVE_NOAPI(ret_value)
} /* H5F_super_dirty() */


/*-------------------------------------------------------------------------
 * Function:    H5F__super_free
 *
 * Purpose:     Destroyer the file's superblock
 *
 * Return:      Success:        non-negative on success
 *              Failure:        Negative
 *
 * Programmer:  Quincey Koziol
 *              April 1, 2010
 *
 *-------------------------------------------------------------------------
 */
herr_t
H5F__super_free(H5F_super_t *sblock)
{
    FUNC_ENTER_PACKAGE_NOERR

    /* Sanity check */
    HDassert(sblock);

    /* Free root group symbol table entry, if any */
    sblock->root_ent = (H5G_entry_t *)H5MM_xfree(sblock->root_ent);

    /* Free superblock */
    sblock = (H5F_super_t *)H5FL_FREE(H5F_super_t, sblock);

    FUNC_LEAVE_NOAPI(SUCCEED)
} /* H5F__super_free() */


/*-------------------------------------------------------------------------
 * Function:    H5F__super_size
 *
 * Purpose:     Get storage size of the superblock and superblock extension
 *
 * Return:      Success:        non-negative on success
 *              Failure:        Negative
 *
 * Programmer:  Vailin Choi
 *              July 11, 2007
 *
 *-------------------------------------------------------------------------
 */
herr_t
H5F__super_size(H5F_t *f, hid_t dxpl_id, hsize_t *super_size, hsize_t *super_ext_size)
{
    herr_t ret_value = SUCCEED;         /* Return value */

    FUNC_ENTER_PACKAGE

    /* Sanity check */
    HDassert(f);
    HDassert(f->shared);
    HDassert(f->shared->sblock);

    /* Set the superblock size */
    if(super_size)
	*super_size = (hsize_t)H5F_SUPERBLOCK_SIZE(f->shared->sblock->super_vers, f);

    /* Set the superblock extension size */
    if(super_ext_size) {
        if(H5F_addr_defined(f->shared->sblock->ext_addr)) {
            H5O_loc_t ext_loc;          /* "Object location" for superblock extension */
            H5O_hdr_info_t hdr_info;    /* Object info for superblock extension */

            /* Set up "fake" object location for superblock extension */
            H5O_loc_reset(&ext_loc);
            ext_loc.file = f;
            ext_loc.addr = f->shared->sblock->ext_addr;

            /* Get object header info for superblock extension */
            if(H5O_get_hdr_info(&ext_loc, dxpl_id, &hdr_info) < 0)
                HGOTO_ERROR(H5E_FILE, H5E_CANTGET, FAIL, "unable to retrieve superblock extension info")

            /* Set the superblock extension size */
            *super_ext_size = hdr_info.space.total;
        } /* end if */
        else
            /* Set the superblock extension size to zero */
            *super_ext_size = (hsize_t)0;
    } /* end if */

done:
    FUNC_LEAVE_NOAPI(ret_value)
} /* H5F__super_size() */


/*-------------------------------------------------------------------------
 * Function:    H5F_super_ext_write_msg()
 *
 * Purpose:     Write the message with ID to the superblock extension
 *
 * Return:      Non-negative on success/Negative on failure
 *
 * Programmer:  Vailin Choi; Feb 2009
 *
 *-------------------------------------------------------------------------
 */
herr_t
H5F_super_ext_write_msg(H5F_t *f, hid_t dxpl_id, void *mesg, unsigned id, unsigned mesg_flags, hbool_t may_create)
{
    hbool_t     ext_created = FALSE;   /* Whether superblock extension was created */
    hbool_t     ext_opened = FALSE;    /* Whether superblock extension was opened */
    H5O_loc_t 	ext_loc; 	/* "Object location" for superblock extension */
    htri_t 	status;       	/* Indicate whether the message exists or not */
    herr_t 	ret_value = SUCCEED;         /* Return value */

    FUNC_ENTER_NOAPI(FAIL)

    /* Sanity checks */
    HDassert(f);
    HDassert(f->shared);
    HDassert(f->shared->sblock);

    /* Open/create the superblock extension object header */
    if(H5F_addr_defined(f->shared->sblock->ext_addr)) {
	if(H5F_super_ext_open(f, f->shared->sblock->ext_addr, &ext_loc) < 0)
	    HGOTO_ERROR(H5E_FILE, H5E_CANTOPENOBJ, FAIL, "unable to open file's superblock extension")
    } /* end if */
    else {
        HDassert(may_create);
	if(H5F_super_ext_create(f, dxpl_id, &ext_loc) < 0)
	    HGOTO_ERROR(H5E_FILE, H5E_CANTCREATE, FAIL, "unable to create file's superblock extension")
        ext_created = TRUE;
    } /* end else */
    HDassert(H5F_addr_defined(ext_loc.addr));
    ext_opened = TRUE;

    /* Check if message with ID does not exist in the object header */
    if((status = H5O_msg_exists(&ext_loc, id, dxpl_id)) < 0)
	HGOTO_ERROR(H5E_OHDR, H5E_CANTGET, FAIL, "unable to check object header for message or message exists")

    /* Check for creating vs. writing */
    if(may_create) {
	if(status)
	    HGOTO_ERROR(H5E_OHDR, H5E_CANTGET, FAIL, "Message should not exist")

	/* Create the message with ID in the superblock extension */
	if(H5O_msg_create(&ext_loc, id, mesg_flags, H5O_UPDATE_TIME, mesg, dxpl_id) < 0)
	    HGOTO_ERROR(H5E_OHDR, H5E_CANTGET, FAIL, "unable to create the message in object header")
    } /* end if */
    else {
	if(!status)
	    HGOTO_ERROR(H5E_OHDR, H5E_CANTGET, FAIL, "Message should exist")

	/* Update the message with ID in the superblock extension */
	if(H5O_msg_write(&ext_loc, id, mesg_flags, H5O_UPDATE_TIME, mesg, dxpl_id) < 0)
	    HGOTO_ERROR(H5E_OHDR, H5E_CANTGET, FAIL, "unable to write the message in object header")
    } /* end else */

done:
    /* Close the superblock extension, if it was opened */
    if(ext_opened && H5F_super_ext_close(f, &ext_loc, dxpl_id, ext_created) < 0)
        HDONE_ERROR(H5E_FILE, H5E_CANTRELEASE, FAIL, "unable to close file's superblock extension")

    /* Mark superblock dirty in cache, if superblock extension was created */
    if(ext_created && H5AC_mark_entry_dirty(f->shared->sblock) < 0)
        HDONE_ERROR(H5E_FILE, H5E_CANTMARKDIRTY, FAIL, "unable to mark superblock as dirty")

    FUNC_LEAVE_NOAPI(ret_value)
} /* H5F_super_ext_write_msg() */


/*-------------------------------------------------------------------------
 * Function:    H5F_super_ext_remove_msg
 *
 * Purpose:     Remove the message with ID from the superblock extension
 *
 * Return:      Non-negative on success/Negative on failure
 *
 * Programmer:  Vailin Choi; Feb 2009
 *
 *-------------------------------------------------------------------------
 */
herr_t
H5F_super_ext_remove_msg(H5F_t *f, hid_t dxpl_id, unsigned id)
{
    H5O_loc_t 	ext_loc; 	/* "Object location" for superblock extension */
    hbool_t     ext_opened = FALSE;     /* Whether the superblock extension was opened */
    int		null_count = 0;	/* # of null messages */
    htri_t      status;         /* Indicate whether the message exists or not */
    herr_t 	ret_value = SUCCEED;         /* Return value */

    FUNC_ENTER_NOAPI(FAIL)

    /* Make sure that the superblock extension object header exists */
    HDassert(H5F_addr_defined(f->shared->sblock->ext_addr));

    /* Open superblock extension object header */
    if(H5F_super_ext_open(f, f->shared->sblock->ext_addr, &ext_loc) < 0)
	HGOTO_ERROR(H5E_FILE, H5E_CANTRELEASE, FAIL, "error in starting file's superblock extension")
    ext_opened = TRUE;

    /* Check if message with ID exists in the object header */
    if((status = H5O_msg_exists(&ext_loc, id, dxpl_id)) < 0)
	HGOTO_ERROR(H5E_OHDR, H5E_CANTGET, FAIL, "unable to check object header for message")
    else if(status) { /* message exists */
	H5O_hdr_info_t 	hdr_info;       /* Object header info for superblock extension */

	/* Remove the message */
	if(H5O_msg_remove(&ext_loc, id, H5O_ALL, TRUE, dxpl_id) < 0)
	    HGOTO_ERROR(H5E_OHDR, H5E_CANTDELETE, FAIL, "unable to delete free-space manager info message")

	/* Get info for the superblock extension's object header */
	if(H5O_get_hdr_info(&ext_loc, dxpl_id, &hdr_info) < 0)
	    HGOTO_ERROR(H5E_OHDR, H5E_CANTGET, FAIL, "unable to retrieve superblock extension info")

	/* If the object header is an empty base chunk, remove superblock extension */
	if(hdr_info.nchunks == 1) {
	    if((null_count = H5O_msg_count(&ext_loc, H5O_NULL_ID, dxpl_id)) < 0)
		HGOTO_ERROR(H5E_SYM, H5E_CANTCOUNT, FAIL, "unable to count messages")
	    else if((unsigned)null_count == hdr_info.nmesgs) {
		HDassert(H5F_addr_defined(ext_loc.addr));
		if(H5O_delete(f, dxpl_id, ext_loc.addr) < 0)
		    HGOTO_ERROR(H5E_SYM, H5E_CANTCOUNT, FAIL, "unable to count messages")
		f->shared->sblock->ext_addr = HADDR_UNDEF;
	    } /* end if */
	} /* end if */
    } /* end if */

done:
    /* Close superblock extension object header, if opened */
    if(ext_opened && H5F_super_ext_close(f, &ext_loc, dxpl_id, FALSE) < 0)
       HDONE_ERROR(H5E_FILE, H5E_CANTRELEASE, FAIL, "unable to close file's superblock extension")

    FUNC_LEAVE_NOAPI(ret_value)
} /* H5F_super_ext_remove_msg() */
<|MERGE_RESOLUTION|>--- conflicted
+++ resolved
@@ -483,13 +483,8 @@
     /* Set the base address for the file in the VFD now, after allocating
      *  space for userblock.
      */
-<<<<<<< HEAD
-    if(H5FD_set_base_addr(f->shared->lf, sblock->base_addr) < 0)
+    if(H5F__set_base_addr(f, sblock->base_addr) < 0)
 	HGOTO_ERROR(H5E_FILE, H5E_CANTINIT, FAIL, "failed to set base address for file driver")
-=======
-    if(H5F__set_base_addr(f, sblock->base_addr) < 0)
-        HGOTO_ERROR(H5E_FILE, H5E_CANTINIT, FAIL, "failed to set base address for file driver")
->>>>>>> 02e9a439
 
     /* Save a local copy of the superblock version number */
     sblock->super_vers = super_vers;
@@ -518,13 +513,6 @@
     if(super_vers < HDF5_SUPERBLOCK_VERSION_2)
         superblock_size += driver_size;
 
-<<<<<<< HEAD
-=======
-    /* Reserve space in the file for the superblock, instead of allocating it */
-    if(H5F__set_eoa(f, H5FD_MEM_SUPER, superblock_size) < 0)
-        HGOTO_ERROR(H5E_FILE, H5E_CANTINIT, FAIL, "unable to set EOA value for superblock")
-
->>>>>>> 02e9a439
     /* Insert superblock into cache, pinned */
     if(H5AC_insert_entry(f, dxpl_id, H5AC_SUPERBLOCK, (haddr_t)0, sblock, H5AC__PIN_ENTRY_FLAG | H5AC__FLUSH_LAST_FLAG | H5AC__FLUSH_COLLECTIVELY_FLAG) < 0)
         HGOTO_ERROR(H5E_CACHE, H5E_CANTINS, FAIL, "can't add superblock to cache")
