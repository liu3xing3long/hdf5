/* * * * * * * * * * * * * * * * * * * * * * * * * * * * * * * * * * * * * * *
 * Copyright by The HDF Group.                                               *
 * Copyright by the Board of Trustees of the University of Illinois.         *
 * All rights reserved.                                                      *
 *                                                                           *
 * This file is part of HDF5.  The full HDF5 copyright notice, including     *
 * terms governing use, modification, and redistribution, is contained in    *
 * the files COPYING and Copyright.html.  COPYING can be found at the root   *
 * of the source code distribution tree; Copyright.html can be found at the  *
 * root level of an installed copy of the electronic HDF5 document set and   *
 * is linked from the top-level documents page.  It can also be found at     *
 * http://hdfgroup.org/HDF5/doc/Copyright.html.  If you do not have          *
 * access to either file, you may request a copy from help@hdfgroup.org.     *
 * * * * * * * * * * * * * * * * * * * * * * * * * * * * * * * * * * * * * * */

/*-------------------------------------------------------------------------
 *
 * Created:     H5C.c
 *              June 1 2004
 *              John Mainzer
 *
 * Purpose:     Functions in this file implement a generic cache for
 *              things which exist on disk, and which may be
 *	 	unambiguously referenced by their disk addresses.
 *
 *              The code in this module was initially written in
 *		support of a complete re-write of the metadata cache
 *		in H5AC.c  However, other uses for the cache code
 *		suggested themselves, and thus this file was created
 *		in an attempt to support re-use.
 *
 *		For a detailed overview of the cache, please see the
 *		header comment for H5C_t in H5Cpkg.h.
 *
 *-------------------------------------------------------------------------
 */

/**************************************************************************
 *
 *				To Do:
 *
 *	Code Changes:
 *
 *	 - Remove extra functionality in H5C__flush_single_entry()?
 *
 *	 - Change protect/unprotect to lock/unlock.
 *
 *	 - Flush entries in increasing address order in
 *	   H5C_make_space_in_cache().
 *
 *	 - Also in H5C_make_space_in_cache(), use high and low water marks
 *	   to reduce the number of I/O calls.
 *
 *	 - When flushing, attempt to combine contiguous entries to reduce
 *	   I/O overhead.  Can't do this just yet as some entries are not
 *	   contiguous.  Do this in parallel only or in serial as well?
 *
 *	 - Create MPI type for dirty objects when flushing in parallel.
 *
 *	 - Now that TBBT routines aren't used, fix nodes in memory to
 *         point directly to the skip list node from the LRU list, eliminating
 *         skip list lookups when evicting objects from the cache.
 *
 *	Tests:
 *
 *	 - Trim execution time.  (This is no longer a major issue with the
 *	   shift from the TBBT to a hash table for indexing.)
 *
 *	 - Add random tests.
 *
 **************************************************************************/

/****************/
/* Module Setup */
/****************/

#include "H5Cmodule.h"          /* This source code file is part of the H5C module */
#define H5F_FRIEND		/*suppress error about including H5Fpkg	  */


/***********/
/* Headers */
/***********/
#include "H5private.h"		/* Generic Functions			*/
#ifdef H5_HAVE_PARALLEL
#include "H5ACprivate.h"        /* Metadata cache                       */
#endif /* H5_HAVE_PARALLEL */
#include "H5Cpkg.h"		/* Cache				*/
#include "H5Eprivate.h"		/* Error handling		  	*/
#include "H5Fpkg.h"		/* Files				*/
#include "H5FDprivate.h"	/* File drivers				*/
#include "H5FLprivate.h"	/* Free Lists                           */
#include "H5Iprivate.h"		/* IDs			  		*/
#include "H5MFprivate.h"	/* File memory management		*/
#include "H5MMprivate.h"	/* Memory management			*/
#include "H5Pprivate.h"         /* Property lists                       */
#include "H5SLprivate.h"	/* Skip lists				*/


/****************/
/* Local Macros */
/****************/
#if H5C_DO_MEMORY_SANITY_CHECKS
#define H5C_IMAGE_EXTRA_SPACE 8
#define H5C_IMAGE_SANITY_VALUE "DeadBeef"
#else /* H5C_DO_MEMORY_SANITY_CHECKS */
#define H5C_IMAGE_EXTRA_SPACE 0
#endif /* H5C_DO_MEMORY_SANITY_CHECKS */


/******************/
/* Local Typedefs */
/******************/


/********************/
/* Local Prototypes */
/********************/

static herr_t H5C__auto_adjust_cache_size(H5F_t * f,
                                          hid_t dxpl_id,
                                          hbool_t write_permitted);

static herr_t H5C__autoadjust__ageout(H5F_t * f,
                                      hid_t dxpl_id,
                                      double hit_rate,
                                      enum H5C_resize_status * status_ptr,
                                      size_t * new_max_cache_size_ptr,
                                      hbool_t write_permitted);

static herr_t H5C__autoadjust__ageout__cycle_epoch_marker(H5C_t * cache_ptr);

static herr_t H5C__autoadjust__ageout__evict_aged_out_entries(H5F_t * f,
                                                       hid_t dxpl_id,
                                                       hbool_t write_permitted);

static herr_t H5C__autoadjust__ageout__insert_new_marker(H5C_t * cache_ptr);

static herr_t H5C__autoadjust__ageout__remove_all_markers(H5C_t * cache_ptr);

static herr_t H5C__autoadjust__ageout__remove_excess_markers(H5C_t * cache_ptr);

static herr_t H5C_flush_invalidate_cache(const H5F_t *  f,
                                          hid_t    dxpl_id,
			                  unsigned flags);

static herr_t H5C_flush_invalidate_ring(const H5F_t * f, hid_t dxpl_id,
    H5C_ring_t ring, unsigned flags);

static herr_t H5C_flush_ring(H5F_t *f, hid_t dxpl_id, H5C_ring_t ring,
    unsigned flags);

static void * H5C_load_entry(H5F_t *             f,
                             hid_t               dxpl_id,
                             const H5C_class_t * type,
                             haddr_t             addr,
                             void *              udata);

static herr_t H5C_flush_tagged_entries(H5F_t * f, 
                                       hid_t dxpl_id, 
                                       H5C_t * cache_ptr, 
                                       haddr_t tag);

static herr_t H5C_mark_tagged_entries(H5C_t * cache_ptr, 
                                      haddr_t tag);

static herr_t H5C_flush_marked_entries(H5F_t * f, 
                                       hid_t dxpl_id);

#if H5C_DO_TAGGING_SANITY_CHECKS
static herr_t H5C_verify_tag(int id, haddr_t tag);
#endif

#if H5C_DO_SLIST_SANITY_CHECKS
static hbool_t H5C_entry_in_skip_list(H5C_t * cache_ptr, 
                                      H5C_cache_entry_t *target_ptr);
#endif /* H5C_DO_SLIST_SANITY_CHECKS */

#if H5C_DO_EXTREME_SANITY_CHECKS
static herr_t H5C_validate_lru_list(H5C_t * cache_ptr);
static herr_t H5C_validate_pinned_entry_list(H5C_t * cache_ptr);
static herr_t H5C_validate_protected_entry_list(H5C_t * cache_ptr);
#endif /* H5C_DO_EXTREME_SANITY_CHECKS */

#if 0 /* debugging routines */
herr_t H5C_dump_cache(H5C_t * cache_ptr, const char *  cache_name);
herr_t H5C_dump_cache_skip_list(H5C_t * cache_ptr, char * calling_fcn);
#endif /* debugging routines */

/*********************/
/* Package Variables */
/*********************/

<<<<<<< HEAD
/* The class_mem_types array exists to allow lookups from 
 * class ID to the associated mem type.  This is needed 
 * to support writes of dirty prefetched entries with the 
 * correct mem type.
 *				JRM -- 8/14/15
 */
const H5FD_mem_t class_mem_types[H5C__MAX_NUM_TYPE_IDS + 1] = 
{
   /*  0 H5AC_BT_ID               */ H5FD_MEM_BTREE,
   /*  1 H5AC_SNODE_ID            */ H5FD_MEM_BTREE,
   /*  2 H5AC_LHEAP_PRFX_ID       */ H5FD_MEM_LHEAP,
   /*  3 H5AC_LHEAP_DBLK_ID       */ H5FD_MEM_LHEAP,
   /*  4 H5AC_GHEAP_ID            */ H5FD_MEM_GHEAP,
   /*  5 H5AC_OHDR_ID             */ H5FD_MEM_OHDR,
   /*  6 H5AC_OHDR_CHK_ID         */ H5FD_MEM_OHDR,
   /*  7 H5AC_BT2_HDR_ID          */ H5FD_MEM_BTREE,
   /*  8 H5AC_BT2_INT_ID          */ H5FD_MEM_BTREE,
   /*  9 H5AC_BT2_LEAF_ID         */ H5FD_MEM_BTREE,
   /* 10 H5AC_FHEAP_HDR_ID        */ H5FD_MEM_FHEAP_HDR,
   /* 11 H5AC_FHEAP_DBLOCK_ID     */ H5FD_MEM_FHEAP_DBLOCK,
   /* 12 H5AC_FHEAP_IBLOCK_ID     */ H5FD_MEM_FHEAP_IBLOCK,
   /* 13 H5AC_FSPACE_HDR_ID       */ H5FD_MEM_FSPACE_HDR,
   /* 14 H5AC_FSPACE_SINFO_ID     */ H5FD_MEM_FSPACE_SINFO,
   /* 15 H5AC_SOHM_TABLE_ID       */ H5FD_MEM_SOHM_TABLE,
   /* 16 H5AC_SOHM_LIST_ID        */ H5FD_MEM_SOHM_TABLE,
   /* 17 H5AC_EARRAY_HDR_ID       */ H5FD_MEM_EARRAY_HDR,
   /* 18 H5AC_EARRAY_IBLOCK_ID    */ H5FD_MEM_EARRAY_IBLOCK,
   /* 19 H5AC_EARRAY_SBLOCK_ID    */ H5FD_MEM_EARRAY_SBLOCK,
   /* 20 H5AC_EARRAY_DBLOCK_ID    */ H5FD_MEM_EARRAY_DBLOCK,
   /* 21 H5AC_EARRAY_DBLK_PAGE_ID */ H5FD_MEM_EARRAY_DBLK_PAGE,
   /* 22 H5AC_FARRAY_HDR_ID       */ H5FD_MEM_FARRAY_HDR,
   /* 23 H5AC_FARRAY_DBLOCK_ID    */ H5FD_MEM_FARRAY_DBLOCK,
   /* 24 H5AC_FARRAY_DBLK_PAGE_ID */ H5FD_MEM_FARRAY_DBLK_PAGE,
   /* 25 H5AC_SUPERBLOCK_ID       */ H5FD_MEM_SUPER,
   /* 26 H5AC_DRVRINFO_ID         */ H5FD_MEM_SUPER,
   /* 27 H5AC_TEST_ID             */ H5FD_MEM_DEFAULT,
   /* 28 H5AC_PREFETCHED_ENTRY_ID */ H5FD_MEM_DEFAULT,
   /* 28 H5AC_NTYPES              */ H5FD_MEM_DEFAULT
};
=======
/* Package initialization variable */
hbool_t H5_PKG_INIT_VAR = FALSE;
>>>>>>> 8186a5ce


/*****************************/
/* Library Private Variables */
/*****************************/


/*******************/
/* Local Variables */
/*******************/

/* Declare a free list to manage the H5C_t struct */
H5FL_DEFINE_STATIC(H5C_t);



/****************************************************************************
 *
 * #defines and declarations for epoch marker cache entries.
 *
 * As a strategy for automatic cache size reduction, the cache may insert
 * marker entries in the LRU list at the end of each epoch.  These markers
 * are then used to identify entries that have not been accessed for n
 * epochs so that they can be evicted from the cache.
 *
 ****************************************************************************/

/* H5C__MAX_EPOCH_MARKERS and H5C__EPOCH_MARKER_TYPE are defined in H5Cpkg.h. */

#if 0 /* moved to H5Cprivate.h */ /* JRM */
#define H5C__EPOCH_MARKER_TYPE	H5C__MAX_NUM_TYPE_IDS
#endif /* moved to H5Cprivate.h */ /* JRM */

static herr_t H5C__epoch_marker_get_load_size(const void *udata_ptr,
		                            size_t *image_len_ptr);
static void * H5C__epoch_marker_deserialize(const void * image_ptr,
		                            size_t len,
			                    void * udata,
			                    hbool_t * dirty_ptr);
static herr_t H5C__epoch_marker_image_len(const void * thing,
		                          size_t *image_len_ptr,
                                          hbool_t *compressed_ptr,
                                          size_t *compressed_len_ptr);
static herr_t H5C__epoch_marker_pre_serialize(const H5F_t *f,
		                             hid_t dxpl_id,
                                             void * thing,
                                             haddr_t addr,
		                             size_t len,
					     size_t compressed_len,
		                             haddr_t * new_addr_ptr,
		                             size_t * new_len_ptr,
					     size_t * new_compressed_len_ptr,
		                             unsigned * flags_ptr);
static herr_t H5C__epoch_marker_serialize(const H5F_t *f,
		                          void * image_ptr,
		                          size_t len,
                                          void * thing);
static herr_t H5C__epoch_marker_notify(H5C_notify_action_t action, void *thing);
static herr_t H5C__epoch_marker_free_icr(void * thing);

static herr_t H5C__epoch_marker_clear(const H5F_t *f, void * thing, 
                                      hbool_t about_to_destroy);
static herr_t H5C__epoch_marker_fsf_size(const void H5_ATTR_UNUSED * thing, 
                                         size_t H5_ATTR_UNUSED * fsf_size_ptr);

const H5C_class_t epoch_marker_class =
{
    /* id               = */ H5C__EPOCH_MARKER_TYPE,
    /* name             = */ "epoch marker",
    /* mem_type         = */ H5FD_MEM_DEFAULT, /* value doesn't matter */
    /* flags		= */ H5AC__CLASS_NO_FLAGS_SET,
    /* get_load_size    = */ H5C__epoch_marker_get_load_size,
    /* deserialize      = */ H5C__epoch_marker_deserialize,
    /* image_len        = */ H5C__epoch_marker_image_len,
    /* pre_serialize    = */ H5C__epoch_marker_pre_serialize,
    /* serialize        = */ H5C__epoch_marker_serialize,
    /* notify           = */ H5C__epoch_marker_notify,
    /* free_icr         = */ H5C__epoch_marker_free_icr,
    /* clear            = */ H5C__epoch_marker_clear,
    /* fsf_size         = */ H5C__epoch_marker_fsf_size,
};



/***************************************************************************
 * Class functions for H5C__EPOCH_MAKER_TYPE:
 *
 * None of these functions should ever be called, so there is no point in
 * documenting them separately.
 *                                                     JRM - 11/16/04
 *
 ***************************************************************************/
static herr_t
H5C__epoch_marker_get_load_size(const void H5_ATTR_UNUSED *udata_ptr,
    size_t H5_ATTR_UNUSED *image_len_ptr)
{
    FUNC_ENTER_STATIC_NOERR /* Yes, even though this pushes an error on the stack */

    HERROR(H5E_CACHE, H5E_SYSTEM, "called unreachable fcn.");

    FUNC_LEAVE_NOAPI(FAIL)
} /* end H5C__epoch_marker_get_load_size() */


static void *
H5C__epoch_marker_deserialize(const void H5_ATTR_UNUSED * image_ptr, size_t H5_ATTR_UNUSED len,
    void H5_ATTR_UNUSED * udata, hbool_t H5_ATTR_UNUSED * dirty_ptr)
{
    FUNC_ENTER_STATIC_NOERR /* Yes, even though this pushes an error on the stack */

    HERROR(H5E_CACHE, H5E_SYSTEM, "called unreachable fcn.");

    FUNC_LEAVE_NOAPI(NULL)
} /* end H5C__epoch_marker_deserialize() */


static herr_t
H5C__epoch_marker_image_len(const void H5_ATTR_UNUSED *thing,
    size_t H5_ATTR_UNUSED *image_len_ptr, hbool_t H5_ATTR_UNUSED *compressed_ptr,
    size_t H5_ATTR_UNUSED *compressed_len_ptr)
{
    FUNC_ENTER_STATIC_NOERR /* Yes, even though this pushes an error on the stack */

    HERROR(H5E_CACHE, H5E_SYSTEM, "called unreachable fcn.");

    FUNC_LEAVE_NOAPI(FAIL)
} /* end H5C__epoch_marker_image_len() */


static herr_t
H5C__epoch_marker_pre_serialize(const H5F_t H5_ATTR_UNUSED *f, hid_t H5_ATTR_UNUSED dxpl_id,
    void H5_ATTR_UNUSED *thing, haddr_t H5_ATTR_UNUSED addr, size_t H5_ATTR_UNUSED len,
    size_t H5_ATTR_UNUSED compressed_len, haddr_t H5_ATTR_UNUSED *new_addr_ptr, 
    size_t H5_ATTR_UNUSED *new_len_ptr, size_t H5_ATTR_UNUSED *new_compressed_len_ptr,
    unsigned H5_ATTR_UNUSED *flags_ptr)
{
    FUNC_ENTER_STATIC_NOERR /* Yes, even though this pushes an error on the stack */

    HERROR(H5E_CACHE, H5E_SYSTEM, "called unreachable fcn.");

    FUNC_LEAVE_NOAPI(FAIL)
} /* end H5C__epoch_marker_pre_serialize() */


static herr_t
H5C__epoch_marker_serialize(const H5F_t H5_ATTR_UNUSED *f, void H5_ATTR_UNUSED *image_ptr,
    size_t H5_ATTR_UNUSED len, void H5_ATTR_UNUSED *thing)
{
    FUNC_ENTER_STATIC_NOERR /* Yes, even though this pushes an error on the stack */

    HERROR(H5E_CACHE, H5E_SYSTEM, "called unreachable fcn.");

    FUNC_LEAVE_NOAPI(FAIL)
} /* end H5C__epoch_marker_serialize() */


static herr_t
H5C__epoch_marker_notify(H5C_notify_action_t H5_ATTR_UNUSED action,
                       void H5_ATTR_UNUSED * thing)
{
    FUNC_ENTER_STATIC_NOERR /* Yes, even though this pushes an error on the stack */

    HERROR(H5E_CACHE, H5E_SYSTEM, "called unreachable fcn.");

    FUNC_LEAVE_NOAPI(FAIL)
} /* end H5C__epoch_marker_notify() */


static herr_t
H5C__epoch_marker_free_icr(void H5_ATTR_UNUSED * thing)
{
    FUNC_ENTER_STATIC_NOERR /* Yes, even though this pushes an error on the stack */

    HERROR(H5E_CACHE, H5E_SYSTEM, "called unreachable fcn.");

    FUNC_LEAVE_NOAPI(FAIL)
} /* end H5C__epoch_marker_free_icr() */


static herr_t 
H5C__epoch_marker_clear(const H5F_t H5_ATTR_UNUSED *f, void H5_ATTR_UNUSED * thing, hbool_t H5_ATTR_UNUSED about_to_destroy)
{
    FUNC_ENTER_STATIC_NOERR /* Yes, even though this pushes an error on the stack */

    HERROR(H5E_CACHE, H5E_SYSTEM, "called unreachable fcn.");

    FUNC_LEAVE_NOAPI(FAIL)
} /* end H5C__epoch_marker_clear() */


static herr_t 
H5C__epoch_marker_fsf_size(const void H5_ATTR_UNUSED * thing, size_t H5_ATTR_UNUSED *fsf_size_ptr)
{
    FUNC_ENTER_STATIC_NOERR /* Yes, even though this pushes an error on the stack */

    HERROR(H5E_CACHE, H5E_SYSTEM, "called unreachable fcn.");

    FUNC_LEAVE_NOAPI(FAIL)
} /* end H5C__epoch_marker_fsf_size() */



/*-------------------------------------------------------------------------
 * Function:    H5C_create
 *
 * Purpose:     Allocate, initialize, and return the address of a new
 *		instance of H5C_t.
 *
 *		In general, the max_cache_size parameter must be positive,
 *		and the min_clean_size parameter must lie in the closed
 *		interval [0, max_cache_size].
 *
 *		The check_write_permitted parameter must either be NULL,
 *		or point to a function of type H5C_write_permitted_func_t.
 *		If it is NULL, the cache will use the write_permitted
 *		flag to determine whether writes are permitted.
 *
 * Return:      Success:        Pointer to the new instance.
 *
 *              Failure:        NULL
 *
 * Programmer:  John Mainzer
 *              6/2/04
 *
 *-------------------------------------------------------------------------
 */
H5C_t *
H5C_create(size_t		      max_cache_size,
           size_t		      min_clean_size,
           int			      max_type_id,
           const char *		      (* type_name_table_ptr),
           H5C_write_permitted_func_t check_write_permitted,
           hbool_t		      write_permitted,
           H5C_log_flush_func_t       log_flush,
           void *                     aux_ptr)
{
    int i;
    H5C_t * cache_ptr = NULL;
    H5C_t * ret_value = NULL;      /* Return value */

    FUNC_ENTER_NOAPI(NULL)

    HDassert( max_cache_size >= H5C__MIN_MAX_CACHE_SIZE );
    HDassert( max_cache_size <= H5C__MAX_MAX_CACHE_SIZE );
    HDassert( min_clean_size <= max_cache_size );

    HDassert( max_type_id >= 0 );
    HDassert( max_type_id < H5C__MAX_NUM_TYPE_IDS );
    HDassert( type_name_table_ptr );

    HDassert( ( write_permitted == TRUE ) || ( write_permitted == FALSE ) );

    for ( i = 0; i <= max_type_id; i++ ) {

        HDassert( (type_name_table_ptr)[i] );
        HDassert( HDstrlen(( type_name_table_ptr)[i]) > 0 );
    }

    if ( NULL == (cache_ptr = H5FL_CALLOC(H5C_t)) ) {

	HGOTO_ERROR(H5E_RESOURCE, H5E_NOSPACE, NULL, \
                    "memory allocation failed")
    }

    if ( (cache_ptr->slist_ptr = H5SL_create(H5SL_TYPE_HADDR, NULL)) == NULL ) {

        HGOTO_ERROR(H5E_CACHE, H5E_CANTCREATE, NULL, "can't create skip list.")
    }

    /* If we get this far, we should succeed.  Go ahead and initialize all
     * the fields.
     */

    cache_ptr->magic 				= H5C__H5C_T_MAGIC;

    cache_ptr->flush_in_progress		= FALSE;

    cache_ptr->trace_file_ptr			= NULL;

    cache_ptr->aux_ptr				= aux_ptr;

    cache_ptr->max_type_id			= max_type_id;

    cache_ptr->type_name_table_ptr		= type_name_table_ptr;

    cache_ptr->max_cache_size			= max_cache_size;
    cache_ptr->min_clean_size			= min_clean_size;

    cache_ptr->check_write_permitted		= check_write_permitted;
    cache_ptr->write_permitted			= write_permitted;

    cache_ptr->log_flush			= log_flush;

    cache_ptr->evictions_enabled		= TRUE;

    cache_ptr->index_len			= 0;
    cache_ptr->index_size			= (size_t)0;
    cache_ptr->clean_index_size			= (size_t)0;
    cache_ptr->dirty_index_size			= (size_t)0;

    for(i = 0; i < H5C_RING_NTYPES; i++) {
	cache_ptr->index_ring_len[i]		= 0;
	cache_ptr->index_ring_size[i]		= (size_t)0;
	cache_ptr->clean_index_ring_size[i]	= (size_t)0;
	cache_ptr->dirty_index_ring_size[i]	= (size_t)0;

	cache_ptr->slist_ring_len[i]		= 0;
	cache_ptr->slist_ring_size[i]		= (size_t)0;
    } /* end for */

    /* Tagging Field Initializations */
    cache_ptr->ignore_tags                      = FALSE;

    cache_ptr->slist_changed			= FALSE;
    cache_ptr->slist_change_in_pre_serialize	= FALSE;
    cache_ptr->slist_change_in_serialize	= FALSE;
    cache_ptr->slist_len			= 0;
    cache_ptr->slist_size			= (size_t)0;

#if H5C_DO_SANITY_CHECKS
    cache_ptr->slist_len_increase		= 0;
    cache_ptr->slist_size_increase		= 0;
#endif /* H5C_DO_SANITY_CHECKS */

    for(i = 0; i < H5C__HASH_TABLE_LEN; i++)
        (cache_ptr->index)[i] = NULL;

    cache_ptr->entries_removed_counter		= 0;
    cache_ptr->last_entry_removed_ptr		= NULL;

    cache_ptr->pl_len				= 0;
    cache_ptr->pl_size				= (size_t)0;
    cache_ptr->pl_head_ptr			= NULL;
    cache_ptr->pl_tail_ptr			= NULL;

    cache_ptr->pel_len				= 0;
    cache_ptr->pel_size				= (size_t)0;
    cache_ptr->pel_head_ptr			= NULL;
    cache_ptr->pel_tail_ptr			= NULL;

    cache_ptr->LRU_list_len			= 0;
    cache_ptr->LRU_list_size			= (size_t)0;
    cache_ptr->LRU_head_ptr			= NULL;
    cache_ptr->LRU_tail_ptr			= NULL;

    cache_ptr->cLRU_list_len			= 0;
    cache_ptr->cLRU_list_size			= (size_t)0;
    cache_ptr->cLRU_head_ptr			= NULL;
    cache_ptr->cLRU_tail_ptr			= NULL;

    cache_ptr->dLRU_list_len			= 0;
    cache_ptr->dLRU_list_size			= (size_t)0;
    cache_ptr->dLRU_head_ptr			= NULL;
    cache_ptr->dLRU_tail_ptr			= NULL;

    cache_ptr->size_increase_possible		= FALSE;
    cache_ptr->flash_size_increase_possible     = FALSE;
    cache_ptr->flash_size_increase_threshold    = 0;
    cache_ptr->size_decrease_possible		= FALSE;
    cache_ptr->resize_enabled			= FALSE;
    cache_ptr->cache_full			= FALSE;
    cache_ptr->size_decreased			= FALSE;

    (cache_ptr->resize_ctl).version		= H5C__CURR_AUTO_SIZE_CTL_VER;
    (cache_ptr->resize_ctl).rpt_fcn		= NULL;
    (cache_ptr->resize_ctl).set_initial_size	= FALSE;
    (cache_ptr->resize_ctl).initial_size	= H5C__DEF_AR_INIT_SIZE;
    (cache_ptr->resize_ctl).min_clean_fraction	= H5C__DEF_AR_MIN_CLEAN_FRAC;
    (cache_ptr->resize_ctl).max_size		= H5C__DEF_AR_MAX_SIZE;
    (cache_ptr->resize_ctl).min_size		= H5C__DEF_AR_MIN_SIZE;
    (cache_ptr->resize_ctl).epoch_length	= H5C__DEF_AR_EPOCH_LENGTH;

    (cache_ptr->resize_ctl).incr_mode		= H5C_incr__off;
    (cache_ptr->resize_ctl).lower_hr_threshold	= H5C__DEF_AR_LOWER_THRESHHOLD;
    (cache_ptr->resize_ctl).increment	        = H5C__DEF_AR_INCREMENT;
    (cache_ptr->resize_ctl).apply_max_increment	= TRUE;
    (cache_ptr->resize_ctl).max_increment	= H5C__DEF_AR_MAX_INCREMENT;

    (cache_ptr->resize_ctl).flash_incr_mode     = H5C_flash_incr__off;
    (cache_ptr->resize_ctl).flash_multiple      = 1.0f;
    (cache_ptr->resize_ctl).flash_threshold     = 0.25f;

    (cache_ptr->resize_ctl).decr_mode		= H5C_decr__off;
    (cache_ptr->resize_ctl).upper_hr_threshold	= H5C__DEF_AR_UPPER_THRESHHOLD;
    (cache_ptr->resize_ctl).decrement	        = H5C__DEF_AR_DECREMENT;
    (cache_ptr->resize_ctl).apply_max_decrement	= TRUE;
    (cache_ptr->resize_ctl).max_decrement	= H5C__DEF_AR_MAX_DECREMENT;
    (cache_ptr->resize_ctl).epochs_before_eviction = H5C__DEF_AR_EPCHS_B4_EVICT;
    (cache_ptr->resize_ctl).apply_empty_reserve = TRUE;
    (cache_ptr->resize_ctl).empty_reserve	= H5C__DEF_AR_EMPTY_RESERVE;

    cache_ptr->epoch_markers_active		= 0;

    /* no need to initialize the ring buffer itself */
    cache_ptr->epoch_marker_ringbuf_first	= 1;
    cache_ptr->epoch_marker_ringbuf_last	= 0;
    cache_ptr->epoch_marker_ringbuf_size	= 0;

    /* Initialize all epoch marker entries' fields to zero/FALSE/NULL */
    HDmemset(cache_ptr->epoch_markers, 0, sizeof(cache_ptr->epoch_markers));

    /* Set non-zero/FALSE/NULL fields for epoch markers */
    for ( i = 0; i < H5C__MAX_EPOCH_MARKERS; i++ )
    {
        ((cache_ptr->epoch_markers)[i]).magic		 =
					       H5C__H5C_CACHE_ENTRY_T_MAGIC;
        ((cache_ptr->epoch_markers)[i]).addr		 = (haddr_t)i;
        ((cache_ptr->epoch_markers)[i]).type		 = &epoch_marker_class;
    }

#if 1 /* new code */ /* JRM */
    /* Initialize cache image generation on file close related fields.
     * Initial value of image_ctl must match H5C__DEFAULT_CACHE_IMAGE_CTL
     * in H5Cprivate.h.
     */
    cache_ptr->image_ctl.version        = H5C__CURR_CACHE_IMAGE_CTL_VER;
    cache_ptr->image_ctl.generate_image = FALSE;
    cache_ptr->image_ctl.max_image_size = 0;
    cache_ptr->image_ctl.flags          = H5C_CI__ALL_FLAGS;

    cache_ptr->serialization_in_progress= FALSE;
    cache_ptr->close_warning_received   = FALSE;
    cache_ptr->load_image		= FALSE;
    cache_ptr->delete_image		= FALSE;
    cache_ptr->image_addr		= HADDR_UNDEF;
    cache_ptr->image_len		= 0;

    cache_ptr->entries_loaded_counter		= 0;
    cache_ptr->entries_inserted_counter		= 0;
    cache_ptr->entries_relocated_counter	= 0;
    cache_ptr->entry_fd_height_change_counter	= 0;

    cache_ptr->num_entries_in_image	= 0;
    cache_ptr->image_entries		= NULL;
    cache_ptr->image_buffer		= NULL;
#endif /* new code */ /* JRM */

    if ( H5C_reset_cache_hit_rate_stats(cache_ptr) != SUCCEED ) {

        /* this should be impossible... */
        HGOTO_ERROR(H5E_CACHE, H5E_SYSTEM, NULL, \
                    "H5C_reset_cache_hit_rate_stats failed.")
    }

    H5C_stats__reset(cache_ptr);

    cache_ptr->prefix[0]			= '\0';  /* empty string */

#ifndef NDEBUG
    cache_ptr->get_entry_ptr_from_addr_counter	= 0;  
#endif /* NDEBUG */

    /* Set return value */
    ret_value = cache_ptr;

done:

    if ( ret_value == 0 ) {

        if ( cache_ptr != NULL ) {

            if ( cache_ptr->slist_ptr != NULL )
                H5SL_close(cache_ptr->slist_ptr);

            cache_ptr->magic = 0;
            cache_ptr = H5FL_FREE(H5C_t, cache_ptr);

        } /* end if */

    } /* end if */

    FUNC_LEAVE_NOAPI(ret_value)

} /* H5C_create() */


/*-------------------------------------------------------------------------
 * Function:    H5C_def_auto_resize_rpt_fcn
 *
 * Purpose:     Print results of a automatic cache resize.
 *
 *		This function should only be used where HDprintf() behaves
 *		well -- i.e. not on Windows.
 *
 * Return:      void
 *
 * Programmer:  John Mainzer
 *		10/27/04
 *
 *-------------------------------------------------------------------------
 */
void
H5C_def_auto_resize_rpt_fcn(H5C_t * cache_ptr,
#ifndef NDEBUG
                            int32_t version,
#else /* NDEBUG */
                            int32_t H5_ATTR_UNUSED version,
#endif /* NDEBUG */
                            double hit_rate,
                            enum H5C_resize_status status,
                            size_t old_max_cache_size,
                            size_t new_max_cache_size,
                            size_t old_min_clean_size,
                            size_t new_min_clean_size)
{
    HDassert( cache_ptr != NULL );
    HDassert( cache_ptr->magic == H5C__H5C_T_MAGIC );
    HDassert( version == H5C__CURR_AUTO_RESIZE_RPT_FCN_VER );

    switch ( status )
    {
        case in_spec:
            HDfprintf(stdout,
                      "%sAuto cache resize -- no change. (hit rate = %lf)\n",
                      cache_ptr->prefix, hit_rate);
            break;

        case increase:
            HDassert( hit_rate < (cache_ptr->resize_ctl).lower_hr_threshold );
            HDassert( old_max_cache_size < new_max_cache_size );

            HDfprintf(stdout,
                      "%sAuto cache resize -- hit rate (%lf) out of bounds low (%6.5lf).\n",
                      cache_ptr->prefix, hit_rate,
                      (cache_ptr->resize_ctl).lower_hr_threshold);

            HDfprintf(stdout,
                    "%s	cache size increased from (%Zu/%Zu) to (%Zu/%Zu).\n",
                    cache_ptr->prefix,
                    old_max_cache_size,
                    old_min_clean_size,
                    new_max_cache_size,
                    new_min_clean_size);
            break;

        case flash_increase:
            HDassert( old_max_cache_size < new_max_cache_size );

            HDfprintf(stdout,
                    "%sflash cache resize(%d) -- size threshold = %Zu.\n",
                    cache_ptr->prefix,
                    (int)((cache_ptr->resize_ctl).flash_incr_mode),
                    cache_ptr->flash_size_increase_threshold);

            HDfprintf(stdout,
                  "%s cache size increased from (%Zu/%Zu) to (%Zu/%Zu).\n",
                   cache_ptr->prefix,
                   old_max_cache_size,
                   old_min_clean_size,
                   new_max_cache_size,
                   new_min_clean_size);
                break;

        case decrease:
            HDassert( old_max_cache_size > new_max_cache_size );

            switch ( (cache_ptr->resize_ctl).decr_mode )
            {
                case H5C_decr__off:
                    HDfprintf(stdout,
                              "%sAuto cache resize -- decrease off.  HR = %lf\n",
                              cache_ptr->prefix, hit_rate);
                    break;

                case H5C_decr__threshold:
                    HDassert( hit_rate >
                              (cache_ptr->resize_ctl).upper_hr_threshold );

                    HDfprintf(stdout,
                              "%sAuto cache resize -- decrease by threshold.  HR = %lf > %6.5lf\n",
                              cache_ptr->prefix, hit_rate,
                              (cache_ptr->resize_ctl).upper_hr_threshold);

                    HDfprintf(stdout, "%sout of bounds high (%6.5lf).\n",
                              cache_ptr->prefix,
                              (cache_ptr->resize_ctl).upper_hr_threshold);
                    break;

                case H5C_decr__age_out:
                    HDfprintf(stdout,
                              "%sAuto cache resize -- decrease by ageout.  HR = %lf\n",
                              cache_ptr->prefix, hit_rate);
                    break;

                case H5C_decr__age_out_with_threshold:
                    HDassert( hit_rate >
                              (cache_ptr->resize_ctl).upper_hr_threshold );

                    HDfprintf(stdout,
                              "%sAuto cache resize -- decrease by ageout with threshold. HR = %lf > %6.5lf\n",
                              cache_ptr->prefix, hit_rate,
                              (cache_ptr->resize_ctl).upper_hr_threshold);
                    break;

                default:
                    HDfprintf(stdout,
                              "%sAuto cache resize -- decrease by unknown mode.  HR = %lf\n",
                              cache_ptr->prefix, hit_rate);
            }

            HDfprintf(stdout,
                      "%s	cache size decreased from (%Zu/%Zu) to (%Zu/%Zu).\n",
                      cache_ptr->prefix,
                      old_max_cache_size,
                      old_min_clean_size,
                      new_max_cache_size,
                      new_min_clean_size);
            break;

        case at_max_size:
            HDfprintf(stdout,
                      "%sAuto cache resize -- hit rate (%lf) out of bounds low (%6.5lf).\n",
                      cache_ptr->prefix, hit_rate,
                      (cache_ptr->resize_ctl).lower_hr_threshold);
            HDfprintf(stdout,
                      "%s	cache already at maximum size so no change.\n",
                      cache_ptr->prefix);
            break;

        case at_min_size:
            HDfprintf(stdout,
                      "%sAuto cache resize -- hit rate (%lf) -- can't decrease.\n",
                      cache_ptr->prefix, hit_rate);
            HDfprintf(stdout, "%s	cache already at minimum size.\n",
                      cache_ptr->prefix);
            break;

        case increase_disabled:
            HDfprintf(stdout,
                      "%sAuto cache resize -- increase disabled -- HR = %lf.",
                      cache_ptr->prefix, hit_rate);
            break;

        case decrease_disabled:
            HDfprintf(stdout,
                      "%sAuto cache resize -- decrease disabled -- HR = %lf.\n",
                      cache_ptr->prefix, hit_rate);
            break;

        case not_full:
            HDassert( hit_rate < (cache_ptr->resize_ctl).lower_hr_threshold );

            HDfprintf(stdout,
                      "%sAuto cache resize -- hit rate (%lf) out of bounds low (%6.5lf).\n",
                      cache_ptr->prefix, hit_rate,
                      (cache_ptr->resize_ctl).lower_hr_threshold);
            HDfprintf(stdout,
                      "%s	cache not full so no increase in size.\n",
                      cache_ptr->prefix);
            break;

        default:
            HDfprintf(stdout, "%sAuto cache resize -- unknown status code.\n",
                      cache_ptr->prefix);
            break;
    }

    return;

} /* H5C_def_auto_resize_rpt_fcn() */


/*-------------------------------------------------------------------------
 * Function:    H5C_dest
 *
 * Purpose:     Flush all data to disk and destroy the cache.
 *
 *              This function fails if any object are protected since the
 *              resulting file might not be consistent.
 *
 *		The primary_dxpl_id and secondary_dxpl_id parameters
 *		specify the dxpl_ids used on the first write occasioned
 *		by the destroy (primary_dxpl_id), and on all subsequent
 *		writes (secondary_dxpl_id).  This is useful in the metadata
 *		cache, but may not be needed elsewhere.  If so, just use the
 *		same dxpl_id for both parameters.
 *
 *		Note that *cache_ptr has been freed upon successful return.
 *
 * Return:      Non-negative on success/Negative on failure
 *
 * Programmer:  John Mainzer
 *		6/2/04
 *
 *-------------------------------------------------------------------------
 */
herr_t
H5C_dest(H5F_t * f, hid_t dxpl_id)
{
    H5C_t * cache_ptr = f->shared->cache;
    herr_t ret_value = SUCCEED;      /* Return value */

    FUNC_ENTER_NOAPI(FAIL)

    /* Sanity check */
    HDassert(cache_ptr);
    HDassert(cache_ptr->magic == H5C__H5C_T_MAGIC);
    HDassert(cache_ptr->close_warning_received);

    /* Flush and invalidate all cache entries */
    if(H5C_flush_invalidate_cache(f, dxpl_id, H5C__NO_FLAGS_SET) < 0 )
        HGOTO_ERROR(H5E_CACHE, H5E_CANTFLUSH, FAIL, "unable to flush cache")

#if 1 /* new code */ /* JRM */
    if ( cache_ptr->close_warning_received && 
         cache_ptr->image_ctl.generate_image ) {

	/* construct cache image */
        if ( H5C_construct_cache_image_buffer(f, cache_ptr) < 0 )

	    HGOTO_ERROR(H5E_CACHE, H5E_CANTFLUSH, FAIL, \
                        "Can't medatacache image block image.")

	/* free image entries array */
	if ( H5C_free_image_entries_array(cache_ptr) < 0 )

	    HGOTO_ERROR(H5E_CACHE, H5E_CANTFLUSH, FAIL, \
                        "Can't free image entries array.")

	/* write cache image block if so configured */
	if ( cache_ptr->image_ctl.flags & H5C_CI__GEN_MDC_IMAGE_BLK ) {
#if 0 
	    if ( H5F_block_write(f, H5FD_MEM_SUPER, cache_ptr->image_addr,
                                 cache_ptr->image_len, dxpl_id, 
                                 cache_ptr->image_buffer) < 0 ) {
#else
	    if ( H5AC_write_cache_image(f, dxpl_id, cache_ptr->image_addr,
					cache_ptr->image_len, 
                                        cache_ptr->image_buffer) < 0 ) {
#endif

                HGOTO_ERROR(H5E_CACHE, H5E_CANTFLUSH, FAIL, \
                           "Can't write metadata cache image block to file.")
	    }

	    H5C__UPDATE_STATS_FOR_CACHE_IMAGE_CREATE(cache_ptr);
	}

	/* free cache image buffer */
	HDassert(cache_ptr->image_buffer);
        cache_ptr->image_buffer = H5MM_xfree(cache_ptr->image_buffer);
    }
#endif /* new code */ /* JRM */

    if(cache_ptr->slist_ptr != NULL) {
        H5SL_close(cache_ptr->slist_ptr);
        cache_ptr->slist_ptr = NULL;
    } /* end if */

    /* Only display count of number of calls to H5C_get_entry_ptr_from_add()
     * if NDEBUG is undefined, and H5C_DO_SANITY_CHECKS is defined.  Need 
     * this as the print statement will upset windows, and we frequently
     * run debug builds there.
     *
     * Note that the count is still kept whenever NDEBUG is undefined, and
     * is reasonably accessible via debugger.
     */
#ifndef NDEBUG 
#if H5C_DO_SANITY_CHECKS
    if ( cache_ptr->get_entry_ptr_from_addr_counter > 0 )
        HDfprintf(stdout, 
		  "*** %ld calls to H5C_get_entry_ptr_from_add(). ***\n",
		  cache_ptr->get_entry_ptr_from_addr_counter);
#endif /* H5C_DO_SANITY_CHECKS */
#endif /* NDEBUG */

#ifndef NDEBUG
    cache_ptr->magic = 0;
#endif /* NDEBUG */

    cache_ptr = H5FL_FREE(H5C_t, cache_ptr);

done:
    FUNC_LEAVE_NOAPI(ret_value)
} /* H5C_dest() */


/*-------------------------------------------------------------------------
 *
 * Function:    H5C_expunge_entry
 *
 * Purpose:     Use this function to tell the cache to expunge an entry
 * 		from the cache without writing it to disk even if it is
 * 		dirty.  The entry may not be either pinned or protected.
 *
 * Return:      Non-negative on success/Negative on failure
 *
 * Programmer:  John Mainzer
 *              6/29/06
 *
 *-------------------------------------------------------------------------
 */
herr_t
H5C_expunge_entry(H5F_t *f, hid_t dxpl_id, const H5C_class_t *type,
    haddr_t addr, unsigned flags)
{
    H5C_t *		cache_ptr;
    H5C_cache_entry_t *	entry_ptr = NULL;
    unsigned            flush_flags = (H5C__FLUSH_INVALIDATE_FLAG | H5C__FLUSH_CLEAR_ONLY_FLAG);
#if H5C_DO_SANITY_CHECKS
    hbool_t entry_was_dirty;
    hsize_t entry_size;
#endif /* H5C_DO_SANITY_CHECKS */
    herr_t		ret_value = SUCCEED;      /* Return value */

    FUNC_ENTER_NOAPI(FAIL)

    HDassert(f);
    HDassert(f->shared);
    cache_ptr = f->shared->cache;
    HDassert(cache_ptr);
    HDassert(cache_ptr->magic == H5C__H5C_T_MAGIC);
    HDassert(type);
    HDassert(H5F_addr_defined(addr));

#if H5C_DO_EXTREME_SANITY_CHECKS
    if(H5C_validate_lru_list(cache_ptr) < 0)
        HGOTO_ERROR(H5E_CACHE, H5E_SYSTEM, FAIL, \
                    "LRU extreme sanity check failed on entry.\n");
#endif /* H5C_DO_EXTREME_SANITY_CHECKS */

    /* Look for entry in cache */
    H5C__SEARCH_INDEX(cache_ptr, addr, entry_ptr, FAIL)
    if((entry_ptr == NULL) || (entry_ptr->type != type))
        /* the target doesn't exist in the cache, so we are done. */
        HGOTO_DONE(SUCCEED)

    HDassert(entry_ptr->addr == addr);
    HDassert(entry_ptr->type == type);

    /* Check for entry being pinned or protected */
    if(entry_ptr->is_protected)
        HGOTO_ERROR(H5E_CACHE, H5E_CANTEXPUNGE, FAIL, "Target entry is protected.")
    if(entry_ptr->is_pinned)
        HGOTO_ERROR(H5E_CACHE, H5E_CANTEXPUNGE, FAIL, "Target entry is pinned.")

    /* If we get this far, call H5C__flush_single_entry() with the
     * H5C__FLUSH_INVALIDATE_FLAG and the H5C__FLUSH_CLEAR_ONLY_FLAG.
     * This will clear the entry, and then delete it from the cache.
     */

    /* Pass along 'free file space' flag to  cache client.  */
    flush_flags |= (flags & H5C__FREE_FILE_SPACE_FLAG);

#if H5C_DO_SANITY_CHECKS
    entry_was_dirty = entry_ptr->is_dirty;
    entry_size      = entry_ptr->size;
#endif /* H5C_DO_EXTREME_SANITY_CHECKS */
    
    /* Delete the entry from the skip list on destroy */
    flush_flags |= H5C__DEL_FROM_SLIST_ON_DESTROY_FLAG;

    if(H5C__flush_single_entry(f, dxpl_id, entry_ptr, flush_flags, NULL) < 0)
        HGOTO_ERROR(H5E_CACHE, H5E_CANTEXPUNGE, FAIL, "can't flush entry")

#if H5C_DO_SANITY_CHECKS
    if ( entry_was_dirty )
    {
        /* we have just removed an entry from the skip list.  Thus 
         * we must touch up cache_ptr->slist_len_increase and
         * cache_ptr->slist_size_increase to keep from skewing
         * the sanity checks on flushes.
         */
        cache_ptr->slist_len_increase -= 1;
        cache_ptr->slist_size_increase -= (int64_t)(entry_size);
    }
#endif /* H5C_DO_SANITY_CHECKS */

done:
#if H5C_DO_EXTREME_SANITY_CHECKS
    if(H5C_validate_lru_list(cache_ptr) < 0)
        HGOTO_ERROR(H5E_CACHE, H5E_SYSTEM, FAIL, \
                    "LRU extreme sanity check failed on exit.\n");
#endif /* H5C_DO_EXTREME_SANITY_CHECKS */

    FUNC_LEAVE_NOAPI(ret_value)
} /* H5C_expunge_entry() */


/*-------------------------------------------------------------------------
 * Function:    H5C_flush_cache
 *
 * Purpose:	Flush (and possibly destroy) the entries contained in the
 *		specified cache.
 *
 *		If the cache contains protected entries, the function will
 *		fail, as protected entries cannot be flushed.  However
 *		all unprotected entries should be flushed before the
 *		function returns failure.
 *
 * Return:      Non-negative on success/Negative on failure or if there was
 *		a request to flush all items and something was protected.
 *
 * Programmer:  John Mainzer
 *		6/2/04
 *
 * Changes:	Modified function to test for slist chamges in 
 *		pre_serialize and serialize callbacks, and re-start
 *		scans through the slist when such changes occur.
 *
 *		This has been a potential problem for some time,
 *		and there has been code in this function to deal 
 *		with elements of this issue.  However the shift 
 *		to the V3 cache in combination with the activities
 *		of some of the cache clients (in particular the 
 *		free space manager and the fractal heap) have
 *		made this re-work necessary.
 *
 *						JRM -- 12/13/14
 *
 *		Modified function to support rings.  Basic idea is that 
 *		every entry in the cache is assigned to a ring.  Entries
 *		in the outermost ring are flushed first, followed by 
 *		those in the next outermost ring, and so on until the 
 *		innermost ring is flushed.  See header comment on 
 *		H5C_ring_t in H5Cprivate.h for a more detailed 
 *		discussion.
 *
 *						JRM -- 8/30/15
 *
 *-------------------------------------------------------------------------
 */
herr_t
H5C_flush_cache(H5F_t *f, hid_t dxpl_id, unsigned flags)
{
#if H5C_DO_SANITY_CHECKS
    int			i;
    int32_t		index_len = 0;
    size_t		index_size = (size_t)0;
    size_t		clean_index_size = (size_t)0;
    size_t		dirty_index_size = (size_t)0;
    size_t		slist_size = (size_t)0;
    int32_t		slist_len = 0;
#endif /* H5C_DO_SANITY_CHECKS */
    H5C_ring_t		ring;
    H5C_t             * cache_ptr;
    hbool_t             destroy;
    hbool_t		ignore_protected;
    herr_t		ret_value = SUCCEED;

    FUNC_ENTER_NOAPI(FAIL)

    HDassert(f);
    HDassert(f->shared);
    cache_ptr = f->shared->cache;
    HDassert(cache_ptr);
    HDassert(cache_ptr->magic == H5C__H5C_T_MAGIC);
    HDassert(cache_ptr->slist_ptr);

#if H5C_DO_SANITY_CHECKS
    HDassert(cache_ptr->index_ring_len[H5C_RING_UNDEFINED] == 0);
    HDassert(cache_ptr->index_ring_size[H5C_RING_UNDEFINED] == (size_t)0);
    HDassert(cache_ptr->clean_index_ring_size[H5C_RING_UNDEFINED] == (size_t)0);
    HDassert(cache_ptr->dirty_index_ring_size[H5C_RING_UNDEFINED] == (size_t)0);
    HDassert(cache_ptr->slist_ring_len[H5C_RING_UNDEFINED] == 0);
    HDassert(cache_ptr->slist_ring_size[H5C_RING_UNDEFINED] == (size_t)0);

    for(i = H5C_RING_USER; i < H5C_RING_NTYPES; i++) {
        index_len += cache_ptr->index_ring_len[i];
        index_size += cache_ptr->index_ring_size[i];
        clean_index_size += cache_ptr->clean_index_ring_size[i];
        dirty_index_size += cache_ptr->dirty_index_ring_size[i];

	slist_len += cache_ptr->slist_ring_len[i];
        slist_size += cache_ptr->slist_ring_size[i];
    } /* end for */

    HDassert(cache_ptr->index_len == index_len);
    HDassert(cache_ptr->index_size == index_size);
    HDassert(cache_ptr->clean_index_size == clean_index_size);
    HDassert(cache_ptr->dirty_index_size == dirty_index_size);
    HDassert(cache_ptr->slist_len == slist_len);
    HDassert(cache_ptr->slist_size == slist_size);
#endif /* H5C_DO_SANITY_CHECKS */

#if H5C_DO_EXTREME_SANITY_CHECKS
    if((H5C_validate_protected_entry_list(cache_ptr) < 0) ||
            (H5C_validate_pinned_entry_list(cache_ptr) < 0) ||
            (H5C_validate_lru_list(cache_ptr) < 0))
        HGOTO_ERROR(H5E_CACHE, H5E_SYSTEM, FAIL, "an extreme sanity check failed on entry.\n");
#endif /* H5C_DO_EXTREME_SANITY_CHECKS */

    ignore_protected = ( (flags & H5C__FLUSH_IGNORE_PROTECTED_FLAG) != 0 );
    destroy = ( (flags & H5C__FLUSH_INVALIDATE_FLAG) != 0 );
    HDassert( ! ( destroy && ignore_protected ) );
    HDassert( ! ( cache_ptr->flush_in_progress ) );

    cache_ptr->flush_in_progress = TRUE;

    if(destroy) {
        if(H5C_flush_invalidate_cache(f, dxpl_id, flags) < 0)
            HGOTO_ERROR(H5E_CACHE, H5E_CANTFLUSH, FAIL, "flush invalidate failed.")
    } /* end if */
    else {
	/* flush each ring, starting from the outermost ring and 
         * working inward.
         */
        ring = H5C_RING_USER;
	while(ring < H5C_RING_NTYPES) {
	    if(H5C_flush_ring(f, dxpl_id, ring, flags) < 0)
                HGOTO_ERROR(H5E_CACHE, H5E_CANTFLUSH, FAIL, "flush ring failed.")
            ring++;
        } /* end while */
    } /* end else */

done:
    cache_ptr->flush_in_progress = FALSE;

    FUNC_LEAVE_NOAPI(ret_value)
} /* H5C_flush_cache() */


/*-------------------------------------------------------------------------
 * Function:    H5C_flush_to_min_clean
 *
 * Purpose:	Flush dirty entries until the caches min clean size is
 *		attained.
 *
 *		This function is used in the implementation of the
 *		metadata cache in PHDF5.  To avoid "messages from the
 *		future", the cache on process 0 can't be allowed to
 *		flush entries until the other processes have reached
 *		the same point in the calculation.  If this constraint
 *		is not met, it is possible that the other processes will
 *		read metadata generated at a future point in the
 *		computation.
 *
 *
 * Return:      Non-negative on success/Negative on failure or if
 *		write is not permitted.
 *
 * Programmer:  John Mainzer
 *		9/16/05
 *
 *-------------------------------------------------------------------------
 */
herr_t
H5C_flush_to_min_clean(H5F_t * f,
		       hid_t    dxpl_id)
{
    H5C_t *             cache_ptr;
    herr_t      	result;
    hbool_t		write_permitted;
#if 0 /* modified code -- commented out for now */
    int			i;
    int			flushed_entries_count = 0;
    size_t		flushed_entries_size = 0;
    size_t		space_needed = 0;
    haddr_t	      * flushed_entries_list = NULL;
    H5C_cache_entry_t *	entry_ptr = NULL;
#endif /* JRM */
    herr_t		ret_value = SUCCEED;

    FUNC_ENTER_NOAPI(FAIL)

    HDassert( f );
    HDassert( f->shared );

    cache_ptr = f->shared->cache;

    HDassert( cache_ptr );
    HDassert( cache_ptr->magic == H5C__H5C_T_MAGIC );

    if ( cache_ptr->check_write_permitted != NULL ) {

        result = (cache_ptr->check_write_permitted)(f, &write_permitted);

        if ( result < 0 ) {

            HGOTO_ERROR(H5E_CACHE, H5E_SYSTEM, FAIL, \
                        "Can't get write_permitted")
        }
    } else {

        write_permitted = cache_ptr->write_permitted;
    }

    if ( ! write_permitted ) {

        HGOTO_ERROR(H5E_CACHE, H5E_SYSTEM, FAIL, \
                    "cache write is not permitted!?!\n");
    }
#if 1 /* original code */
    result = H5C_make_space_in_cache(f,
                                     dxpl_id,
                                     (size_t)0,
                                     write_permitted);

    if ( result < 0 ) {

        HGOTO_ERROR(H5E_CACHE, H5E_SYSTEM, FAIL, \
                    "H5C_make_space_in_cache failed.")
    }
#else /* modified code -- commented out for now */
    if ( cache_ptr->max_cache_size > cache_ptr->index_size ) {

        if ( ((cache_ptr->max_cache_size - cache_ptr->index_size) +
               cache_ptr->cLRU_list_size) >= cache_ptr->min_clean_size ) {

            space_needed = 0;

        } else {

            space_needed = cache_ptr->min_clean_size -
                ((cache_ptr->max_cache_size - cache_ptr->index_size) +
                 cache_ptr->cLRU_list_size);
        }
    } else {

        if ( cache_ptr->min_clean_size <= cache_ptr->cLRU_list_size ) {

           space_needed = 0;

        } else {

            space_needed = cache_ptr->min_clean_size -
                           cache_ptr->cLRU_list_size;
        }
    }

    if ( space_needed > 0 ) { /* we have work to do */

        HDassert( cache_ptr->slist_len > 0 );

        /* allocate an array to keep a list of the entries that we
         * mark for flush.  We need this list to touch up the LRU
         * list after the flush.
         */
        flushed_entries_list = (haddr_t *)H5MM_malloc(sizeof(haddr_t) *
                                              (size_t)(cache_ptr->slist_len));

        if ( flushed_entries_list == NULL ) {

            HGOTO_ERROR(H5E_RESOURCE, H5E_NOSPACE, FAIL, \
                        "memory allocation failed for flushed entries list")
        }

        /* Scan the dirty LRU list from tail forward and mark sufficient
         * entries to free up the necessary space.  Keep a list of the
         * entries marked in the order in which they are encountered.
         */
        entry_ptr = cache_ptr->dLRU_tail_ptr;

        while ( ( flushed_entries_size < space_needed ) &&
                ( flushed_entries_count < cache_ptr->slist_len ) &&
                ( entry_ptr != NULL ) )
        {
            HDassert( ! (entry_ptr->is_protected) );
            HDassert( ! (entry_ptr->is_read_only) );
            HDassert( entry_ptr->ro_ref_count == 0 );
            HDassert( entry_ptr->is_dirty );
            HDassert( entry_ptr->in_slist );

            entry_ptr->flush_marker = TRUE;
            flushed_entries_size += entry_ptr->size;
            flushed_entries_list[flushed_entries_count] = entry_ptr->addr;
            flushed_entries_count++;
            entry_ptr = entry_ptr->aux_prev;
        }

        HDassert( flushed_entries_count <= cache_ptr->slist_len );
        HDassert( flushed_entries_size >= space_needed );


        /* Flush the marked entries */
	result = H5C_flush_cache(f, primary_dxpl_id, secondary_dxpl_id,
                                 H5C__FLUSH_MARKED_ENTRIES_FLAG | H5C__FLUSH_IGNORE_PROTECTED_FLAG);

        if ( result < 0 ) {

            HGOTO_ERROR(H5E_CACHE, H5E_SYSTEM, FAIL, "H5C_flush_cache failed.")
        }

        /* Now touch up the LRU list so as to place the flushed entries in
         * the order they they would be in if we had flushed them in the
         * order we encountered them in.
         */

        i = 0;
        while ( i < flushed_entries_count )
        {
            H5C__SEARCH_INDEX_NO_STATS(cache_ptr, flushed_entries_list[i], \
                                       entry_ptr, FAIL)

	    /* At present, the above search must always succeed.  However,
             * that may change.  Write the code so we need only remove the
             * following assert in that event.
             */
            HDassert( entry_ptr != NULL );
            H5C__FAKE_RP_FOR_MOST_RECENT_ACCESS(cache_ptr, entry_ptr, FAIL)
            i++;
        }
    } /* if ( space_needed > 0 ) */
#endif /* end modified code -- commented out for now */

done:
    FUNC_LEAVE_NOAPI(ret_value)
} /* H5C_flush_to_min_clean() */


/*-------------------------------------------------------------------------
 * Function:    H5C_get_cache_auto_resize_config
 *
 * Purpose:	Copy the current configuration of the cache automatic
 *		re-sizing function into the instance of H5C_auto_size_ctl_t
 *		pointed to by config_ptr.
 *
 * Return:      SUCCEED on success, and FAIL on failure.
 *
 * Programmer:  John Mainzer
 *		10/8/04
 *
 *-------------------------------------------------------------------------
 */
herr_t
H5C_get_cache_auto_resize_config(const H5C_t * cache_ptr,
                                 H5C_auto_size_ctl_t *config_ptr)
{
    herr_t ret_value = SUCCEED;      /* Return value */

    FUNC_ENTER_NOAPI(FAIL)

    if ( ( cache_ptr == NULL ) || ( cache_ptr->magic != H5C__H5C_T_MAGIC ) ) {

        HGOTO_ERROR(H5E_CACHE, H5E_SYSTEM, FAIL, "Bad cache_ptr on entry.")
    }

    if ( config_ptr == NULL ) {

        HGOTO_ERROR(H5E_CACHE, H5E_SYSTEM, FAIL, "Bad config_ptr on entry.")
    }

    *config_ptr = cache_ptr->resize_ctl;

    config_ptr->set_initial_size = FALSE;
    config_ptr->initial_size = cache_ptr->max_cache_size;

done:

    FUNC_LEAVE_NOAPI(ret_value)

} /* H5C_get_cache_auto_resize_config() */


/*-------------------------------------------------------------------------
 * Function:    H5C_get_cache_size
 *
 * Purpose:	Return the cache maximum size, the minimum clean size, the
 *		current size, and the current number of entries in
 *              *max_size_ptr, *min_clean_size_ptr, *cur_size_ptr, and
 *		*cur_num_entries_ptr respectively.  If any of these
 *		parameters are NULL, skip that value.
 *
 * Return:      SUCCEED on success, and FAIL on failure.
 *
 * Programmer:  John Mainzer
 *		10/8/04
 *
 *-------------------------------------------------------------------------
 */
herr_t
H5C_get_cache_size(H5C_t * cache_ptr,
                   size_t * max_size_ptr,
                   size_t * min_clean_size_ptr,
                   size_t * cur_size_ptr,
                   int32_t * cur_num_entries_ptr)
{
    herr_t ret_value = SUCCEED;      /* Return value */

    FUNC_ENTER_NOAPI(FAIL)

    if ( ( cache_ptr == NULL ) || ( cache_ptr->magic != H5C__H5C_T_MAGIC ) ) {

        HGOTO_ERROR(H5E_CACHE, H5E_SYSTEM, FAIL, "Bad cache_ptr on entry.")
    }

    if ( max_size_ptr != NULL ) {

        *max_size_ptr = cache_ptr->max_cache_size;
    }

    if ( min_clean_size_ptr != NULL ) {

        *min_clean_size_ptr = cache_ptr->min_clean_size;
    }

    if ( cur_size_ptr != NULL ) {

        *cur_size_ptr = cache_ptr->index_size;
    }

    if ( cur_num_entries_ptr != NULL ) {

        *cur_num_entries_ptr = cache_ptr->index_len;
    }

done:

    FUNC_LEAVE_NOAPI(ret_value)

} /* H5C_get_cache_size() */


/*-------------------------------------------------------------------------
 * Function:    H5C_get_cache_hit_rate
 *
 * Purpose:	Compute and return the current cache hit rate in
 *              *hit_rate_ptr.  If there have been no accesses since the
 *              last time the cache hit rate stats were reset, set
 *		*hit_rate_ptr to 0.0.  On error, *hit_rate_ptr is
 *		undefined.
 *
 * Return:      SUCCEED on success, and FAIL on failure.
 *
 * Programmer:  John Mainzer
 *		10/7/04
 *
 *-------------------------------------------------------------------------
 */
herr_t
H5C_get_cache_hit_rate(H5C_t * cache_ptr, double * hit_rate_ptr)
{
    herr_t ret_value = SUCCEED;      /* Return value */

    FUNC_ENTER_NOAPI(FAIL)

    if((cache_ptr == NULL) || (cache_ptr->magic != H5C__H5C_T_MAGIC))
        HGOTO_ERROR(H5E_CACHE, H5E_SYSTEM, FAIL, "Bad cache_ptr on entry.")
    if(hit_rate_ptr == NULL)
        HGOTO_ERROR(H5E_CACHE, H5E_SYSTEM, FAIL, "Bad hit_rate_ptr on entry.")

    HDassert(cache_ptr->cache_hits >= 0);
    HDassert(cache_ptr->cache_accesses >= cache_ptr->cache_hits);

    if(cache_ptr->cache_accesses > 0)
        *hit_rate_ptr = ((double)(cache_ptr->cache_hits)) /
                         ((double)(cache_ptr->cache_accesses));
    else
        *hit_rate_ptr = 0.0f;

done:
    FUNC_LEAVE_NOAPI(ret_value)
} /* H5C_get_cache_hit_rate() */


/*-------------------------------------------------------------------------
 *
 * Function:    H5C_get_entry_status
 *
 * Purpose:     This function is used to determine whether the cache
 *		contains an entry with the specified base address.  If
 *		the entry exists, it also reports some status information
 *		on the entry.
 *
 *		Status information is reported in the locations pointed
 *		to by the size_ptr, in_cache_ptr, is_dirty_ptr, and
 *		is_protected_ptr.  While in_cache_ptr must be defined,
 *		the remaining pointers may be NULL, in which case the
 *		associated data is not reported.
 *
 * Return:      Non-negative on success/Negative on failure
 *
 * Programmer:  John Mainzer
 *              7/1/05
 *
 *-------------------------------------------------------------------------
 */
herr_t
H5C_get_entry_status(const H5F_t *f,
                     haddr_t   addr,
                     size_t *  size_ptr,
                     hbool_t * in_cache_ptr,
                     hbool_t * is_dirty_ptr,
                     hbool_t * is_protected_ptr,
		     hbool_t * is_pinned_ptr,
		     hbool_t * is_flush_dep_parent_ptr,
                     hbool_t * is_flush_dep_child_ptr,
                     hbool_t * image_up_to_date_ptr)
{
    H5C_t             * cache_ptr;
    H5C_cache_entry_t *	entry_ptr = NULL;
    herr_t		ret_value = SUCCEED;      /* Return value */

    FUNC_ENTER_NOAPI(FAIL)

    HDassert( f );
    HDassert( f->shared );

    cache_ptr = f->shared->cache;

    HDassert( cache_ptr != NULL );
    HDassert( cache_ptr->magic == H5C__H5C_T_MAGIC );
    HDassert( H5F_addr_defined(addr) );
    HDassert( in_cache_ptr != NULL );

    /* this test duplicates two of the above asserts, but we need an
     * invocation of HGOTO_ERROR to keep the compiler happy.
     */
    if ( ( cache_ptr == NULL ) || ( cache_ptr->magic != H5C__H5C_T_MAGIC ) ) {

        HGOTO_ERROR(H5E_CACHE, H5E_SYSTEM, FAIL, "Bad cache_ptr on entry.")
    }

    H5C__SEARCH_INDEX(cache_ptr, addr, entry_ptr, FAIL)

    if ( entry_ptr == NULL ) {

        /* the entry doesn't exist in the cache -- report this
         * and quit.
         */
        *in_cache_ptr = FALSE;

    } else {

        *in_cache_ptr = TRUE;

        if ( size_ptr != NULL ) {

            *size_ptr = entry_ptr->size;
        }

        if ( is_dirty_ptr != NULL ) {

            *is_dirty_ptr = entry_ptr->is_dirty;
        }

        if ( is_protected_ptr != NULL ) {

            *is_protected_ptr = entry_ptr->is_protected;
        }

        if ( is_pinned_ptr != NULL ) {

            *is_pinned_ptr = entry_ptr->is_pinned;
        }

        if ( is_flush_dep_parent_ptr != NULL ) {

            *is_flush_dep_parent_ptr = (entry_ptr->flush_dep_height > 0);
        }

        if ( is_flush_dep_child_ptr != NULL ) {

            *is_flush_dep_child_ptr = (entry_ptr->flush_dep_parent != NULL);
        }
#if 1 /* new code */ /* JRM */
	if ( image_up_to_date_ptr != NULL ) {

	    *image_up_to_date_ptr = entry_ptr->image_up_to_date;
        }
#endif /* new code */ /* JRM */
    }

done:

    FUNC_LEAVE_NOAPI(ret_value)

} /* H5C_get_entry_status() */


/*-------------------------------------------------------------------------
 * Function:    H5C_get_evictions_enabled()
 *
 * Purpose:     Copy the current value of cache_ptr->evictions_enabled into
 *              *evictions_enabled_ptr.
 *
 * Return:      SUCCEED on success, and FAIL on failure.
 *
 * Programmer:  John Mainzer
 *              7/27/07
 *
 *-------------------------------------------------------------------------
 */
herr_t
H5C_get_evictions_enabled(const H5C_t *cache_ptr,
                          hbool_t * evictions_enabled_ptr)
{
    herr_t ret_value = SUCCEED;      /* Return value */

    FUNC_ENTER_NOAPI(FAIL)

    if ( ( cache_ptr == NULL ) || ( cache_ptr->magic != H5C__H5C_T_MAGIC ) ) {

        HGOTO_ERROR(H5E_CACHE, H5E_SYSTEM, FAIL, "Bad cache_ptr on entry.")
    }

    if ( evictions_enabled_ptr == NULL ) {

        HGOTO_ERROR(H5E_CACHE, H5E_SYSTEM, FAIL, \
                    "Bad evictions_enabled_ptr on entry.")
    }

    *evictions_enabled_ptr = cache_ptr->evictions_enabled;

done:

    FUNC_LEAVE_NOAPI(ret_value)

} /* H5C_get_evictions_enabled() */


/*-------------------------------------------------------------------------
 * Function:    H5C_get_aux_ptr
 *
 * Purpose:     Get the aux_ptr field from the cache.
 *
 *              This field will either be NULL (when accessing a file serially)
 *              or contains a pointer to the auxiliary info for parallel I/O.
 *
 * Return:      NULL/non-NULL (can't fail)
 *
 * Programmer:  Quincey Koziol
 *              6/29/15
 *
 *-------------------------------------------------------------------------
 */
void *
H5C_get_aux_ptr(const H5C_t *cache_ptr)
{
    FUNC_ENTER_NOAPI_NOERR

    /* Check arguments */
    HDassert(cache_ptr);
    HDassert(cache_ptr->magic == H5C__H5C_T_MAGIC);

    FUNC_LEAVE_NOAPI(cache_ptr->aux_ptr)
} /* H5C_get_aux_ptr() */


/*-------------------------------------------------------------------------
 * Function:    H5C_get_trace_file_ptr
 *
 * Purpose:     Get the trace_file_ptr field from the cache.
 *
 *              This field will either be NULL (which indicates that trace
 *              file logging is turned off), or contain a pointer to the
 *              open file to which trace file data is to be written.
 *
 * Return:      Non-NULL trace file pointer (can't fail)
 *
 * Programmer:  John Mainzer
 *              1/20/06
 *
 *-------------------------------------------------------------------------
 */
FILE *
H5C_get_trace_file_ptr(const H5C_t *cache_ptr)
{
    FUNC_ENTER_NOAPI_NOERR

    /* Check arguments */
    HDassert(cache_ptr);
    HDassert(cache_ptr->magic == H5C__H5C_T_MAGIC);

    FUNC_LEAVE_NOAPI(cache_ptr->trace_file_ptr)
} /* H5C_get_trace_file_ptr() */


/*-------------------------------------------------------------------------
 * Function:    H5C_get_trace_file_ptr_from_entry
 *
 * Purpose:     Get the trace_file_ptr field from the cache, via an entry.
 *
 *              This field will either be NULL (which indicates that trace
 *              file logging is turned off), or contain a pointer to the
 *              open file to which trace file data is to be written.
 *
 * Return:      Non-NULL trace file pointer (can't fail)
 *
 * Programmer:  Quincey Koziol
 *              6/9/08
 *
 *-------------------------------------------------------------------------
 */
FILE *
H5C_get_trace_file_ptr_from_entry(const H5C_cache_entry_t *entry_ptr)
{
    FUNC_ENTER_NOAPI_NOERR

    /* Sanity checks */
    HDassert(entry_ptr);
    HDassert(entry_ptr->cache_ptr);

    FUNC_LEAVE_NOAPI(H5C_get_trace_file_ptr(entry_ptr->cache_ptr))
} /* H5C_get_trace_file_ptr_from_entry() */


/*-------------------------------------------------------------------------
 * Function:    H5C_insert_entry
 *
 * Purpose:     Adds the specified thing to the cache.  The thing need not
 *              exist on disk yet, but it must have an address and disk
 *              space reserved.
 *
 *		The primary_dxpl_id and secondary_dxpl_id parameters
 *		specify the dxpl_ids used on the first write occasioned
 *		by the insertion (primary_dxpl_id), and on all subsequent
 *		writes (secondary_dxpl_id).  This is useful in the
 *		metadata cache, but may not be needed elsewhere.  If so,
 *		just use the same dxpl_id for both parameters.
 *
 *		The primary_dxpl_id is the dxpl_id passed to the
 *		check_write_permitted function if such a function has been
 *		provided.
 *
 *		Observe that this function cannot occasion a read.
 *
 * Return:      Non-negative on success/Negative on failure
 *
 * Programmer:  John Mainzer
 *		6/2/04
 *
 *-------------------------------------------------------------------------
 */
herr_t
H5C_insert_entry(H5F_t *             f,
                 hid_t		     dxpl_id,
                 const H5C_class_t * type,
                 haddr_t 	     addr,
                 void *		     thing,
                 unsigned int        flags)
{
    H5C_t *             cache_ptr;
    H5P_genplist_t      *dxpl;
    H5AC_ring_t         ring = H5C_RING_UNDEFINED;
    hbool_t		insert_pinned;
    hbool_t             flush_last;
#ifdef H5_HAVE_PARALLEL
    hbool_t             flush_collectively;
#endif /* H5_HAVE_PARALLEL */
    hbool_t             set_flush_marker;
    hbool_t		write_permitted = TRUE;
    size_t		empty_space;
    H5C_cache_entry_t *	entry_ptr;
    H5C_cache_entry_t *	test_entry_ptr;
    unsigned            u;                      /* Local index variable */
    herr_t		ret_value = SUCCEED;    /* Return value */

    FUNC_ENTER_NOAPI(FAIL)

    HDassert( f );
    HDassert( f->shared );

    cache_ptr = f->shared->cache;

    HDassert( cache_ptr );
    HDassert( cache_ptr->magic == H5C__H5C_T_MAGIC );
    HDassert( type );
#if 1 /* new code */ /* JRM */
    HDassert( ( type->flags & H5C__CLASS_SKIP_MEM_TYPE_CHECKS ) ||
              ( type->mem_type == class_mem_types[type->id] ) );
#endif /* new code */ /* JRM */
    HDassert( H5F_addr_defined(addr) );
    HDassert( thing );

#if H5C_DO_EXTREME_SANITY_CHECKS
    /* no need to verify that entry is not already in the index as */
    /* we already make that check below.                           */

    if ( ( H5C_validate_protected_entry_list(cache_ptr) < 0 ) ||
         ( H5C_validate_pinned_entry_list(cache_ptr) < 0 ) ||
         ( H5C_validate_lru_list(cache_ptr) < 0 ) ) {

        HGOTO_ERROR(H5E_CACHE, H5E_SYSTEM, FAIL, \
                    "an extreme sanity check failed on entry.\n");
    }
#endif /* H5C_DO_EXTREME_SANITY_CHECKS */

    set_flush_marker   = ( (flags & H5C__SET_FLUSH_MARKER_FLAG) != 0 );
    insert_pinned      = ( (flags & H5C__PIN_ENTRY_FLAG) != 0 );
    flush_last         = ( (flags & H5C__FLUSH_LAST_FLAG) != 0 );
#ifdef H5_HAVE_PARALLEL
    flush_collectively = ( (flags & H5C__FLUSH_COLLECTIVELY_FLAG) != 0 );
#endif /* H5_HAVE_PARALLEL */

    /* Get the dataset transfer property list */
    if(NULL == (dxpl = (H5P_genplist_t *)H5I_object_verify(dxpl_id, H5I_GENPROP_LST)))
        HGOTO_ERROR(H5E_CACHE, H5E_BADTYPE, FAIL, "not a property list")

    /* Get the ring type from the DXPL */
    if((H5P_get(dxpl, H5AC_RING_NAME, &ring)) < 0)
        HGOTO_ERROR(H5E_CACHE, H5E_CANTGET, FAIL, "unable to query ring value")

    entry_ptr = (H5C_cache_entry_t *)thing;

    /* verify that the new entry isn't already in the hash table -- scream
     * and die if it is.
     */

    H5C__SEARCH_INDEX(cache_ptr, addr, test_entry_ptr, FAIL)

    if(test_entry_ptr != NULL) {
        if(test_entry_ptr == entry_ptr)
            HGOTO_ERROR(H5E_CACHE, H5E_CANTINS, FAIL, "entry already in cache.")
        else
            HGOTO_ERROR(H5E_CACHE, H5E_CANTINS, FAIL, "duplicate entry in cache.")
    } /* end if */

    entry_ptr->magic = H5C__H5C_CACHE_ENTRY_T_MAGIC;
    entry_ptr->cache_ptr = cache_ptr;
    entry_ptr->addr  = addr;
    entry_ptr->type  = type;

    entry_ptr->image_ptr = NULL;
    entry_ptr->image_up_to_date = FALSE;

    /* Apply tag to newly inserted entry */
    if(H5C_tag_entry(cache_ptr, entry_ptr, dxpl_id) < 0)
        HGOTO_ERROR(H5E_CACHE, H5E_CANTTAG, FAIL, "Cannot tag metadata entry")

    entry_ptr->is_protected = FALSE;
    entry_ptr->is_read_only = FALSE;
    entry_ptr->ro_ref_count = 0;

    entry_ptr->is_pinned = insert_pinned;
    entry_ptr->pinned_from_client = insert_pinned;
    entry_ptr->pinned_from_cache = FALSE;
    entry_ptr->flush_me_last = flush_last;
#ifdef H5_HAVE_PARALLEL
    entry_ptr->flush_me_collectively = flush_collectively;
#endif

    /* newly inserted entries are assumed to be dirty */
    entry_ptr->is_dirty = TRUE;

    /* not protected, so can't be dirtied */
    entry_ptr->dirtied  = FALSE;

    /* Retrieve the size of the thing.  Set the compressed field to FALSE
     * and the compressed_size field to zero first, as they may not be 
     * initialized by the image_len call.
     */
    entry_ptr->compressed = FALSE;
    entry_ptr->compressed_size = 0;
    if((type->image_len)(thing, &(entry_ptr->size), &(entry_ptr->compressed), 
                         &(entry_ptr->compressed_size)) < 0)
        HGOTO_ERROR(H5E_RESOURCE, H5E_CANTGETSIZE, FAIL, "Can't get size of thing")
    HDassert(entry_ptr->size > 0 &&  entry_ptr->size < H5C_MAX_ENTRY_SIZE);
    HDassert(((type->flags & H5C__CLASS_COMPRESSED_FLAG) != 0) ||
             (entry_ptr->compressed == FALSE));

    /* entry has just been inserted -- thus compressed size cannot have 
     * been computed yet.  Thus if entry_ptr->compressed is TRUE, 
     * entry_ptr->size must equal entry_ptr->compressed_size.
     */
    HDassert((entry_ptr->compressed == FALSE) ||
             (entry_ptr->size == entry_ptr->compressed_size));
    HDassert((entry_ptr->compressed == TRUE) || 
             (entry_ptr->compressed_size == 0));

    entry_ptr->in_slist = FALSE;

#ifdef H5_HAVE_PARALLEL
    entry_ptr->clear_on_unprotect = FALSE;
    entry_ptr->flush_immediately = FALSE;
#endif /* H5_HAVE_PARALLEL */

    entry_ptr->flush_in_progress = FALSE;
    entry_ptr->destroy_in_progress = FALSE;

    entry_ptr->ring = ring;

    /* Initialize flush dependency height fields */
    entry_ptr->flush_dep_parent = NULL;
    for(u = 0; u < H5C__NUM_FLUSH_DEP_HEIGHTS; u++)
        entry_ptr->child_flush_dep_height_rc[u] = 0;
    entry_ptr->flush_dep_height = 0;

    entry_ptr->ht_next = NULL;
    entry_ptr->ht_prev = NULL;

    entry_ptr->next = NULL;
    entry_ptr->prev = NULL;

    entry_ptr->aux_next = NULL;
    entry_ptr->aux_prev = NULL;
#if 1 /* new code */ /* JRM */
    /* initialize cache image related fields */
    entry_ptr->include_in_image = FALSE;
    entry_ptr->lru_rank         = 0;
    entry_ptr->image_index	= -1;
    entry_ptr->image_dirty	= FALSE;
    entry_ptr->fd_parent_addr	= HADDR_UNDEF;
    entry_ptr->fd_child_count	= 0;
    entry_ptr->prefetched	= FALSE;
    entry_ptr->prefetch_type_id	= 0;
#endif /* new code */ /* JRM */
    H5C__RESET_CACHE_ENTRY_STATS(entry_ptr)

    if ( ( cache_ptr->flash_size_increase_possible ) &&
         ( entry_ptr->size > cache_ptr->flash_size_increase_threshold ) ) {

        if(H5C__flash_increase_cache_size(cache_ptr, 0, entry_ptr->size) < 0)
            HGOTO_ERROR(H5E_CACHE, H5E_CANTINS, FAIL, "H5C__flash_increase_cache_size failed.")
    }

    if(cache_ptr->index_size >= cache_ptr->max_cache_size)
       empty_space = 0;
    else
       empty_space = cache_ptr->max_cache_size - cache_ptr->index_size;

    if ( ( cache_ptr->evictions_enabled ) &&
         ( ( (cache_ptr->index_size + entry_ptr->size) >
	     cache_ptr->max_cache_size)
	   ||
	   ( ( ( empty_space + cache_ptr->clean_index_size ) <
	       cache_ptr->min_clean_size ) ) ) ) {

        size_t space_needed;

	if(empty_space <= entry_ptr->size)
            cache_ptr->cache_full = TRUE;

        if(cache_ptr->check_write_permitted != NULL) {
            if((cache_ptr->check_write_permitted)(f, &write_permitted) < 0)
                HGOTO_ERROR(H5E_CACHE, H5E_CANTINS, FAIL, "Can't get write_permitted")
        } /* end if */
        else
            write_permitted = cache_ptr->write_permitted;

        HDassert(entry_ptr->size <= H5C_MAX_ENTRY_SIZE);
        space_needed = entry_ptr->size;
        if(space_needed > cache_ptr->max_cache_size)
            space_needed = cache_ptr->max_cache_size;

        /* Note that space_needed is just the amount of space that
         * needed to insert the new entry without exceeding the cache
         * size limit.  The subsequent call to H5C_make_space_in_cache()
         * may evict the entries required to free more or less space
         * depending on conditions.  It MAY be less if the cache is
         * currently undersized, or more if the cache is oversized.
         *
         * The cache can exceed its maximum size limit via the following
         * mechanisms:
         *
         * First, it is possible for the cache to grow without
         * bound as long as entries are protected and not unprotected.
         *
         * Second, when writes are not permitted it is also possible
         * for the cache to grow without bound.
         *
         * Finally, we usually don't check to see if the cache is
         * oversized at the end of an unprotect.  As a result, it is
         * possible to have a vastly oversized cache with no protected
         * entries as long as all the protects preceed the unprotects.
         *
         * Since items 1 and 2 are not changing any time soon, I see
         * no point in worrying about the third.
         */

        if(H5C_make_space_in_cache(f, dxpl_id, space_needed, write_permitted) < 0)
            HGOTO_ERROR(H5E_CACHE, H5E_CANTINS, FAIL, "H5C_make_space_in_cache failed.")
    }

    H5C__INSERT_IN_INDEX(cache_ptr, entry_ptr, FAIL)

    /* New entries are presumed to be dirty, so this if statement is
     * unnecessary.  Rework it once the rest of the code changes are
     * in and tested.   -- JRM
     */
    if ( entry_ptr->is_dirty ) {

        entry_ptr->flush_marker = set_flush_marker;
        H5C__INSERT_ENTRY_IN_SLIST(cache_ptr, entry_ptr, FAIL)

    } else {

        entry_ptr->flush_marker = FALSE;
    }

    H5C__UPDATE_RP_FOR_INSERTION(cache_ptr, entry_ptr, FAIL)

#if H5C_DO_EXTREME_SANITY_CHECKS
    if ( ( H5C_validate_protected_entry_list(cache_ptr) < 0 ) ||
         ( H5C_validate_pinned_entry_list(cache_ptr) < 0 ) ||
         ( H5C_validate_lru_list(cache_ptr) < 0 ) ) {

        HGOTO_ERROR(H5E_CACHE, H5E_SYSTEM, FAIL, \
                    "an extreme sanity check failed just before done.\n");
    }
#endif /* H5C_DO_EXTREME_SANITY_CHECKS */

    /* If the entry's type has a 'notify' callback send a 'after insertion'
     * notice now that the entry is fully integrated into the cache.
     */
    if(entry_ptr->type->notify &&
            (entry_ptr->type->notify)(H5C_NOTIFY_ACTION_AFTER_INSERT, entry_ptr) < 0)
        HGOTO_ERROR(H5E_CACHE, H5E_CANTNOTIFY, FAIL, "can't notify client about entry inserted into cache")

    H5C__UPDATE_STATS_FOR_INSERTION(cache_ptr, entry_ptr)
#if 1 /* new code */ /* JRM */
    cache_ptr->entries_inserted_counter++;
#endif /* new code */ /* JRM */
done:

#if H5C_DO_EXTREME_SANITY_CHECKS
    if ( ( H5C_validate_protected_entry_list(cache_ptr) < 0 ) ||
         ( H5C_validate_pinned_entry_list(cache_ptr) < 0 ) ||
         ( H5C_validate_lru_list(cache_ptr) < 0 ) ) {

        HGOTO_ERROR(H5E_CACHE, H5E_SYSTEM, FAIL, \
                    "an extreme sanity check failed on exit.\n");
    }
#endif /* H5C_DO_EXTREME_SANITY_CHECKS */

    FUNC_LEAVE_NOAPI(ret_value)

} /* H5C_insert_entry() */


/*-------------------------------------------------------------------------
 * Function:    H5C_mark_entry_dirty
 *
 * Purpose:	Mark a pinned or protected entry as dirty.  The target entry
 * 		MUST be either pinned or protected, and MAY be both.
 *
 * 		In the protected case, this call is the functional
 * 		equivalent of setting the H5C__DIRTIED_FLAG on an unprotect
 * 		call.
 *
 * 		In the pinned but not protected case, if the entry is not
 * 		already dirty, the function places function marks the entry
 * 		dirty and places it on the skip list.
 *
 * Return:      Non-negative on success/Negative on failure
 *
 * Programmer:  John Mainzer
 *              5/15/06
 *
 * 		JRM -- 11/5/08
 * 		Added call to H5C__UPDATE_INDEX_FOR_ENTRY_DIRTY() to
 * 		update the new clean_index_size and dirty_index_size
 * 		fields of H5C_t in the case that the entry was clean
 * 		prior to this call, and is pinned and not protected.
 *
 *-------------------------------------------------------------------------
 */
herr_t
H5C_mark_entry_dirty(void *thing)
{
    H5C_t *             cache_ptr;
    H5C_cache_entry_t * entry_ptr = (H5C_cache_entry_t *)thing;
    herr_t              ret_value = SUCCEED;    /* Return value */

    FUNC_ENTER_NOAPI(FAIL)

    /* Sanity checks */
    HDassert(entry_ptr);
    HDassert(H5F_addr_defined(entry_ptr->addr));
    cache_ptr = entry_ptr->cache_ptr;
    HDassert(cache_ptr);
    HDassert(cache_ptr->magic == H5C__H5C_T_MAGIC);

    if ( entry_ptr->is_protected ) {
	HDassert( ! ((entry_ptr)->is_read_only) );

        /* set the dirtied flag */
        entry_ptr->dirtied = TRUE;

#if 1 /* new code */ /* JRM */
	/* reset image_up_to_date */
        entry_ptr->image_up_to_date = FALSE;
#endif /* new code */ /* JRM */

    } else if ( entry_ptr->is_pinned ) {
        hbool_t		was_pinned_unprotected_and_clean;

	was_pinned_unprotected_and_clean = ! ( entry_ptr->is_dirty );

        /* mark the entry as dirty if it isn't already */
        entry_ptr->is_dirty = TRUE;
	entry_ptr->image_up_to_date = FALSE;

	if ( was_pinned_unprotected_and_clean ) {

	    H5C__UPDATE_INDEX_FOR_ENTRY_DIRTY(cache_ptr, entry_ptr);
	}

        if ( ! (entry_ptr->in_slist) ) {

            H5C__INSERT_ENTRY_IN_SLIST(cache_ptr, entry_ptr, FAIL)
        }

        H5C__UPDATE_STATS_FOR_DIRTY_PIN(cache_ptr, entry_ptr)

    } else {

        HGOTO_ERROR(H5E_CACHE, H5E_CANTMARKDIRTY, FAIL, \
                    "Entry is neither pinned nor protected??")
    }

done:
    FUNC_LEAVE_NOAPI(ret_value)
} /* H5C_mark_entry_dirty() */


/*-------------------------------------------------------------------------
 *
 * Function:    H5C_move_entry
 *
 * Purpose:     Use this function to notify the cache that an entry's
 *              file address changed.
 *
 * Return:      Non-negative on success/Negative on failure
 *
 * Programmer:  John Mainzer
 *              6/2/04
 *
 *-------------------------------------------------------------------------
 */
herr_t
H5C_move_entry(H5C_t *	     cache_ptr,
                 const H5C_class_t * type,
                 haddr_t 	     old_addr,
	         haddr_t 	     new_addr)
{
    H5C_cache_entry_t *	entry_ptr = NULL;
    H5C_cache_entry_t *	test_entry_ptr = NULL;
#if H5C_MAINTAIN_CLEAN_AND_DIRTY_LRU_LISTS
    hbool_t			was_dirty;
#endif /* H5C_MAINTAIN_CLEAN_AND_DIRTY_LRU_LISTS */
#if H5C_DO_SANITY_CHECKS
    hbool_t			removed_entry_from_slist = FALSE;
#endif /* H5C_DO_SANITY_CHECKS */
    herr_t			ret_value = SUCCEED;      /* Return value */

    FUNC_ENTER_NOAPI(FAIL)

    HDassert( cache_ptr );
    HDassert( cache_ptr->magic == H5C__H5C_T_MAGIC );
    HDassert( type );
    HDassert( H5F_addr_defined(old_addr) );
    HDassert( H5F_addr_defined(new_addr) );
    HDassert( H5F_addr_ne(old_addr, new_addr) );

#if H5C_DO_EXTREME_SANITY_CHECKS
    if ( ( H5C_validate_protected_entry_list(cache_ptr) < 0 ) ||
         ( H5C_validate_pinned_entry_list(cache_ptr) < 0 ) ||
         ( H5C_validate_lru_list(cache_ptr) < 0 ) ) {

        HGOTO_ERROR(H5E_CACHE, H5E_SYSTEM, FAIL, \
                    "an extreme sanity check failed on entry.\n");
    }
#endif /* H5C_DO_EXTREME_SANITY_CHECKS */

    H5C__SEARCH_INDEX(cache_ptr, old_addr, entry_ptr, FAIL)

    if ( ( entry_ptr == NULL ) || ( entry_ptr->type != type ) ) {

        /* the old item doesn't exist in the cache, so we are done. */
        HGOTO_DONE(SUCCEED)
    }

    HDassert( entry_ptr->addr == old_addr );
    HDassert( entry_ptr->type == type );

    if ( entry_ptr->is_protected ) {

        HGOTO_ERROR(H5E_CACHE, H5E_CANTMOVE, FAIL, \
		    "Target entry is protected.")
    }

    H5C__SEARCH_INDEX(cache_ptr, new_addr, test_entry_ptr, FAIL)

    if ( test_entry_ptr != NULL ) { /* we are hosed */

        if ( test_entry_ptr->type == type ) {

            HGOTO_ERROR(H5E_CACHE, H5E_CANTMOVE, FAIL, \
                        "Target already moved & reinserted???.")

        } else {

            HGOTO_ERROR(H5E_CACHE, H5E_CANTMOVE, FAIL, \
                        "New address already in use?.")

        }
    }

    /* If we get this far we have work to do.  Remove *entry_ptr from
     * the hash table (and skip list if necessary), change its address to the
     * new address, mark it as dirty (if it isn't already) and then re-insert.
     *
     * Update the replacement policy for a hit to avoid an eviction before
     * the moved entry is touched.  Update stats for a move.
     *
     * Note that we do not check the size of the cache, or evict anything.
     * Since this is a simple re-name, cache size should be unaffected.
     *
     * Check to see if the target entry is in the process of being destroyed
     * before we delete from the index, etc.  If it is, all we do is
     * change the addr.  If the entry is only in the process of being flushed,
     * don't mark it as dirty either, lest we confuse the flush call back.
     */

    if ( ! ( entry_ptr->destroy_in_progress ) ) {

        H5C__DELETE_FROM_INDEX(cache_ptr, entry_ptr)

        if ( entry_ptr->in_slist ) {

            HDassert( cache_ptr->slist_ptr );

            H5C__REMOVE_ENTRY_FROM_SLIST(cache_ptr, entry_ptr)

#if H5C_DO_SANITY_CHECKS

            removed_entry_from_slist = TRUE;

#endif /* H5C_DO_SANITY_CHECKS */
        }
    }

    entry_ptr->addr = new_addr;

    if ( ! ( entry_ptr->destroy_in_progress ) ) {

#if H5C_MAINTAIN_CLEAN_AND_DIRTY_LRU_LISTS
        was_dirty = entry_ptr->is_dirty;
#endif /* H5C_MAINTAIN_CLEAN_AND_DIRTY_LRU_LISTS */

        entry_ptr->is_dirty = TRUE;
        /* This shouldn't be needed, but it keeps the test code happy */
        entry_ptr->image_up_to_date = FALSE;

        H5C__INSERT_IN_INDEX(cache_ptr, entry_ptr, FAIL)

        H5C__INSERT_ENTRY_IN_SLIST(cache_ptr, entry_ptr, FAIL)

#if H5C_DO_SANITY_CHECKS

        if ( removed_entry_from_slist ) {

	    /* we just removed the entry from the slist.  Thus we
	     * must touch up cache_ptr->slist_len_increase and
	     * cache_ptr->slist_size_increase to keep from skewing
	     * the sanity checks.
	     */
	    cache_ptr->slist_len_increase -= 1;
	    cache_ptr->slist_size_increase -= (int64_t)(entry_ptr->size);
        }

#endif /* H5C_DO_SANITY_CHECKS */

	if ( ! ( entry_ptr->flush_in_progress ) ) {

            /* skip the update if a flush is in progress */
            H5C__UPDATE_RP_FOR_MOVE(cache_ptr, entry_ptr, was_dirty, FAIL)
        }
    }

    H5C__UPDATE_STATS_FOR_MOVE(cache_ptr, entry_ptr)
#if 1 /* new code */ /* JRM */
    cache_ptr->entries_relocated_counter++;
#endif /* new code */ /* JRM */
done:

#if H5C_DO_EXTREME_SANITY_CHECKS
    if ( ( H5C_validate_protected_entry_list(cache_ptr) < 0 ) ||
         ( H5C_validate_pinned_entry_list(cache_ptr) < 0 ) ||
         ( H5C_validate_lru_list(cache_ptr) < 0 ) ) {

        HGOTO_ERROR(H5E_CACHE, H5E_SYSTEM, FAIL, \
                    "an extreme sanity check failed on exit.\n");
    }
#endif /* H5C_DO_EXTREME_SANITY_CHECKS */

    FUNC_LEAVE_NOAPI(ret_value)

} /* H5C_move_entry() */


/*-------------------------------------------------------------------------
 * Function:    H5C_resize_entry
 *
 * Purpose:	Resize a pinned or protected entry.
 *
 * 		Resizing an entry dirties it, so if the entry is not
 * 		already dirty, the function places the entry on the
 * 		skip list.
 *
 * Return:      Non-negative on success/Negative on failure
 *
 * Programmer:  John Mainzer
 *              7/5/06
 *
 *-------------------------------------------------------------------------
 */
herr_t
H5C_resize_entry(void *thing, size_t new_size)
{
    H5C_t             * cache_ptr;
    H5C_cache_entry_t * entry_ptr = (H5C_cache_entry_t *)thing;
    herr_t              ret_value = SUCCEED;    /* Return value */

    FUNC_ENTER_NOAPI(FAIL)

    /* Sanity checks */
    HDassert(entry_ptr);
    HDassert(H5F_addr_defined(entry_ptr->addr));
    cache_ptr = entry_ptr->cache_ptr;
    HDassert(cache_ptr);
    HDassert(cache_ptr->magic == H5C__H5C_T_MAGIC);

    /* Check for usage errors */
    if(new_size <= 0)
        HGOTO_ERROR(H5E_CACHE, H5E_BADVALUE, FAIL, "New size is non-positive.")
    if(!(entry_ptr->is_pinned || entry_ptr->is_protected))
        HGOTO_ERROR(H5E_CACHE, H5E_BADTYPE, FAIL, "Entry isn't pinned or protected??")

#if H5C_DO_EXTREME_SANITY_CHECKS
    if ( ( H5C_validate_protected_entry_list(cache_ptr) < 0 ) ||
         ( H5C_validate_pinned_entry_list(cache_ptr) < 0 ) ) {

        HGOTO_ERROR(H5E_CACHE, H5E_SYSTEM, FAIL, \
                    "an extreme sanity check failed on entry.\n");
    }
#endif /* H5C_DO_EXTREME_SANITY_CHECKS */

    /* update for change in entry size if necessary */
    if ( entry_ptr->size != new_size ) {
        hbool_t		was_clean;

        /* make note of whether the entry was clean to begin with */
        was_clean = ! ( entry_ptr->is_dirty );

        /* mark the entry as dirty if it isn't already */
        entry_ptr->is_dirty = TRUE;
        entry_ptr->image_up_to_date = FALSE;

        /* Release the current image */
        if( entry_ptr->image_ptr )
            entry_ptr->image_ptr = H5MM_xfree(entry_ptr->image_ptr);

        /* do a flash cache size increase if appropriate */
        if ( cache_ptr->flash_size_increase_possible ) {

            if ( new_size > entry_ptr->size ) {
                size_t             	size_increase;

                size_increase = new_size - entry_ptr->size;

                if(size_increase >= cache_ptr->flash_size_increase_threshold) {
                    if(H5C__flash_increase_cache_size(cache_ptr, entry_ptr->size, new_size) < 0)
                        HGOTO_ERROR(H5E_CACHE, H5E_CANTRESIZE, FAIL, "flash cache increase failed")
                }
            }
        }

        /* update the pinned and/or protected entry list */
        if(entry_ptr->is_pinned) {
            H5C__DLL_UPDATE_FOR_SIZE_CHANGE((cache_ptr->pel_len), \
                                            (cache_ptr->pel_size), \
                                            (entry_ptr->size), (new_size))
        } /* end if */
        if(entry_ptr->is_protected) {
            H5C__DLL_UPDATE_FOR_SIZE_CHANGE((cache_ptr->pl_len), \
                                            (cache_ptr->pl_size), \
                                            (entry_ptr->size), (new_size))
        } /* end if */

        /* update the hash table */
	H5C__UPDATE_INDEX_FOR_SIZE_CHANGE((cache_ptr), (entry_ptr->size),\
                                          (new_size), (entry_ptr), (was_clean));

        /* if the entry is in the skip list, update that too */
        if ( entry_ptr->in_slist ) {
	    H5C__UPDATE_SLIST_FOR_SIZE_CHANGE((cache_ptr), (entry_ptr->size),\
                                              (new_size));
        } /* end if */

        /* update statistics just before changing the entry size */
	H5C__UPDATE_STATS_FOR_ENTRY_SIZE_CHANGE((cache_ptr), (entry_ptr), \
                                                (new_size));

	/* finally, update the entry size proper */
	entry_ptr->size = new_size;

        if(!entry_ptr->in_slist) {
            H5C__INSERT_ENTRY_IN_SLIST(cache_ptr, entry_ptr, FAIL)
        } /* end if */

        if(entry_ptr->is_pinned) {
            H5C__UPDATE_STATS_FOR_DIRTY_PIN(cache_ptr, entry_ptr)
        } /* end if */
    } /* end if */

done:

#if H5C_DO_EXTREME_SANITY_CHECKS
    if ( ( H5C_validate_protected_entry_list(cache_ptr) < 0 ) ||
         ( H5C_validate_pinned_entry_list(cache_ptr) < 0 ) ) {

        HGOTO_ERROR(H5E_CACHE, H5E_SYSTEM, FAIL, \
                    "an extreme sanity check failed on exit.\n");
    }
#endif /* H5C_DO_EXTREME_SANITY_CHECKS */

    FUNC_LEAVE_NOAPI(ret_value)
} /* H5C_resize_entry() */


/*-------------------------------------------------------------------------
 * Function:    H5C_pin_entry_from_client()
 *
 * Purpose:	Internal routine to pin a cache entry from a client action.
 *
 * Return:      Non-negative on success/Negative on failure
 *
 * Programmer:  Quincey Koziol
 *              3/26/09
 *
 * Changes:	Added sanity checks to clarify the circumstances under
 *		which an entry can be pinned.   JRM -- 4/27/14 
 *
 *-------------------------------------------------------------------------
 */
#ifndef NDEBUG
static herr_t
H5C_pin_entry_from_client(H5C_t *	          cache_ptr,
                        H5C_cache_entry_t * entry_ptr)
#else
static herr_t
H5C_pin_entry_from_client(H5C_t H5_ATTR_UNUSED *	cache_ptr,
                        H5C_cache_entry_t * entry_ptr)
#endif
{
    herr_t              ret_value = SUCCEED;    /* Return value */

    FUNC_ENTER_NOAPI_NOINIT

    /* Sanity checks */
    HDassert( cache_ptr );
    HDassert( entry_ptr );
    HDassert( entry_ptr->is_protected );

    /* Check if the entry is already pinned */
    if(entry_ptr->is_pinned) {
        /* Check if the entry was pinned through an explicit pin from a client */
        if(entry_ptr->pinned_from_client)
            HGOTO_ERROR(H5E_CACHE, H5E_CANTPIN, FAIL, "Entry is already pinned")
    } /* end if */
    else {
        entry_ptr->is_pinned = TRUE;

        H5C__UPDATE_STATS_FOR_PIN(cache_ptr, entry_ptr)
    } /* end else */

    /* Mark that the entry was pinned through an explicit pin from a client */
    entry_ptr->pinned_from_client = TRUE;

done:

    FUNC_LEAVE_NOAPI(ret_value)

} /* H5C_pin_entry_from_client() */


/*-------------------------------------------------------------------------
 * Function:    H5C_pin_protected_entry()
 *
 * Purpose:	Pin a protected cache entry.  The entry must be protected
 * 		at the time of call, and must be unpinned.
 *
 * Return:      Non-negative on success/Negative on failure
 *
 * Programmer:  John Mainzer
 *              4/26/06
 *
 * Changes:	Added extreme sanity checks on entry and exit.
 *                                          JRM -- 4/26/14
 *
 *-------------------------------------------------------------------------
 */
herr_t
H5C_pin_protected_entry(void *thing)
{
    H5C_t             * cache_ptr;
    H5C_cache_entry_t * entry_ptr = (H5C_cache_entry_t *)thing; /* Pointer to entry to pin */
    herr_t              ret_value = SUCCEED;    /* Return value */

    FUNC_ENTER_NOAPI(FAIL)

    /* Sanity checks */
    HDassert(entry_ptr);
    HDassert(H5F_addr_defined(entry_ptr->addr));
    cache_ptr = entry_ptr->cache_ptr;
    HDassert(cache_ptr);
    HDassert(cache_ptr->magic == H5C__H5C_T_MAGIC);

#if H5C_DO_EXTREME_SANITY_CHECKS
    if ( ( H5C_validate_protected_entry_list(cache_ptr) < 0 ) ||
         ( H5C_validate_pinned_entry_list(cache_ptr) < 0 ) ||
         ( H5C_validate_lru_list(cache_ptr) < 0 ) ) {

        HGOTO_ERROR(H5E_CACHE, H5E_SYSTEM, FAIL, \
                    "an extreme sanity check failed on entry.\n");
    }
#endif /* H5C_DO_EXTREME_SANITY_CHECKS */


    /* Only protected entries can be pinned */
    if(!entry_ptr->is_protected)
        HGOTO_ERROR(H5E_CACHE, H5E_CANTPIN, FAIL, "Entry isn't protected")

    /* Pin the entry from a client */
    if(H5C_pin_entry_from_client(cache_ptr, entry_ptr) < 0)
        HGOTO_ERROR(H5E_CACHE, H5E_CANTPIN, FAIL, "Can't pin entry by client")

done:

#if H5C_DO_EXTREME_SANITY_CHECKS
    if ( ( H5C_validate_protected_entry_list(cache_ptr) < 0 ) ||
         ( H5C_validate_pinned_entry_list(cache_ptr) < 0 ) ||
         ( H5C_validate_lru_list(cache_ptr) < 0 ) ) {

        HGOTO_ERROR(H5E_CACHE, H5E_SYSTEM, FAIL, \
                    "an extreme sanity check failed on exit.\n");
    }
#endif /* H5C_DO_EXTREME_SANITY_CHECKS */

    FUNC_LEAVE_NOAPI(ret_value)
} /* H5C_pin_protected_entry() */


/*-------------------------------------------------------------------------
 * Function:    H5C_protect
 *
 * Purpose:     If the target entry is not in the cache, load it.  If
 *		necessary, attempt to evict one or more entries to keep
 *		the cache within its maximum size.
 *
 *		Mark the target entry as protected, and return its address
 *		to the caller.  The caller must call H5C_unprotect() when
 *		finished with the entry.
 *
 *		While it is protected, the entry may not be either evicted
 *		or flushed -- nor may it be accessed by another call to
 *		H5C_protect.  Any attempt to do so will result in a failure.
 *
 * Return:      Success:        Ptr to the desired entry
 *              Failure:        NULL
 *
 * Programmer:  John Mainzer -  6/2/04
 *
 * 		JRM -- 11/13/08
 * 		Modified function to call H5C_make_space_in_cache() when
 * 		the min_clean_size is violated, not just when there isn't
 * 		enough space for and entry that has just been loaded.
 *
 *              The purpose of this modification is to avoid "metadata
 *              blizzards" in the write only case.  In such instances,
 *              the cache was allowed to fill with dirty metadata.  When
 *              we finally needed to evict an entry to make space, we had
 *              to flush out a whole cache full of metadata -- which has
 *              interesting performance effects.  We hope to avoid (or
 *              perhaps more accurately hide) this effect by maintaining
 *              the min_clean_size, which should force us to start flushing
 *              entries long before we actually have to evict something
 *              to make space.
 *
 *		JRM -- 9/1/14
 *		Replace the old rw parameter with the flags parameter.
 *		This allows H5C_protect to accept flags other than 
 *		H5C__READ_ONLY_FLAG.  
 *
 *		Added support for the H5C__FLUSH_LAST_FLAG and 
 *		H5C__FLUSH_COLLECTIVELY_FLAG flags.  At present, these 
 *		flags are only applied if the entry is not in cache, and 
 *		is loaded into the cache as a result of this call.
 *
 *		JRM -- 7/8/15
 *		Added code to call H5C_load_cache_image() if 
 *		cache_ptr->load_image is TRUE.
 *
 *		JRM -- 8/13/15
 *		Added code to manage prefetched entries.
 *
 *-------------------------------------------------------------------------
 */
void *
H5C_protect(H5F_t *		f,
            hid_t	        dxpl_id,
            const H5C_class_t * type,
            haddr_t 	        addr,
            void *              udata,
	    unsigned		flags)
{
    H5C_t *		cache_ptr;
    H5P_genplist_t      *dxpl;
    H5AC_ring_t         ring = H5C_RING_UNDEFINED;
    hbool_t		hit;
    hbool_t		have_write_permitted = FALSE;
    hbool_t		read_only = FALSE;
    hbool_t             flush_last;
#ifdef H5_HAVE_PARALLEL
    hbool_t             flush_collectively;
#endif /* H5_HAVE_PARALLEL */
    hbool_t		write_permitted;
    size_t		empty_space;
    void *		thing;
    H5C_cache_entry_t *	entry_ptr;
    void *		ret_value = NULL;       /* Return value */

    FUNC_ENTER_NOAPI(NULL)

    /* check args */
    HDassert( f );
    HDassert( f->shared );

    cache_ptr = f->shared->cache;

    HDassert( cache_ptr );
    HDassert( cache_ptr->magic == H5C__H5C_T_MAGIC );
    HDassert( type );
#if 1 /* new code */ /* JRM */
    HDassert( ( type->flags & H5C__CLASS_SKIP_MEM_TYPE_CHECKS ) ||
              ( type->mem_type == class_mem_types[type->id] ) );
#endif /* new code */ /* JRM */
    HDassert( H5F_addr_defined(addr) );

#if H5C_DO_EXTREME_SANITY_CHECKS
    if ( ( H5C_validate_protected_entry_list(cache_ptr) < 0 ) ||
         ( H5C_validate_pinned_entry_list(cache_ptr) < 0 ) ||
         ( H5C_validate_lru_list(cache_ptr) < 0 ) ) {

        HGOTO_ERROR(H5E_CACHE, H5E_SYSTEM, NULL, \
                    "an extreme sanity check failed on entry.\n");
    }
#endif /* H5C_DO_EXTREME_SANITY_CHECKS */

#if 1 /* new code */ /* JRM */
    if ( cache_ptr->load_image ) {

        cache_ptr->load_image = FALSE;

        if ( H5C_load_cache_image(f, dxpl_id) < 0 )

	    HGOTO_ERROR(H5E_CACHE, H5E_CANTLOAD, NULL, "Can't load cache image")
    }
#endif /* new code */ /* JRM */

    read_only          = ( (flags & H5C__READ_ONLY_FLAG) != 0 );
    flush_last         = ( (flags & H5C__FLUSH_LAST_FLAG) != 0 );
#ifdef H5_HAVE_PARALLEL
    flush_collectively = ( (flags & H5C__FLUSH_COLLECTIVELY_FLAG) != 0 );
#endif /* H5_HAVE_PARALLEL */

    /* Get the dataset transfer property list */
    if(NULL == (dxpl = (H5P_genplist_t *)H5I_object_verify(dxpl_id, H5I_GENPROP_LST)))
        HGOTO_ERROR(H5E_CACHE, H5E_BADTYPE, NULL, "not a property list")

    /* Get the ring type from the DXPL */
    if((H5P_get(dxpl, H5AC_RING_NAME, &ring)) < 0)
        HGOTO_ERROR(H5E_CACHE, H5E_CANTGET, NULL, "unable to query ring value")

    /* first check to see if the target is in cache */
    H5C__SEARCH_INDEX(cache_ptr, addr, entry_ptr, NULL)

    if ( entry_ptr != NULL ) {
        if(entry_ptr->ring != ring)
            HGOTO_ERROR(H5E_CACHE, H5E_SYSTEM, NULL, "ring type mismatch occured for cache entry\n");

#if 1 /* new code */ /* JRM */
	HDassert(entry_ptr->magic == H5C__H5C_CACHE_ENTRY_T_MAGIC);

        if ( entry_ptr->prefetched ) {

	    /* This call removes the prefetched entry from the cache,
             * and replaces it with an entry deserialized from the 
             * image of the prefetched entry.
             */
            if ( H5C_deserialize_prefetched_entry(f, dxpl_id, cache_ptr, 
                                          &entry_ptr, type, addr, udata) < 0 ) {

                HGOTO_ERROR(H5E_CACHE, H5E_CANTLOAD, NULL, 
			    "can't deserialize prefetched entry.");
            }

	    HDassert(entry_ptr->magic == H5C__H5C_CACHE_ENTRY_T_MAGIC);
	    HDassert(!entry_ptr->prefetched);
            HDassert(entry_ptr->addr == addr);
        }
#endif /* new code */ /* JRM */

        /* Check for trying to load the wrong type of entry from an address */
        if(entry_ptr->type != type)
            HGOTO_ERROR(H5E_CACHE, H5E_BADTYPE, NULL, "incorrect cache entry type")

#if H5C_DO_TAGGING_SANITY_CHECKS
{
        haddr_t     tag = HADDR_UNDEF;

        /* The entry is already in the cache, but make sure that the tag value 
           being passed in via dxpl is still legal. This will ensure that had
           the entry NOT been in the cache, tagging was still set up correctly
           and it would have received a legal tag value after getting loaded
           from disk. */

        /* Get the tag from the DXPL */
        if((H5P_get(dxpl, "H5AC_metadata_tag", &tag)) < 0)
            HGOTO_ERROR(H5E_PLIST, H5E_CANTGET, NULL, "unable to query property value");
    
        /* Verify tag value */
        if(cache_ptr->ignore_tags != TRUE) {
            /* Verify legal tag value */
            if((H5C_verify_tag(entry_ptr->type->id, tag)) < 0)
                HGOTO_ERROR(H5E_CACHE, H5E_CANTGET, NULL, "tag verification failed");
        } /* end if */
}
#endif

        hit = TRUE;
        thing = (void *)entry_ptr;

    } else {

        /* must try to load the entry from disk. */

        hit = FALSE;

        thing = H5C_load_entry(f, dxpl_id, type, addr, udata);

        if ( thing == NULL ) {

            HGOTO_ERROR(H5E_CACHE, H5E_CANTLOAD, NULL, "can't load entry")

        } 

        entry_ptr = (H5C_cache_entry_t *)thing;
#if 1 /* new code */ /* JRM */
	cache_ptr->entries_loaded_counter++;
#endif /* new code */ /* JRM */

        entry_ptr->ring  = ring;

        /* Apply tag to newly protected entry */
        if(H5C_tag_entry(cache_ptr, entry_ptr, dxpl_id) < 0)
            HGOTO_ERROR(H5E_CACHE, H5E_CANTTAG, NULL, "Cannot tag metadata entry")

        /* If the entry is very large, and we are configured to allow it,
         * we may wish to perform a flash cache size increase.
         */
        if ( ( cache_ptr->flash_size_increase_possible ) &&
             ( entry_ptr->size > cache_ptr->flash_size_increase_threshold ) ) {

            if(H5C__flash_increase_cache_size(cache_ptr, 0, entry_ptr->size) < 0)
                HGOTO_ERROR(H5E_CACHE, H5E_CANTPROTECT, NULL, "H5C__flash_increase_cache_size failed.")
        }

        if(cache_ptr->index_size >= cache_ptr->max_cache_size)
           empty_space = 0;
        else
           empty_space = cache_ptr->max_cache_size - cache_ptr->index_size;

	/* try to free up if necceary and if evictions are permitted.  Note
	 * that if evictions are enabled, we will call H5C_make_space_in_cache()
	 * regardless if the min_free_space requirement is not met.
	 */
        if ( ( cache_ptr->evictions_enabled ) &&
             ( ( (cache_ptr->index_size + entry_ptr->size) >
	         cache_ptr->max_cache_size)
	       ||
	       ( ( empty_space + cache_ptr->clean_index_size ) <
	         cache_ptr->min_clean_size )
	     )
           ) {

            size_t space_needed;

	    if(empty_space <= entry_ptr->size)
                cache_ptr->cache_full = TRUE;

            if(cache_ptr->check_write_permitted != NULL) {
                if((cache_ptr->check_write_permitted)(f, &write_permitted) < 0)
                    HGOTO_ERROR(H5E_CACHE, H5E_CANTPROTECT, NULL, "Can't get write_permitted 1")
                else
                    have_write_permitted = TRUE;
            } else {

                write_permitted = cache_ptr->write_permitted;

                have_write_permitted = TRUE;

            }

            HDassert( entry_ptr->size <= H5C_MAX_ENTRY_SIZE );

            space_needed = entry_ptr->size;

            if ( space_needed > cache_ptr->max_cache_size ) {

                space_needed = cache_ptr->max_cache_size;
            }

            /* Note that space_needed is just the amount of space that
             * needed to insert the new entry without exceeding the cache
             * size limit.  The subsequent call to H5C_make_space_in_cache()
             * may evict the entries required to free more or less space
             * depending on conditions.  It MAY be less if the cache is
             * currently undersized, or more if the cache is oversized.
             *
             * The cache can exceed its maximum size limit via the following
             * mechanisms:
             *
             * First, it is possible for the cache to grow without
             * bound as long as entries are protected and not unprotected.
             *
             * Second, when writes are not permitted it is also possible
             * for the cache to grow without bound.
	     *
	     * Third, the user may choose to disable evictions -- causing
	     * the cache to grow without bound until evictions are
	     * re-enabled.
             *
             * Finally, we usually don't check to see if the cache is
             * oversized at the end of an unprotect.  As a result, it is
             * possible to have a vastly oversized cache with no protected
             * entries as long as all the protects preceed the unprotects.
             *
             * Since items 1, 2, and 3 are not changing any time soon, I
             * see no point in worrying about the fourth.
             */

            if(H5C_make_space_in_cache(f, dxpl_id, space_needed, write_permitted) < 0 )
                HGOTO_ERROR(H5E_CACHE, H5E_CANTPROTECT, NULL, "H5C_make_space_in_cache failed 1.")
        }

        /* Insert the entry in the hash table.  It can't be dirty yet, so
         * we don't even check to see if it should go in the skip list.
         *
         * This is no longer true -- due to a bug fix, we may modify
         * data on load to repair a file.
         *
         *   *******************************************
         *
         * Set the flush_last (and possibly flush_collectively) fields 
 	 * of the newly loaded entry before inserting it into the 
         * index.  Must do this, as the index tracked the number of 
         * entries with the flush_last field set, but assumes that 
         * the field will not change after insertion into the index.
         *
         * Note that this means that the H5C__FLUSH_LAST_FLAG and 
         * H5C__FLUSH_COLLECTIVELY_FLAG flags are ignored if the 
         * entry is already in cache.
         */
        entry_ptr->flush_me_last = flush_last;
#ifdef H5_HAVE_PARALLEL
        entry_ptr->flush_me_collectively = flush_collectively;
#endif

        H5C__INSERT_IN_INDEX(cache_ptr, entry_ptr, NULL)

        if ( ( entry_ptr->is_dirty ) && ( ! (entry_ptr->in_slist) ) ) {

            H5C__INSERT_ENTRY_IN_SLIST(cache_ptr, entry_ptr, NULL)
        }

        /* insert the entry in the data structures used by the replacement
         * policy.  We are just going to take it out again when we update
         * the replacement policy for a protect, but this simplifies the
         * code.  If we do this often enough, we may want to optimize this.
         */
        H5C__UPDATE_RP_FOR_INSERTION(cache_ptr, entry_ptr, NULL)

        /* If the entry's type has a 'notify' callback send a 'after load'
         * notice now that the entry is fully integrated into the cache.
         */
        if(entry_ptr->type->notify &&
                (entry_ptr->type->notify)(H5C_NOTIFY_ACTION_AFTER_LOAD, entry_ptr) < 0)
            HGOTO_ERROR(H5E_CACHE, H5E_CANTNOTIFY, NULL, "can't notify client about entry inserted into cache")
    }

    HDassert( entry_ptr->addr == addr );
    HDassert( entry_ptr->type == type );

    if ( entry_ptr->is_protected ) {

	if ( ( read_only ) && ( entry_ptr->is_read_only ) ) {

	    HDassert( entry_ptr->ro_ref_count > 0 );

	    (entry_ptr->ro_ref_count)++;

	} else {

            HGOTO_ERROR(H5E_CACHE, H5E_CANTPROTECT, NULL, \
                        "Target already protected & not read only?!?.")
	}
    } else {

    	H5C__UPDATE_RP_FOR_PROTECT(cache_ptr, entry_ptr, NULL)

    	entry_ptr->is_protected = TRUE;

	if ( read_only ) {

	    entry_ptr->is_read_only = TRUE;
	    entry_ptr->ro_ref_count = 1;
	}

    	entry_ptr->dirtied = FALSE;
    }

    H5C__UPDATE_CACHE_HIT_RATE_STATS(cache_ptr, hit)

    H5C__UPDATE_STATS_FOR_PROTECT(cache_ptr, entry_ptr, hit)

    ret_value = thing;

    if ( ( cache_ptr->evictions_enabled ) &&
         ( ( cache_ptr->size_decreased ) ||
           ( ( cache_ptr->resize_enabled ) &&
             ( cache_ptr->cache_accesses >=
               (cache_ptr->resize_ctl).epoch_length ) ) ) ) {

        if ( ! have_write_permitted ) {

            if ( cache_ptr->check_write_permitted != NULL ) {
                if((cache_ptr->check_write_permitted)(f, &write_permitted) < 0)
                    HGOTO_ERROR(H5E_CACHE, H5E_CANTPROTECT, NULL, "Can't get write_permitted 2")
                else
                    have_write_permitted = TRUE;
            } else {

                write_permitted = cache_ptr->write_permitted;

                have_write_permitted = TRUE;

            }
        }

        if ( ( cache_ptr->resize_enabled ) &&
             ( cache_ptr->cache_accesses >=
               (cache_ptr->resize_ctl).epoch_length ) ) {

            if(H5C__auto_adjust_cache_size(f, dxpl_id, write_permitted) < 0)
                HGOTO_ERROR(H5E_CACHE, H5E_CANTPROTECT, NULL, "Cache auto-resize failed.")
        }

        if ( cache_ptr->size_decreased  ) {

            cache_ptr->size_decreased = FALSE;

            /* check to see if the cache is now oversized due to the cache
             * size reduction.  If it is, try to evict enough entries to
             * bring the cache size down to the current maximum cache size.
	     *
	     * Also, if the min_clean_size requirement is not met, we
	     * should also call H5C_make_space_in_cache() to bring us
	     * into complience.
             */

            if(cache_ptr->index_size >= cache_ptr->max_cache_size)
               empty_space = 0;
            else
               empty_space = cache_ptr->max_cache_size - cache_ptr->index_size;

            if ( ( cache_ptr->index_size > cache_ptr->max_cache_size )
	         ||
	         ( ( empty_space + cache_ptr->clean_index_size ) <
	           cache_ptr->min_clean_size) ) {

		if(cache_ptr->index_size > cache_ptr->max_cache_size)
                    cache_ptr->cache_full = TRUE;

                if(H5C_make_space_in_cache(f, dxpl_id, (size_t)0, write_permitted) < 0 )
                    HGOTO_ERROR(H5E_CACHE, H5E_CANTPROTECT, NULL, "H5C_make_space_in_cache failed 2.")
            }
        }
    }

done:

#if H5C_DO_EXTREME_SANITY_CHECKS
    if ( ( H5C_validate_protected_entry_list(cache_ptr) < 0 ) ||
         ( H5C_validate_pinned_entry_list(cache_ptr) < 0 ) ||
         ( H5C_validate_lru_list(cache_ptr) < 0 ) ) {

        HGOTO_ERROR(H5E_CACHE, H5E_SYSTEM, FAIL, \
                    "an extreme sanity check failed on exit.\n");
    }
#endif /* H5C_DO_EXTREME_SANITY_CHECKS */

    FUNC_LEAVE_NOAPI(ret_value)

} /* H5C_protect() */


/*-------------------------------------------------------------------------
 *
 * Function:    H5C_reset_cache_hit_rate_stats()
 *
 * Purpose:     Reset the cache hit rate computation fields.
 *
 * Return:      SUCCEED on success, and FAIL on failure.
 *
 * Programmer:  John Mainzer, 10/5/04
 *
 *-------------------------------------------------------------------------
 */
herr_t
H5C_reset_cache_hit_rate_stats(H5C_t * cache_ptr)
{
    herr_t	ret_value = SUCCEED;      /* Return value */

    FUNC_ENTER_NOAPI(FAIL)

    if ( ( cache_ptr == NULL ) || ( cache_ptr->magic != H5C__H5C_T_MAGIC ) ) {

        HGOTO_ERROR(H5E_CACHE, H5E_SYSTEM, FAIL, "Bad cache_ptr on entry.")
    }

    cache_ptr->cache_hits		= 0;
    cache_ptr->cache_accesses		= 0;

done:

    FUNC_LEAVE_NOAPI(ret_value)

} /* H5C_reset_cache_hit_rate_stats() */


/*-------------------------------------------------------------------------
 * Function:    H5C_set_cache_auto_resize_config
 *
 * Purpose:	Set the cache automatic resize configuration to the
 *		provided values if they are in range, and fail if they
 *		are not.
 *
 *		If the new configuration enables automatic cache resizing,
 *		coerce the cache max size and min clean size into agreement
 *		with the new policy and re-set the full cache hit rate
 *		stats.
 *
 * Return:      SUCCEED on success, and FAIL on failure.
 *
 * Programmer:  John Mainzer
 *		10/8/04
 *
 *-------------------------------------------------------------------------
 */
herr_t
H5C_set_cache_auto_resize_config(H5C_t *cache_ptr,
                                 H5C_auto_size_ctl_t *config_ptr)
{
    herr_t	result;
    size_t      new_max_cache_size;
    size_t      new_min_clean_size;
    herr_t	ret_value = SUCCEED;      /* Return value */

    FUNC_ENTER_NOAPI(FAIL)

    if ( ( cache_ptr == NULL ) || ( cache_ptr->magic != H5C__H5C_T_MAGIC ) ) {

        HGOTO_ERROR(H5E_CACHE, H5E_SYSTEM, FAIL, "Bad cache_ptr on entry.")
    }

    if ( config_ptr == NULL ) {

        HGOTO_ERROR(H5E_CACHE, H5E_SYSTEM, FAIL, "NULL config_ptr on entry.")
    }

    if ( config_ptr->version != H5C__CURR_AUTO_SIZE_CTL_VER ) {

        HGOTO_ERROR(H5E_CACHE, H5E_SYSTEM, FAIL, "Unknown config version.")
    }

    /* check general configuration section of the config: */
    if ( SUCCEED != H5C_validate_resize_config(config_ptr,
                                   H5C_RESIZE_CFG__VALIDATE_GENERAL) ) {

        HGOTO_ERROR(H5E_ARGS, H5E_BADRANGE, FAIL, \
                    "error in general configuration fields of new config.")
    }

    /* check size increase control fields of the config: */
    if ( SUCCEED != H5C_validate_resize_config(config_ptr,
                                   H5C_RESIZE_CFG__VALIDATE_INCREMENT) ) {

        HGOTO_ERROR(H5E_ARGS, H5E_BADRANGE, FAIL, \
                    "error in the size increase control fields of new config.")
    }

    /* check size decrease control fields of the config: */
    if ( SUCCEED != H5C_validate_resize_config(config_ptr,
                                   H5C_RESIZE_CFG__VALIDATE_DECREMENT) ) {

        HGOTO_ERROR(H5E_ARGS, H5E_BADRANGE, FAIL, \
                    "error in the size decrease control fields of new config.")
    }

    /* check for conflicts between size increase and size decrease controls: */
    if ( SUCCEED != H5C_validate_resize_config(config_ptr,
                                   H5C_RESIZE_CFG__VALIDATE_INTERACTIONS) ) {

        HGOTO_ERROR(H5E_ARGS, H5E_BADRANGE, FAIL, \
                    "conflicting threshold fields in new config.")
    }

    /* will set the increase possible fields to FALSE later if needed */
    cache_ptr->size_increase_possible       = TRUE;
    cache_ptr->flash_size_increase_possible = TRUE;
    cache_ptr->size_decrease_possible       = TRUE;

    switch ( config_ptr->incr_mode )
    {
        case H5C_incr__off:
            cache_ptr->size_increase_possible = FALSE;
            break;

        case H5C_incr__threshold:
            if ( ( config_ptr->lower_hr_threshold <= (double)0.0f ) ||
                 ( config_ptr->increment <= (double)1.0f ) ||
                 ( ( config_ptr->apply_max_increment ) &&
                   ( config_ptr->max_increment <= 0 ) ) ) {

                 cache_ptr->size_increase_possible = FALSE;
            }
            break;

        default: /* should be unreachable */
            HGOTO_ERROR(H5E_CACHE, H5E_SYSTEM, FAIL, "Unknown incr_mode?!?!?.")
    }

    /* logically, this is were configuration for flash cache size increases
     * should go.  However, this configuration depends on max_cache_size, so
     * we wait until the end of the function, when this field is set.
     */

    switch ( config_ptr->decr_mode )
    {
        case H5C_decr__off:
            cache_ptr->size_decrease_possible = FALSE;
            break;

        case H5C_decr__threshold:
            if ( ( config_ptr->upper_hr_threshold >= (double)1.0f ) ||
                 ( config_ptr->decrement >= (double)1.0f ) ||
                 ( ( config_ptr->apply_max_decrement ) &&
                   ( config_ptr->max_decrement <= 0 ) ) ) {

                cache_ptr->size_decrease_possible = FALSE;
            }
            break;

        case H5C_decr__age_out:
            if ( ( ( config_ptr->apply_empty_reserve ) &&
                   ( config_ptr->empty_reserve >= (double)1.0f ) ) ||
                 ( ( config_ptr->apply_max_decrement ) &&
                   ( config_ptr->max_decrement <= 0 ) ) ) {

                cache_ptr->size_decrease_possible = FALSE;
            }
            break;

        case H5C_decr__age_out_with_threshold:
            if ( ( ( config_ptr->apply_empty_reserve ) &&
                   ( config_ptr->empty_reserve >= (double)1.0f ) ) ||
                 ( ( config_ptr->apply_max_decrement ) &&
                   ( config_ptr->max_decrement <= 0 ) ) ||
                 ( config_ptr->upper_hr_threshold >= (double)1.0f ) ) {

                cache_ptr->size_decrease_possible = FALSE;
            }
            break;

        default: /* should be unreachable */
            HGOTO_ERROR(H5E_CACHE, H5E_SYSTEM, FAIL, "Unknown decr_mode?!?!?.")
    }

    if ( config_ptr->max_size == config_ptr->min_size ) {

        cache_ptr->size_increase_possible = FALSE;
	cache_ptr->flash_size_increase_possible = FALSE;
        cache_ptr->size_decrease_possible = FALSE;
    }

    /* flash_size_increase_possible is intentionally omitted from the
     * following:
     */
    cache_ptr->resize_enabled = cache_ptr->size_increase_possible ||
                                cache_ptr->size_decrease_possible;

    cache_ptr->resize_ctl = *config_ptr;

    /* Resize the cache to the supplied initial value if requested, or as
     * necessary to force it within the bounds of the current automatic
     * cache resizing configuration.
     *
     * Note that the min_clean_fraction may have changed, so we
     * go through the exercise even if the current size is within
     * range and an initial size has not been provided.
     */
    if ( (cache_ptr->resize_ctl).set_initial_size ) {

        new_max_cache_size = (cache_ptr->resize_ctl).initial_size;
    }
    else if ( cache_ptr->max_cache_size > (cache_ptr->resize_ctl).max_size ) {

        new_max_cache_size = (cache_ptr->resize_ctl).max_size;
    }
    else if ( cache_ptr->max_cache_size < (cache_ptr->resize_ctl).min_size ) {

        new_max_cache_size = (cache_ptr->resize_ctl).min_size;

    } else {

        new_max_cache_size = cache_ptr->max_cache_size;
    }

    new_min_clean_size = (size_t)
                         ((double)new_max_cache_size *
                          ((cache_ptr->resize_ctl).min_clean_fraction));


    /* since new_min_clean_size is of type size_t, we have
     *
     * 	( 0 <= new_min_clean_size )
     *
     * by definition.
     */
    HDassert( new_min_clean_size <= new_max_cache_size );
    HDassert( (cache_ptr->resize_ctl).min_size <= new_max_cache_size );
    HDassert( new_max_cache_size <= (cache_ptr->resize_ctl).max_size );

    if ( new_max_cache_size < cache_ptr->max_cache_size ) {

        cache_ptr->size_decreased = TRUE;
    }

    cache_ptr->max_cache_size = new_max_cache_size;
    cache_ptr->min_clean_size = new_min_clean_size;

    if ( H5C_reset_cache_hit_rate_stats(cache_ptr) != SUCCEED ) {

        /* this should be impossible... */
        HGOTO_ERROR(H5E_CACHE, H5E_SYSTEM, FAIL, \
                    "H5C_reset_cache_hit_rate_stats failed.")
    }

    /* remove excess epoch markers if any */
    if ( ( config_ptr->decr_mode == H5C_decr__age_out_with_threshold ) ||
         ( config_ptr->decr_mode == H5C_decr__age_out ) ) {

        if ( cache_ptr->epoch_markers_active >
             (cache_ptr->resize_ctl).epochs_before_eviction ) {

            result =
                H5C__autoadjust__ageout__remove_excess_markers(cache_ptr);

            if ( result != SUCCEED ) {

                HGOTO_ERROR(H5E_CACHE, H5E_SYSTEM, FAIL, \
                            "can't remove excess epoch markers.")
            }
        }
    } else if ( cache_ptr->epoch_markers_active > 0 ) {

        result = H5C__autoadjust__ageout__remove_all_markers(cache_ptr);

        if ( result != SUCCEED ) {

            HGOTO_ERROR(H5E_CACHE, H5E_SYSTEM, FAIL, \
                        "error removing all epoch markers.")
        }
    }

    /* configure flash size increase facility.  We wait until the
     * end of the function, as we need the max_cache_size set before
     * we start to keep things simple.
     *
     * If we haven't already ruled out flash cache size increases above,
     * go ahead and configure it.
     */

    if ( cache_ptr->flash_size_increase_possible ) {

        switch ( config_ptr->flash_incr_mode )
        {
            case H5C_flash_incr__off:
                cache_ptr->flash_size_increase_possible = FALSE;
                break;

            case H5C_flash_incr__add_space:
                cache_ptr->flash_size_increase_possible = TRUE;
                cache_ptr->flash_size_increase_threshold =
                    (size_t)
                    (((double)(cache_ptr->max_cache_size)) *
                     ((cache_ptr->resize_ctl).flash_threshold));
                break;

            default: /* should be unreachable */
                 HGOTO_ERROR(H5E_CACHE, H5E_SYSTEM, FAIL, \
                             "Unknown flash_incr_mode?!?!?.")
                 break;
        }
    }

done:

    FUNC_LEAVE_NOAPI(ret_value)

} /* H5C_set_cache_auto_resize_config() */


/*-------------------------------------------------------------------------
 * Function:    H5C_set_evictions_enabled()
 *
 * Purpose:     Set cache_ptr->evictions_enabled to the value of the
 *              evictions enabled parameter.
 *
 * Return:      SUCCEED on success, and FAIL on failure.
 *
 * Programmer:  John Mainzer
 *              7/27/07
 *
 *-------------------------------------------------------------------------
 */
herr_t
H5C_set_evictions_enabled(H5C_t *cache_ptr,
                          hbool_t evictions_enabled)
{
    herr_t ret_value = SUCCEED;      /* Return value */

    FUNC_ENTER_NOAPI(FAIL)

    if ( ( cache_ptr == NULL ) || ( cache_ptr->magic != H5C__H5C_T_MAGIC ) ) {

        HGOTO_ERROR(H5E_CACHE, H5E_SYSTEM, FAIL, "Bad cache_ptr on entry.")
    }

    if ( ( evictions_enabled != TRUE ) && ( evictions_enabled != FALSE ) ) {

        HGOTO_ERROR(H5E_CACHE, H5E_SYSTEM, FAIL, \
                    "Bad evictions_enabled on entry.")
    }

    /* There is no fundamental reason why we should not permit
     * evictions to be disabled while automatic resize is enabled.
     * However, I can't think of any good reason why one would
     * want to, and allowing it would greatly complicate testing
     * the feature.  Hence the following:
     */
    if ( ( evictions_enabled != TRUE ) &&
         ( ( cache_ptr->resize_ctl.incr_mode != H5C_incr__off ) ||
	   ( cache_ptr->resize_ctl.decr_mode != H5C_decr__off ) ) ) {

        HGOTO_ERROR(H5E_CACHE, H5E_SYSTEM, FAIL, \
                    "Can't disable evictions when auto resize enabled.")
    }

    cache_ptr->evictions_enabled = evictions_enabled;

done:

    FUNC_LEAVE_NOAPI(ret_value)

} /* H5C_set_evictions_enabled() */


/*-------------------------------------------------------------------------
 * Function:    H5C_set_prefix
 *
 * Purpose:     Set the values of the prefix field of H5C_t.  This
 *		filed is used to label some debugging output.
 *
 * Return:      Non-negative on success/Negative on failure
 *
 * Programmer:  John Mainzer
 *              1/20/06
 *
 *-------------------------------------------------------------------------
 */
herr_t
H5C_set_prefix(H5C_t * cache_ptr, char * prefix)
{
    herr_t ret_value = SUCCEED;   /* Return value */

    FUNC_ENTER_NOAPI(FAIL)

    if ( ( cache_ptr == NULL ) ||
         ( cache_ptr->magic != H5C__H5C_T_MAGIC ) ||
         ( prefix == NULL ) ||
         ( HDstrlen(prefix) >= H5C__PREFIX_LEN ) ) {

        HGOTO_ERROR(H5E_CACHE, H5E_SYSTEM, FAIL, "Bad param(s) on entry.")
    }

    HDstrncpy(&(cache_ptr->prefix[0]), prefix, (size_t)(H5C__PREFIX_LEN));

    cache_ptr->prefix[H5C__PREFIX_LEN - 1] = '\0';

done:
    FUNC_LEAVE_NOAPI(ret_value)
} /* H5C_set_prefix() */


/*-------------------------------------------------------------------------
 * Function:    H5C_set_trace_file_ptr
 *
 * Purpose:     Set the trace_file_ptr field for the cache.
 *
 *              This field must either be NULL (which turns of trace
 *              file logging), or be a pointer to an open file to which
 *              trace file data is to be written.
 *
 * Return:      Non-negative on success/Negative on failure
 *
 * Programmer:  John Mainzer
 *              1/20/06
 *
 *-------------------------------------------------------------------------
 */
herr_t
H5C_set_trace_file_ptr(H5C_t * cache_ptr,
                       FILE * trace_file_ptr)
{
    herr_t		ret_value = SUCCEED;   /* Return value */

    FUNC_ENTER_NOAPI(FAIL)

    /* This would normally be an assert, but we need to use an HGOTO_ERROR
     * call to shut up the compiler.
     */
    if ( ( ! cache_ptr ) || ( cache_ptr->magic != H5C__H5C_T_MAGIC ) ) {

        HGOTO_ERROR(H5E_CACHE, H5E_SYSTEM, FAIL, "Bad cache_ptr")
    }

    cache_ptr->trace_file_ptr = trace_file_ptr;

done:
    FUNC_LEAVE_NOAPI(ret_value)

} /* H5C_set_trace_file_ptr() */


/*-------------------------------------------------------------------------
 * Function:    H5C_stats
 *
 * Purpose:     Prints statistics about the cache.
 *
 * Return:      Non-negative on success/Negative on failure
 *
 * Programmer:  John Mainzer
 *              6/2/04
 *
 *		JRM -- 11/13/08
 *		Added code displaying the max_clean_index_size and
 *		max_dirty_index_size.
 *
 *              MAM -- 01/06/09
 *              Added code displaying the calls_to_msic,
 *              total_entries_skipped_in_msic, total_entries_scanned_in_msic,
 *              and max_entries_skipped_in_msic fields.
 *
 *		JRM -- 4/11/15
 *		Added code displaying the new slist_scan_restarts,
 *		LRU_scan_restarts, and hash_bucket_scan_restarts fields;
 *
 *		JRM -- 7/28/15
 *		Added code displaying the new index_scan_restarts field.
 *
 *		JRM -- 8/20/15
 *		Added code displaying the images created/loaded fields,
 *		and also stats on prefetched entries.
 *
 *-------------------------------------------------------------------------
 */
herr_t
H5C_stats(H5C_t * cache_ptr,
          const char *  cache_name,
          hbool_t
#if !H5C_COLLECT_CACHE_STATS
          H5_ATTR_UNUSED
#endif /* H5C_COLLECT_CACHE_STATS */
          display_detailed_stats)
{
#if H5C_COLLECT_CACHE_STATS
    int		i;
    int64_t     total_hits = 0;
    int64_t     total_misses = 0;
    int64_t	total_write_protects = 0;
    int64_t	total_read_protects = 0;
    int64_t	max_read_protects = 0;
    int64_t     total_insertions = 0;
    int64_t     total_pinned_insertions = 0;
    int64_t     total_clears = 0;
    int64_t     total_flushes = 0;
    int64_t     total_evictions = 0;
    int64_t     total_take_ownerships = 0;
    int64_t     total_moves = 0;
    int64_t     total_entry_flush_moves = 0;
    int64_t     total_cache_flush_moves = 0;
    int64_t	total_size_increases = 0;
    int64_t	total_size_decreases = 0;
    int64_t	total_entry_flush_size_changes = 0;
    int64_t	total_cache_flush_size_changes = 0;
    int64_t	total_pins = 0;
    int64_t	total_unpins = 0;
    int64_t	total_dirty_pins = 0;
    int64_t	total_pinned_flushes = 0;
    int64_t	total_pinned_clears = 0;
    int32_t     aggregate_max_accesses = 0;
    int32_t     aggregate_min_accesses = 1000000;
    int32_t     aggregate_max_clears = 0;
    int32_t     aggregate_max_flushes = 0;
    size_t      aggregate_max_size = 0;
    int32_t	aggregate_max_pins = 0;
    double      hit_rate;
    double      prefetch_use_rate;
    double	average_successful_search_depth = 0.0f;
    double	average_failed_search_depth = 0.0f;
    double      average_entries_skipped_per_calls_to_msic = 0.0f;
    double      average_entries_scanned_per_calls_to_msic = 0.0f;
#endif /* H5C_COLLECT_CACHE_STATS */
    herr_t	ret_value = SUCCEED;   /* Return value */

    FUNC_ENTER_NOAPI(FAIL)

    HDassert( cache_ptr->magic == H5C__H5C_T_MAGIC );

    /* This would normally be an assert, but we need to use an HGOTO_ERROR
     * call to shut up the compiler.
     */
    if ( ( ! cache_ptr ) ||
         ( cache_ptr->magic != H5C__H5C_T_MAGIC ) ||
         ( !cache_name ) ) {

        HGOTO_ERROR(H5E_CACHE, H5E_SYSTEM, FAIL, "Bad cache_ptr or cache_name")
    }

#if H5C_COLLECT_CACHE_STATS

    for ( i = 0; i <= cache_ptr->max_type_id; i++ ) {

        total_hits              += cache_ptr->hits[i];
        total_misses            += cache_ptr->misses[i];
	total_write_protects	+= cache_ptr->write_protects[i];
	total_read_protects	+= cache_ptr->read_protects[i];
	if ( max_read_protects < cache_ptr->max_read_protects[i] ) {
	    max_read_protects = cache_ptr->max_read_protects[i];
	}
        total_insertions        += cache_ptr->insertions[i];
        total_pinned_insertions += cache_ptr->pinned_insertions[i];
        total_clears            += cache_ptr->clears[i];
        total_flushes           += cache_ptr->flushes[i];
        total_evictions         += cache_ptr->evictions[i];
        total_take_ownerships   += cache_ptr->take_ownerships[i];
        total_moves             += cache_ptr->moves[i];
	total_entry_flush_moves += cache_ptr->entry_flush_moves[i];
	total_cache_flush_moves += cache_ptr->cache_flush_moves[i];
        total_size_increases    += cache_ptr->size_increases[i];
        total_size_decreases    += cache_ptr->size_decreases[i];
    	total_entry_flush_size_changes
				+= cache_ptr->entry_flush_size_changes[i];
    	total_cache_flush_size_changes
				+= cache_ptr->cache_flush_size_changes[i];
	total_pins              += cache_ptr->pins[i];
	total_unpins            += cache_ptr->unpins[i];
	total_dirty_pins        += cache_ptr->dirty_pins[i];
	total_pinned_flushes    += cache_ptr->pinned_flushes[i];
	total_pinned_clears     += cache_ptr->pinned_clears[i];
#if H5C_COLLECT_CACHE_ENTRY_STATS
    if ( aggregate_max_accesses < cache_ptr->max_accesses[i] )
        aggregate_max_accesses = cache_ptr->max_accesses[i];
    if ( aggregate_min_accesses > aggregate_max_accesses )
        aggregate_min_accesses = aggregate_max_accesses;
    if ( aggregate_min_accesses > cache_ptr->min_accesses[i] )
        aggregate_min_accesses = cache_ptr->min_accesses[i];
    if ( aggregate_max_clears < cache_ptr->max_clears[i] )
        aggregate_max_clears = cache_ptr->max_clears[i];
    if ( aggregate_max_flushes < cache_ptr->max_flushes[i] )
        aggregate_max_flushes = cache_ptr->max_flushes[i];
    if ( aggregate_max_size < cache_ptr->max_size[i] )
        aggregate_max_size = cache_ptr->max_size[i];
    if ( aggregate_max_pins < cache_ptr->max_pins[i] )
        aggregate_max_pins = cache_ptr->max_pins[i];
#endif /* H5C_COLLECT_CACHE_ENTRY_STATS */
    }

    if ( ( total_hits > 0 ) || ( total_misses > 0 ) ) {

        hit_rate = (double)100.0f * ((double)(total_hits)) /
                   ((double)(total_hits + total_misses));
    } else {
        hit_rate = 0.0f;
    }

    if ( cache_ptr->successful_ht_searches > 0 ) {

        average_successful_search_depth =
            ((double)(cache_ptr->total_successful_ht_search_depth)) /
            ((double)(cache_ptr->successful_ht_searches));
    }

    if ( cache_ptr->failed_ht_searches > 0 ) {

        average_failed_search_depth =
            ((double)(cache_ptr->total_failed_ht_search_depth)) /
            ((double)(cache_ptr->failed_ht_searches));
    }


    HDfprintf(stdout, "\n%sH5C: cache statistics for %s\n",
              cache_ptr->prefix, cache_name);

    HDfprintf(stdout, "\n");

    HDfprintf(stdout,
              "%s  hash table insertion / deletions   = %ld / %ld\n",
              cache_ptr->prefix,
              (long)(cache_ptr->total_ht_insertions),
              (long)(cache_ptr->total_ht_deletions));

    HDfprintf(stdout,
              "%s  HT successful / failed searches    = %ld / %ld\n",
              cache_ptr->prefix,
              (long)(cache_ptr->successful_ht_searches),
              (long)(cache_ptr->failed_ht_searches));

    HDfprintf(stdout,
              "%s  Av. HT suc / failed search depth   = %f / %f\n",
              cache_ptr->prefix,
              average_successful_search_depth,
              average_failed_search_depth);

    HDfprintf(stdout,
             "%s  current (max) index size / length  = %ld (%ld) / %ld (%ld)\n",
              cache_ptr->prefix,
              (long)(cache_ptr->index_size),
              (long)(cache_ptr->max_index_size),
              (long)(cache_ptr->index_len),
              (long)(cache_ptr->max_index_len));

    HDfprintf(stdout,
             "%s  current (max) clean/dirty idx size = %ld (%ld) / %ld (%ld)\n",
              cache_ptr->prefix,
              (long)(cache_ptr->clean_index_size),
              (long)(cache_ptr->max_clean_index_size),
              (long)(cache_ptr->dirty_index_size),
              (long)(cache_ptr->max_dirty_index_size));

    HDfprintf(stdout,
             "%s  current (max) slist size / length  = %ld (%ld) / %ld (%ld)\n",
              cache_ptr->prefix,
              (long)(cache_ptr->slist_size),
              (long)(cache_ptr->max_slist_size),
              (long)(cache_ptr->slist_len),
              (long)(cache_ptr->max_slist_len));

    HDfprintf(stdout,
             "%s  current (max) PL size / length     = %ld (%ld) / %ld (%ld)\n",
              cache_ptr->prefix,
              (long)(cache_ptr->pl_size),
              (long)(cache_ptr->max_pl_size),
              (long)(cache_ptr->pl_len),
              (long)(cache_ptr->max_pl_len));

    HDfprintf(stdout,
             "%s  current (max) PEL size / length    = %ld (%ld) / %ld (%ld)\n",
              cache_ptr->prefix,
              (long)(cache_ptr->pel_size),
              (long)(cache_ptr->max_pel_size),
              (long)(cache_ptr->pel_len),
              (long)(cache_ptr->max_pel_len));

    HDfprintf(stdout,
              "%s  current LRU list size / length     = %ld / %ld\n",
              cache_ptr->prefix,
              (long)(cache_ptr->LRU_list_size),
              (long)(cache_ptr->LRU_list_len));

    HDfprintf(stdout,
              "%s  current clean LRU size / length    = %ld / %ld\n",
              cache_ptr->prefix,
              (long)(cache_ptr->cLRU_list_size),
              (long)(cache_ptr->cLRU_list_len));

    HDfprintf(stdout,
              "%s  current dirty LRU size / length    = %ld / %ld\n",
              cache_ptr->prefix,
              (long)(cache_ptr->dLRU_list_size),
              (long)(cache_ptr->dLRU_list_len));

    HDfprintf(stdout,
              "%s  Total hits / misses / hit_rate     = %ld / %ld / %f\n",
              cache_ptr->prefix,
              (long)total_hits,
              (long)total_misses,
              hit_rate);

    HDfprintf(stdout,
              "%s  Total write / read (max) protects  = %ld / %ld (%ld)\n",
              cache_ptr->prefix,
              (long)total_write_protects,
              (long)total_read_protects,
              (long)max_read_protects);

    HDfprintf(stdout,
              "%s  Total clears / flushes             = %ld / %ld\n",
              cache_ptr->prefix,
              (long)total_clears,
              (long)total_flushes);

    HDfprintf(stdout,
              "%s  Total evictions / take ownerships  = %ld / %ld\n",
              cache_ptr->prefix,
              (long)total_evictions,
              (long)total_take_ownerships);

    HDfprintf(stdout,
	      "%s  Total insertions(pinned) / moves   = %ld(%ld) / %ld\n",
              cache_ptr->prefix,
              (long)total_insertions,
              (long)total_pinned_insertions,
              (long)total_moves);

    HDfprintf(stdout,
	      "%s  Total entry / cache flush moves    = %ld / %ld\n",
              cache_ptr->prefix,
              (long)total_entry_flush_moves,
              (long)total_cache_flush_moves);

    HDfprintf(stdout, "%s  Total entry size incrs / decrs     = %ld / %ld\n",
              cache_ptr->prefix,
              (long)total_size_increases,
              (long)total_size_decreases);

    HDfprintf(stdout, "%s  Ttl entry/cache flush size changes = %ld / %ld\n",
              cache_ptr->prefix,
              (long)total_entry_flush_size_changes,
              (long)total_cache_flush_size_changes);

    HDfprintf(stdout,
	      "%s  Total entry pins(dirtied) / unpins = %lld (%lld) / %lld\n",
              cache_ptr->prefix,
              (long long)total_pins,
	      (long long)total_dirty_pins,
              (long long)total_unpins);

    HDfprintf(stdout, "%s  Total pinned flushes / clears      = %ld / %ld\n",
              cache_ptr->prefix,
              (long)total_pinned_flushes,
              (long)total_pinned_clears);

    HDfprintf(stdout, "%s  MSIC: (make space in cache) calls  = %lld\n",
              cache_ptr->prefix,
              (long long)(cache_ptr->calls_to_msic));

    if (cache_ptr->calls_to_msic > 0) {
        average_entries_skipped_per_calls_to_msic =
            (((double)(cache_ptr->total_entries_skipped_in_msic)) /
            ((double)(cache_ptr->calls_to_msic)));
    }

    HDfprintf(stdout, "%s  MSIC: Average/max entries skipped  = %lf / %ld\n",
              cache_ptr->prefix,
              (double)average_entries_skipped_per_calls_to_msic,
              (long)(cache_ptr->max_entries_skipped_in_msic));

    if (cache_ptr->calls_to_msic > 0) {
        average_entries_scanned_per_calls_to_msic =
            (((double)(cache_ptr->total_entries_scanned_in_msic)) /
            ((double)(cache_ptr->calls_to_msic)));
    }

    HDfprintf(stdout, "%s  MSIC: Average/max entries scanned  = %lf / %ld\n",
              cache_ptr->prefix,
              (double)average_entries_scanned_per_calls_to_msic,
              (long)(cache_ptr->max_entries_scanned_in_msic));

    HDfprintf(stdout, "%s  MSIC: Scanned to make space(evict) = %lld\n",
              cache_ptr->prefix,
              (long long)(cache_ptr->entries_scanned_to_make_space));

    HDfprintf(stdout, "%s  MSIC: Scanned to satisfy min_clean = %lld\n",
              cache_ptr->prefix,
              (long long)(cache_ptr->total_entries_scanned_in_msic -
                            cache_ptr->entries_scanned_to_make_space));

    HDfprintf(stdout, 
#if 0 /* old code */ /* JRM */
              "%s  slist/LRU/hash bkt scan restarts   = %lld / %lld / %lld.\n",
              cache_ptr->prefix, 
              (long long)(cache_ptr->slist_scan_restarts),
              (long long)(cache_ptr->LRU_scan_restarts),
              (long long)(cache_ptr->hash_bucket_scan_restarts));
#else /* new code */ /* JRM */
        "%s  slist/LRU/bkt/index scan restarts  = %lld / %lld / %lld / %lld.\n",
              cache_ptr->prefix, 
              (long long)(cache_ptr->slist_scan_restarts),
              (long long)(cache_ptr->LRU_scan_restarts),
              (long long)(cache_ptr->hash_bucket_scan_restarts),
              (long long)(cache_ptr->index_scan_restarts));

    HDfprintf(stdout,
	      "%s  cache image creations/loads        = %d / %d\n",
	      cache_ptr->prefix,
              cache_ptr->images_created,
              cache_ptr->images_loaded);

    HDfprintf(stdout,
	      "%s  prefetches / dirty prefetches      = %lld / %lld\n",
	      cache_ptr->prefix,
              (long long)(cache_ptr->prefetches),
              (long long)(cache_ptr->dirty_prefetches));

    HDfprintf(stdout,
	      "%s  prefetch hits/flushes/evictions    = %lld / %lld / %lld\n",
	      cache_ptr->prefix,
              (long long)(cache_ptr->prefetch_hits),
              (long long)(cache_ptr->flushes[H5AC_PREFETCHED_ENTRY_ID]),
              (long long)(cache_ptr->evictions[H5AC_PREFETCHED_ENTRY_ID]));

    if ( cache_ptr->prefetches > 0 ) {

        prefetch_use_rate = 
                   (double)100.0f * ((double)(cache_ptr->prefetch_hits)) /
                   ((double)(cache_ptr->prefetches));
    } else {
        prefetch_use_rate = 0.0f;
    }

    HDfprintf(stdout,
	      "%s  prefetched entry use rate          = %lf\n",
	      cache_ptr->prefix, prefetch_use_rate);

#endif /* new code */ /* JRM */

#if H5C_COLLECT_CACHE_ENTRY_STATS

    HDfprintf(stdout, "%s  aggregate max / min accesses       = %d / %d\n",
              cache_ptr->prefix,
              (int)aggregate_max_accesses,
              (int)aggregate_min_accesses);

    HDfprintf(stdout, "%s  aggregate max_clears / max_flushes = %d / %d\n",
              cache_ptr->prefix,
              (int)aggregate_max_clears,
              (int)aggregate_max_flushes);

    HDfprintf(stdout, "%s  aggregate max_size / max_pins      = %d / %d\n",
              cache_ptr->prefix,
              (int)aggregate_max_size,
	      (int)aggregate_max_pins);

#endif /* H5C_COLLECT_CACHE_ENTRY_STATS */

    if ( display_detailed_stats )
    {

        for ( i = 0; i <= cache_ptr->max_type_id; i++ ) {

            HDfprintf(stdout, "\n");

            HDfprintf(stdout, "%s  Stats on %s:\n",
                      cache_ptr->prefix,
                      ((cache_ptr->type_name_table_ptr))[i]);

            if ( ( cache_ptr->hits[i] > 0 ) || ( cache_ptr->misses[i] > 0 ) ) {

                hit_rate = (double)100.0f * ((double)(cache_ptr->hits[i])) /
                          ((double)(cache_ptr->hits[i] + cache_ptr->misses[i]));
            } else {
                hit_rate = 0.0f;
            }

            HDfprintf(stdout,
                      "%s    hits / misses / hit_rate       = %ld / %ld / %f\n",
                      cache_ptr->prefix,
                      (long)(cache_ptr->hits[i]),
                      (long)(cache_ptr->misses[i]),
                      hit_rate);

            HDfprintf(stdout,
                      "%s    write / read (max) protects    = %ld / %ld (%d)\n",
                      cache_ptr->prefix,
                      (long)(cache_ptr->write_protects[i]),
                      (long)(cache_ptr->read_protects[i]),
                      (int)(cache_ptr->max_read_protects[i]));

            HDfprintf(stdout,
                      "%s    clears / flushes               = %ld / %ld\n", 
                      cache_ptr->prefix,
                      (long)(cache_ptr->clears[i]),
                      (long)(cache_ptr->flushes[i]));

            HDfprintf(stdout,
                      "%s    evictions / take ownerships    = %ld / %ld\n",
                      cache_ptr->prefix,
                      (long)(cache_ptr->evictions[i]),
                      (long)(cache_ptr->take_ownerships[i]));

            HDfprintf(stdout,
                      "%s    insertions(pinned) / moves     = %ld(%ld) / %ld\n",
                      cache_ptr->prefix,
                      (long)(cache_ptr->insertions[i]),
                      (long)(cache_ptr->pinned_insertions[i]),
                      (long)(cache_ptr->moves[i]));

            HDfprintf(stdout,
                      "%s    entry / cache flush moves      = %ld / %ld\n",
                      cache_ptr->prefix,
                      (long)(cache_ptr->entry_flush_moves[i]),
                      (long)(cache_ptr->cache_flush_moves[i]));

            HDfprintf(stdout,
                      "%s    size increases / decreases     = %ld / %ld\n",
                      cache_ptr->prefix,
                      (long)(cache_ptr->size_increases[i]),
                      (long)(cache_ptr->size_decreases[i]));

            HDfprintf(stdout,
                      "%s    entry/cache flush size changes = %ld / %ld\n",
                      cache_ptr->prefix,
                      (long)(cache_ptr->entry_flush_size_changes[i]),
                      (long)(cache_ptr->cache_flush_size_changes[i]));


            HDfprintf(stdout,
                      "%s    entry pins / unpins            = %ld / %ld\n",
                      cache_ptr->prefix,
                      (long)(cache_ptr->pins[i]),
                      (long)(cache_ptr->unpins[i]));

            HDfprintf(stdout,
                      "%s    entry dirty pins/pin'd flushes = %ld / %ld\n",
                      cache_ptr->prefix,
                      (long)(cache_ptr->dirty_pins[i]),
                      (long)(cache_ptr->pinned_flushes[i]));

#if H5C_COLLECT_CACHE_ENTRY_STATS

            HDfprintf(stdout,
                      "%s    entry max / min accesses       = %d / %d\n",
                      cache_ptr->prefix,
                      cache_ptr->max_accesses[i],
                      cache_ptr->min_accesses[i]);

            HDfprintf(stdout,
                      "%s    entry max_clears / max_flushes = %d / %d\n",
                      cache_ptr->prefix,
                      cache_ptr->max_clears[i],
                      cache_ptr->max_flushes[i]);

            HDfprintf(stdout,
                      "%s    entry max_size / max_pins      = %d / %d\n",
                      cache_ptr->prefix,
                      (int)(cache_ptr->max_size[i]),
		      (int)(cache_ptr->max_pins[i]));


#endif /* H5C_COLLECT_CACHE_ENTRY_STATS */

        }
    }

    HDfprintf(stdout, "\n");

#endif /* H5C_COLLECT_CACHE_STATS */

done:
    FUNC_LEAVE_NOAPI(ret_value)

} /* H5C_stats() */


/*-------------------------------------------------------------------------
 *
 * Function:    H5C_stats__reset
 *
 * Purpose:     Reset the stats fields to their initial values.
 *
 * Return:      void
 *
 * Programmer:  John Mainzer, 4/28/04
 *
 *		JRM 11/13/08
 *		Added initialization for the new max_clean_index_size and
 *		max_dirty_index_size fields.
 *
 *              MAM -- 01/06/09
 *              Added code to initalize the calls_to_msic,
 *              total_entries_skipped_in_msic, total_entries_scanned_in_msic,
 *              and max_entries_skipped_in_msic fields.
 *
 *		JRM 4/11/15
 *		Added code to initialize the new slist_scan_restarts,
 *		LRU_scan_restarts, hash_bucket_scan_restarts, and 
 *		take_ownerships fields.
 *
 *		JRM 7/28/15
 *		Added code to initialize the new index_scan_restarts
 *		field.
 *
 *		JRM 8/20/15
 *		Added code to initialize the images created/loaded 
 *		and prefetched entry related fields.
 *
 *-------------------------------------------------------------------------
 */
void
#ifndef NDEBUG
H5C_stats__reset(H5C_t * cache_ptr)
#else /* NDEBUG */
#if H5C_COLLECT_CACHE_STATS
H5C_stats__reset(H5C_t * cache_ptr)
#else /* H5C_COLLECT_CACHE_STATS */
H5C_stats__reset(H5C_t H5_ATTR_UNUSED * cache_ptr)
#endif /* H5C_COLLECT_CACHE_STATS */
#endif /* NDEBUG */
{
#if H5C_COLLECT_CACHE_STATS
    int i;
#endif /* H5C_COLLECT_CACHE_STATS */

    HDassert( cache_ptr );
    HDassert( cache_ptr->magic == H5C__H5C_T_MAGIC );

#if H5C_COLLECT_CACHE_STATS
    for ( i = 0; i <= cache_ptr->max_type_id; i++ )
    {
        cache_ptr->hits[i]			= 0;
        cache_ptr->misses[i]			= 0;
        cache_ptr->write_protects[i]		= 0;
        cache_ptr->read_protects[i]		= 0;
        cache_ptr->max_read_protects[i]		= 0;
        cache_ptr->insertions[i]		= 0;
        cache_ptr->pinned_insertions[i]		= 0;
        cache_ptr->clears[i]			= 0;
        cache_ptr->flushes[i]			= 0;
        cache_ptr->evictions[i]	 		= 0;
        cache_ptr->take_ownerships[i] 		= 0;
        cache_ptr->moves[i]	 		= 0;
        cache_ptr->entry_flush_moves[i]		= 0;
        cache_ptr->cache_flush_moves[i]		= 0;
        cache_ptr->pins[i]	 		= 0;
        cache_ptr->unpins[i]	 		= 0;
        cache_ptr->dirty_pins[i]	 	= 0;
        cache_ptr->pinned_flushes[i]	 	= 0;
        cache_ptr->pinned_clears[i]	 	= 0;
        cache_ptr->size_increases[i] 		= 0;
        cache_ptr->size_decreases[i] 		= 0;
	cache_ptr->entry_flush_size_changes[i]	= 0;
	cache_ptr->cache_flush_size_changes[i]	= 0;
    }

    cache_ptr->total_ht_insertions		= 0;
    cache_ptr->total_ht_deletions		= 0;
    cache_ptr->successful_ht_searches		= 0;
    cache_ptr->total_successful_ht_search_depth	= 0;
    cache_ptr->failed_ht_searches		= 0;
    cache_ptr->total_failed_ht_search_depth	= 0;

    cache_ptr->max_index_len			= 0;
    cache_ptr->max_index_size			= (size_t)0;
    cache_ptr->max_clean_index_size		= (size_t)0;
    cache_ptr->max_dirty_index_size		= (size_t)0;

    cache_ptr->max_slist_len			= 0;
    cache_ptr->max_slist_size			= (size_t)0;

    cache_ptr->max_pl_len			= 0;
    cache_ptr->max_pl_size			= (size_t)0;

    cache_ptr->max_pel_len			= 0;
    cache_ptr->max_pel_size			= (size_t)0;

    cache_ptr->calls_to_msic                    = 0;
    cache_ptr->total_entries_skipped_in_msic    = 0;
    cache_ptr->total_entries_scanned_in_msic    = 0;
    cache_ptr->max_entries_skipped_in_msic      = 0;
    cache_ptr->max_entries_scanned_in_msic      = 0;
    cache_ptr->entries_scanned_to_make_space    = 0;

    cache_ptr->slist_scan_restarts		= 0;
    cache_ptr->LRU_scan_restarts		= 0;
    cache_ptr->hash_bucket_scan_restarts	= 0;
#if 1 /* new code */ /* JRM */
    cache_ptr->index_scan_restarts		= 0;

    cache_ptr->images_created			= 0;
    cache_ptr->images_loaded			= 0;

    cache_ptr->prefetches			= 0;
    cache_ptr->dirty_prefetches			= 0;
    cache_ptr->prefetch_hits			= 0;
#endif /* new_code */ /* JRM */

#if H5C_COLLECT_CACHE_ENTRY_STATS

    for ( i = 0; i <= cache_ptr->max_type_id; i++ )
    {
        cache_ptr->max_accesses[i]		= 0;
        cache_ptr->min_accesses[i]		= 1000000;
        cache_ptr->max_clears[i]		= 0;
        cache_ptr->max_flushes[i]		= 0;
        cache_ptr->max_size[i]			= (size_t)0;
        cache_ptr->max_pins[i]			= 0;
    }

#endif /* H5C_COLLECT_CACHE_ENTRY_STATS */
#endif /* H5C_COLLECT_CACHE_STATS */

    return;

} /* H5C_stats__reset() */


/*-------------------------------------------------------------------------
 * Function:    H5C_dump_cache
 *
 * Purpose:     Print a summary of the contents of the metadata cache for
 *              debugging purposes.
 *
 * Return:      Non-negative on success/Negative on failure
 *
 * Programmer:  John Mainzer
 *              10/10/10
 *
 *-------------------------------------------------------------------------
 */
herr_t
H5C_dump_cache(H5C_t * cache_ptr,
               const char *  cache_name)
{
    herr_t              ret_value = SUCCEED;   /* Return value */
    int                 i;
    H5C_cache_entry_t * entry_ptr = NULL;
    H5SL_t *            slist_ptr = NULL;
    H5SL_node_t *       node_ptr = NULL;

    FUNC_ENTER_NOAPI(FAIL)

    HDassert(cache_ptr != NULL);
    HDassert(cache_ptr->magic == H5C__H5C_T_MAGIC);
    HDassert(cache_name != NULL );

    /* First, create a skip list */
    slist_ptr = H5SL_create(H5SL_TYPE_HADDR, NULL);

    if ( slist_ptr == NULL ) {

        HGOTO_ERROR(H5E_CACHE, H5E_CANTCREATE, FAIL, "can't create skip list.")
    }

    /* Next, scan the index, and insert all entries in the skip list.
     * Do this, as we want to display cache entries in increasing address
     * order.
     */
    for ( i = 0; i < H5C__HASH_TABLE_LEN; i++ ) {

        entry_ptr = cache_ptr->index[i];

        while ( entry_ptr != NULL ) {

            HDassert( entry_ptr->magic == H5C__H5C_CACHE_ENTRY_T_MAGIC );

            if ( H5SL_insert(slist_ptr, entry_ptr, &(entry_ptr->addr)) < 0 ) {

                HGOTO_ERROR(H5E_CACHE, H5E_BADVALUE, FAIL, \
                            "Can't insert entry in skip list")
            }

            entry_ptr = entry_ptr->ht_next;
        }
    }

    /* If we get this far, all entries in the cache are listed in the
     * skip list -- scan the skip list generating the desired output.
     */

    HDfprintf(stdout, "\n\nDump of metadata cache \"%s\".\n", cache_name);
    HDfprintf(stdout,
        "Num:   Addr:           Len:    Type:   Prot:   Pinned: Dirty:\n");

    i = 0;

    node_ptr = H5SL_first(slist_ptr);

    if ( node_ptr != NULL ) {

        entry_ptr = (H5C_cache_entry_t *)H5SL_item(node_ptr);

    } else {

        entry_ptr = NULL;
    }

    while ( entry_ptr != NULL ) {

        HDassert( entry_ptr->magic == H5C__H5C_CACHE_ENTRY_T_MAGIC );

        HDfprintf(stdout,
            "%s%d       0x%08llx        0x%3llx %2d     %d      %d      %d\n",
             cache_ptr->prefix, i,
             (long long)(entry_ptr->addr),
             (long long)(entry_ptr->size),
             (int)(entry_ptr->type->id),
             (int)(entry_ptr->is_protected),
             (int)(entry_ptr->is_pinned),
             (int)(entry_ptr->is_dirty));

        /* increment node_ptr before we delete its target */
        node_ptr = H5SL_next(node_ptr);

        /* remove the first item in the skip list */
        if ( H5SL_remove(slist_ptr, &(entry_ptr->addr)) != entry_ptr ) {

            HGOTO_ERROR(H5E_CACHE, H5E_BADVALUE, FAIL, \
                        "Can't delete entry from skip list.")
        }

        if ( node_ptr != NULL ) {

            entry_ptr = (H5C_cache_entry_t *)H5SL_item(node_ptr);

        } else {

            entry_ptr = NULL;
        }

        i++;
    }

    HDfprintf(stdout, "\n\n");

    /* Finally, discard the skip list */

    HDassert( H5SL_count(slist_ptr) == 0 );

    H5SL_close(slist_ptr);

done:

    FUNC_LEAVE_NOAPI(ret_value)

} /* H5C_dump_cache() */


/*-------------------------------------------------------------------------
 * Function:    H5C_dump_cache_skip_list
 *
 * Purpose:     Debugging routine that prints a summary of the contents of 
 *		the skip list used by the metadata cache metadata cache to 
 *		maintain an address sorted list of dirty entries.
 *
 * Return:      Non-negative on success/Negative on failure
 *
 * Programmer:  John Mainzer
 *              11/15/14
 *
 *-------------------------------------------------------------------------
 */
#if 0 /* debugging routine */
herr_t
H5C_dump_cache_skip_list(H5C_t * cache_ptr, char * calling_fcn)
{
    herr_t              ret_value = SUCCEED;   /* Return value */
    int                 i;
    H5C_cache_entry_t * entry_ptr = NULL;
    H5SL_node_t *       node_ptr = NULL;

    FUNC_ENTER_NOAPI(FAIL)

    HDassert(cache_ptr != NULL);
    HDassert(cache_ptr->magic == H5C__H5C_T_MAGIC);
    HDassert(calling_fcn != NULL);

    HDfprintf(stdout, "\n\nDumping metadata cache skip list from %s.\n",
              calling_fcn);
    HDfprintf(stdout, "	slist len = %d.\n", cache_ptr->slist_len);
    HDfprintf(stdout, "	slist size = %lld.\n", 
              (long long)(cache_ptr->slist_size));

    if ( cache_ptr->slist_len > 0 )
    {
        /* If we get this far, all entries in the cache are listed in the
         * skip list -- scan the skip list generating the desired output.
         */

        HDfprintf(stdout,
                  "Num:    Addr:               Len: Prot/Pind: Dirty: Type:\n");

        i = 0;

        node_ptr = H5SL_first(cache_ptr->slist_ptr);

        if ( node_ptr != NULL ) {

            entry_ptr = (H5C_cache_entry_t *)H5SL_item(node_ptr);

        } else {

            entry_ptr = NULL;
        }

        while ( entry_ptr != NULL ) {

            HDassert( entry_ptr->magic == H5C__H5C_CACHE_ENTRY_T_MAGIC );

            HDfprintf(stdout,
               "%s%d       0x%016llx  %4lld    %d/%d       %d    %s\n",
               cache_ptr->prefix, i,
               (long long)(entry_ptr->addr),
               (long long)(entry_ptr->size),
               (int)(entry_ptr->is_protected),
               (int)(entry_ptr->is_pinned),
               (int)(entry_ptr->is_dirty),
               entry_ptr->type->name);

            HDfprintf(stdout, "		node_ptr = 0x%llx, item = 0x%llx\n",
                      (unsigned long long)node_ptr,
                      (unsigned long long)H5SL_item(node_ptr));

            /* increment node_ptr before we delete its target */
            node_ptr = H5SL_next(node_ptr);

            if ( node_ptr != NULL ) {

                entry_ptr = (H5C_cache_entry_t *)H5SL_item(node_ptr);

            } else {

                entry_ptr = NULL;
            }

            i++;
        }
    }

    HDfprintf(stdout, "\n\n");

done:

    FUNC_LEAVE_NOAPI(ret_value)

} /* H5C_dump_cache_skip_list() */
#endif /* debugging routine */


/*-------------------------------------------------------------------------
 * Function:    H5C_unpin_entry_from_client()
 *
 * Purpose:	Internal routine to unpin a cache entry from a client action.
 *
 * Return:      Non-negative on success/Negative on failure
 *
 * Programmer:  Quincey Koziol
 *              3/24/09
 *
 *-------------------------------------------------------------------------
 */
static herr_t
H5C_unpin_entry_from_client(H5C_t *		  cache_ptr,
                H5C_cache_entry_t *	  entry_ptr,
                hbool_t update_rp)
{
    herr_t              ret_value = SUCCEED;    /* Return value */

    FUNC_ENTER_NOAPI_NOINIT

    /* Sanity checking */
    HDassert( cache_ptr );
    HDassert( entry_ptr );

    /* Error checking (should be sanity checks?) */
    if(!entry_ptr->is_pinned)
        HGOTO_ERROR(H5E_CACHE, H5E_CANTUNPIN, FAIL, "Entry isn't pinned")
    if(!entry_ptr->pinned_from_client)
        HGOTO_ERROR(H5E_CACHE, H5E_CANTUNPIN, FAIL, "Entry wasn't pinned by cache client")

    /* Check if the entry is not pinned from a flush dependency */
    if(!entry_ptr->pinned_from_cache) {
        /* If requested, update the replacement policy if the entry is not protected */
        if(update_rp && !entry_ptr->is_protected)
            H5C__UPDATE_RP_FOR_UNPIN(cache_ptr, entry_ptr, FAIL)

        /* Unpin the entry now */
        entry_ptr->is_pinned = FALSE;

        /* Update the stats for an unpin operation */
        H5C__UPDATE_STATS_FOR_UNPIN(cache_ptr, entry_ptr)
    } /* end if */

    /* Mark the entry as explicitly unpinned by the client */
    entry_ptr->pinned_from_client = FALSE;

done:

    FUNC_LEAVE_NOAPI(ret_value)

} /* H5C_unpin_entry_from_client() */


/*-------------------------------------------------------------------------
 * Function:    H5C_unpin_entry()
 *
 * Purpose:	Unpin a cache entry.  The entry can be either protected or
 * 		unprotected at the time of call, but must be pinned.
 *
 * Return:      Non-negative on success/Negative on failure
 *
 * Programmer:  John Mainzer
 *              3/22/06
 *
 * Changes:	Added extreme sanity checks on entry and exit.
                				JRM -- 4/26/14 
 *
 *-------------------------------------------------------------------------
 */
herr_t
H5C_unpin_entry(void *_entry_ptr)
{
    H5C_t             * cache_ptr;
    H5C_cache_entry_t * entry_ptr = (H5C_cache_entry_t *)_entry_ptr; /* Pointer to entry to unpin */
    herr_t              ret_value = SUCCEED;    /* Return value */

    FUNC_ENTER_NOAPI(FAIL)

    /* Sanity check */
    HDassert(entry_ptr);
    cache_ptr = entry_ptr->cache_ptr;
    HDassert(cache_ptr);
    HDassert(cache_ptr->magic == H5C__H5C_T_MAGIC);

#if H5C_DO_EXTREME_SANITY_CHECKS
    if ( ( H5C_validate_protected_entry_list(cache_ptr) < 0 ) ||
         ( H5C_validate_pinned_entry_list(cache_ptr) < 0 ) ||
         ( H5C_validate_lru_list(cache_ptr) < 0 ) ) {

        HGOTO_ERROR(H5E_CACHE, H5E_SYSTEM, FAIL, \
                    "an extreme sanity check failed on entry.\n");
    }
#endif /* H5C_DO_EXTREME_SANITY_CHECKS */


    /* Unpin the entry */
    if(H5C_unpin_entry_from_client(cache_ptr, entry_ptr, TRUE) < 0)
        HGOTO_ERROR(H5E_CACHE, H5E_CANTUNPIN, FAIL, "Can't unpin entry from client")

done:

#if H5C_DO_EXTREME_SANITY_CHECKS
    if ( ( H5C_validate_protected_entry_list(cache_ptr) < 0 ) ||
         ( H5C_validate_pinned_entry_list(cache_ptr) < 0 ) ||
         ( H5C_validate_lru_list(cache_ptr) < 0 ) ) {

        HGOTO_ERROR(H5E_CACHE, H5E_SYSTEM, FAIL, \
                    "an extreme sanity check failed on exit.\n");
    }
#endif /* H5C_DO_EXTREME_SANITY_CHECKS */

    FUNC_LEAVE_NOAPI(ret_value)

} /* H5C_unpin_entry() */


/*-------------------------------------------------------------------------
 * Function:    H5C_unprotect
 *
 * Purpose:	Undo an H5C_protect() call -- specifically, mark the
 *		entry as unprotected, remove it from the protected list,
 *		and give it back to the replacement policy.
 *
 *		The TYPE and ADDR arguments must be the same as those in
 *		the corresponding call to H5C_protect() and the THING
 *		argument must be the value returned by that call to
 *		H5C_protect().
 *
 * Return:      Non-negative on success/Negative on failure
 *
 *		If the deleted flag is TRUE, simply remove the target entry
 *		from the cache, clear it, and free it without writing it to
 *		disk.
 *
 * Return:      Non-negative on success/Negative on failure
 *
 * Programmer:  John Mainzer
 *              6/2/04
 *
 *-------------------------------------------------------------------------
 */
herr_t
H5C_unprotect(H5F_t *		  f,
              hid_t		  dxpl_id,
              haddr_t		  addr,
              void *		  thing,
              unsigned int        flags)
{
    H5C_t *             cache_ptr;
    hbool_t		deleted;
    hbool_t		dirtied;
    hbool_t             set_flush_marker;
    hbool_t		pin_entry;
    hbool_t		unpin_entry;
    hbool_t		free_file_space;
    hbool_t		take_ownership;
    hbool_t 		was_clean;
#ifdef H5_HAVE_PARALLEL
    hbool_t		clear_entry = FALSE;
#endif /* H5_HAVE_PARALLEL */
    H5C_cache_entry_t *	entry_ptr;
    H5C_cache_entry_t *	test_entry_ptr;
    herr_t              ret_value = SUCCEED;    /* Return value */

    FUNC_ENTER_NOAPI(FAIL)

    deleted                = ((flags & H5C__DELETED_FLAG) != 0);
    dirtied                = ((flags & H5C__DIRTIED_FLAG) != 0);
    set_flush_marker       = ((flags & H5C__SET_FLUSH_MARKER_FLAG) != 0);
    pin_entry              = ((flags & H5C__PIN_ENTRY_FLAG) != 0);
    unpin_entry            = ((flags & H5C__UNPIN_ENTRY_FLAG) != 0);
    free_file_space        = ((flags & H5C__FREE_FILE_SPACE_FLAG) != 0);
    take_ownership         = ((flags & H5C__TAKE_OWNERSHIP_FLAG) != 0);

    HDassert( f );
    HDassert( f->shared );

    cache_ptr = f->shared->cache;

    HDassert( cache_ptr );
    HDassert( cache_ptr->magic == H5C__H5C_T_MAGIC );
    HDassert( H5F_addr_defined(addr) );
    HDassert( thing );
    HDassert( ! ( pin_entry && unpin_entry ) );
    HDassert( ( ! free_file_space ) || ( deleted ) );   /* deleted flag must accompany free_file_space */
    HDassert( ( ! take_ownership ) || ( deleted ) );    /* deleted flag must accompany take_ownership */
    HDassert( ! ( free_file_space && take_ownership ) );    /* can't have both free_file_space & take_ownership */

    entry_ptr = (H5C_cache_entry_t *)thing;

    HDassert( entry_ptr->addr == addr );

    /* also set the dirtied variable if the dirtied field is set in
     * the entry.
     */
    dirtied |= entry_ptr->dirtied;
    was_clean = ! ( entry_ptr->is_dirty );

#if H5C_DO_EXTREME_SANITY_CHECKS
    if ( ( H5C_validate_protected_entry_list(cache_ptr) < 0 ) ||
         ( H5C_validate_pinned_entry_list(cache_ptr) < 0 ) ||
         ( H5C_validate_lru_list(cache_ptr) < 0 ) ) {

        HGOTO_ERROR(H5E_CACHE, H5E_SYSTEM, FAIL, \
                    "an extreme sanity check failed on entry.\n");
    }
#endif /* H5C_DO_EXTREME_SANITY_CHECKS */

    /* if the entry has multiple read only protects, just decrement
     * the ro_ref_counter.  Don't actually unprotect until the ref count
     * drops to zero.
     */
    if(entry_ptr->ro_ref_count > 1) {
        /* Sanity check */
	HDassert(entry_ptr->is_protected);
        HDassert(entry_ptr->is_read_only);

	if(dirtied)
            HGOTO_ERROR(H5E_CACHE, H5E_CANTUNPROTECT, FAIL, "Read only entry modified??")

        /* Reduce the RO ref count */
	(entry_ptr->ro_ref_count)--;

        /* Pin or unpin the entry as requested. */
        if(pin_entry) {
            /* Pin the entry from a client */
            if(H5C_pin_entry_from_client(cache_ptr, entry_ptr) < 0)
                HGOTO_ERROR(H5E_CACHE, H5E_CANTPIN, FAIL, "Can't pin entry by client")
        } else if(unpin_entry) {
            /* Unpin the entry from a client */
            if(H5C_unpin_entry_from_client(cache_ptr, entry_ptr, FALSE) < 0)
                HGOTO_ERROR(H5E_CACHE, H5E_CANTUNPIN, FAIL, "Can't unpin entry by client")
        } /* end if */

    } else {
	if(entry_ptr->is_read_only) {
            /* Sanity check */
	    HDassert(entry_ptr->ro_ref_count == 1);

	    if(dirtied)
                HGOTO_ERROR(H5E_CACHE, H5E_CANTUNPROTECT, FAIL, "Read only entry modified??")

	    entry_ptr->is_read_only = FALSE;
	    entry_ptr->ro_ref_count = 0;
	} /* end if */

#ifdef H5_HAVE_PARALLEL
        /* When the H5C code is used to implement the metadata cache in the
         * PHDF5 case, only the cache on process 0 is allowed to write to file.
         * All the other metadata caches must hold dirty entries until they
         * are told that the entries are clean.
         *
         * The clear_on_unprotect flag in the H5C_cache_entry_t structure
         * exists to deal with the case in which an entry is protected when
         * its cache receives word that the entry is now clean.  In this case,
         * the clear_on_unprotect flag is set, and the entry is flushed with
         * the H5C__FLUSH_CLEAR_ONLY_FLAG.
         *
         * All this is a bit awkward, but until the metadata cache entries
         * are contiguous, with only one dirty flag, we have to let the supplied
         * functions deal with the reseting the is_dirty flag.
         */
        if(entry_ptr->clear_on_unprotect) {
            /* Sanity check */
            HDassert(entry_ptr->is_dirty);

            entry_ptr->clear_on_unprotect = FALSE;
            if(!dirtied)
                clear_entry = TRUE;
        } /* end if */
#endif /* H5_HAVE_PARALLEL */

        if(!entry_ptr->is_protected)
            HGOTO_ERROR(H5E_CACHE, H5E_CANTUNPROTECT, FAIL, "Entry already unprotected??")

        /* Mark the entry as dirty if appropriate */
        entry_ptr->is_dirty = (entry_ptr->is_dirty || dirtied);

        /* the image_up_to_date field was introduced to support 
         * journaling.  Until we re-introduce journaling, this 
         * field should be equal to !entry_ptr->is_dirty.  
         *
         * When journaling is re-enabled it should be set 
         * to FALSE if dirtied is TRUE.
         */
#if 0 /* original code */ /* JRM */
#if 1 /* JRM */
	entry_ptr->image_up_to_date = FALSE;
#else /* JRM */
	entry_ptr->image_up_to_date = !entry_ptr->is_dirty;
#endif /* JRM */
#else /* modified code */ /* JRM */
	if ( dirtied ) {

	    entry_ptr->image_up_to_date = FALSE;
        } 
#endif /* modified code */ /* JRM */


        /* Update index for newly dirtied entry */
        if(was_clean && entry_ptr->is_dirty)
	    H5C__UPDATE_INDEX_FOR_ENTRY_DIRTY(cache_ptr, entry_ptr)

        /* Pin or unpin the entry as requested. */
        if(pin_entry) {
            /* Pin the entry from a client */
            if(H5C_pin_entry_from_client(cache_ptr, entry_ptr) < 0)
                HGOTO_ERROR(H5E_CACHE, H5E_CANTPIN, FAIL, "Can't pin entry by client")
        } else if(unpin_entry) {
            /* Unpin the entry from a client */
            if(H5C_unpin_entry_from_client(cache_ptr, entry_ptr, FALSE) < 0)
                HGOTO_ERROR(H5E_CACHE, H5E_CANTUNPIN, FAIL, "Can't unpin entry by client")
        } /* end if */

        /* H5C__UPDATE_RP_FOR_UNPROTECT will place the unprotected entry on
         * the pinned entry list if entry_ptr->is_pinned is TRUE.
         */
        H5C__UPDATE_RP_FOR_UNPROTECT(cache_ptr, entry_ptr, FAIL)

        entry_ptr->is_protected = FALSE;

        /* if the entry is dirty, 'or' its flush_marker with the set flush flag,
         * and then add it to the skip list if it isn't there already.
         */
        if(entry_ptr->is_dirty) {
            entry_ptr->flush_marker |= set_flush_marker;
            if(!entry_ptr->in_slist)
                H5C__INSERT_ENTRY_IN_SLIST(cache_ptr, entry_ptr, FAIL)
        } /* end if */

        /* this implementation of the "deleted" option is a bit inefficient, as
         * we re-insert the entry to be deleted into the replacement policy
         * data structures, only to remove them again.  Depending on how often
         * we do this, we may want to optimize a bit.
         *
         * On the other hand, this implementation is reasonably clean, and
         * makes good use of existing code.
         *                                             JRM - 5/19/04
         */
        if ( deleted ) {
            unsigned    flush_flags = (H5C__FLUSH_CLEAR_ONLY_FLAG |
                                         H5C__FLUSH_INVALIDATE_FLAG);

	    /* we can't delete a pinned entry */
	    HDassert ( ! (entry_ptr->is_pinned ) );

            /* verify that the target entry is in the cache. */
            H5C__SEARCH_INDEX(cache_ptr, addr, test_entry_ptr, FAIL)
            if(test_entry_ptr == NULL)
                HGOTO_ERROR(H5E_CACHE, H5E_CANTUNPROTECT, FAIL, "entry not in hash table?!?.")
            else if(test_entry_ptr != entry_ptr)
                HGOTO_ERROR(H5E_CACHE, H5E_CANTUNPROTECT, FAIL, "hash table contains multiple entries for addr?!?.")

            /* Set the 'free file space' flag for the flush, if needed */
            if(free_file_space)
                flush_flags |= H5C__FREE_FILE_SPACE_FLAG;

            /* Set the "take ownership" flag for the flush, if needed */
            if(take_ownership)
                flush_flags |= H5C__TAKE_OWNERSHIP_FLAG;

            /* Delete the entry from the skip list on destroy */
            flush_flags |= H5C__DEL_FROM_SLIST_ON_DESTROY_FLAG;

            if(H5C__flush_single_entry(f, dxpl_id, entry_ptr, flush_flags, NULL) < 0)
                HGOTO_ERROR(H5E_CACHE, H5E_CANTUNPROTECT, FAIL, "Can't flush entry")

#if H5C_DO_SANITY_CHECKS
	    if ( ( take_ownership ) && ( ! was_clean ) )
            {
                /* we have just removed an entry from the skip list.  Thus 
                 * we must touch up cache_ptr->slist_len_increase and
                 * cache_ptr->slist_size_increase to keep from skewing
                 * the sanity checks on flushes.
                 */
                cache_ptr->slist_len_increase -= 1;
                cache_ptr->slist_size_increase -= (int64_t)(entry_ptr->size);
            }
#endif /* H5C_DO_SANITY_CHECKS */
        }
#ifdef H5_HAVE_PARALLEL
        else if ( clear_entry ) {

            /* verify that the target entry is in the cache. */
            H5C__SEARCH_INDEX(cache_ptr, addr, test_entry_ptr, FAIL)
            if(test_entry_ptr == NULL)
                HGOTO_ERROR(H5E_CACHE, H5E_CANTUNPROTECT, FAIL, "entry not in hash table?!?.")
            else if(test_entry_ptr != entry_ptr)
                HGOTO_ERROR(H5E_CACHE, H5E_CANTUNPROTECT, FAIL, "hash table contains multiple entries for addr?!?.")

            if(H5C__flush_single_entry(f, dxpl_id, entry_ptr, H5C__FLUSH_CLEAR_ONLY_FLAG | H5C__DEL_FROM_SLIST_ON_DESTROY_FLAG, NULL) < 0)
                HGOTO_ERROR(H5E_CACHE, H5E_CANTUNPROTECT, FAIL, "Can't clear entry")
        }
#endif /* H5_HAVE_PARALLEL */
    }

    H5C__UPDATE_STATS_FOR_UNPROTECT(cache_ptr)

done:

#if H5C_DO_EXTREME_SANITY_CHECKS
    if ( ( H5C_validate_protected_entry_list(cache_ptr) < 0 ) ||
         ( H5C_validate_pinned_entry_list(cache_ptr) < 0 ) ||
         ( H5C_validate_lru_list(cache_ptr) < 0 ) ) {

        HGOTO_ERROR(H5E_CACHE, H5E_SYSTEM, FAIL, \
                    "an extreme sanity check failed on exit.\n");
    }
#endif /* H5C_DO_EXTREME_SANITY_CHECKS */

    FUNC_LEAVE_NOAPI(ret_value)

} /* H5C_unprotect() */


/*-------------------------------------------------------------------------
 * Function:    H5C_validate_resize_config()
 *
 * Purpose:	Run a sanity check on the specified sections of the
 *		provided instance of struct H5C_auto_size_ctl_t.
 *
 *		Do nothing and return SUCCEED if no errors are detected,
 *		and flag an error and return FAIL otherwise.
 *
 * Return:      Non-negative on success/Negative on failure
 *
 * Programmer:  John Mainzer
 *              3/23/05
 *
 *-------------------------------------------------------------------------
 */
herr_t
H5C_validate_resize_config(H5C_auto_size_ctl_t * config_ptr,
                           unsigned int tests)
{
    herr_t              ret_value = SUCCEED;    /* Return value */

    FUNC_ENTER_NOAPI(FAIL)

    if ( config_ptr == NULL ) {

        HGOTO_ERROR(H5E_CACHE, H5E_SYSTEM, FAIL, "NULL config_ptr on entry.")
    }

    if ( config_ptr->version != H5C__CURR_AUTO_SIZE_CTL_VER ) {

        HGOTO_ERROR(H5E_CACHE, H5E_SYSTEM, FAIL, "Unknown config version.")
    }


    if ( (tests & H5C_RESIZE_CFG__VALIDATE_GENERAL) != 0 ) {

        if ( ( config_ptr->set_initial_size != TRUE ) &&
             ( config_ptr->set_initial_size != FALSE ) ) {

            HGOTO_ERROR(H5E_ARGS, H5E_BADVALUE, FAIL, \
                        "set_initial_size must be either TRUE or FALSE");
        }

        if ( config_ptr->max_size > H5C__MAX_MAX_CACHE_SIZE ) {

            HGOTO_ERROR(H5E_ARGS, H5E_BADVALUE, FAIL, "max_size too big");
        }

        if ( config_ptr->min_size < H5C__MIN_MAX_CACHE_SIZE ) {

            HGOTO_ERROR(H5E_ARGS, H5E_BADVALUE, FAIL, "min_size too small");
        }

        if ( config_ptr->min_size > config_ptr->max_size ) {

            HGOTO_ERROR(H5E_ARGS, H5E_BADVALUE, FAIL, "min_size > max_size");
        }

        if ( ( config_ptr->set_initial_size ) &&
             ( ( config_ptr->initial_size < config_ptr->min_size ) ||
               ( config_ptr->initial_size > config_ptr->max_size ) ) ) {

            HGOTO_ERROR(H5E_ARGS, H5E_BADVALUE, FAIL, \
                  "initial_size must be in the interval [min_size, max_size]");
        }

        if ( ( config_ptr->min_clean_fraction < (double)0.0f ) ||
             ( config_ptr->min_clean_fraction > (double)1.0f ) ) {

            HGOTO_ERROR(H5E_ARGS, H5E_BADVALUE, FAIL, \
                  "min_clean_fraction must be in the interval [0.0, 1.0]");
        }

        if ( config_ptr->epoch_length < H5C__MIN_AR_EPOCH_LENGTH ) {

            HGOTO_ERROR(H5E_ARGS, H5E_BADVALUE, FAIL, "epoch_length too small");
        }

        if ( config_ptr->epoch_length > H5C__MAX_AR_EPOCH_LENGTH ) {

            HGOTO_ERROR(H5E_ARGS, H5E_BADVALUE, FAIL, "epoch_length too big");
        }
    } /* H5C_RESIZE_CFG__VALIDATE_GENERAL */


    if ( (tests & H5C_RESIZE_CFG__VALIDATE_INCREMENT) != 0 ) {

        if ( ( config_ptr->incr_mode != H5C_incr__off ) &&
             ( config_ptr->incr_mode != H5C_incr__threshold ) ) {

            HGOTO_ERROR(H5E_ARGS, H5E_BADVALUE, FAIL, "Invalid incr_mode");
        }

        if ( config_ptr->incr_mode == H5C_incr__threshold ) {

            if ( ( config_ptr->lower_hr_threshold < (double)0.0f ) ||
                 ( config_ptr->lower_hr_threshold > (double)1.0f ) ) {

                HGOTO_ERROR(H5E_ARGS, H5E_BADVALUE, FAIL, \
                    "lower_hr_threshold must be in the range [0.0, 1.0]");
            }

            if ( config_ptr->increment < (double)1.0f ) {

                HGOTO_ERROR(H5E_ARGS, H5E_BADVALUE, FAIL, \
                            "increment must be greater than or equal to 1.0");
            }

            if ( ( config_ptr->apply_max_increment != TRUE ) &&
                 ( config_ptr->apply_max_increment != FALSE ) ) {

                HGOTO_ERROR(H5E_ARGS, H5E_BADVALUE, FAIL, \
                            "apply_max_increment must be either TRUE or FALSE");
            }

            /* no need to check max_increment, as it is a size_t,
             * and thus must be non-negative.
             */
        } /* H5C_incr__threshold */

        switch ( config_ptr->flash_incr_mode )
        {
            case H5C_flash_incr__off:
                /* nothing to do here */
                break;

            case H5C_flash_incr__add_space:
                if ( ( config_ptr->flash_multiple < (double)0.1f ) ||
                     ( config_ptr->flash_multiple > (double)10.0f ) ) {

                    HGOTO_ERROR(H5E_ARGS, H5E_BADVALUE, FAIL, \
                        "flash_multiple must be in the range [0.1, 10.0]");
                }

                if ( ( config_ptr->flash_threshold < (double)0.1f ) ||
                     ( config_ptr->flash_threshold > (double)1.0f ) ) {

                    HGOTO_ERROR(H5E_ARGS, H5E_BADVALUE, FAIL, \
                           "flash_threshold must be in the range [0.1, 1.0]");
                }
                break;

            default:
                HGOTO_ERROR(H5E_ARGS, H5E_BADVALUE, FAIL, \
                            "Invalid flash_incr_mode");
                break;
        }
    } /* H5C_RESIZE_CFG__VALIDATE_INCREMENT */


    if ( (tests & H5C_RESIZE_CFG__VALIDATE_DECREMENT) != 0 ) {

        if ( ( config_ptr->decr_mode != H5C_decr__off ) &&
             ( config_ptr->decr_mode != H5C_decr__threshold ) &&
             ( config_ptr->decr_mode != H5C_decr__age_out ) &&
             ( config_ptr->decr_mode != H5C_decr__age_out_with_threshold )
           ) {

            HGOTO_ERROR(H5E_ARGS, H5E_BADVALUE, FAIL, "Invalid decr_mode");
        }

        if ( config_ptr->decr_mode == H5C_decr__threshold ) {

            if ( config_ptr->upper_hr_threshold > (double)1.0f ) {

                HGOTO_ERROR(H5E_ARGS, H5E_BADVALUE, FAIL, \
                            "upper_hr_threshold must be <= 1.0");
            }

            if ( ( config_ptr->decrement > (double)1.0f ) ||
                 ( config_ptr->decrement < (double)0.0f ) ) {

                HGOTO_ERROR(H5E_ARGS, H5E_BADVALUE, FAIL, \
                            "decrement must be in the interval [0.0, 1.0]");
            }

            /* no need to check max_decrement as it is a size_t
             * and thus must be non-negative.
             */
        } /* H5C_decr__threshold */

        if ( ( config_ptr->decr_mode == H5C_decr__age_out ) ||
             ( config_ptr->decr_mode == H5C_decr__age_out_with_threshold )
           ) {

            if ( config_ptr->epochs_before_eviction < 1 ) {

                HGOTO_ERROR(H5E_ARGS, H5E_BADVALUE, FAIL, \
                            "epochs_before_eviction must be positive");
            }

            if ( config_ptr->epochs_before_eviction > H5C__MAX_EPOCH_MARKERS ) {

                HGOTO_ERROR(H5E_ARGS, H5E_BADVALUE, FAIL, \
                            "epochs_before_eviction too big");
            }

            if ( ( config_ptr->apply_empty_reserve != TRUE ) &&
                 ( config_ptr->apply_empty_reserve != FALSE ) ) {

                HGOTO_ERROR(H5E_ARGS, H5E_BADVALUE, FAIL, \
                            "apply_empty_reserve must be either TRUE or FALSE");
            }

            if ( ( config_ptr->apply_empty_reserve ) &&
                 ( ( config_ptr->empty_reserve > (double)1.0f ) ||
                   ( config_ptr->empty_reserve < (double)0.0f ) ) ) {

                HGOTO_ERROR(H5E_ARGS, H5E_BADVALUE, FAIL, \
                            "empty_reserve must be in the interval [0.0, 1.0]");
            }

            /* no need to check max_decrement as it is a size_t
             * and thus must be non-negative.
             */
        } /* H5C_decr__age_out || H5C_decr__age_out_with_threshold */

        if ( config_ptr->decr_mode == H5C_decr__age_out_with_threshold ) {

            if ( ( config_ptr->upper_hr_threshold > (double)1.0f ) ||
                 ( config_ptr->upper_hr_threshold < (double)0.0f ) ) {

                HGOTO_ERROR(H5E_ARGS, H5E_BADVALUE, FAIL, \
                       "upper_hr_threshold must be in the interval [0.0, 1.0]");
            }
        } /* H5C_decr__age_out_with_threshold */

    } /* H5C_RESIZE_CFG__VALIDATE_DECREMENT */


    if ( (tests & H5C_RESIZE_CFG__VALIDATE_INTERACTIONS) != 0 ) {

        if ( ( config_ptr->incr_mode == H5C_incr__threshold )
             &&
             ( ( config_ptr->decr_mode == H5C_decr__threshold )
               ||
               ( config_ptr->decr_mode == H5C_decr__age_out_with_threshold )
             )
             &&
             ( config_ptr->lower_hr_threshold
               >=
               config_ptr->upper_hr_threshold
             )
           ) {

            HGOTO_ERROR(H5E_ARGS, H5E_BADVALUE, FAIL, \
                        "conflicting threshold fields in config.")
        }
    } /* H5C_RESIZE_CFG__VALIDATE_INTERACTIONS */

done:

    FUNC_LEAVE_NOAPI(ret_value)

} /* H5C_validate_resize_config() */


/*-------------------------------------------------------------------------
 * Function:    H5C_adjust_flush_dependency_rc()
 *
 * Purpose:	"Atomicly" adjust flush dependency ref. counts for an entry,
 *              as a result of a flush dependency child's height changing.
 *
 * Note:	Entry will remain in flush dependency relationship with its
 *              child entry (i.e. it's not going to get unpinned as a result
 *              of this change), but change could trickle upward, if this
 *              entry's height changes and it has a flush dependency parent.
 *
 * Return:      Non-negative on success/Negative on failure
 *
 * Programmer:  Quincey Koziol
 *              3/05/09
 *
 *-------------------------------------------------------------------------
 */
static void
H5C_adjust_flush_dependency_rc(H5C_cache_entry_t * cache_entry,
    unsigned old_child_height, unsigned new_child_height)
{
    FUNC_ENTER_NOAPI_NOINIT_NOERR

    /* Sanity checks */
    HDassert(cache_entry);
    HDassert(cache_entry->is_pinned);
    HDassert(cache_entry->flush_dep_height > 0);
    HDassert(cache_entry->flush_dep_height < H5C__NUM_FLUSH_DEP_HEIGHTS);
    HDassert(cache_entry->child_flush_dep_height_rc[old_child_height] > 0);
    HDassert(old_child_height < H5C__NUM_FLUSH_DEP_HEIGHTS);
    HDassert(old_child_height != new_child_height);
    HDassert(new_child_height < H5C__NUM_FLUSH_DEP_HEIGHTS);
#if 1 /* new code */ /* JRM */
    HDassert(cache_entry->magic == H5C__H5C_CACHE_ENTRY_T_MAGIC);
    HDassert(cache_entry->cache_ptr);
    HDassert(cache_entry->cache_ptr->magic == H5C__H5C_T_MAGIC);
#endif /* new code */ /* JRM */

    /* Adjust ref. counts for entry's flush dependency children heights */
    cache_entry->child_flush_dep_height_rc[new_child_height]++;
    cache_entry->child_flush_dep_height_rc[old_child_height]--;

    /* Check for flush dependency height of entry increasing */
    if((new_child_height + 1) > cache_entry->flush_dep_height) {

        /* Check if entry has _its_ own parent flush dependency entry */
        if(NULL != cache_entry->flush_dep_parent) {
            /* Adjust flush dependency ref. counts on entry's parent */
            H5C_adjust_flush_dependency_rc(cache_entry->flush_dep_parent, cache_entry->flush_dep_height, new_child_height + 1);
        } /* end if */

        /* Set new flush dependency height of entry */
        cache_entry->flush_dep_height = new_child_height + 1;

#if 1 /* new code */ /* JRM */
	cache_entry->cache_ptr->entry_fd_height_change_counter++;
#endif /* new code */ /* JRM */
    } /* end if */
    else {
        /* Check for child's flush dep. height decreasing and ref. count of
         *      old child height going to zero, it could mean the parent's
         *      flush dependency height dropped.
         */
        if((new_child_height < old_child_height)
                && ((old_child_height + 1) == cache_entry->flush_dep_height)
                && (0 == cache_entry->child_flush_dep_height_rc[old_child_height])) {
            int i;                      /* Local index variable */

#if 1 /* new code */ /* JRM */
	    cache_entry->cache_ptr->entry_fd_height_change_counter++;
#endif /* new code */ /* JRM */

            /* Re-scan child flush dependency height ref. counts to determine
             *  this entry's height.
             */
#ifndef NDEBUG
            for(i = (H5C__NUM_FLUSH_DEP_HEIGHTS - 1); i > (int)new_child_height; i--)
                HDassert(0 == cache_entry->child_flush_dep_height_rc[i]);
#endif /* NDEBUG */
            for(i = (int)new_child_height; i >= 0; i--)
                /* Check for child flush dependencies of this height */
                if(cache_entry->child_flush_dep_height_rc[i] > 0)
                    break;

            /* Sanity checks */
            HDassert((unsigned)(i + 1) < cache_entry->flush_dep_height);

            /* Check if entry has _its_ own parent flush dependency entry */
            if(NULL != cache_entry->flush_dep_parent) {
                /* Adjust flush dependency ref. counts on entry's parent */
                H5C_adjust_flush_dependency_rc(cache_entry->flush_dep_parent, cache_entry->flush_dep_height, (unsigned)(i + 1));
            } /* end if */

            /* Set new flush dependency height of entry */
            cache_entry->flush_dep_height = (unsigned)(i + 1);
        } /* end if */
    } /* end else */


    /* Post-conditions, for successful operation */
    HDassert(cache_entry->is_pinned);
    HDassert(cache_entry->flush_dep_height > 0);
    HDassert(cache_entry->flush_dep_height <= H5C__NUM_FLUSH_DEP_HEIGHTS);
    HDassert(cache_entry->child_flush_dep_height_rc[new_child_height] > 0);

    FUNC_LEAVE_NOAPI_VOID
} /* H5C_adjust_flush_dependency_rc() */


/*-------------------------------------------------------------------------
 * Function:    H5C_create_flush_dependency()
 *
 * Purpose:	Initiates a parent<->child entry flush dependency.  The parent
 *              entry must be pinned or protected at the time of call, and must
 *              have all dependencies removed before the cache can shut down.
 *
 * Note:	Flush dependencies in the cache indicate that a child entry
 *              must be flushed to the file before its parent.  (This is
 *              currently used to implement Single-Writer/Multiple-Reader (SWMR)
 *              I/O access for data structures in the file).
 *
 *              Each child entry can have only one parent entry, but parent
 *              entries can have >1 child entries.  The flush dependency
 *              height of a parent entry is one greater than the max. flush
 *              dependency height of its children.
 *
 *              Creating a flush dependency between two entries will also pin
 *              the parent entry.
 *
 * Return:      Non-negative on success/Negative on failure
 *
 * Programmer:  Quincey Koziol
 *              3/05/09
 *
 *-------------------------------------------------------------------------
 */
herr_t
H5C_create_flush_dependency(void * parent_thing, void * child_thing)
{
    H5C_t             * cache_ptr;
    H5C_cache_entry_t *	parent_entry = (H5C_cache_entry_t *)parent_thing;   /* Ptr to parent thing's entry */
    H5C_cache_entry_t * child_entry = (H5C_cache_entry_t *)child_thing;    /* Ptr to child thing's entry */
#ifndef NDEBUG
    unsigned prev_flush_dep_height = parent_entry->flush_dep_height; /* Previous flush height for parent entry */
#endif /* NDEBUG */
    herr_t ret_value = SUCCEED;         /* Return value */

    FUNC_ENTER_NOAPI(FAIL)

    /* Sanity checks */
    HDassert(parent_entry);
    HDassert(parent_entry->magic == H5C__H5C_CACHE_ENTRY_T_MAGIC);
    HDassert(parent_entry->flush_dep_height <= H5C__NUM_FLUSH_DEP_HEIGHTS);
    HDassert(H5F_addr_defined(parent_entry->addr));
    HDassert(child_entry);
    HDassert(child_entry->magic == H5C__H5C_CACHE_ENTRY_T_MAGIC);
    HDassert(H5F_addr_defined(child_entry->addr));
    HDassert(child_entry->flush_dep_height <= H5C__NUM_FLUSH_DEP_HEIGHTS);
    cache_ptr = parent_entry->cache_ptr;
    HDassert(parent_entry->ring == child_entry->ring);
    HDassert(cache_ptr);
    HDassert(cache_ptr->magic == H5C__H5C_T_MAGIC);
    HDassert(cache_ptr == child_entry->cache_ptr);

    /* More sanity checks */
    if(child_entry == parent_entry)
        HGOTO_ERROR(H5E_CACHE, H5E_CANTDEPEND, FAIL, "Child entry flush dependency parent can't be itself")
    if(!(parent_entry->is_protected || parent_entry->is_pinned))
        HGOTO_ERROR(H5E_CACHE, H5E_CANTDEPEND, FAIL, "Parent entry isn't pinned or protected")
    if(NULL != child_entry->flush_dep_parent)
        HGOTO_ERROR(H5E_CACHE, H5E_CANTDEPEND, FAIL, "Child entry already has flush dependency parent")
    {
        H5C_cache_entry_t *tmp_entry = parent_entry;  /* Temporary cache entry in flush dependency chain */
        unsigned tmp_flush_height = 0;          /* Different in heights of parent entry */

        /* Find the top entry in the flush dependency list */
        while(NULL != tmp_entry->flush_dep_parent) {
            tmp_flush_height++;
            tmp_entry = tmp_entry->flush_dep_parent;
        } /* end while */

        /* Check if we will make the dependency chain too long */
        if((tmp_flush_height + child_entry->flush_dep_height + 1)
                > H5C__NUM_FLUSH_DEP_HEIGHTS)
        HGOTO_ERROR(H5E_CACHE, H5E_CANTDEPEND, FAIL, "Combined flush dependency height too large")
    }

    /* Check for parent not pinned */
    if(!parent_entry->is_pinned) {
        /* Sanity check */
        HDassert(parent_entry->flush_dep_height == 0);
        HDassert(!parent_entry->pinned_from_client);
        HDassert(!parent_entry->pinned_from_cache);

        /* Pin the parent entry */
        parent_entry->is_pinned = TRUE;
        H5C__UPDATE_STATS_FOR_PIN(cache_ptr, parent_entry)
    } /* end else */

    /* Mark the entry as pinned from the cache's action (possibly redundantly) */
    parent_entry->pinned_from_cache = TRUE;

    /* Increment ref. count for parent's flush dependency children heights */
    parent_entry->child_flush_dep_height_rc[child_entry->flush_dep_height]++;

    /* Check for increasing parent flush dependency height */
    if((child_entry->flush_dep_height + 1) > parent_entry->flush_dep_height) {

        /* Check if parent entry has _its_ own parent flush dependency entry */
        if(NULL != parent_entry->flush_dep_parent) {
            /* Adjust flush dependency ref. counts on parent entry's parent */
            H5C_adjust_flush_dependency_rc(parent_entry->flush_dep_parent, parent_entry->flush_dep_height, (child_entry->flush_dep_height + 1));
        } /* end if */

        /* Increase flush dependency height of parent entry */
        parent_entry->flush_dep_height = child_entry->flush_dep_height + 1;
#if 1 /* new code */ /* JRM */
	cache_ptr->entry_fd_height_change_counter++;
#endif /* new code */ /* JRM */
    } /* end if */

    /* Set parent for child entry */
    child_entry->flush_dep_parent = parent_entry;


    /* Post-conditions, for successful operation */
    HDassert(parent_entry->is_pinned);
    HDassert(parent_entry->flush_dep_height > 0);
    HDassert(parent_entry->flush_dep_height < H5C__NUM_FLUSH_DEP_HEIGHTS);
    HDassert(prev_flush_dep_height <= parent_entry->flush_dep_height);
    HDassert(parent_entry->child_flush_dep_height_rc[child_entry->flush_dep_height] > 0);
    HDassert(NULL != child_entry->flush_dep_parent);

done:
    FUNC_LEAVE_NOAPI(ret_value)
} /* H5C_create_flush_dependency() */


/*-------------------------------------------------------------------------
 * Function:    H5C_destroy_flush_dependency()
 *
 * Purpose:	Terminates a parent<-> child entry flush dependency.  The
 *              parent entry must be pinned and have a positive flush
 *              dependency height (which could go to zero as a result of
 *              this operation).
 *
 * Return:      Non-negative on success/Negative on failure
 *
 * Programmer:  Quincey Koziol
 *              3/05/09
 *
 *-------------------------------------------------------------------------
 */
herr_t
H5C_destroy_flush_dependency(void *parent_thing, void * child_thing)
{
    H5C_t             * cache_ptr;
    H5C_cache_entry_t *	parent_entry = (H5C_cache_entry_t *)parent_thing; /* Ptr to parent entry */
    H5C_cache_entry_t *	child_entry = (H5C_cache_entry_t *)child_thing; /* Ptr to child entry */
#ifndef NDEBUG
    unsigned prev_flush_dep_height = parent_entry->flush_dep_height; /* Previous flush height for parent entry */
#endif /* NDEBUG */
    herr_t              ret_value = SUCCEED;    /* Return value */

    FUNC_ENTER_NOAPI(FAIL)

    /* Sanity checks */
    HDassert(parent_entry);
    HDassert(parent_entry->magic == H5C__H5C_CACHE_ENTRY_T_MAGIC);
    HDassert(H5F_addr_defined(parent_entry->addr));
    HDassert(parent_entry->flush_dep_height <= H5C__NUM_FLUSH_DEP_HEIGHTS);
    HDassert(child_entry);
    HDassert(child_entry->flush_dep_parent != child_entry);
    HDassert(child_entry->magic == H5C__H5C_CACHE_ENTRY_T_MAGIC);
    HDassert(H5F_addr_defined(child_entry->addr));
    cache_ptr = parent_entry->cache_ptr;
    HDassert(cache_ptr);
    HDassert(cache_ptr->magic == H5C__H5C_T_MAGIC);
    HDassert(cache_ptr == child_entry->cache_ptr);

    /* Usage checks */
    if(!parent_entry->is_pinned)
        HGOTO_ERROR(H5E_CACHE, H5E_CANTUNDEPEND, FAIL, "Parent entry isn't pinned")
    if(0 == parent_entry->flush_dep_height)
        HGOTO_ERROR(H5E_CACHE, H5E_CANTUNDEPEND, FAIL, "Parent entry isn't a flush dependency parent")
    if(NULL == child_entry->flush_dep_parent)
        HGOTO_ERROR(H5E_CACHE, H5E_CANTUNDEPEND, FAIL, "Child entry doesn't have a flush dependency parent")
    if(0 == parent_entry->child_flush_dep_height_rc[child_entry->flush_dep_height])
        HGOTO_ERROR(H5E_CACHE, H5E_CANTUNDEPEND, FAIL, "Parent entry flush dependency ref. count has no child entries of this height")
    if(child_entry->flush_dep_parent != parent_entry)
        HGOTO_ERROR(H5E_CACHE, H5E_CANTUNDEPEND, FAIL, "Parent entry isn't flush dependency parent for child entry")

    /* Decrement the ref. count for flush dependency height of children for parent entry */
    parent_entry->child_flush_dep_height_rc[child_entry->flush_dep_height]--;

    /* Check for flush dependency ref. count at this height going to zero and
     *  parent entry flush dependency height dropping
     */
    if(((child_entry->flush_dep_height + 1) == parent_entry->flush_dep_height) &&
            0 == parent_entry->child_flush_dep_height_rc[child_entry->flush_dep_height]) {
        int i;             /* Local index variable */

        /* Reverse scan for new flush dependency height of parent */
#ifndef NDEBUG
        for(i = (H5C__NUM_FLUSH_DEP_HEIGHTS - 1); i > (int)child_entry->flush_dep_height; i--)
            HDassert(0 == parent_entry->child_flush_dep_height_rc[i]);
#endif /* NDEBUG */

#if 1 /* new code */ /* JRM */
	cache_ptr->entry_fd_height_change_counter++;
#endif /* new code */ /* JRM */

        for(i = (int)child_entry->flush_dep_height; i >= 0; i--)
            /* Check for child flush dependencies of this height */
            if(parent_entry->child_flush_dep_height_rc[i] > 0)
                break;

        /* Sanity check */
        HDassert((unsigned)(i + 1) < parent_entry->flush_dep_height);

        /* Check if parent entry is a child in another flush dependency relationship */
        if(NULL != parent_entry->flush_dep_parent) {
            /* Change flush dependency ref. counts of parent's parent */
            H5C_adjust_flush_dependency_rc(parent_entry->flush_dep_parent, parent_entry->flush_dep_height, (unsigned)(i + 1));
        } /* end if */

        /* Increase flush dependency height of parent entry */
        parent_entry->flush_dep_height = (unsigned)(i + 1);

        /* Check for height of parent dropping to zero (i.e. no longer a
         *  parent of _any_ child flush dependencies).
         */
        if(0 == parent_entry->flush_dep_height) {
            /* Sanity check */
            HDassert(parent_entry->pinned_from_cache);

            /* Check if we should unpin parent entry now */
            if(!parent_entry->pinned_from_client) {
                /* Update the replacement policy if the entry is not protected */
                if(!parent_entry->is_protected)
                    H5C__UPDATE_RP_FOR_UNPIN(cache_ptr, parent_entry, FAIL)

                /* Unpin the entry now */
                parent_entry->is_pinned = FALSE;

                /* Update the stats for an unpin operation */
                H5C__UPDATE_STATS_FOR_UNPIN(cache_ptr, parent_entry)
            } /* end if */

            /* Mark the entry as unpinned from the cache's action */
            parent_entry->pinned_from_cache = FALSE;
        } /* end if */
    } /* end if */

    /* Reset parent of child entry */
    child_entry->flush_dep_parent = NULL;

    /* Post-conditions, for successful operation */
    HDassert(prev_flush_dep_height >= parent_entry->flush_dep_height);
    HDassert(NULL == child_entry->flush_dep_parent);

done:
    FUNC_LEAVE_NOAPI(ret_value)
} /* H5C_destroy_flush_dependency() */


/*************************************************************************/
/**************************** Private Functions: *************************/
/*************************************************************************/

/*-------------------------------------------------------------------------
 *
 * Function:	H5C__auto_adjust_cache_size
 *
 * Purpose:    	Obtain the current full cache hit rate, and compare it
 *		with the hit rate thresholds for modifying cache size.
 *		If one of the thresholds has been crossed, adjusts the
 *		size of the cache accordingly.
 *
 *		The function then resets the full cache hit rate
 *		statistics, and exits.
 *
 * Return:      Non-negative on success/Negative on failure or if there was
 *		an attempt to flush a protected item.
 *
 *
 * Programmer:  John Mainzer, 10/7/04
 *
 *-------------------------------------------------------------------------
 */
static herr_t
H5C__auto_adjust_cache_size(H5F_t * f,
                            hid_t dxpl_id,
                            hbool_t write_permitted)
{
    H5C_t *			cache_ptr = f->shared->cache;
    herr_t			result;
    hbool_t			inserted_epoch_marker = FALSE;
    size_t			new_max_cache_size = 0;
    size_t			old_max_cache_size = 0;
    size_t			new_min_clean_size = 0;
    size_t			old_min_clean_size = 0;
    double			hit_rate;
    enum H5C_resize_status	status = in_spec; /* will change if needed */
    herr_t			ret_value = SUCCEED;      /* Return value */

    FUNC_ENTER_NOAPI_NOINIT

    HDassert( f );
    HDassert( cache_ptr );
    HDassert( cache_ptr->magic == H5C__H5C_T_MAGIC );
    HDassert( cache_ptr->cache_accesses >=
              (cache_ptr->resize_ctl).epoch_length );
    HDassert( (double)0.0f <= (cache_ptr->resize_ctl).min_clean_fraction );
    HDassert( (cache_ptr->resize_ctl).min_clean_fraction <= (double)100.0f );

    if ( !cache_ptr->resize_enabled ) {

        HGOTO_ERROR(H5E_CACHE, H5E_SYSTEM, FAIL, "Auto cache resize disabled.")
    }

    HDassert( ( (cache_ptr->resize_ctl).incr_mode != H5C_incr__off ) || \
              ( (cache_ptr->resize_ctl).decr_mode != H5C_decr__off ) );

    if ( H5C_get_cache_hit_rate(cache_ptr, &hit_rate) != SUCCEED ) {

        HGOTO_ERROR(H5E_CACHE, H5E_SYSTEM, FAIL, "Can't get hit rate.")
    }

    HDassert( ( (double)0.0f <= hit_rate ) && ( hit_rate <= (double)1.0f ) );

    switch ( (cache_ptr->resize_ctl).incr_mode )
    {
        case H5C_incr__off:
            if ( cache_ptr->size_increase_possible ) {

                HGOTO_ERROR(H5E_CACHE, H5E_SYSTEM, FAIL, \
                           "size_increase_possible but H5C_incr__off?!?!?")
            }
            break;

        case H5C_incr__threshold:
            if ( hit_rate < (cache_ptr->resize_ctl).lower_hr_threshold ) {

                if ( ! cache_ptr->size_increase_possible ) {

                    status = increase_disabled;

                } else if ( cache_ptr->max_cache_size >=
                            (cache_ptr->resize_ctl).max_size ) {

                    HDassert( cache_ptr->max_cache_size == \
                              (cache_ptr->resize_ctl).max_size );
                    status = at_max_size;

                } else if ( ! cache_ptr->cache_full ) {

                    status = not_full;

                } else {

                    new_max_cache_size = (size_t)
                                     (((double)(cache_ptr->max_cache_size)) *
                                      (cache_ptr->resize_ctl).increment);

                    /* clip to max size if necessary */
                    if ( new_max_cache_size >
                         (cache_ptr->resize_ctl).max_size ) {

                        new_max_cache_size = (cache_ptr->resize_ctl).max_size;
                    }

                    /* clip to max increment if necessary */
                    if ( ( (cache_ptr->resize_ctl).apply_max_increment ) &&
                         ( (cache_ptr->max_cache_size +
                            (cache_ptr->resize_ctl).max_increment) <
                           new_max_cache_size ) ) {

                        new_max_cache_size = cache_ptr->max_cache_size +
                                         (cache_ptr->resize_ctl).max_increment;
                    }

                    status = increase;
                }
            }
            break;

        default:
            HGOTO_ERROR(H5E_CACHE, H5E_SYSTEM, FAIL, "unknown incr_mode.")
    }

    /* If the decr_mode is either age out or age out with threshold, we
     * must run the marker maintenance code, whether we run the size
     * reduction code or not.  We do this in two places -- here we
     * insert a new marker if the number of active epoch markers is
     * is less than the the current epochs before eviction, and after
     * the ageout call, we cycle the markers.
     *
     * However, we can't call the ageout code or cycle the markers
     * unless there was a full complement of markers in place on
     * entry.  The inserted_epoch_marker flag is used to track this.
     */

    if ( ( ( (cache_ptr->resize_ctl).decr_mode == H5C_decr__age_out )
           ||
           ( (cache_ptr->resize_ctl).decr_mode ==
              H5C_decr__age_out_with_threshold
           )
         )
         &&
         ( cache_ptr->epoch_markers_active <
           (cache_ptr->resize_ctl).epochs_before_eviction
         )
       ) {

        result = H5C__autoadjust__ageout__insert_new_marker(cache_ptr);

        if ( result != SUCCEED ) {

            HGOTO_ERROR(H5E_CACHE, H5E_SYSTEM, FAIL, \
                        "can't insert new epoch marker.")

        } else {

            inserted_epoch_marker = TRUE;
        }
    }

    /* don't run the cache size decrease code unless the cache size
     * increase code is disabled, or the size increase code sees no need
     * for action.  In either case, status == in_spec at this point.
     */

    if ( status == in_spec ) {

        switch ( (cache_ptr->resize_ctl).decr_mode )
        {
            case H5C_decr__off:
                break;

            case H5C_decr__threshold:
                if ( hit_rate > (cache_ptr->resize_ctl).upper_hr_threshold ) {

                    if ( ! cache_ptr->size_decrease_possible ) {

                        status = decrease_disabled;

                    } else if ( cache_ptr->max_cache_size <=
                                (cache_ptr->resize_ctl).min_size ) {

                        HDassert( cache_ptr->max_cache_size ==
                                  (cache_ptr->resize_ctl).min_size );
                        status = at_min_size;

                    } else {

                        new_max_cache_size = (size_t)
                                 (((double)(cache_ptr->max_cache_size)) *
                                  (cache_ptr->resize_ctl).decrement);

                        /* clip to min size if necessary */
                        if ( new_max_cache_size <
                             (cache_ptr->resize_ctl).min_size ) {

                            new_max_cache_size =
                                (cache_ptr->resize_ctl).min_size;
                        }

                        /* clip to max decrement if necessary */
                        if ( ( (cache_ptr->resize_ctl).apply_max_decrement ) &&
                             ( ((cache_ptr->resize_ctl).max_decrement +
                                new_max_cache_size) <
                               cache_ptr->max_cache_size ) ) {

                            new_max_cache_size = cache_ptr->max_cache_size -
                                         (cache_ptr->resize_ctl).max_decrement;
                        }

                        status = decrease;
                    }
                }
                break;

            case H5C_decr__age_out_with_threshold:
            case H5C_decr__age_out:
                if ( ! inserted_epoch_marker ) {

                    if ( ! cache_ptr->size_decrease_possible ) {

                        status = decrease_disabled;

                    } else {

                        result = H5C__autoadjust__ageout(f,
                                                         dxpl_id,
                                                         hit_rate,
                                                         &status,
                                                         &new_max_cache_size,
                                                         write_permitted);

                        if ( result != SUCCEED ) {

                            HGOTO_ERROR(H5E_CACHE, H5E_SYSTEM, FAIL, \
                                        "ageout code failed.")
                        }
                    }
                }
                break;

            default:
                HGOTO_ERROR(H5E_CACHE, H5E_SYSTEM, FAIL, "unknown incr_mode.")
        }
    }

    /* cycle the epoch markers here if appropriate */
    if ( ( ( (cache_ptr->resize_ctl).decr_mode == H5C_decr__age_out )
           ||
           ( (cache_ptr->resize_ctl).decr_mode ==
              H5C_decr__age_out_with_threshold
           )
         )
         &&
         ( ! inserted_epoch_marker )
       ) {

        /* move last epoch marker to the head of the LRU list */
        result = H5C__autoadjust__ageout__cycle_epoch_marker(cache_ptr);

        if ( result != SUCCEED ) {

            HGOTO_ERROR(H5E_CACHE, H5E_SYSTEM, FAIL, \
                        "error cycling epoch marker.")
        }
    }

    if ( ( status == increase ) || ( status == decrease ) ) {

        old_max_cache_size = cache_ptr->max_cache_size;
        old_min_clean_size = cache_ptr->min_clean_size;

        new_min_clean_size = (size_t)
                             ((double)new_max_cache_size *
                              ((cache_ptr->resize_ctl).min_clean_fraction));

        /* new_min_clean_size is of size_t, and thus must be non-negative.
         * Hence we have
         *
         * 	( 0 <= new_min_clean_size ).
         *
 	 * by definition.
         */
        HDassert( new_min_clean_size <= new_max_cache_size );
        HDassert( (cache_ptr->resize_ctl).min_size <= new_max_cache_size );
        HDassert( new_max_cache_size <= (cache_ptr->resize_ctl).max_size );

        cache_ptr->max_cache_size = new_max_cache_size;
        cache_ptr->min_clean_size = new_min_clean_size;

        if ( status == increase ) {

            cache_ptr->cache_full = FALSE;

        } else if ( status == decrease ) {

            cache_ptr->size_decreased = TRUE;
        }

	/* update flash cache size increase fields as appropriate */
	if ( cache_ptr->flash_size_increase_possible ) {

            switch ( (cache_ptr->resize_ctl).flash_incr_mode )
            {
                case H5C_flash_incr__off:

                    HGOTO_ERROR(H5E_CACHE, H5E_SYSTEM, FAIL, \
                     "flash_size_increase_possible but H5C_flash_incr__off?!")
                    break;

                case H5C_flash_incr__add_space:
                    cache_ptr->flash_size_increase_threshold =
                        (size_t)
                        (((double)(cache_ptr->max_cache_size)) *
                         ((cache_ptr->resize_ctl).flash_threshold));
                     break;

                default: /* should be unreachable */
                    HGOTO_ERROR(H5E_CACHE, H5E_SYSTEM, FAIL, \
                                "Unknown flash_incr_mode?!?!?.")
                    break;
            }
        }
    }

    if ( (cache_ptr->resize_ctl).rpt_fcn != NULL ) {

        (*((cache_ptr->resize_ctl).rpt_fcn))
            (cache_ptr,
             H5C__CURR_AUTO_RESIZE_RPT_FCN_VER,
             hit_rate,
             status,
             old_max_cache_size,
             new_max_cache_size,
             old_min_clean_size,
             new_min_clean_size);
    }

    if ( H5C_reset_cache_hit_rate_stats(cache_ptr) != SUCCEED ) {

        /* this should be impossible... */
        HGOTO_ERROR(H5E_CACHE, H5E_SYSTEM, FAIL, \
                    "H5C_reset_cache_hit_rate_stats failed.")
    }

done:

    FUNC_LEAVE_NOAPI(ret_value)

} /* H5C__auto_adjust_cache_size() */


/*-------------------------------------------------------------------------
 *
 * Function:    H5C__autoadjust__ageout
 *
 * Purpose:     Implement the ageout automatic cache size decrement
 *		algorithm.  Note that while this code evicts aged out
 *		entries, the code does not change the maximum cache size.
 *		Instead, the function simply computes the new value (if
 *		any change is indicated) and reports this value in
 *		*new_max_cache_size_ptr.
 *
 * Return:      Non-negative on success/Negative on failure or if there was
 *              an attempt to flush a protected item.
 *
 *
 * Programmer:  John Mainzer, 11/18/04
 *
 *-------------------------------------------------------------------------
 */
static herr_t
H5C__autoadjust__ageout(H5F_t * f,
                        hid_t dxpl_id,
                        double hit_rate,
                        enum H5C_resize_status * status_ptr,
                        size_t * new_max_cache_size_ptr,
                        hbool_t write_permitted)
{
    H5C_t *     cache_ptr = f->shared->cache;
    herr_t	result;
    size_t	test_size;
    herr_t	ret_value = SUCCEED;      /* Return value */

    FUNC_ENTER_NOAPI_NOINIT

    HDassert( f );
    HDassert( cache_ptr );
    HDassert( cache_ptr->magic == H5C__H5C_T_MAGIC );
    HDassert( ( status_ptr ) && ( *status_ptr == in_spec ) );
    HDassert( ( new_max_cache_size_ptr ) && ( *new_max_cache_size_ptr == 0 ) );

    /* remove excess epoch markers if any */
    if ( cache_ptr->epoch_markers_active >
         (cache_ptr->resize_ctl).epochs_before_eviction ) {

        result = H5C__autoadjust__ageout__remove_excess_markers(cache_ptr);

        if ( result != SUCCEED ) {

            HGOTO_ERROR(H5E_CACHE, H5E_SYSTEM, FAIL, \
                        "can't remove excess epoch markers.")
        }
    }

    if ( ( (cache_ptr->resize_ctl).decr_mode == H5C_decr__age_out )
         ||
         ( ( (cache_ptr->resize_ctl).decr_mode ==
              H5C_decr__age_out_with_threshold
               )
           &&
           ( hit_rate >= (cache_ptr->resize_ctl).upper_hr_threshold )
         )
       ) {

        if ( cache_ptr->max_cache_size > (cache_ptr->resize_ctl).min_size ){

            /* evict aged out cache entries if appropriate... */
            if(H5C__autoadjust__ageout__evict_aged_out_entries(f, dxpl_id, write_permitted) < 0)
                HGOTO_ERROR(H5E_CACHE, H5E_SYSTEM, FAIL, "error flushing aged out entries.")

            /* ... and then reduce cache size if appropriate */
            if ( cache_ptr->index_size < cache_ptr->max_cache_size ) {

                if ( (cache_ptr->resize_ctl).apply_empty_reserve ) {

                    test_size = (size_t)(((double)cache_ptr->index_size) /
                                (1 - (cache_ptr->resize_ctl).empty_reserve));

                    if ( test_size < cache_ptr->max_cache_size ) {

                        *status_ptr = decrease;
                        *new_max_cache_size_ptr = test_size;
                    }
                } else {

                    *status_ptr = decrease;
                    *new_max_cache_size_ptr = cache_ptr->index_size;
                }

                if ( *status_ptr == decrease ) {

                    /* clip to min size if necessary */
                    if ( *new_max_cache_size_ptr <
                         (cache_ptr->resize_ctl).min_size ) {

                        *new_max_cache_size_ptr =
                                (cache_ptr->resize_ctl).min_size;
                    }

                    /* clip to max decrement if necessary */
                    if ( ( (cache_ptr->resize_ctl).apply_max_decrement ) &&
                         ( ((cache_ptr->resize_ctl).max_decrement +
                            *new_max_cache_size_ptr) <
                           cache_ptr->max_cache_size ) ) {

                        *new_max_cache_size_ptr = cache_ptr->max_cache_size -
                                         (cache_ptr->resize_ctl).max_decrement;
                    }
                }
            }
        } else {

            *status_ptr = at_min_size;
        }
    }

done:

    FUNC_LEAVE_NOAPI(ret_value)

} /* H5C__autoadjust__ageout() */


/*-------------------------------------------------------------------------
 *
 * Function:    H5C__autoadjust__ageout__cycle_epoch_marker
 *
 * Purpose:     Remove the oldest epoch marker from the LRU list,
 *		and reinsert it at the head of the LRU list.  Also
 *		remove the epoch marker's index from the head of the
 *		ring buffer, and re-insert it at the tail of the ring
 *		buffer.
 *
 * Return:      SUCCEED on success/FAIL on failure.
 *
 * Programmer:  John Mainzer, 11/22/04
 *
 *-------------------------------------------------------------------------
 */
static herr_t
H5C__autoadjust__ageout__cycle_epoch_marker(H5C_t * cache_ptr)
{
    herr_t                      ret_value = SUCCEED;      /* Return value */
    int i;

    FUNC_ENTER_NOAPI_NOINIT

    HDassert( cache_ptr );
    HDassert( cache_ptr->magic == H5C__H5C_T_MAGIC );

    if ( cache_ptr->epoch_markers_active <= 0 ) {

        HGOTO_ERROR(H5E_CACHE, H5E_SYSTEM, FAIL, \
                    "No active epoch markers on entry?!?!?.")
    }

    /* remove the last marker from both the ring buffer and the LRU list */

    i = cache_ptr->epoch_marker_ringbuf[cache_ptr->epoch_marker_ringbuf_first];

    cache_ptr->epoch_marker_ringbuf_first =
            (cache_ptr->epoch_marker_ringbuf_first + 1) %
            (H5C__MAX_EPOCH_MARKERS + 1);

    cache_ptr->epoch_marker_ringbuf_size -= 1;

    if ( cache_ptr->epoch_marker_ringbuf_size < 0 ) {

        HGOTO_ERROR(H5E_CACHE, H5E_SYSTEM, FAIL, "ring buffer underflow.")
    }

    if ( (cache_ptr->epoch_marker_active)[i] != TRUE ) {

        HGOTO_ERROR(H5E_CACHE, H5E_SYSTEM, FAIL, "unused marker in LRU?!?")
    }

    H5C__DLL_REMOVE((&((cache_ptr->epoch_markers)[i])), \
                    (cache_ptr)->LRU_head_ptr, \
                    (cache_ptr)->LRU_tail_ptr, \
                    (cache_ptr)->LRU_list_len, \
                    (cache_ptr)->LRU_list_size, \
                    (FAIL))

    /* now, re-insert it at the head of the LRU list, and at the tail of
     * the ring buffer.
     */

    HDassert( ((cache_ptr->epoch_markers)[i]).addr == (haddr_t)i );
    HDassert( ((cache_ptr->epoch_markers)[i]).next == NULL );
    HDassert( ((cache_ptr->epoch_markers)[i]).prev == NULL );

    cache_ptr->epoch_marker_ringbuf_last =
        (cache_ptr->epoch_marker_ringbuf_last + 1) %
        (H5C__MAX_EPOCH_MARKERS + 1);

    (cache_ptr->epoch_marker_ringbuf)[cache_ptr->epoch_marker_ringbuf_last] = i;

    cache_ptr->epoch_marker_ringbuf_size += 1;

    if ( cache_ptr->epoch_marker_ringbuf_size > H5C__MAX_EPOCH_MARKERS ) {

        HGOTO_ERROR(H5E_CACHE, H5E_SYSTEM, FAIL, "ring buffer overflow.")
    }

    H5C__DLL_PREPEND((&((cache_ptr->epoch_markers)[i])), \
                     (cache_ptr)->LRU_head_ptr, \
                     (cache_ptr)->LRU_tail_ptr, \
                     (cache_ptr)->LRU_list_len, \
                     (cache_ptr)->LRU_list_size, \
                     (FAIL))
done:

    FUNC_LEAVE_NOAPI(ret_value)

} /* H5C__autoadjust__ageout__cycle_epoch_marker() */


/*-------------------------------------------------------------------------
 *
 * Function:    H5C__autoadjust__ageout__evict_aged_out_entries
 *
 * Purpose:     Evict clean entries in the cache that haven't
 *		been accessed for at least
 *              (cache_ptr->resize_ctl).epochs_before_eviction epochs,
 *      	and flush dirty entries that haven't been accessed for
 *		that amount of time.
 *
 *		Depending on configuration, the function will either
 *		flush or evict all such entries, or all such entries it
 *		encounters until it has freed the maximum amount of space
 *		allowed under the maximum decrement.
 *
 *		If we are running in parallel mode, writes may not be
 *		permitted.  If so, the function simply skips any dirty
 *		entries it may encounter.
 *
 *		The function makes no attempt to maintain the minimum
 *		clean size, as there is no guarantee that the cache size
 *		will be changed.
 *
 *		If there is no cache size change, the minimum clean size
 *		constraint will be met through a combination of clean
 *		entries and free space in the cache.
 *
 *		If there is a cache size reduction, the minimum clean size
 *		will be re-calculated, and will be enforced the next time
 *		we have to make space in the cache.
 *
 *              The primary_dxpl_id and secondary_dxpl_id parameters
 *              specify the dxpl_ids used depending on the value of
 *		*first_flush_ptr.  The idea is to use the primary_dxpl_id
 *		on the first write in a sequence of writes, and to use
 *		the secondary_dxpl_id on all subsequent writes.
 *
 *              This is useful in the metadata cache, but may not be
 *		needed elsewhere.  If so, just use the same dxpl_id for
 *		both parameters.
 *
 *              Observe that this function cannot occasion a read.
 *
 * Return:      Non-negative on success/Negative on failure.
 *
 * Programmer:  John Mainzer, 11/22/04
 *
 * Changes:	Modified function to detect deletions of entries
 *              during a scan of the LRU, and where appropriate,
 *              restart the scan to avoid proceeding with a next
 *              entry that is no longer in the cache.
 *
 *              Note the absence of checks after flushes of clean
 *              entries.  As a second entry can only be removed by
 *              by a call to the pre_serialize or serialize callback
 *              of the first, and as these callbacks will not be called
 *              on clean entries, no checks are needed.
 *
 *                                              JRM -- 4/6/15
 *
 *-------------------------------------------------------------------------
 */
static herr_t
H5C__autoadjust__ageout__evict_aged_out_entries(H5F_t * f,
                                                hid_t   dxpl_id,
                                                hbool_t write_permitted)
{
    H5C_t *		cache_ptr = f->shared->cache;
    size_t		eviction_size_limit;
    size_t		bytes_evicted = 0;
    hbool_t		prev_is_dirty = FALSE;
    hbool_t             restart_scan;
    H5C_cache_entry_t * entry_ptr;
    H5C_cache_entry_t * next_ptr;
    H5C_cache_entry_t * prev_ptr;
    herr_t              ret_value = SUCCEED;      /* Return value */

    FUNC_ENTER_NOAPI_NOINIT

    HDassert( f );
    HDassert( cache_ptr );
    HDassert( cache_ptr->magic == H5C__H5C_T_MAGIC );

    /* if there is a limit on the amount that the cache size can be decrease
     * in any one round of the cache size reduction algorithm, load that
     * limit into eviction_size_limit.  Otherwise, set eviction_size_limit
     * to the equivalent of infinity.  The current size of the index will
     * do nicely.
     */
    if ( (cache_ptr->resize_ctl).apply_max_decrement ) {

        eviction_size_limit = (cache_ptr->resize_ctl).max_decrement;

    } else {

        eviction_size_limit = cache_ptr->index_size; /* i.e. infinity */
    }

    if ( write_permitted ) {

        restart_scan = FALSE;
        entry_ptr = cache_ptr->LRU_tail_ptr;

        while ( ( entry_ptr != NULL ) &&
                ( (entry_ptr->type)->id != H5C__EPOCH_MARKER_TYPE ) &&
                ( bytes_evicted < eviction_size_limit ) )
        {
            HDassert(entry_ptr->magic == H5C__H5C_CACHE_ENTRY_T_MAGIC);
            HDassert( ! (entry_ptr->is_protected) );
            HDassert( ! (entry_ptr->is_read_only) );
            HDassert( (entry_ptr->ro_ref_count) == 0 );

	    next_ptr = entry_ptr->next;
            prev_ptr = entry_ptr->prev;

	    if ( prev_ptr != NULL ) {

                prev_is_dirty = prev_ptr->is_dirty;
            }

            if ( entry_ptr->is_dirty ) {

                /* reset entries_removed_counter and
                 * last_entry_removed_ptr prior to the call to
                 * H5C__flush_single_entry() so that we can spot
                 * unexpected removals of entries from the cache,
                 * and set the restart_scan flag if proceeding
                 * would be likely to cause us to scan an entry
                 * that is no longer in the cache.
                 */
                cache_ptr->entries_removed_counter = 0;
                cache_ptr->last_entry_removed_ptr  = NULL;

                if(H5C__flush_single_entry(f, dxpl_id, entry_ptr, H5C__NO_FLAGS_SET, NULL) < 0)
                    HGOTO_ERROR(H5E_CACHE, H5E_CANTFLUSH, FAIL, "unable to flush entry")

                if ( ( cache_ptr->entries_removed_counter > 1 ) ||
                     ( cache_ptr->last_entry_removed_ptr == prev_ptr ) )

                    restart_scan = TRUE;

            } else {

                bytes_evicted += entry_ptr->size;

                if(H5C__flush_single_entry(f, dxpl_id, entry_ptr, H5C__FLUSH_INVALIDATE_FLAG | H5C__DEL_FROM_SLIST_ON_DESTROY_FLAG, NULL) < 0 )
                    HGOTO_ERROR(H5E_CACHE, H5E_CANTFLUSH, FAIL, "unable to flush entry")
            }

            if ( prev_ptr != NULL ) {

		if ( ( restart_scan )
                     ||
                     ( prev_ptr->is_dirty != prev_is_dirty )
                     ||
                     ( prev_ptr->next != next_ptr )
                     ||
                     ( prev_ptr->is_protected )
                     ||
                     ( prev_ptr->is_pinned ) ) {

                    /* something has happened to the LRU -- start over
		     * from the tail.
                     */
                    restart_scan = FALSE;
                    entry_ptr = cache_ptr->LRU_tail_ptr;

		    H5C__UPDATE_STATS_FOR_LRU_SCAN_RESTART(cache_ptr)

                } else {

                    entry_ptr = prev_ptr;

                }
	    } else {

		entry_ptr = NULL;

	    }
        } /* end while */

        /* for now at least, don't bother to maintain the minimum clean size,
         * as the cache should now be less than its maximum size.  Due to
         * the vaguries of the cache size reduction algorthim, we may not
         * reduce the size of the cache.
         *
         * If we do, we will calculate a new minimum clean size, which will
         * be enforced the next time we try to make space in the cache.
         *
         * If we don't, no action is necessary, as we have just evicted and/or
         * or flushed a bunch of entries and therefore the sum of the clean
         * and free space in the cache must be greater than or equal to the
         * min clean space requirement (assuming that requirement was met on
         * entry).
         */

    } else /* ! write_permitted */  {

        /* since we are not allowed to write, all we can do is evict
         * any clean entries that we may encounter before we either
         * hit the eviction size limit, or encounter the epoch marker.
         *
         * If we are operating read only, this isn't an issue, as there
         * will not be any dirty entries.
         *
         * If we are operating in R/W mode, all the dirty entries we
         * skip will be flushed the next time we attempt to make space
         * when writes are permitted.  This may have some local
         * performance implications, but it shouldn't cause any net
         * slowdown.
         */

        HDassert( H5C_MAINTAIN_CLEAN_AND_DIRTY_LRU_LISTS );

        entry_ptr = cache_ptr->LRU_tail_ptr;

        while ( ( entry_ptr != NULL ) &&
                ( (entry_ptr->type)->id != H5C__EPOCH_MARKER_TYPE ) &&
                ( bytes_evicted < eviction_size_limit ) )
        {
            HDassert( ! (entry_ptr->is_protected) );

            prev_ptr = entry_ptr->prev;

            if ( ! (entry_ptr->is_dirty) ) {

                if(H5C__flush_single_entry(f, dxpl_id, entry_ptr, H5C__FLUSH_INVALIDATE_FLAG | H5C__DEL_FROM_SLIST_ON_DESTROY_FLAG, NULL) < 0)
                    HGOTO_ERROR(H5E_CACHE, H5E_CANTFLUSH, FAIL, "unable to flush clean entry")
            }
            /* just skip the entry if it is dirty, as we can't do
             * anything with it now since we can't write.
	     *
	     * Since all entries are clean, serialize() will not be called,
	     * and thus we needn't test to see if the LRU has been changed
	     * out from under us.
             */

            entry_ptr = prev_ptr;

        } /* end while */
    }

    if ( cache_ptr->index_size < cache_ptr->max_cache_size ) {

        cache_ptr->cache_full = FALSE;
    }

done:

    FUNC_LEAVE_NOAPI(ret_value)

} /* H5C__autoadjust__ageout__evict_aged_out_entries() */


/*-------------------------------------------------------------------------
 *
 * Function:    H5C__autoadjust__ageout__insert_new_marker
 *
 * Purpose:     Find an unused marker cache entry, mark it as used, and
 *		insert it at the head of the LRU list.  Also add the
 *		marker's index in the epoch_markers array.
 *
 * Return:      SUCCEED on success/FAIL on failure.
 *
 * Programmer:  John Mainzer, 11/19/04
 *
 *-------------------------------------------------------------------------
 */
static herr_t
H5C__autoadjust__ageout__insert_new_marker(H5C_t * cache_ptr)
{
    herr_t                      ret_value = SUCCEED;      /* Return value */
    int i;

    FUNC_ENTER_NOAPI_NOINIT

    HDassert( cache_ptr );
    HDassert( cache_ptr->magic == H5C__H5C_T_MAGIC );

    if ( cache_ptr->epoch_markers_active >=
         (cache_ptr->resize_ctl).epochs_before_eviction ) {

        HGOTO_ERROR(H5E_CACHE, H5E_SYSTEM, FAIL, \
                    "Already have a full complement of markers.")
    }

    /* find an unused marker */
    i = 0;
    while ( ( (cache_ptr->epoch_marker_active)[i] ) &&
            ( i < H5C__MAX_EPOCH_MARKERS ) )
    {
        i++;
    }

    if(i >= H5C__MAX_EPOCH_MARKERS)
        HGOTO_ERROR(H5E_CACHE, H5E_SYSTEM, FAIL, "Can't find unused marker.")

    HDassert( ((cache_ptr->epoch_markers)[i]).addr == (haddr_t)i );
    HDassert( ((cache_ptr->epoch_markers)[i]).next == NULL );
    HDassert( ((cache_ptr->epoch_markers)[i]).prev == NULL );

    (cache_ptr->epoch_marker_active)[i] = TRUE;

    cache_ptr->epoch_marker_ringbuf_last =
        (cache_ptr->epoch_marker_ringbuf_last + 1) %
        (H5C__MAX_EPOCH_MARKERS + 1);

    (cache_ptr->epoch_marker_ringbuf)[cache_ptr->epoch_marker_ringbuf_last] = i;

    cache_ptr->epoch_marker_ringbuf_size += 1;

    if ( cache_ptr->epoch_marker_ringbuf_size > H5C__MAX_EPOCH_MARKERS ) {

        HGOTO_ERROR(H5E_CACHE, H5E_SYSTEM, FAIL, "ring buffer overflow.")
    }

    H5C__DLL_PREPEND((&((cache_ptr->epoch_markers)[i])), \
                     (cache_ptr)->LRU_head_ptr, \
                     (cache_ptr)->LRU_tail_ptr, \
                     (cache_ptr)->LRU_list_len, \
                     (cache_ptr)->LRU_list_size, \
                     (FAIL))

    cache_ptr->epoch_markers_active += 1;

done:

    FUNC_LEAVE_NOAPI(ret_value)

} /* H5C__autoadjust__ageout__insert_new_marker() */


/*-------------------------------------------------------------------------
 *
 * Function:    H5C__autoadjust__ageout__remove_all_markers
 *
 * Purpose:     Remove all epoch markers from the LRU list and mark them
 *		as inactive.
 *
 * Return:      SUCCEED on success/FAIL on failure.
 *
 * Programmer:  John Mainzer, 11/22/04
 *
 *-------------------------------------------------------------------------
 */
static herr_t
H5C__autoadjust__ageout__remove_all_markers(H5C_t * cache_ptr)
{
    herr_t                      ret_value = SUCCEED;      /* Return value */
    int i;
    int ring_buf_index;

    FUNC_ENTER_NOAPI_NOINIT

    HDassert( cache_ptr );
    HDassert( cache_ptr->magic == H5C__H5C_T_MAGIC );

    while ( cache_ptr->epoch_markers_active > 0 )
    {
        /* get the index of the last epoch marker in the LRU list
         * and remove it from the ring buffer.
         */

        ring_buf_index = cache_ptr->epoch_marker_ringbuf_first;
        i = (cache_ptr->epoch_marker_ringbuf)[ring_buf_index];

        cache_ptr->epoch_marker_ringbuf_first =
            (cache_ptr->epoch_marker_ringbuf_first + 1) %
            (H5C__MAX_EPOCH_MARKERS + 1);

        cache_ptr->epoch_marker_ringbuf_size -= 1;

        if ( cache_ptr->epoch_marker_ringbuf_size < 0 ) {

            HGOTO_ERROR(H5E_CACHE, H5E_SYSTEM, FAIL, "ring buffer underflow.")
        }

        if ( (cache_ptr->epoch_marker_active)[i] != TRUE ) {

            HGOTO_ERROR(H5E_CACHE, H5E_SYSTEM, FAIL, "unused marker in LRU?!?")
        }

        /* remove the epoch marker from the LRU list */
        H5C__DLL_REMOVE((&((cache_ptr->epoch_markers)[i])), \
                        (cache_ptr)->LRU_head_ptr, \
                        (cache_ptr)->LRU_tail_ptr, \
                        (cache_ptr)->LRU_list_len, \
                        (cache_ptr)->LRU_list_size, \
                        (FAIL))

        /* mark the epoch marker as unused. */
        (cache_ptr->epoch_marker_active)[i] = FALSE;

        HDassert( ((cache_ptr->epoch_markers)[i]).addr == (haddr_t)i );
        HDassert( ((cache_ptr->epoch_markers)[i]).next == NULL );
        HDassert( ((cache_ptr->epoch_markers)[i]).prev == NULL );

        /* decrement the number of active epoch markers */
        cache_ptr->epoch_markers_active -= 1;

        HDassert( cache_ptr->epoch_markers_active == \
                  cache_ptr->epoch_marker_ringbuf_size );
    }

done:

    FUNC_LEAVE_NOAPI(ret_value)

} /* H5C__autoadjust__ageout__remove_all_markers() */


/*-------------------------------------------------------------------------
 *
 * Function:    H5C__autoadjust__ageout__remove_excess_markers
 *
 * Purpose:     Remove epoch markers from the end of the LRU list and
 *		mark them as inactive until the number of active markers
 *		equals the the current value of
 *		(cache_ptr->resize_ctl).epochs_before_eviction.
 *
 * Return:      SUCCEED on success/FAIL on failure.
 *
 * Programmer:  John Mainzer, 11/19/04
 *
 *-------------------------------------------------------------------------
 */
static herr_t
H5C__autoadjust__ageout__remove_excess_markers(H5C_t * cache_ptr)
{
    herr_t	ret_value = SUCCEED;      /* Return value */
    int		i;
    int		ring_buf_index;

    FUNC_ENTER_NOAPI_NOINIT

    HDassert( cache_ptr );
    HDassert( cache_ptr->magic == H5C__H5C_T_MAGIC );

    if ( cache_ptr->epoch_markers_active <=
         (cache_ptr->resize_ctl).epochs_before_eviction ) {

        HGOTO_ERROR(H5E_CACHE, H5E_SYSTEM, FAIL, "no excess markers on entry.")
    }

    while ( cache_ptr->epoch_markers_active >
            (cache_ptr->resize_ctl).epochs_before_eviction )
    {
        /* get the index of the last epoch marker in the LRU list
         * and remove it from the ring buffer.
         */

        ring_buf_index = cache_ptr->epoch_marker_ringbuf_first;
        i = (cache_ptr->epoch_marker_ringbuf)[ring_buf_index];

        cache_ptr->epoch_marker_ringbuf_first =
            (cache_ptr->epoch_marker_ringbuf_first + 1) %
            (H5C__MAX_EPOCH_MARKERS + 1);

        cache_ptr->epoch_marker_ringbuf_size -= 1;

        if ( cache_ptr->epoch_marker_ringbuf_size < 0 ) {

            HGOTO_ERROR(H5E_CACHE, H5E_SYSTEM, FAIL, "ring buffer underflow.")
        }

        if ( (cache_ptr->epoch_marker_active)[i] != TRUE ) {

            HGOTO_ERROR(H5E_CACHE, H5E_SYSTEM, FAIL, "unused marker in LRU?!?")
        }

        /* remove the epoch marker from the LRU list */
        H5C__DLL_REMOVE((&((cache_ptr->epoch_markers)[i])), \
                        (cache_ptr)->LRU_head_ptr, \
                        (cache_ptr)->LRU_tail_ptr, \
                        (cache_ptr)->LRU_list_len, \
                        (cache_ptr)->LRU_list_size, \
                        (FAIL))

        /* mark the epoch marker as unused. */
        (cache_ptr->epoch_marker_active)[i] = FALSE;

        HDassert( ((cache_ptr->epoch_markers)[i]).addr == (haddr_t)i );
        HDassert( ((cache_ptr->epoch_markers)[i]).next == NULL );
        HDassert( ((cache_ptr->epoch_markers)[i]).prev == NULL );

        /* decrement the number of active epoch markers */
        cache_ptr->epoch_markers_active -= 1;

        HDassert( cache_ptr->epoch_markers_active == \
                  cache_ptr->epoch_marker_ringbuf_size );
    }

done:

    FUNC_LEAVE_NOAPI(ret_value)

} /* H5C__autoadjust__ageout__remove_excess_markers() */


/*-------------------------------------------------------------------------
 *
 * Function:    H5C__flash_increase_cache_size
 *
 * Purpose:     If there is not at least new_entry_size - old_entry_size
 *              bytes of free space in the cache and the current
 *              max_cache_size is less than (cache_ptr->resize_ctl).max_size,
 *              perform a flash increase in the cache size and then reset
 *              the full cache hit rate statistics, and exit.
 *
 * Return:      Non-negative on success/Negative on failure.
 *
 * Programmer:  John Mainzer, 12/31/07
 *
 *-------------------------------------------------------------------------
 */
herr_t
H5C__flash_increase_cache_size(H5C_t * cache_ptr,
                               size_t old_entry_size,
                               size_t new_entry_size)
{
    size_t                     new_max_cache_size = 0;
    size_t                     old_max_cache_size = 0;
    size_t                     new_min_clean_size = 0;
    size_t                     old_min_clean_size = 0;
    size_t                     space_needed;
    enum H5C_resize_status     status = flash_increase;  /* may change */
    double                     hit_rate;
    herr_t                     ret_value = SUCCEED;      /* Return value */

    FUNC_ENTER_NOAPI_NOINIT

    HDassert( cache_ptr );
    HDassert( cache_ptr->magic == H5C__H5C_T_MAGIC );
    HDassert( cache_ptr->flash_size_increase_possible );
    HDassert( new_entry_size > cache_ptr->flash_size_increase_threshold );
    HDassert( old_entry_size < new_entry_size );

    if ( old_entry_size >= new_entry_size ) {

        HGOTO_ERROR(H5E_CACHE, H5E_SYSTEM, FAIL, \
                    "old_entry_size >= new_entry_size")
    }

    space_needed = new_entry_size - old_entry_size;

    if ( ( (cache_ptr->index_size + space_needed) >
                            cache_ptr->max_cache_size ) &&
         ( cache_ptr->max_cache_size < (cache_ptr->resize_ctl).max_size ) ) {

        /* we have work to do */

        switch ( (cache_ptr->resize_ctl).flash_incr_mode )
        {
            case H5C_flash_incr__off:
                HGOTO_ERROR(H5E_CACHE, H5E_SYSTEM, FAIL, \
                   "flash_size_increase_possible but H5C_flash_incr__off?!")
                break;

            case H5C_flash_incr__add_space:
                if ( cache_ptr->index_size < cache_ptr->max_cache_size ) {

                    HDassert( (cache_ptr->max_cache_size - cache_ptr->index_size)
                               < space_needed );
                    space_needed -= cache_ptr->max_cache_size -
			            cache_ptr->index_size;
                }
                space_needed =
                    (size_t)(((double)space_needed) *
                             (cache_ptr->resize_ctl).flash_multiple);

                new_max_cache_size = cache_ptr->max_cache_size + space_needed;

                break;

            default: /* should be unreachable */
                HGOTO_ERROR(H5E_CACHE, H5E_SYSTEM, FAIL, \
                            "Unknown flash_incr_mode?!?!?.")
                break;
        }

        if ( new_max_cache_size > (cache_ptr->resize_ctl).max_size ) {

            new_max_cache_size = (cache_ptr->resize_ctl).max_size;
        }

        HDassert( new_max_cache_size > cache_ptr->max_cache_size );

        new_min_clean_size = (size_t)
                             ((double)new_max_cache_size *
                              ((cache_ptr->resize_ctl).min_clean_fraction));

        HDassert( new_min_clean_size <= new_max_cache_size );

        old_max_cache_size = cache_ptr->max_cache_size;
        old_min_clean_size = cache_ptr->min_clean_size;

        cache_ptr->max_cache_size = new_max_cache_size;
        cache_ptr->min_clean_size = new_min_clean_size;

        /* update flash cache size increase fields as appropriate */
        HDassert ( cache_ptr->flash_size_increase_possible );

        switch ( (cache_ptr->resize_ctl).flash_incr_mode )
        {
            case H5C_flash_incr__off:
                HGOTO_ERROR(H5E_CACHE, H5E_SYSTEM, FAIL, \
                    "flash_size_increase_possible but H5C_flash_incr__off?!")
                break;

            case H5C_flash_incr__add_space:
                cache_ptr->flash_size_increase_threshold =
                    (size_t)
                    (((double)(cache_ptr->max_cache_size)) *
                     ((cache_ptr->resize_ctl).flash_threshold));
                break;

            default: /* should be unreachable */
                HGOTO_ERROR(H5E_CACHE, H5E_SYSTEM, FAIL, \
                            "Unknown flash_incr_mode?!?!?.")
                break;
        }

        /* note that we don't cycle the epoch markers.  We can
	 * argue either way as to whether we should, but for now
	 * we don't.
	 */

        if ( (cache_ptr->resize_ctl).rpt_fcn != NULL ) {

            /* get the hit rate for the reporting function.  Should still
             * be good as we havent reset the hit rate statistics.
             */
            if ( H5C_get_cache_hit_rate(cache_ptr, &hit_rate) != SUCCEED ) {

                HGOTO_ERROR(H5E_CACHE, H5E_SYSTEM, FAIL, "Can't get hit rate.")
            }

            (*((cache_ptr->resize_ctl).rpt_fcn))
                (cache_ptr,
                 H5C__CURR_AUTO_RESIZE_RPT_FCN_VER,
                 hit_rate,
                 status,
                 old_max_cache_size,
                 new_max_cache_size,
                 old_min_clean_size,
                 new_min_clean_size);
        }

        if ( H5C_reset_cache_hit_rate_stats(cache_ptr) != SUCCEED ) {

            /* this should be impossible... */
            HGOTO_ERROR(H5E_CACHE, H5E_SYSTEM, FAIL, \
                        "H5C_reset_cache_hit_rate_stats failed.")
        }
    }

done:

    FUNC_LEAVE_NOAPI(ret_value)

} /* H5C__flash_increase_cache_size() */


/*-------------------------------------------------------------------------
 * Function:    H5C_flush_invalidate_cache
 *
 * Purpose:	Flush and destroy the entries contained in the target
 *		cache.
 *
 *		If the cache contains protected entries, the function will
 *		fail, as protected entries cannot be either flushed or
 *		destroyed.  However all unprotected entries should be
 *		flushed and destroyed before the function returns failure.
 *
 *		While pinned entries can usually be flushed, they cannot
 *		be destroyed.  However, they should be unpinned when all
 *		the entries that reference them have been destroyed (thus
 *		reduding the pinned entry's reference count to 0, allowing
 *		it to be unpinned).
 *
 *		If pinned entries are present, the function makes repeated
 *		passes through the cache, flushing all dirty entries
 *		(including the pinned dirty entries where permitted) and
 *		destroying all unpinned entries.  This process is repeated
 *		until either the cache is empty, or the number of pinned
 *		entries stops decreasing on each pass.
 *
 *		The primary_dxpl_id and secondary_dxpl_id parameters
 *		specify the dxpl_ids used on the first write occasioned
 *		by the flush (primary_dxpl_id), and on all subsequent
 *		writes (secondary_dxpl_id).
 *
 * Return:      Non-negative on success/Negative on failure or if there was
 *		a request to flush all items and something was protected.
 *
 * Programmer:  John Mainzer
 *		3/24/065
 *
 *-------------------------------------------------------------------------
 */
static herr_t
H5C_flush_invalidate_cache(const H5F_t * f, hid_t dxpl_id, unsigned flags)
{
    H5C_t *		cache_ptr;
    H5C_ring_t		ring;
    herr_t		ret_value = SUCCEED;

    FUNC_ENTER_NOAPI(FAIL)

    HDassert(f);
    HDassert(f->shared);
    cache_ptr = f->shared->cache;
    HDassert(cache_ptr);
    HDassert(cache_ptr->magic == H5C__H5C_T_MAGIC);
    HDassert(cache_ptr->slist_ptr);

#if H5C_DO_SANITY_CHECKS
{
    int32_t		i;
    int32_t		index_len = 0;
    int32_t		slist_len = 0;
    size_t		index_size = (size_t)0;
    size_t		clean_index_size = (size_t)0;
    size_t		dirty_index_size = (size_t)0;
    size_t		slist_size = (size_t)0;

    HDassert(cache_ptr->index_ring_len[H5C_RING_UNDEFINED] == 0);
    HDassert(cache_ptr->index_ring_size[H5C_RING_UNDEFINED] == (size_t)0);
    HDassert(cache_ptr->clean_index_ring_size[H5C_RING_UNDEFINED] == (size_t)0);
    HDassert(cache_ptr->dirty_index_ring_size[H5C_RING_UNDEFINED] == (size_t)0);
    HDassert(cache_ptr->slist_ring_len[H5C_RING_UNDEFINED] == 0);
    HDassert(cache_ptr->slist_ring_size[H5C_RING_UNDEFINED] == (size_t)0);

    for(i = H5C_RING_USER; i < H5C_RING_NTYPES; i++) {
        index_len += cache_ptr->index_ring_len[i];
        index_size += cache_ptr->index_ring_size[i];
        clean_index_size += cache_ptr->clean_index_ring_size[i];
        dirty_index_size += cache_ptr->dirty_index_ring_size[i];

        slist_len += cache_ptr->slist_ring_len[i];
        slist_size += cache_ptr->slist_ring_size[i];
    } /* end for */

    HDassert(cache_ptr->index_len == index_len);
    HDassert(cache_ptr->index_size == index_size);
    HDassert(cache_ptr->clean_index_size == clean_index_size);
    HDassert(cache_ptr->dirty_index_size == dirty_index_size);
    HDassert(cache_ptr->slist_len == slist_len);
    HDassert(cache_ptr->slist_size == slist_size);
}
#endif /* H5C_DO_SANITY_CHECKS */

    /* remove ageout markers if present */
    if(cache_ptr->epoch_markers_active > 0)
        if(H5C__autoadjust__ageout__remove_all_markers(cache_ptr) < 0)
            HGOTO_ERROR(H5E_CACHE, H5E_SYSTEM, FAIL, "error removing all epoch markers.")

    /* flush invalidate each ring, starting from the outermost ring and
     * working inward.
     */
    ring = H5C_RING_USER;
    while(ring < H5C_RING_NTYPES) {
        if(H5C_flush_invalidate_ring(f, dxpl_id, ring, flags) < 0)
            HGOTO_ERROR(H5E_CACHE, H5E_CANTFLUSH, FAIL, "flush invalidate ring failed.")
        ring++;
    } /* end while */

    /* Invariants, after destroying all entries in the hash table */
    HDassert(cache_ptr->index_size == 0);
    HDassert(cache_ptr->clean_index_size == 0);
    HDassert(cache_ptr->dirty_index_size == 0);
    HDassert(cache_ptr->slist_len == 0);
    HDassert(cache_ptr->slist_size == 0);
    HDassert(cache_ptr->pel_len == 0);
    HDassert(cache_ptr->pel_size == 0);
    HDassert(cache_ptr->pl_len == 0);
    HDassert(cache_ptr->pl_size == 0);
    HDassert(cache_ptr->LRU_list_len == 0);
    HDassert(cache_ptr->LRU_list_size == 0);

done:
    FUNC_LEAVE_NOAPI(ret_value)
} /* H5C_flush_invalidate_cache() */


/*-------------------------------------------------------------------------
 * Function:    H5C_flush_invalidate_ring
 *
 * Purpose:	Flush and destroy the entries contained in the target
 *		cache and ring.
 *
 *		If the ring contains protected entries, the function will
 *		fail, as protected entries cannot be either flushed or
 *		destroyed.  However all unprotected entries should be
 *		flushed and destroyed before the function returns failure.
 *
 *		While pinned entries can usually be flushed, they cannot
 *		be destroyed.  However, they should be unpinned when all
 *		the entries that reference them have been destroyed (thus
 *		reduding the pinned entry's reference count to 0, allowing
 *		it to be unpinned).
 *
 *		If pinned entries are present, the function makes repeated
 *		passes through the cache, flushing all dirty entries
 *		(including the pinned dirty entries where permitted) and
 *		destroying all unpinned entries.  This process is repeated
 *		until either the cache is empty, or the number of pinned
 *		entries stops decreasing on each pass.
 *
 *		If flush dependencies appear in the target ring, the 
 *		function makes repeated passes through the cache flushing
 *		entries in flush dependency order.
 *
 * Return:      Non-negative on success/Negative on failure or if there was
 *		a request to flush all items and something was protected.
 *
 * Programmer:  John Mainzer
 *		9/1/15
 *
 *-------------------------------------------------------------------------
 */
static herr_t
H5C_flush_invalidate_ring(const H5F_t * f, hid_t dxpl_id, H5C_ring_t ring,
    unsigned flags)
{
    H5C_t *		cache_ptr;
    hbool_t             restart_slist_scan;
    int32_t		protected_entries = 0;
    int32_t		i;
    int32_t		cur_ring_pel_len;
    int32_t		old_ring_pel_len;
    int32_t		passes = 0;
    unsigned		cooked_flags;
    H5SL_node_t * 	node_ptr = NULL;
    H5C_cache_entry_t *	entry_ptr = NULL;
    H5C_cache_entry_t *	next_entry_ptr = NULL;
#if H5C_DO_SANITY_CHECKS
    int64_t		flushed_slist_len = 0;
    int64_t		initial_slist_len = 0;
    int64_t             flushed_slist_size = 0;
    size_t              initial_slist_size = 0;
    int64_t		entry_size_change;
    int64_t	      * entry_size_change_ptr = &entry_size_change;
#else /* H5C_DO_SANITY_CHECKS */
    int64_t           * entry_size_change_ptr = NULL;
#endif /* H5C_DO_SANITY_CHECKS */
    herr_t		ret_value = SUCCEED;

    FUNC_ENTER_NOAPI(FAIL)

    HDassert(f);
    HDassert(f->shared);
    cache_ptr = f->shared->cache;
    HDassert(cache_ptr);
    HDassert(cache_ptr->magic == H5C__H5C_T_MAGIC);
    HDassert(cache_ptr->slist_ptr);
    HDassert(ring > H5C_RING_UNDEFINED);
    HDassert(ring < H5C_RING_NTYPES);

    HDassert(cache_ptr->epoch_markers_active == 0);

    /* Filter out the flags that are not relevant to the flush/invalidate.
     * At present, only the H5C__FLUSH_CLEAR_ONLY_FLAG is kept.
     */
    cooked_flags = flags & H5C__FLUSH_CLEAR_ONLY_FLAG;


    /* The flush proceedure here is a bit strange.
     *
     * In the outer while loop we make at least one pass through the
     * cache, and then repeat until either all the pinned entries in 
     * the ring unpin themselves, or until the number of pinned entries 
     * in the ring stops declining.  In this later case, we scream and die.
     *
     * Since the fractal heap can dirty, resize, and/or move entries
     * in is flush callback, it is possible that the cache will still
     * contain dirty entries at this point.  If so, we must make up to
     * H5C__MAX_PASSES_ON_FLUSH more passes through the skip list
     * to allow it to empty.  If is is not empty at this point, we again
     * scream and die.
     *
     * Further, since clean entries can be dirtied, resized, and/or moved
     * as the result of a flush call back (either the entries own, or that
     * for some other cache entry), we can no longer promise to flush
     * the cache entries in increasing address order.
     *
     * Instead, we just do the best we can -- making a pass through
     * the skip list, and then a pass through the "clean" entries, and
     * then repeating as needed.  Thus it is quite possible that an
     * entry will be evicted from the cache only to be re-loaded later
     * in the flush process (From what Quincey tells me, the pin
     * mechanism makes this impossible, but even it it is true now,
     * we shouldn't count on it in the future.)
     *
     * The bottom line is that entries will probably be flushed in close
     * to increasing address order, but there are no guarantees.
     */

    /* compute the number of pinned entries in this ring */
    entry_ptr = cache_ptr->pel_head_ptr;
    cur_ring_pel_len = 0;
    while(entry_ptr != NULL) {
        HDassert(entry_ptr->magic == H5C__H5C_CACHE_ENTRY_T_MAGIC);
        HDassert(entry_ptr->ring >= ring);
        if(entry_ptr->ring == ring)
            cur_ring_pel_len++;

        entry_ptr = entry_ptr->next;
    } /* end while */

    old_ring_pel_len = cur_ring_pel_len;
    while(cache_ptr->index_ring_len[ring] > 0) {
        unsigned curr_flush_dep_height = 0;
        unsigned flush_dep_passes = 0;

        /* Loop over all flush dependency heights of entries */
        while((curr_flush_dep_height <= H5C__NUM_FLUSH_DEP_HEIGHTS) &&
                (cache_ptr->index_ring_len[ring] > 0) &&
                (flush_dep_passes < H5C__MAX_PASSES_ON_FLUSH)) {
            hbool_t flushed_during_dep_loop = FALSE;

            /* first, try to flush-destroy any dirty entries.   Do this by
             * making a scan through the slist.  Note that new dirty entries
             * may be created by the flush call backs.  Thus it is possible
             * that the slist will not be empty after we finish the scan.
             */

#if H5C_DO_SANITY_CHECKS
            /* Depending on circumstances, H5C__flush_single_entry() will
             * remove dirty entries from the slist as it flushes them.
             * Thus for sanity checks we must make note of the initial
             * slist length and size before we do any flushes.
             */
            initial_slist_len = cache_ptr->slist_len;
            initial_slist_size = cache_ptr->slist_size;

            /* There is also the possibility that entries will be
             * dirtied, resized, moved, and/or removed from the cache
             * as the result of calls to the flush callbacks.  We use 
             * the slist_len_increase and slist_size_increase increase 
             * fields in struct H5C_t to track these changes for purpose 
             * of sanity checking.
             *
             * To this end, we must zero these fields before we start
             * the pass through the slist.
             */
            cache_ptr->slist_len_increase = 0;
            cache_ptr->slist_size_increase = 0;

            /* Finally, reset the flushed_slist_len and flushed_slist_size
             * fields to zero, as these fields are used to accumulate
             * the slist lenght and size that we see as we scan through
             * the slist.
             */
            flushed_slist_len = 0;
            flushed_slist_size = 0;
#endif /* H5C_DO_SANITY_CHECKS */

            /* set the cache_ptr->slist_change_in_pre_serialize and
             * cache_ptr->slist_change_in_serialize to false.
             *
             * These flags are set to TRUE by H5C__flush_single_entry if the
             * slist is modified by a pre_serialize or serialize call 
             * respectively.
             *
             * H5C_flush_invalidate_cache() uses these flags to detect any 
             * modifications to the slist that might corrupt the scan of 
             * the slist -- and restart the scan in this event.
             */
            cache_ptr->slist_change_in_pre_serialize = FALSE;
            cache_ptr->slist_change_in_serialize = FALSE;

            /* this done, start the scan of the slist */
            restart_slist_scan = TRUE;
            while(restart_slist_scan || (node_ptr != NULL)) {
                if(restart_slist_scan) {
                    restart_slist_scan = FALSE;

                    /* Start at beginning of skip list */
                    node_ptr = H5SL_first(cache_ptr->slist_ptr);
                    if(node_ptr == NULL)
                        /* the slist is empty -- break out of inner loop */
                        break;

                    /* Get cache entry for this node */
                    next_entry_ptr = (H5C_cache_entry_t *)H5SL_item(node_ptr);
                    if ( NULL == next_entry_ptr )
                        HGOTO_ERROR(H5E_CACHE, H5E_SYSTEM, FAIL, "next_entry_ptr == NULL ?!?!")

                    HDassert(next_entry_ptr->magic == H5C__H5C_CACHE_ENTRY_T_MAGIC);
                    HDassert(next_entry_ptr->is_dirty);
                    HDassert(next_entry_ptr->in_slist);
                    HDassert(next_entry_ptr->ring >= ring);
                } /* end if */

                entry_ptr = next_entry_ptr;

                /* It is possible that entries will be dirtied, resized, 
                 * flushed, or removed from the cache via the take ownership
                 * flag as the result of pre_serialize or serialized callbacks. 
                 * 
                 * This in turn can corrupt the scan through the slist.
                 *
                 * We test for slist modifications in the pre_serialize 
                 * and serialize callbacks, and restart the scan of the 
                 * slist if we find them.  However, best we do some extra
                 * sanity checking just in case.
                 */
                HDassert(entry_ptr->magic == H5C__H5C_CACHE_ENTRY_T_MAGIC);
                HDassert(entry_ptr->in_slist);
                HDassert(entry_ptr->is_dirty);
                HDassert(entry_ptr->ring >= ring);

                /* increment node pointer now, before we delete its target
                 * from the slist.
                 */
                node_ptr = H5SL_next(node_ptr);
                if(node_ptr != NULL) {
                    next_entry_ptr = (H5C_cache_entry_t *)H5SL_item(node_ptr);
                    if(NULL == next_entry_ptr)
                        HGOTO_ERROR(H5E_CACHE, H5E_SYSTEM, FAIL, "next_entry_ptr == NULL ?!?!")
                    HDassert(next_entry_ptr->magic == H5C__H5C_CACHE_ENTRY_T_MAGIC);
                    HDassert(next_entry_ptr->is_dirty);
                    HDassert(next_entry_ptr->in_slist);
                    HDassert(next_entry_ptr->ring >= ring);
                    HDassert(entry_ptr != next_entry_ptr);
                } /* end if */
                else
                    next_entry_ptr = NULL;

                /* Note that we now remove nodes from the slist as we flush
                 * the associated entries, instead of leaving them there
                 * until we are done, and then destroying all nodes in
                 * the slist.
                 *
                 * While this optimization used to be easy, with the possibility
                 * of new entries being added to the slist in the midst of the
                 * flush, we must keep the slist in cannonical form at all
                 * times.
                 */
                HDassert(entry_ptr != NULL);
                HDassert(entry_ptr->in_slist);

                if(((!entry_ptr->flush_me_last) ||
                        ((entry_ptr->flush_me_last) &&
                            (cache_ptr->num_last_entries >= cache_ptr->slist_len))) &&
                        (entry_ptr->ring == ring)) {
                    if(entry_ptr->is_protected) {
                        /* we have major problems -- but lets flush
                         * everything we can before we flag an error.
                         */
                        protected_entries++;
                    } else if(entry_ptr->is_pinned) {

                        /* Test to see if we are can flush the entry now.
                         * If we can, go ahead and flush, but don't tell
                         * H5C__flush_single_entry() to destroy the entry
                         * as pinned entries can't be evicted.
                         */
                        if(entry_ptr->flush_dep_height == curr_flush_dep_height) {
#if H5C_DO_SANITY_CHECKS
                            /* update flushed_slist_len & flushed_slist_size 
                             * before the flush.  Note that the entry will 
                             * be removed from the slist after the flush, 
                             * and thus may be resized by the flush callback.
                             * This is OK, as we will catch the size delta in
                             * cache_ptr->slist_size_increase.
                             *
                             */
                            flushed_slist_len++;
                            flushed_slist_size += (int64_t)entry_ptr->size;
		            entry_size_change = 0;
#endif /* H5C_DO_SANITY_CHECKS */

                            if(H5C__flush_single_entry(f, dxpl_id, entry_ptr, H5C__NO_FLAGS_SET, entry_size_change_ptr) < 0)
                                HGOTO_ERROR(H5E_CACHE, H5E_CANTFLUSH, FAIL, "dirty pinned entry flush failed.")
#if H5C_DO_SANITY_CHECKS
                            /* entry size may have changed during the flush.
                             * Update flushed_slist_size to account for this.
                             */
                            flushed_slist_size += entry_size_change;
#endif /* H5C_DO_SANITY_CHECKS */

                            flushed_during_dep_loop = TRUE;
                            if((cache_ptr->slist_change_in_serialize) ||
                                    (cache_ptr->slist_change_in_pre_serialize)) {
                                /* The slist has been modified by something
                                 * other than the simple removal of the
                                 * of the flushed entry after the flush.
                                 *
                                 * This has the potential to corrupt the
                                 * scan through the slist, so restart it.
                                 */
                                restart_slist_scan = TRUE;
                                cache_ptr->slist_change_in_pre_serialize = FALSE;
                                cache_ptr->slist_change_in_serialize = FALSE;
				H5C__UPDATE_STATS_FOR_SLIST_SCAN_RESTART(cache_ptr);
                            } /* end if */
                        } /* end if */
                        else if(entry_ptr->flush_dep_height < curr_flush_dep_height)
                            /* This shouldn't happen -- if it does, just scream and die.  */
                            HGOTO_ERROR(H5E_CACHE, H5E_CANTFLUSH, FAIL, "dirty entry below current flush dep. height.")
                    } /* end if */
                    else {
                        if(entry_ptr->flush_dep_height == curr_flush_dep_height) {
#if H5C_DO_SANITY_CHECKS
                            /* update flushed_slist_len & flushed_slist_size 
                             * before the flush.  Note that the entry will 
                             * be removed from the slist after the flush, 
                             * and thus may be resized by the flush callback.
                             * This is OK, as we will catch the size delta in
                             * cache_ptr->slist_size_increase.
                             *
                             */
                            flushed_slist_len++;
                            flushed_slist_size += (int64_t)entry_ptr->size;
		            entry_size_change = 0;
#endif /* H5C_DO_SANITY_CHECKS */

                            if(H5C__flush_single_entry(f, dxpl_id, entry_ptr,
                                        (cooked_flags | H5C__FLUSH_INVALIDATE_FLAG | H5C__DEL_FROM_SLIST_ON_DESTROY_FLAG), 
                                        entry_size_change_ptr) < 0)
                                HGOTO_ERROR(H5E_CACHE, H5E_CANTFLUSH, FAIL, "dirty entry flush destroy failed.")
#if H5C_DO_SANITY_CHECKS
                            /* entry size may have changed during the flush.
                             * Update flushed_slist_size to account for this.
                             */
                            flushed_slist_size += entry_size_change;
#endif /* H5C_DO_SANITY_CHECKS */

                            flushed_during_dep_loop = TRUE;

                            if((cache_ptr->slist_change_in_serialize) ||
                                    (cache_ptr->slist_change_in_pre_serialize)) {
                                /* The slist has been modified by something
                                 * other than the simple removal of the
                                 * of the flushed entry after the flush.
                                 *
                                 * This has the potential to corrupt the
                                 * scan through the slist, so restart it.
                                 */
                                restart_slist_scan = TRUE;
                                cache_ptr->slist_change_in_pre_serialize = FALSE;
                                cache_ptr->slist_change_in_serialize = FALSE;
				H5C__UPDATE_STATS_FOR_SLIST_SCAN_RESTART(cache_ptr)
                            } /* end if */
                        } /* end if */
                        else if(entry_ptr->flush_dep_height < curr_flush_dep_height)
                            /* This shouldn't happen -- if it does, just scream and die.  */
                            HGOTO_ERROR(H5E_CACHE, H5E_CANTFLUSH, FAIL, "dirty entry below current flush dep. height.")
                    } /* end else */
                } /* end if */
            } /* end while loop scanning skip list */

#if H5C_DO_SANITY_CHECKS
            /* It is possible that entries were added to the slist during
             * the scan, either before or after scan pointer.  The following
             * asserts take this into account.
             *
             * Don't bother with the sanity checks if node_ptr != NULL, as
             * in this case we broke out of the loop because it got changed
             * out from under us.
             */

            if(node_ptr == NULL) {
                HDassert((flushed_slist_len + cache_ptr->slist_len) ==
                        (initial_slist_len + cache_ptr->slist_len_increase));
                HDassert((flushed_slist_size + (int64_t)cache_ptr->slist_size) ==
                        ((int64_t)initial_slist_size + cache_ptr->slist_size_increase));
            } /* end if */
#endif /* H5C_DO_SANITY_CHECKS */

            /* Since we are doing a destroy, we must make a pass through
             * the hash table and try to flush - destroy all entries that
             * remain.
             *
             * It used to be that all entries remaining in the cache at
             * this point had to be clean, but with the fractal heap mods
             * this may not be the case.  If so, we will flush entries out
             * of increasing address order.
             *
             * Writes to disk are possible here.
             */
            for(i = 0; i < H5C__HASH_TABLE_LEN; i++) {
                next_entry_ptr = cache_ptr->index[i];

                while(next_entry_ptr != NULL) {
                    entry_ptr = next_entry_ptr;
                    HDassert(entry_ptr->magic == H5C__H5C_CACHE_ENTRY_T_MAGIC);
                    HDassert(entry_ptr->ring >= ring);

                    next_entry_ptr = entry_ptr->ht_next;
                    HDassert((next_entry_ptr == NULL) ||
                            (next_entry_ptr->magic == H5C__H5C_CACHE_ENTRY_T_MAGIC));

                    if(((!entry_ptr->flush_me_last) ||
                           ((entry_ptr->flush_me_last) &&
                                (cache_ptr->num_last_entries >= cache_ptr->slist_len))) &&
                           (entry_ptr->ring == ring)) {

                        if(entry_ptr->is_protected) {
                            /* we have major problems -- but lets flush and 
                             * destroy everything we can before we flag an 
                             * error.
                             */
                            protected_entries++;
                            if(!entry_ptr->in_slist)
                                HDassert(!(entry_ptr->is_dirty));
                        } else if(!(entry_ptr->is_pinned)) {

                            /* Test to see if we are can flush the entry now.
                             * If we can, go ahead and flush.
                             */
                            if(entry_ptr->flush_dep_height == curr_flush_dep_height) {
				/* if *entry_ptr is dirty, it is possible 
                                 * that one or more other entries may be 
                                 * either removed from the cache, loaded 
                                 * into the cache, or moved to a new location
                                 * in the file as a side effect of the flush.
                                 *
                                 * If this happens, and one of the target 
                                 * entries happens to be the next entry in 
                                 * the hash bucket, we could find ourselves 
				 * either find ourselves either scanning a 
                                 * non-existant entry, scanning through a 
                                 * different bucket, or skipping an entry.
                                 *
                                 * Neither of these are good, so restart the 
                                 * the scan at the head of the hash bucket 
                                 * after the flush if *entry_ptr was dirty,
                                 * on the off chance that the next entry was
                                 * a target.
                                 *
                                 * This is not as inefficient at it might seem,
                                 * as hash buckets typically have at most two
                                 * or three entries.
                                 */
                                hbool_t entry_was_dirty;

                                entry_was_dirty = entry_ptr->is_dirty;

                                if(H5C__flush_single_entry(f, dxpl_id, entry_ptr, 
                                        (cooked_flags | H5C__FLUSH_INVALIDATE_FLAG | H5C__DEL_FROM_SLIST_ON_DESTROY_FLAG),
                                        NULL) < 0)
                                    HGOTO_ERROR(H5E_CACHE, H5E_CANTFLUSH, FAIL, "Entry flush destroy failed.")

				if(entry_was_dirty) {
                                    /* update stats for hash bucket scan
                                     * restart here.
                                     *                   -- JRM 
                                     */
                                    next_entry_ptr = cache_ptr->index[i];
				    H5C__UPDATE_STATS_FOR_HASH_BUCKET_SCAN_RESTART(cache_ptr)
                                } /* end if */

                                flushed_during_dep_loop = TRUE;
                            } /* end if */
                            else if(entry_ptr->flush_dep_height < curr_flush_dep_height)
                                /* This shouldn't happen -- if it does, just scream and die.  */
                                HGOTO_ERROR(H5E_CACHE, H5E_CANTFLUSH, FAIL, "dirty entry below current flush dep. height.")
                        } /* end if */
                    } /* end if */
                    /* We can't do anything if the entry is pinned.  The
                     * hope is that the entry will be unpinned as the
                     * result of destroys of entries that reference it.
                     *
                     * We detect this by noting the change in the number
                     * of pinned entries from pass to pass.  If it stops
                     * shrinking before it hits zero, we scream and die.
                     */
                    /* if the serialize function on the entry we last evicted
                     * loaded an entry into cache (as Quincey has promised me
                     * it never will), and if the cache was full, it is
                     * possible that *next_entry_ptr was flushed or evicted.
                     *
                     * Test to see if this happened here.  Note that if this
                     * test is triggred, we are accessing a deallocated piece
                     * of dynamically allocated memory, so we just scream and
                     * die.
                     *
                     * Update: The code to restart the scan after flushes
                     *         of dirty entries should make it impossible 
                     *         to satisfy the following test.  Leave it in
                     *         in case I am wrong.
                     *                                    -- JRM
                     */
                    if((next_entry_ptr != NULL) && (next_entry_ptr->magic != H5C__H5C_CACHE_ENTRY_T_MAGIC))
                        /* Something horrible has happened to
                         * *next_entry_ptr -- scream and die.
                         */
                        HGOTO_ERROR(H5E_CACHE, H5E_SYSTEM, FAIL, "next_entry_ptr->magic is invalid?!?!?.")
                } /* end while loop scanning hash table bin */
            } /* end for loop scanning hash table */

            /* Check for incrementing flush dependency height */
            if(flushed_during_dep_loop) {
                /* If we flushed an entry at this flush dependency height
                 *  start over at the bottom level of the flush dependencies
                 */
                curr_flush_dep_height = 0;

                /* Make certain we don't get stuck in an infinite loop */
                flush_dep_passes++;
            } /* end if */
            else
                curr_flush_dep_height++;

        } /* end while loop over flush dependency heights */

	old_ring_pel_len = cur_ring_pel_len;
        entry_ptr = cache_ptr->pel_head_ptr;
        cur_ring_pel_len = 0;
        while(entry_ptr != NULL) {
            HDassert(entry_ptr->magic == H5C__H5C_CACHE_ENTRY_T_MAGIC);
            HDassert(entry_ptr->ring >= ring);

	    if(entry_ptr->ring == ring)
                cur_ring_pel_len++;

            entry_ptr = entry_ptr->next;
        } /* end while */

	if((cur_ring_pel_len > 0) && (cur_ring_pel_len >= old_ring_pel_len)) {
	   /* The number of pinned entries in the ring is positive, and 
            * it is not declining.  Scream and die.
	    */
            HGOTO_ERROR(H5E_CACHE, H5E_CANTFLUSH, FAIL, "Pinned entry count not decreasing, cur_ring_pel_len = %d, old_ring_pel_len = %d, ring = %d", (int)cur_ring_pel_len, (int)old_ring_pel_len, (int)ring)
        } else if((cur_ring_pel_len == 0) && (old_ring_pel_len == 0)) {
	    /* increment the pass count */
	    passes++;
	}

	if(passes >= H5C__MAX_PASSES_ON_FLUSH)
	    /* we have exceeded the maximum number of passes through the
	     * cache to flush and destroy all entries.  Scream and die.
	     */
            HGOTO_ERROR(H5E_CACHE, H5E_CANTFLUSH, FAIL, "Maximum passes on flush exceeded.")
    } /* main while loop */

    /* Invariants, after destroying all entries in the ring */
    for(i = (int)H5C_RING_UNDEFINED; i <= (int)ring; i++) {
        HDassert(cache_ptr->index_ring_len[i] == 0);
        HDassert(cache_ptr->index_ring_size[i] == (size_t)0);
        HDassert(cache_ptr->clean_index_ring_size[i] == (size_t)0);
        HDassert(cache_ptr->dirty_index_ring_size[i] == (size_t)0);

        HDassert(cache_ptr->slist_ring_len[i] == 0);
        HDassert(cache_ptr->slist_ring_size[i] == (size_t)0);
    } /* end for */

    HDassert(protected_entries <= cache_ptr->pl_len);

    if(protected_entries > 0)
        HGOTO_ERROR(H5E_CACHE, H5E_CANTFLUSH, FAIL, "Cache has protected entries.")
    else if(cur_ring_pel_len > 0)
        HGOTO_ERROR(H5E_CACHE, H5E_CANTFLUSH, FAIL, "Can't unpin all pinned entries in ring.")

done:
    FUNC_LEAVE_NOAPI(ret_value)
} /* H5C_flush_invalidate_ring() */


/*-------------------------------------------------------------------------
 * Function:    H5C_flush_ring
 *
 * Purpose:	Flush the entries contained in the specified cache and 
 *		ring.  All entries in rings outside the specified ring
 *		must have been flushed on entry.
 *
 *		If the cache contains protected entries in the specified
 *		ring, the function will fail, as protected entries cannot 
 *		be flushed.  However all unprotected entries in the target
 *		ring should be flushed before the function returns failure.
 *
 *		If flush dependencies appear in the target ring, the 
 *		function makes repeated passes through the slist flushing
 *		entries in flush dependency order.
 *
 * Return:      Non-negative on success/Negative on failure or if there was
 *		a request to flush all items and something was protected.
 *
 * Programmer:  John Mainzer
 *		9/1/15
 *
 *-------------------------------------------------------------------------
 */
herr_t
H5C_flush_ring(H5F_t *f, hid_t dxpl_id, H5C_ring_t ring,  unsigned flags)
{
    H5C_t * cache_ptr = f->shared->cache;
    hbool_t		flushed_entries_last_pass;
    hbool_t		flush_marked_entries;
    hbool_t		ignore_protected;
    hbool_t		tried_to_flush_protected_entry = FALSE;
    hbool_t		restart_slist_scan;
    int32_t		passes = 0;
    int32_t		protected_entries = 0;
    H5SL_node_t * 	node_ptr = NULL;
    H5C_cache_entry_t *	entry_ptr = NULL;
    H5C_cache_entry_t *	next_entry_ptr = NULL;
#if H5C_DO_SANITY_CHECKS
    int64_t		flushed_entries_count = 0;
    int64_t		flushed_entries_size = 0;
    int64_t		initial_slist_len = 0;
    size_t              initial_slist_size = 0;
    int64_t		entry_size_change;
    int64_t	      * entry_size_change_ptr = &entry_size_change;
#else /* H5C_DO_SANITY_CHECKS */
    int64_t           * entry_size_change_ptr = NULL;
#endif /* H5C_DO_SANITY_CHECKS */
    int                 i;
    herr_t		ret_value = SUCCEED;

    FUNC_ENTER_NOAPI(FAIL)

    HDassert(cache_ptr);
    HDassert(cache_ptr->magic == H5C__H5C_T_MAGIC);
    HDassert(cache_ptr->slist_ptr);
    HDassert((flags & H5C__FLUSH_INVALIDATE_FLAG) == 0);
    HDassert(ring > H5C_RING_UNDEFINED);
    HDassert(ring < H5C_RING_NTYPES);

#if H5C_DO_EXTREME_SANITY_CHECKS
    if((H5C_validate_protected_entry_list(cache_ptr) < 0) ||
            (H5C_validate_pinned_entry_list(cache_ptr) < 0  ||
            (H5C_validate_lru_list(cache_ptr) < 0)) {
        HGOTO_ERROR(H5E_CACHE, H5E_SYSTEM, FAIL, "an extreme sanity check failed on entry.\n");
#endif /* H5C_DO_EXTREME_SANITY_CHECKS */

    ignore_protected = ( (flags & H5C__FLUSH_IGNORE_PROTECTED_FLAG) != 0 );
    flush_marked_entries = ( (flags & H5C__FLUSH_MARKED_ENTRIES_FLAG) != 0 );

    if(!flush_marked_entries)
        for(i = (int)H5C_RING_UNDEFINED; i < (int)ring; i++)
	    HDassert(cache_ptr->slist_ring_len[i] == 0);

    HDassert(cache_ptr->flush_in_progress);

    /* When we are only flushing marked entries, the slist will usually
     * still contain entries when we have flushed everything we should.
     * Thus we track whether we have flushed any entries in the last
     * pass, and terminate if we haven't.
     */
    flushed_entries_last_pass = TRUE;

    /* set the cache_ptr->slist_change_in_pre_serialize and
     * cache_ptr->slist_change_in_serialize to false.
     *
     * These flags are set to TRUE by H5C__flush_single_entry if the 
     * slist is modified by a pre_serialize or serialize call respectively.
     * H5C_flush_cache uses these flags to detect any modifications
     * to the slist that might corrupt the scan of the slist -- and 
     * restart the scan in this event.
     */
    cache_ptr->slist_change_in_pre_serialize = FALSE;
    cache_ptr->slist_change_in_serialize = FALSE;

    while((passes < H5C__MAX_PASSES_ON_FLUSH) &&
            (cache_ptr->slist_ring_len[ring] > 0) &&
	    (protected_entries == 0)  &&
	    (flushed_entries_last_pass)) {
        unsigned curr_flush_dep_height = 0;
        unsigned flush_dep_passes = 0;

        flushed_entries_last_pass = FALSE;

        /* Loop over all flush dependency heights of entries */
        while((curr_flush_dep_height <= H5C__NUM_FLUSH_DEP_HEIGHTS) &&
                (cache_ptr->slist_ring_len[ring] > 0) &&
                (flush_dep_passes < H5C__MAX_PASSES_ON_FLUSH)) {
            hbool_t flushed_during_dep_loop = FALSE;

#if H5C_DO_SANITY_CHECKS
            /* For sanity checking, try to verify that the skip list has
             * the expected size and number of entries at the end of each
             * internal while loop (see below).
             *
             * Doing this get a bit tricky, as depending on flags, we may
             * or may not flush all the entries in the slist.
             *
             * To make things more entertaining, with the advent of the
             * fractal heap, the entry serialize callback can cause entries
             * to be dirtied, resized, and/or moved.  Also, the 
             * pre_serialize callback can result in an entry being 
             * removed from the cache via the take ownership flag.
             *
             * To deal with this, we first make note of the initial
             * skip list length and size:
             */
            initial_slist_len = cache_ptr->slist_len;
            initial_slist_size = cache_ptr->slist_size;

            /* We then zero counters that we use to track the number
             * and total size of entries flushed:
             */
            flushed_entries_count = 0;
            flushed_entries_size = 0;

            /* As mentioned above, there is the possibility that
             * entries will be dirtied, resized, flushed, or removed
             * from the cache via the take ownership flag  during
             * our pass through the skip list.  To capture the number
             * of entries added, and the skip list size delta,
             * zero the slist_len_increase and slist_size_increase of
             * the cache's instance of H5C_t.  These fields will be
             * updated elsewhere to account for slist insertions and/or
             * dirty entry size changes.
             */
            cache_ptr->slist_len_increase = 0;
            cache_ptr->slist_size_increase = 0;

            /* at the end of the loop, use these values to compute the
             * expected slist length and size and compare this with the
             * value recorded in the cache's instance of H5C_t.
             */
#endif /* H5C_DO_SANITY_CHECKS */

            restart_slist_scan = TRUE;

            while((restart_slist_scan ) || (node_ptr != NULL)) {
                if(restart_slist_scan) {
                    restart_slist_scan = FALSE;

                    /* Start at beginning of skip list */
                    node_ptr = H5SL_first(cache_ptr->slist_ptr);

                    if(node_ptr == NULL)
                        /* the slist is empty -- break out of inner loop */
	                break;

                    /* Get cache entry for this node */
                    next_entry_ptr = (H5C_cache_entry_t *)H5SL_item(node_ptr);

                    if(NULL == next_entry_ptr)
                        HGOTO_ERROR(H5E_CACHE, H5E_SYSTEM, FAIL, "next_entry_ptr == NULL ?!?!")

                    HDassert(next_entry_ptr->magic == H5C__H5C_CACHE_ENTRY_T_MAGIC);
                    HDassert(next_entry_ptr->is_dirty);
                    HDassert(next_entry_ptr->in_slist);
                } /* end if */
                    
                entry_ptr = next_entry_ptr;

                /* With the advent of the fractal heap, the free space
                 * manager, and the version 3 cache, it is possible
                 * that the pre-serialize or serialize callback will 
                 * dirty, resize, or take ownership of other entries 
                 * in the cache.  
                 *
                 * To deal with this, I have inserted code to detect any
                 * change in the skip list not directly under the control
                 * of this function.  If such modifications are detected,
                 * we must re-start the scan of the skip list to avoid 
                 * the possibility that the target of the next_entry_ptr
                 * may have been flushed or deleted from the cache.
                 *
                 * To verify that all such possibilities have been dealt
                 * with, we do a bit of extra sanity checking on 
                 * entry_ptr.
                 */
                HDassert(entry_ptr->magic == H5C__H5C_CACHE_ENTRY_T_MAGIC);
                HDassert(entry_ptr->in_slist);
                HDassert(entry_ptr->is_dirty);
                HDassert(entry_ptr->ring >= ring);

                /* increment node pointer now, before we delete its target
                 * from the slist.
                 */
                node_ptr = H5SL_next(node_ptr);
                if(node_ptr != NULL) {
                    next_entry_ptr = (H5C_cache_entry_t *)H5SL_item(node_ptr);
                    if(NULL == next_entry_ptr)
                        HGOTO_ERROR(H5E_CACHE, H5E_SYSTEM, FAIL, "next_entry_ptr == NULL ?!?!")

                    HDassert(next_entry_ptr->magic == H5C__H5C_CACHE_ENTRY_T_MAGIC);
                    HDassert(next_entry_ptr->is_dirty);
                    HDassert(next_entry_ptr->in_slist);
                    HDassert(next_entry_ptr->ring >= ring);
                    HDassert(entry_ptr != next_entry_ptr);
                } /* end if */
                else
                    next_entry_ptr = NULL;

                HDassert(entry_ptr != NULL);
                HDassert(entry_ptr->in_slist);

                if(((!flush_marked_entries) || (entry_ptr->flush_marker)) &&
                        ((!entry_ptr->flush_me_last) ||
                           ((entry_ptr->flush_me_last) &&
                             (cache_ptr->num_last_entries >= cache_ptr->slist_len))) &&
                         (entry_ptr->ring == ring)) {
                    if(entry_ptr->is_protected) {
                        /* we probably have major problems -- but lets 
                         * flush everything we can before we decide 
                         * whether to flag an error.
                         */
                        tried_to_flush_protected_entry = TRUE;
                        protected_entries++;
                    } /* end if */
                    else if(entry_ptr->is_pinned) {

                        /* Test to see if we are can flush the entry now.
                         * If we can, go ahead and flush.  Note that we
                         * aren't trying to do a destroy here, so that
                         * is not an issue.
                         */
                        if(entry_ptr->flush_dep_height == curr_flush_dep_height) {
#if H5C_DO_SANITY_CHECKS
                            flushed_entries_count++;
                            flushed_entries_size += (int64_t)entry_ptr->size;
                            entry_size_change = 0;
#endif /* H5C_DO_SANITY_CHECKS */

                            if(H5C__flush_single_entry(f, dxpl_id, entry_ptr, flags, entry_size_change_ptr) < 0)
                                HGOTO_ERROR(H5E_CACHE, H5E_CANTFLUSH, FAIL, "dirty pinned entry flush failed.")

#if H5C_DO_SANITY_CHECKS
                            /* it is possible that the entry size changed
                             * during flush -- update flushed_entries_size
                             * to account for this.
                             */
                            flushed_entries_size += entry_size_change;
#endif /* H5C_DO_SANITY_CHECKS */

                            flushed_during_dep_loop = TRUE;

                            if((cache_ptr->slist_change_in_serialize) ||
                                    (cache_ptr->slist_change_in_pre_serialize)) {
                                /* The slist has been modified by something
                                 * other than the simple removal of the 
                                 * of the flushed entry after the flush.
                                 * 
                                 * This has the potential to corrupt the
                                 * scan through the slist, so restart it.
                                 */
                                restart_slist_scan = TRUE;
                                cache_ptr->slist_change_in_pre_serialize = FALSE;
                                cache_ptr->slist_change_in_serialize = FALSE;

				H5C__UPDATE_STATS_FOR_SLIST_SCAN_RESTART(cache_ptr)
                            } /* end if */
                        } /* end if */
                        else if(entry_ptr->flush_dep_height < curr_flush_dep_height)
                            /* This shouldn't happen -- if it does, just scream and die. */
                            HGOTO_ERROR(H5E_CACHE, H5E_CANTFLUSH, FAIL, "dirty entry below current flush dep. height.")
                    } /* end else-if */
                    else {
                        /* Test to see if we are can flush the entry now.
                         * If we can, go ahead and flush.  Note that we
                         * aren't trying to do a destroy here, so that
                         * is not an issue.
                         */
                        if(entry_ptr->flush_dep_height == curr_flush_dep_height) {
#if H5C_DO_SANITY_CHECKS
                            flushed_entries_count++;
                            flushed_entries_size += (int64_t)entry_ptr->size;
                            entry_size_change = 0;
#endif /* H5C_DO_SANITY_CHECKS */
                            if(H5C__flush_single_entry(f, dxpl_id, entry_ptr, flags, entry_size_change_ptr) < 0)
                                HGOTO_ERROR(H5E_CACHE, H5E_CANTFLUSH, FAIL, "Can't flush entry.")

#if H5C_DO_SANITY_CHECKS
                            /* it is possible that the entry size changed
                             * during flush -- update flushed_entries_size
                             * to account for this.
                             */
                            flushed_entries_size += entry_size_change;
#endif /* H5C_DO_SANITY_CHECKS */

                            flushed_during_dep_loop = TRUE;

                            if((cache_ptr->slist_change_in_serialize) ||
                                    (cache_ptr->slist_change_in_pre_serialize)) {
                                /* The slist has been modified by something
                                 * other than the simple removal of the 
                                 * of the flushed entry after the flush.
                                 * 
                                 * This has the potential to corrupt the
                                 * scan through the slist, so restart it.
                                 */
                                restart_slist_scan = TRUE;
                                cache_ptr->slist_change_in_pre_serialize = FALSE;
                                cache_ptr->slist_change_in_serialize = FALSE;

                                H5C__UPDATE_STATS_FOR_SLIST_SCAN_RESTART(cache_ptr)
                            } /* end if */
                        } /* end if */
                        else if(entry_ptr->flush_dep_height < curr_flush_dep_height)
                            /* This shouldn't happen -- if it does, just scream and die. */
                            HGOTO_ERROR(H5E_CACHE, H5E_CANTFLUSH, FAIL, "dirty entry below current flush dep. height.")
                    } /* end else */
                } /* end if */
            } /* while ( ( restart_slist_scan ) || ( node_ptr != NULL ) ) */

            /* Check for incrementing flush dependency height */
            if(flushed_during_dep_loop) {

                /* If we flushed an entry at this flush dependency height
                 *  start over at the bottom level of the flush dependencies
                 */
                curr_flush_dep_height = 0;

                /* Make certain we don't get stuck in an infinite loop */
                flush_dep_passes++;

                /* Set flag for outer loop */
                flushed_entries_last_pass = TRUE;
            } /* end if */
            else
                curr_flush_dep_height++;
        } /* while ( curr_flush_dep_height <= H5C__NUM_FLUSH_DEP_HEIGHTS) */

        passes++;

#if H5C_DO_SANITY_CHECKS
        /* Verify that the slist size and length are as expected. */
        HDassert((initial_slist_len + cache_ptr->slist_len_increase -
                   flushed_entries_count) == cache_ptr->slist_len);
        HDassert((size_t)((int64_t)initial_slist_size + 
                   cache_ptr->slist_size_increase -
                   flushed_entries_size) == cache_ptr->slist_size);
#endif /* H5C_DO_SANITY_CHECKS */
    } /* while */

    HDassert(protected_entries <= cache_ptr->pl_len);

    if(((cache_ptr->pl_len > 0) && (!ignore_protected)) || (tried_to_flush_protected_entry))
        HGOTO_ERROR(H5E_CACHE, H5E_CANTFLUSH, FAIL, "cache has protected items")

    if((cache_ptr->slist_len != 0) && (passes >= H5C__MAX_PASSES_ON_FLUSH))
        HGOTO_ERROR(H5E_CACHE, H5E_CANTFLUSH, FAIL, "flush pass limit exceeded.")

#if H5C_DO_SANITY_CHECKS
    if(!flush_marked_entries) {
        HDassert(cache_ptr->slist_ring_len[ring] == 0);
        HDassert(cache_ptr->slist_ring_size[ring] == 0);
    } /* end if */
#endif /* H5C_DO_SANITY_CHECKS */

done:
    FUNC_LEAVE_NOAPI(ret_value)
} /* H5C_flush_ring() */


/*-------------------------------------------------------------------------
 *
 * Function:    H5C__flush_single_entry
 *
 * Purpose:     Flush or clear (and evict if requested) the cache entry
 *		with the specified address and type.  If the type is NULL,
 *		any unprotected entry at the specified address will be
 *		flushed (and possibly evicted).
 *
 *		Attempts to flush a protected entry will result in an
 *		error.
 *
 *		If the H5C__FLUSH_INVALIDATE_FLAG flag is set, the entry will
 *		be cleared and not flushed, and the call can't be part of a
 *              sequence of flushes.
 *
 *		If the caller knows the address of the skip list node at
 *		which the target entry resides, it can avoid a lookup
 *		by supplying that address in the tgt_node_ptr parameter.
 *		If this parameter is NULL, the function will do a skip list
 *		search for the entry instead.
 *
 *		The function does nothing silently if there is no entry
 *		at the supplied address, or if the entry found has the
 *		wrong type.
 *
 * Return:      Non-negative on success/Negative on failure or if there was
 *		an attempt to flush a protected item.
 *
 * Programmer:  John Mainzer, 5/5/04
 *
 * Changes:	Refactored function to remove the type_ptr parameter.
 *
 *						JRM -- 8/7/14
 *
 *              Added code to check for slist changes in pre_serialize and
 *              serialize calls, and set 
 *              cache_ptr->slist_change_in_pre_serialize and 
 *		cache_ptr->slist_change_in_serialize as appropriate.
 *
 *                                              JRM -- 12/13/14
 *
 *		Refactored function to delay all modifications of the 
 *		metadata cache data structures until after any calls 
 *		to the pre-serialize or serialize callbacks.  
 *
 *		Need to do this, as some pre-serialize or serialize 
 *		calls result in calls to the metadata cache and 
 *		modifications to its data structures.  Thus, at the
 *		time of any such call, the target entry flags and 
 *		the metadata cache must all be consistant.
 *
 *		Also added the entry_size_change_ptr parameter, which 
 *              allows the function to report back any change in the size 
 *		of the entry during the flush.  Such size changes may 
 *		occur during the pre-serialize callback.
 *
 *						JRM -- 12/24/14
 *
 *		Modified code to omit entry writes and entry image frees
 *		as indicated when constructing a file image.
 *
 *						JRM -- 8/4/15
 *
 *-------------------------------------------------------------------------
 */
herr_t
H5C__flush_single_entry(const H5F_t *f, hid_t dxpl_id, H5C_cache_entry_t *entry_ptr,
    unsigned flags, int64_t *entry_size_change_ptr)
{
    H5C_t *	     	cache_ptr;              /* Cache for file */
    hbool_t		destroy;		/* external flag */
    hbool_t		clear_only;		/* external flag */
    hbool_t		free_file_space;	/* external flag */
    hbool_t		take_ownership;		/* external flag */
    hbool_t             del_from_slist_on_destroy;    /* external flag */
    hbool_t		write_entry;		/* internal flag */
    hbool_t		destroy_entry;		/* internal flag */
    hbool_t		was_dirty;
#if 1 /* new code */ /* JRM */ 
    hbool_t		suppress_image_entry_writes = FALSE;
    hbool_t		suppress_image_entry_frees = FALSE;
#endif /* new code */ /* JRM */
    haddr_t		new_addr = HADDR_UNDEF;
    haddr_t		old_addr = HADDR_UNDEF;
    size_t		new_len = 0;
    size_t		new_compressed_len = 0;
    herr_t		ret_value = SUCCEED;      /* Return value */

    FUNC_ENTER_PACKAGE

    HDassert(f);
    cache_ptr = f->shared->cache;
    HDassert(cache_ptr);
    HDassert(cache_ptr->magic == H5C__H5C_T_MAGIC);
    HDassert(entry_ptr);
    HDassert(entry_ptr->magic == H5C__H5C_CACHE_ENTRY_T_MAGIC);
    HDassert(entry_ptr->ring != H5C_RING_UNDEFINED);

    /* If defined, initialize *entry_size_change_ptr to 0 */
    if(entry_size_change_ptr != NULL)
        *entry_size_change_ptr = 0;

    /* setup external flags from the flags parameter */
    destroy                = ((flags & H5C__FLUSH_INVALIDATE_FLAG) != 0);
    clear_only             = ((flags & H5C__FLUSH_CLEAR_ONLY_FLAG) != 0);
    free_file_space        = ((flags & H5C__FREE_FILE_SPACE_FLAG) != 0);
    take_ownership         = ((flags & H5C__TAKE_OWNERSHIP_FLAG) != 0);
    del_from_slist_on_destroy = ((flags & H5C__DEL_FROM_SLIST_ON_DESTROY_FLAG) != 0);

    /* Set the flag for destroying the entry, based on the 'take ownership'
     * and 'destroy' flags
     */
    if(take_ownership)
        destroy_entry = FALSE;
    else
        destroy_entry = destroy;

    /* we will write the entry to disk if it exists, is dirty, and if the 
     * clear only flag is not set.
     */
    if(entry_ptr->is_dirty && !clear_only)
        write_entry = TRUE;
    else
        write_entry = FALSE;

#if 1 /* new code */ /* JRM */
    /* if we have received close warning, and we have been instructed to 
     * generate a metadata cache image, and we have actually constructed
     * the entry images, set suppress_image_entry_frees to TRUE.
     *
     * Set suppress_image_entry_writes to TRUE if indicated by the 
     * image_ctl flags.
     */
    if ( ( cache_ptr->close_warning_received ) &&
         ( cache_ptr->image_ctl.generate_image ) &&
         ( cache_ptr->num_entries_in_image > 0 ) &&
         ( cache_ptr->image_entries ) ) {

        HDassert(entry_ptr->image_up_to_date || !(entry_ptr->include_in_image));
        HDassert(entry_ptr->image_ptr || !(entry_ptr->include_in_image));
        HDassert((!clear_only) || !(entry_ptr->include_in_image));
        HDassert((!take_ownership) || !(entry_ptr->include_in_image));
        HDassert((!free_file_space) || !(entry_ptr->include_in_image));

	suppress_image_entry_frees = TRUE;

	if ( cache_ptr->image_ctl.flags & H5C_CI__SUPRESS_ENTRY_WRITES )

	    suppress_image_entry_writes = TRUE;
    }

#endif /* new code */ /* JRM */

    /* run initial sanity checks */
#if H5C_DO_SANITY_CHECKS
    HDassert( ! ( destroy && entry_ptr->is_pinned ) );

    if(entry_ptr->in_slist) {
        HDassert(entry_ptr->is_dirty);

        if((entry_ptr->flush_marker) && (!entry_ptr->is_dirty))
            HGOTO_ERROR(H5E_CACHE, H5E_SYSTEM, FAIL, "entry in slist failed sanity checks.")
    } else {
        HDassert(!entry_ptr->is_dirty);
        HDassert(!entry_ptr->flush_marker);

        if((entry_ptr->is_dirty) || (entry_ptr->flush_marker))
            HGOTO_ERROR(H5E_CACHE, H5E_SYSTEM, FAIL, "entry failed sanity checks.")
    }
#endif /* H5C_DO_SANITY_CHECKS */

    if(entry_ptr->is_protected) {
	HDassert(!entry_ptr->is_protected);

        /* Attempt to flush a protected entry -- scream and die. */
        HGOTO_ERROR(H5E_CACHE, H5E_PROTECT, FAIL, "Attempt to flush a protected entry.")
    } /* end if */

    /* set entry_ptr->flush_in_progress = TRUE and set
     * entry_ptr->flush_marker = FALSE
     *
     * in the parallel case, do some sanity checking in passing.
     */
    HDassert(entry_ptr->type);

    was_dirty = entry_ptr->is_dirty;  /* needed later for logging */

    /* We will set flush_in_progress back to FALSE at the end if the
     * entry still exists at that point.
     */
    entry_ptr->flush_in_progress = TRUE;
    entry_ptr->flush_marker = FALSE;

#ifdef H5_HAVE_PARALLEL
#ifndef NDEBUG
    /* If MPI based VFD is used, do special parallel I/O sanity checks.
     * Note that we only do these sanity checks when the clear_only flag
     * is not set, and the entry to be flushed is dirty.  Don't bother
     * otherwise as no file I/O can result.
     */
    if(!clear_only && entry_ptr->is_dirty && H5F_HAS_FEATURE(f, H5FD_FEAT_HAS_MPI)) {
        H5P_genplist_t *dxpl;       /* Dataset transfer property list */
        unsigned coll_meta;         /* Collective metadata write flag */

        /* Get the dataset transfer property list */
        if(NULL == (dxpl = (H5P_genplist_t *)H5I_object(dxpl_id)))
            HGOTO_ERROR(H5E_CACHE, H5E_BADTYPE, FAIL, "not a dataset transfer property list")

        /* Get the collective metadata write property */
        if(H5P_get(dxpl, H5AC_COLLECTIVE_META_WRITE_NAME, &coll_meta) < 0)
            HGOTO_ERROR(H5E_CACHE, H5E_CANTGET, FAIL, "can't retrieve xfer mode")

        /* Sanity check collective metadata write flag */
        HDassert(coll_meta);
    } /* end if */
#endif /* NDEBUG */
#endif /* H5_HAVE_PARALLEL */

    /* serialize the entry if necessary, and then write it to disk. */
    if(write_entry) {
        unsigned serialize_flags = H5C__SERIALIZE_NO_FLAGS_SET;

	/* The entry is dirty, and we are doing either a flush,
	 * or a flush destroy.  In either case, serialize the
	 * entry and write it to disk.
         *
         * Note that this may cause the entry to be re-sized and/or
         * moved in the cache.  
	 *
         * As we will not update the metadata cache's data structures 
         * until we we finish the write, we must touch up these 
         * data structures for size and location changes even if we 
         * are about to delete the entry from the cache (i.e. on a 
         * flush destroy).
         */
        HDassert(entry_ptr->is_dirty);

#if H5C_DO_SANITY_CHECKS
        if(cache_ptr->check_write_permitted && !(cache_ptr->write_permitted))
            HGOTO_ERROR(H5E_CACHE, H5E_SYSTEM, FAIL, "Write when writes are always forbidden!?!?!")
#endif /* H5C_DO_SANITY_CHECKS */

        if(NULL == entry_ptr->image_ptr) {
            size_t image_size;

	    HDassert(!entry_ptr->image_up_to_date);

            if(entry_ptr->compressed)
                image_size = entry_ptr->compressed_size;
            else
                image_size = entry_ptr->size;
            HDassert(image_size > 0);


            if(NULL == (entry_ptr->image_ptr = H5MM_malloc(image_size + H5C_IMAGE_EXTRA_SPACE)))
                HGOTO_ERROR(H5E_CACHE, H5E_CANTALLOC, FAIL, "memory allocation failed for on disk image buffer")
#if H5C_DO_MEMORY_SANITY_CHECKS
            HDmemcpy(((uint8_t *)entry_ptr->image_ptr) + image_size, H5C_IMAGE_SANITY_VALUE, H5C_IMAGE_EXTRA_SPACE);
#endif /* H5C_DO_MEMORY_SANITY_CHECKS */
        } /* end if */

        if(!(entry_ptr->image_up_to_date)) {
#if 1 /* new code */ /* JRM */
	    HDassert(!entry_ptr->prefetched);
#endif /* new code */ /* JRM */
            /* reset cache_ptr->slist_changed so we can detect slist
             * modifications in the pre_serialize call.
             */
            cache_ptr->slist_changed = FALSE;

            /* make note of the entry's current address */
            old_addr = entry_ptr->addr;

            /* Call client's pre-serialize callback, if there's one */
            if ( ( entry_ptr->type->pre_serialize != NULL ) && 
                 ( (entry_ptr->type->pre_serialize)(f, dxpl_id, 
                                                    (void *)entry_ptr,
                                                    entry_ptr->addr, 
                                                    entry_ptr->size,
						    entry_ptr->compressed_size,
                                                    &new_addr, &new_len, 
                                                    &new_compressed_len,
                                                    &serialize_flags) < 0 ) )
                HGOTO_ERROR(H5E_CACHE, H5E_CANTFLUSH, FAIL, "unable to pre-serialize entry")

            /* set cache_ptr->slist_change_in_pre_serialize if the 
             * slist was modified.
             */
            if(cache_ptr->slist_changed)
                cache_ptr->slist_change_in_pre_serialize = TRUE;

            /* Check for any flags set in the pre-serialize callback */
            if(serialize_flags != H5C__SERIALIZE_NO_FLAGS_SET) {
                /* Check for unexpected flags from serialize callback */
                if(serialize_flags & ~(H5C__SERIALIZE_RESIZED_FLAG | 
                                       H5C__SERIALIZE_MOVED_FLAG |
                                       H5C__SERIALIZE_COMPRESSED_FLAG))
                    HGOTO_ERROR(H5E_CACHE, H5E_CANTFLUSH, FAIL, "unknown serialize flag(s)")
#ifdef H5_HAVE_PARALLEL
                /* In the parallel case, resizes and moves in
                 * the serialize operation can cause problems.
                 * If they occur, scream and die.
                 *
                 * At present, in the parallel case, the aux_ptr
                 * will only be set if there is more than one
                 * process.  Thus we can use this to detect
                 * the parallel case.
                 *
                 * This works for now, but if we start using the
                 * aux_ptr for other purposes, we will have to
                 * change this test accordingly.
                 *
                 * NB: While this test detects entryies that attempt
                 *     to resize or move themselves during a flush
                 *     in the parallel case, it will not detect an
                 *     entry that dirties, resizes, and/or moves
                 *     other entries during its flush.
                 *
                 *     From what Quincey tells me, this test is
                 *     sufficient for now, as any flush routine that
                 *     does the latter will also do the former.
                 *
                 *     If that ceases to be the case, further
                 *     tests will be necessary.
                 */
                if(cache_ptr->aux_ptr != NULL)
                    HGOTO_ERROR(H5E_CACHE, H5E_SYSTEM, FAIL, "resize/move in serialize occured in parallel case.")
#endif /* H5_HAVE_PARALLEL */

                /* Resize the buffer if required */
                if ( ( ( ! entry_ptr->compressed ) &&
                       ( serialize_flags & H5C__SERIALIZE_RESIZED_FLAG ) ) ||
                     ( ( entry_ptr->compressed ) &&
                       ( serialize_flags & H5C__SERIALIZE_COMPRESSED_FLAG ) ) )
                {
                    size_t new_image_size;

            	    if(entry_ptr->compressed)
                        new_image_size = new_compressed_len;
                    else
                        new_image_size = new_len;
                    HDassert(new_image_size > 0);

                    /* Release the current image */
                    if(entry_ptr->image_ptr)
                        entry_ptr->image_ptr = H5MM_xfree(entry_ptr->image_ptr);

                    /* Allocate a new image buffer */
                    if(NULL == (entry_ptr->image_ptr = H5MM_malloc(new_image_size + H5C_IMAGE_EXTRA_SPACE)))
                        HGOTO_ERROR(H5E_CACHE, H5E_CANTALLOC, FAIL, "memory allocation failed for on disk image buffer")
#if H5C_DO_MEMORY_SANITY_CHECKS
                    HDmemcpy(((uint8_t *)entry_ptr->image_ptr) + new_image_size, H5C_IMAGE_SANITY_VALUE, H5C_IMAGE_EXTRA_SPACE);
#endif /* H5C_DO_MEMORY_SANITY_CHECKS */
                } /* end if */

		/* If required, update the entry and the cache data structures
                 * for a resize.
		 */
                if(serialize_flags & H5C__SERIALIZE_RESIZED_FLAG) {
                    H5C__UPDATE_STATS_FOR_ENTRY_SIZE_CHANGE(cache_ptr, \
                                                            entry_ptr, new_len)

                    /* update the hash table for the size change*/
                    H5C__UPDATE_INDEX_FOR_SIZE_CHANGE(cache_ptr, \
                                                      entry_ptr->size, \
                                                      new_len, entry_ptr, \
                                                      !(entry_ptr->is_dirty));

                    /* The entry can't be protected since we are
                     * in the process of flushing it.  Thus we must
                     * update the replacement policy data
                     * structures for the size change.  The macro
                     * deals with the pinned case.
                     */
                    H5C__UPDATE_RP_FOR_SIZE_CHANGE(cache_ptr, entry_ptr, new_len);

                    /* as we haven't updated the cache data structures for 
                     * for the flush or flush destroy yet, the entry should
                     * be in the slist.  Thus update it for the size change.
                     */
		    HDassert(entry_ptr->in_slist);
                    H5C__UPDATE_SLIST_FOR_SIZE_CHANGE(cache_ptr, entry_ptr->size, \
                                                      new_len)

		    /* if defined, update *entry_size_change_ptr for the 
                     * change in entry size.
                     */
                    if(entry_size_change_ptr != NULL)
                        *entry_size_change_ptr = (int64_t)new_len - (int64_t)(entry_ptr->size);

                    /* finally, update the entry for its new size */
                    entry_ptr->size = new_len;
                } /* end if */

                /* If required, udate the entry and the cache data structures 
                 * for a move 
                 */
                if(serialize_flags & H5C__SERIALIZE_MOVED_FLAG) {
#if H5C_DO_SANITY_CHECKS
                    int64_t saved_slist_len_increase;
                    int64_t saved_slist_size_increase;
#endif /* H5C_DO_SANITY_CHECKS */

#if 0 /* delete this if all goes well */ /* JRM */
                    H5C__UPDATE_STATS_FOR_MOVE(cache_ptr, entry_ptr)
#endif /* delete this if all goes well */ /* JRM */

                    if(entry_ptr->addr == old_addr) {
                        /* we must update cache data structures for the 
                         * change in address.
                         */
#if 1 /* new code */ /* JRM */
			/* update stats and entries relocated counter */
                        H5C__UPDATE_STATS_FOR_MOVE(cache_ptr, entry_ptr)
		        cache_ptr->entries_relocated_counter++;
#endif /* new code */ /* JRM */

                        /* delete the entry from the hash table and the slist */
                        H5C__DELETE_FROM_INDEX(cache_ptr, entry_ptr)
                        H5C__REMOVE_ENTRY_FROM_SLIST(cache_ptr, entry_ptr)

		        /* update the entry for its new address */
                        entry_ptr->addr = new_addr;

		        /* and then reinsert in the index and slist */
                        H5C__INSERT_IN_INDEX(cache_ptr, entry_ptr, FAIL)

#if H5C_DO_SANITY_CHECKS
		        /* save cache_ptr->slist_len_increase and 
                         * cache_ptr->slist_size_increase before the 
                         * reinsertion into the slist, and restore 
                         * them afterwards to avoid skewing our sanity
                         * checking.
                         */
                        saved_slist_len_increase = cache_ptr->slist_len_increase;
                        saved_slist_size_increase = cache_ptr->slist_size_increase;
#endif /* H5C_DO_SANITY_CHECKS */

                        H5C__INSERT_ENTRY_IN_SLIST(cache_ptr, entry_ptr, FAIL)

#if H5C_DO_SANITY_CHECKS
                        cache_ptr->slist_len_increase = saved_slist_len_increase;
                        cache_ptr->slist_size_increase = saved_slist_size_increase;
#endif /* H5C_DO_SANITY_CHECKS */
                    }
                    else /* move is alread done for us -- just do sanity checks */
                        HDassert(entry_ptr->addr == new_addr);
                } /* end if */

                if(serialize_flags & H5C__SERIALIZE_COMPRESSED_FLAG) {
		    /* just save the new compressed entry size in 
                     * entry_ptr->compressed_size.  We don't need to 
 		     * do more, as compressed size is only used for I/O.
                     */
                    HDassert(entry_ptr->compressed);
                    entry_ptr->compressed_size = new_compressed_len;
                }
            } /* end if ( serialize_flags != H5C__SERIALIZE_NO_FLAGS_SET ) */

            /* Serialize object into buffer */
            {
                size_t image_len;

                if(entry_ptr->compressed)
                    image_len = entry_ptr->compressed_size;
                else
                    image_len = entry_ptr->size;

                /* reset cache_ptr->slist_changed so we can detect slist
                 * modifications in the serialize call.
                 */
                cache_ptr->slist_changed = FALSE;

            
                if(entry_ptr->type->serialize(f, entry_ptr->image_ptr, 
                                                image_len, (void *)entry_ptr) < 0)
                    HGOTO_ERROR(H5E_CACHE, H5E_CANTFLUSH, FAIL, "unable to serialize entry")

                /* set cache_ptr->slist_change_in_serialize if the 
                 * slist was modified.
                 */
                if(cache_ptr->slist_changed)
                    cache_ptr->slist_change_in_serialize = TRUE;

#if H5C_DO_MEMORY_SANITY_CHECKS
                HDassert(0 == HDmemcmp(((uint8_t *)entry_ptr->image_ptr) + image_len, 
                                       H5C_IMAGE_SANITY_VALUE, H5C_IMAGE_EXTRA_SPACE));
#endif /* H5C_DO_MEMORY_SANITY_CHECKS */

                entry_ptr->image_up_to_date = TRUE;
            }
        } /* end if ( ! (entry_ptr->image_up_to_date) ) */

#if 0 /* old code */ /* JRM */
        /* Finally, write the image to disk.  
         * 
         * Note that if either the H5C__CLASS_NO_IO_FLAG or the 
         * the H5AC__CLASS_SKIP_WRITES flag is set in the 
         * in the entry's type, we silently skip the write.  This
         * flag should only be used in test code. 
         */
        if ( ( ((entry_ptr->type->flags) & H5C__CLASS_NO_IO_FLAG) == 0 ) &&
             ( ((entry_ptr->type->flags) & H5C__CLASS_SKIP_WRITES) == 0 ) )
#else /* new code */ /* JRM */
	/* Finally, write the image to disk unless the write is suppressed.
         *
         * This happens if both suppress_image_entry_writes and 
         * entry_ptr->include_in_image are TRUE, or if either the 
         * H5C__CLASS_NO_IO_FLAG or the H5AC__CLASS_SKIP_WRITES is 
         * set in the entry's type.  The flags in the entry type should
         * be used only in test code
         */
        if ( ( !suppress_image_entry_writes || !(entry_ptr->include_in_image) )
             &&
             ( ((entry_ptr->type->flags) & H5C__CLASS_NO_IO_FLAG) == 0 ) 
             &&
             ( ((entry_ptr->type->flags) & H5C__CLASS_SKIP_WRITES) == 0 ) )
#endif /* new code */ /* JRM */
        {
	    /* If compression is not enabled, the size of the entry on 
             * disk is entry_prt->size.  However if entry_ptr->compressed
             * is TRUE, the on disk size is entry_ptr->compressed_size.
             */
            size_t image_size;
#if 1 /* new code */ /* JRM */
	    H5FD_mem_t mem_type;
#endif /* new code */ /* JRM */

            if(entry_ptr->compressed)
                image_size = entry_ptr->compressed_size;
            else
                image_size = entry_ptr->size;

#if 1 /* new code */ /* JRM */
	    if ( entry_ptr->prefetched ) {

		HDassert(entry_ptr->type->id == H5AC_PREFETCHED_ENTRY_ID);
		mem_type = class_mem_types[entry_ptr->prefetch_type_id];

            } else {
		mem_type = entry_ptr->type->mem_type;
            }

            if ( H5F_block_write(f, mem_type, entry_ptr->addr, image_size, 
                                 dxpl_id, entry_ptr->image_ptr) < 0 )

                HGOTO_ERROR(H5E_CACHE, H5E_CANTFLUSH, FAIL, \
                            "Can't write image to file.")

#else /* old code */ /* JRM */

            if(H5F_block_write(f, entry_ptr->type->mem_type, entry_ptr->addr,
                    image_size, dxpl_id, entry_ptr->image_ptr) < 0)
                HGOTO_ERROR(H5E_CACHE, H5E_CANTFLUSH, FAIL, "Can't write image to file.")
#endif /* old code */ /* JRM */
        }

        /* if the entry has a notify callback, notify it that we have 
         * just flushed the entry.
         */
        if(entry_ptr->type->notify &&
             (entry_ptr->type->notify)(H5C_NOTIFY_ACTION_AFTER_FLUSH, entry_ptr) < 0 )
            HGOTO_ERROR(H5E_CACHE, H5E_CANTNOTIFY, FAIL, "can't notify client of entry flush")
    } /* if ( write_entry ) */

    /* At this point, all pre-serialize and serialize calls have been
     * made if it was appropriate to make them.  Similarly, the entry
     * has been written to disk if desired.
     *
     * Thus it is now safe to update the cache data structures for the 
     * flush.
     */

    /* start by updating the statistics */
    if(clear_only) {
        /* only log a clear if the entry was dirty */
        if(was_dirty) {
            H5C__UPDATE_STATS_FOR_CLEAR(cache_ptr, entry_ptr)
        } /* end if */
    } else if(write_entry) {
        HDassert(was_dirty);

        /* only log a flush if we actually wrote to disk */
        H5C__UPDATE_STATS_FOR_FLUSH(cache_ptr, entry_ptr)
    }

    if(destroy) {
        if(take_ownership)
            HDassert(!destroy_entry);
        else
            HDassert(destroy_entry);

        H5C__UPDATE_STATS_FOR_EVICTION(cache_ptr, entry_ptr, take_ownership)
    }

    /* If the entry's type has a 'notify' callback and the entry is about
     * to be removed from the cache, send a 'before eviction' notice while
     * the entry is still fully integrated in the cache.
     */
    if(destroy)
        if(entry_ptr->type->notify && (entry_ptr->type->notify)(H5C_NOTIFY_ACTION_BEFORE_EVICT, entry_ptr) < 0)
            HGOTO_ERROR(H5E_CACHE, H5E_CANTNOTIFY, FAIL, "can't notify client about entry to evict")

    /* Update the cache internal data structures. */
    if(destroy) {
        /* Update the cache internal data structures as appropriate
         * for a destroy.  Specifically:
         *
         * 1) Delete it from the index
         *
         * 2) Delete it from the skip list if requested.
         *
         * 3) Update the replacement policy for eviction
         *
         * Finally, if the destroy_entry flag is set, discard the 
         * entry.
         */

        H5C__DELETE_FROM_INDEX(cache_ptr, entry_ptr)

        if(entry_ptr->in_slist && del_from_slist_on_destroy)
            H5C__REMOVE_ENTRY_FROM_SLIST(cache_ptr, entry_ptr)

        H5C__UPDATE_RP_FOR_EVICTION(cache_ptr, entry_ptr, FAIL)
    }
    else {
        HDassert(clear_only || write_entry);
        HDassert(entry_ptr->is_dirty);
        HDassert(entry_ptr->in_slist);

        /* We are either doing a flush or a clear.
         *
         * A clear and a flush are the same from the point of
         * view of the replacement policy and the slist.  
         * Hence no differentiation between them.
         *
         * 					JRM -- 7/7/07
         */

        H5C__UPDATE_RP_FOR_FLUSH(cache_ptr, entry_ptr, FAIL)

        H5C__REMOVE_ENTRY_FROM_SLIST(cache_ptr, entry_ptr)

        /* mark the entry as clean and update the index for 
         * entry clean.  Also, call the clear callback 
         * if defined.
         */
        entry_ptr->is_dirty = FALSE;

        H5C__UPDATE_INDEX_FOR_ENTRY_CLEAN(cache_ptr, entry_ptr);

        if(entry_ptr->type->clear && (entry_ptr->type->clear)(f, (void *)entry_ptr, FALSE) < 0)
            HGOTO_ERROR(H5E_CACHE, H5E_CANTFLUSH, FAIL, "unable to clear entry")
    }

    /* reset the flush_in progress flag */
    entry_ptr->flush_in_progress = FALSE;

    /* Internal cache data structures should now be up to date, and 
     * consistant with the status of the entry.  
     *
     * Now discard the entry if appropriate.
     */
    if(destroy) {
#if 0 /* old code */ /* JRM */
        /* start by freeing the buffer for the on disk image */
        if(entry_ptr->image_ptr != NULL)
#else /* new code */ /* JRM */
        /* if both suppress_image_entry_frees and entry_ptr->include_in_image
         * are true, simple set entry_ptr->image_ptr to NULL, as we have 
         * another pointer to the buffer in an instance of H5C_image_entry_t
         * in cache_ptr->image_entries.
         *
         * Otherwise, free the buffer if it exists.
         */
	if ( suppress_image_entry_frees && entry_ptr->include_in_image ) 

	    entry_ptr->image_ptr = NULL;

	else if ( entry_ptr->image_ptr != NULL )
#endif /* new code */
            entry_ptr->image_ptr = H5MM_xfree(entry_ptr->image_ptr);

        /* Check whether we should free the space in the file that 
         * the entry occupies 
         */
        if(free_file_space) {
            size_t fsf_size;

            /* Sanity checks */
            HDassert(H5F_addr_defined(entry_ptr->addr));
            HDassert(!H5F_IS_TMP_ADDR(f, entry_ptr->addr));
#ifndef NDEBUG
{
            hbool_t curr_compressed = FALSE;
            size_t curr_len;
            size_t curr_compressed_len = 0;

            /* Get the actual image size for the thing again */
            entry_ptr->type->image_len((void *)entry_ptr, &curr_len, &curr_compressed, &curr_compressed_len);
            HDassert(curr_len == entry_ptr->size);
            HDassert(curr_compressed == entry_ptr->compressed);
            HDassert(curr_compressed_len == entry_ptr->compressed_size);
}
#endif /* NDEBUG */

            /* if the file space free size callback is defined, use
             * it to get the size of the block of file space to free.
             * Otherwise use entry_ptr->compressed_size if 
             * entry_ptr->compressed == TRUE, and entry_ptr->size
             * if entry_ptr->compressed == FALSE.
             */
            if(entry_ptr->type->fsf_size) {
                if((entry_ptr->type->fsf_size)((void *)entry_ptr, &fsf_size) < 0)
                    HGOTO_ERROR(H5E_CACHE, H5E_CANTFREE, FAIL, "unable to get file space free size")
            } /* end if */
            else if(entry_ptr->compressed) /* use compressed size */
                fsf_size = entry_ptr->compressed_size;
            else    /* no file space free size callback -- use entry size */
                fsf_size = entry_ptr->size;

            /* Release the space on disk */
            if(H5MF_xfree(f, entry_ptr->type->mem_type, dxpl_id, entry_ptr->addr, (hsize_t)fsf_size) < 0)
                HGOTO_ERROR(H5E_CACHE, H5E_CANTFREE, FAIL, "unable to free file space for cache entry")
        } /* end if ( free_file_space ) */

        /* Reset the pointer to the cache the entry is within. -QAK */
        entry_ptr->cache_ptr = NULL;

        /* increment entries_removed_counter and set 
         * last_entry_removed_ptr.  As we are likely abuut to 
         * free the entry, recall that last_entry_removed_ptr 
         * must NEVER be dereferenced.
         *
         * Recall that these fields are maintained to allow functions
         * that perform scans of lists of entries to detect the 
         * unexpected removal of entries (via expunge, eviction, 
         * or take ownership at present), so that they can re-start
         * their scans if necessary.
         */
        cache_ptr->last_entry_removed_ptr++;
        cache_ptr->last_entry_removed_ptr = entry_ptr;

        /* Check for actually destroying the entry in memory */
        /* (As opposed to taking ownership of it) */
        if(destroy_entry) {
            /* if the entry is dirty and it has a clear callback,
             * call this callback now.  Since this callback exists,
             * it follows tht the client maintains its own dirty bits, 
             * which must be cleared before the entry is freed to avoid 
             * sanity check failures.  Also clear the dirty flag for 
             * the same reason.
             */
            if(entry_ptr->is_dirty) {
                entry_ptr->is_dirty = FALSE;

                if(entry_ptr->type->clear && (entry_ptr->type->clear)(f, (void *)entry_ptr, TRUE) < 0)
                    HGOTO_ERROR(H5E_CACHE, H5E_CANTFLUSH, FAIL, "unable to clear entry")
            }
            /* we are about to discard the in core representation --
             * set the magic field to bad magic so we can detect a
             * freed entry if we see one.
             */
            entry_ptr->magic = H5C__H5C_CACHE_ENTRY_T_BAD_MAGIC;

            /* verify that the image has been freed */
            HDassert(entry_ptr->image_ptr == NULL);

            if(entry_ptr->type->free_icr((void *)entry_ptr) < 0)
                HGOTO_ERROR(H5E_CACHE, H5E_CANTFLUSH, FAIL, \
                            "free_icr callback failed.")
        } 
        else {
            HDassert(take_ownership);

            /* client is taking ownership of the entry.
             * set bad magic here too so the cache will choke 
             * unless the entry is re-inserted properly
             */
            entry_ptr->magic = H5C__H5C_CACHE_ENTRY_T_BAD_MAGIC;
        }
    } /* if (destroy) */

    if(cache_ptr->log_flush)
        if((cache_ptr->log_flush)(cache_ptr, entry_ptr->addr, was_dirty, flags) < 0)
            HGOTO_ERROR(H5E_CACHE, H5E_CANTFLUSH, FAIL, "log_flush callback failed.")

done:
    HDassert( ( ret_value != SUCCEED ) || ( destroy_entry ) || 
              ( ! entry_ptr->flush_in_progress ) );

    HDassert( ( ret_value != SUCCEED ) || ( destroy_entry ) || 
              ( take_ownership ) || ( ! entry_ptr->is_dirty ) );

    FUNC_LEAVE_NOAPI(ret_value)
} /* H5C__flush_single_entry() */


/*-------------------------------------------------------------------------
 *
 * Function:    H5C_load_entry
 *
 * Purpose:     Attempt to load the entry at the specified disk address
 *		and with the specified type into memory.  If successful.
 *		return the in memory address of the entry.  Return NULL
 *		on failure.
 *
 *		Note that this function simply loads the entry into
 *		core.  It does not insert it into the cache.
 *
 * Return:      Non-NULL on success / NULL on failure.
 *
 * Programmer:  John Mainzer, 5/18/04
 *
 *-------------------------------------------------------------------------
 */
static void *
H5C_load_entry(H5F_t *             f,
               hid_t               dxpl_id,
               const H5C_class_t * type,
               haddr_t             addr,
               void *              udata)
{
    hbool_t		dirty = FALSE;  /* Flag indicating whether thing was dirtied during deserialize */
    hbool_t		compressed = FALSE; /* flag indicating whether thing */
 					/* will be run through filters on    */
                                        /* on read and write.  Usually FALSE */
					/* set to true if appropriate.       */
    size_t		compressed_size = 0; /* entry compressed size if     */
                                        /* known -- otherwise uncompressed.  */
				        /* Zero indicates compression not    */
                                        /* enabled.                          */
    void *		image = NULL;   /* Buffer for disk image */
    void *		thing = NULL;   /* Pointer to thing loaded */
    H5C_cache_entry_t *	entry;          /* Alias for thing loaded, as cache entry */
    size_t              len;            /* Size of image in file */
    unsigned            u;              /* Local index variable */
    void *		ret_value = NULL;       /* Return value */

    FUNC_ENTER_NOAPI_NOINIT

    HDassert(f);
    HDassert(f->shared);
    HDassert(f->shared->cache);
    HDassert(type);

    /* verify absence of prohibited or unsupported type flag combinations */
    HDassert(!(type->flags & H5C__CLASS_NO_IO_FLAG));
 
    /* for now, we do not combine the speculative load and compressed flags */
    HDassert(!((type->flags & H5C__CLASS_SPECULATIVE_LOAD_FLAG) &&
               (type->flags & H5C__CLASS_COMPRESSED_FLAG)));

    /* Can't see how skip reads could be usefully combined with 
     * either the speculative read or compressed flags.  Hence disallow.
     */
    HDassert(!((type->flags & H5C__CLASS_SKIP_READS) &&
               (type->flags & H5C__CLASS_SPECULATIVE_LOAD_FLAG)));
    HDassert(!((type->flags & H5C__CLASS_SKIP_READS) &&
               (type->flags & H5C__CLASS_COMPRESSED_FLAG)));

    HDassert(H5F_addr_defined(addr));
    HDassert(type->get_load_size);
    HDassert(type->deserialize);

    /* Call the get_load_size callback, to retrieve the initial 
     * size of image 
     */
    if(type->get_load_size(udata, &len) < 0)
        HGOTO_ERROR(H5E_CACHE, H5E_CANTGET, NULL, "can't retrieve image size")

    HDassert(len > 0);

    /* Check for possible speculative read off the end of the file */
    if(type->flags & H5C__CLASS_SPECULATIVE_LOAD_FLAG) {

/* Quincey has added patches for eoa calculations -- leave the original
 * code around until we see the effect of these patches.
 *                                         JRM -- 1/1/15
 */
#if 0 /* original code */ /* JRM */
	/* the original version of this code has several problems:
         *
         * First, the sblock is not available until the sblock 
         * has been read in, which causes a seg fault.  This is 
         * dealt with easily enough by testing to see if 
         * f->shared->sblock is NULL, and calling H5FD_get_base_addr()
         * to obtain the base addr when it is.
         *
         * The second issue is more subtle.  H5F_get_eoa() calls 
         * H5FD_get_eoa().  However, this function returns the EOA as 
         * a relative address -- i.e. relative to the base address.
         * This means that the base addr + addr < eoa sanity check will
         * fail whenever the super block is not at address 0 when 
         * reading in the first chunk of the super block.
         * 
         * To address these issues, I have rewritten the code to 
         * simply verify that the address plus length is less than 
         * the eoa.  I think this is sufficient, but further testing
         * should tell me if it isn't.
         *                                      JRM -- 8/29/14
         */
        haddr_t eoa;                /* End-of-allocation in the file */
        haddr_t base_addr;          /* Base address of file data */

        /* Get the file's end-of-allocation value */
        eoa = H5F_get_eoa(f, type->mem_type);
        HDassert(H5F_addr_defined(eoa));

        /* Get the file's base address */
	if ( f->shared->sblock ) 

            base_addr = H5F_BASE_ADDR(f);

	else { /* sblock not loaded yet -- use file driver info */

	    HDassert(f->shared->lf);
	    base_addr = H5FD_get_base_addr(f->shared->lf);

	}
        HDassert(H5F_addr_defined(base_addr));

        /* Check for bad address in general */
        if((addr + base_addr) > eoa)
            HGOTO_ERROR(H5E_CACHE, H5E_BADVALUE, NULL, \
	                "address of object past end of allocation")

        /* Check if the amount of data to read will be past the eoa */
        if((addr + base_addr + len) > eoa)
            /* Trim down the length of the metadata */
            len = (size_t)(eoa - (addr + base_addr));

#else /* modified code */ /* JRM */

        haddr_t eoa;                /* End-of-allocation in the file */
        H5FD_mem_t  cooked_type;

	/* if type == H5FD_MEM_GHEAP, H5F_block_read() forces 
         * type to H5FD_MEM_DRAW via its call to H5F__accum_read().
         * Thus we do the same for purposes of computing the eoa
         * for sanity checks.
         */
        cooked_type = 
           (type->mem_type == H5FD_MEM_GHEAP) ? H5FD_MEM_DRAW : type->mem_type;

        /* Get the file's end-of-allocation value */
        eoa = H5F_get_eoa(f, cooked_type);

        HDassert(H5F_addr_defined(eoa));

        /* Check for bad address in general */
        if ( H5F_addr_gt(addr, eoa) )

            HGOTO_ERROR(H5E_CACHE, H5E_BADVALUE, NULL, \
	                "address of object past end of allocation")

        /* Check if the amount of data to read will be past the eoa */
        if( H5F_addr_gt((addr + len), eoa) ) {

            /* Trim down the length of the metadata */

            /* Note that for some cache clients, this will cause an 
             * assertion failure.		JRM -- 8/29/14
             */
            len = (size_t)(eoa - addr);
        }

        if ( len <= 0 )
            HGOTO_ERROR(H5E_CACHE, H5E_BADVALUE, NULL, \
	                "len not positive after adjustment for EOA.")

#endif /* modified code */ /* JRM */
    }
    /* Allocate the buffer for reading the on-disk entry image */
    if(NULL == (image = H5MM_malloc(len + H5C_IMAGE_EXTRA_SPACE)))

        HGOTO_ERROR(H5E_CACHE, H5E_CANTALLOC, NULL, \
                    "memory allocation failed for on disk image buffer.")

#if H5C_DO_MEMORY_SANITY_CHECKS
    HDmemcpy(((uint8_t *)image) + len, H5C_IMAGE_SANITY_VALUE, H5C_IMAGE_EXTRA_SPACE);
#endif /* H5C_DO_MEMORY_SANITY_CHECKS */

    /* Get the on-disk entry image */
    if ( 0 == (type->flags & H5C__CLASS_SKIP_READS) )
        if(H5F_block_read(f, type->mem_type, addr, len, dxpl_id, image) < 0)
            HGOTO_ERROR(H5E_CACHE, H5E_READERROR, NULL, "Can't read image*")

    /* Deserialize the on-disk image into the native memory form */
    if(NULL == (thing = type->deserialize(image, len, udata, &dirty)))
        HGOTO_ERROR(H5E_CACHE, H5E_CANTLOAD, NULL, "Can't deserialize image")

    /* If the client's cache has an image_len callback, check it */
    if(type->image_len) {
        size_t	new_len;        /* New size of on-disk image */

	/* set magic and type field in *entry_ptr.  While the image_len 
         * callback shouldn't touch the cache specific fields, it may check 
         * these fields to ensure that it it has received the expected 
         * value.
         *
         * Note that this initialization is repeated below on the off 
         * chance that we had to re-try the deserialization.
         */
        entry = (H5C_cache_entry_t *)thing;
        entry->magic = H5C__H5C_CACHE_ENTRY_T_MAGIC;
        entry->type  = type;

	/* verify that compressed and compressed_len are initialized */
        HDassert(compressed == FALSE);
        HDassert(compressed_size == 0);

        /* Get the actual image size for the thing */
        if(type->image_len(thing, &new_len, &compressed, &compressed_size) < 0)

	    HGOTO_ERROR(H5E_CACHE, H5E_CANTGET, NULL, \
                        "can't retrieve image length")

	if(new_len == 0)

	    HGOTO_ERROR(H5E_CACHE, H5E_BADVALUE, NULL, "image length is 0")

        HDassert(((type->flags & H5C__CLASS_COMPRESSED_FLAG) != 0) ||
                 ((compressed == FALSE) && (compressed_size == 0)));
        HDassert((compressed == TRUE) || (compressed_size == 0));

	if(new_len != len) {

            if(type->flags & H5C__CLASS_COMPRESSED_FLAG) {

                /* if new_len != len, then compression must be 
                 * enabled on the entry.  In this case, the image_len
                 * callback should have set compressed to TRUE, set 
                 * new_len equal to the uncompressed size of the 
                 * entry, and compressed_len equal to the compressed
                 * size -- which must equal len.
                 *
                 * We can't verify the uncompressed size, but we can 
		 * verify the rest with the following assertions.
                 */
		HDassert(compressed);
                HDassert(compressed_size == len);

		/* new_len should contain the uncompressed size.  Set len
                 * equal to new_len, so that the cache will use the 
                 * uncompressed size for purposes of space allocation, etc.
                 */
                len = new_len;

            } else if (type->flags & H5C__CLASS_SPECULATIVE_LOAD_FLAG) {

                void *new_image;       /* Buffer for disk image */

		/* compressed must be FALSE, and compressed_size 
                 * must be zero.
                 */
		HDassert(!compressed);
		HDassert(compressed_size == 0);

                /* Adjust the size of the image to match new_len */
                if(NULL == (new_image = H5MM_realloc(image, 
                                            new_len + H5C_IMAGE_EXTRA_SPACE)))

                    HGOTO_ERROR(H5E_CACHE, H5E_CANTALLOC, NULL, \
                               "image null after H5MM_realloc()")

                image = new_image;

#if H5C_DO_MEMORY_SANITY_CHECKS

                HDmemcpy(((uint8_t *)image) + new_len, 
                         H5C_IMAGE_SANITY_VALUE, H5C_IMAGE_EXTRA_SPACE);

#endif /* H5C_DO_MEMORY_SANITY_CHECKS */

                /* If the thing's image needs to be bigger for a speculatively
                 *      loaded thing, free the thing and retry with new length
                 */
                if (new_len > len) {

                    /* Release previous (possibly partially initialized) 
                     * thing.  Note that we must set entry->magic to 
                     * H5C__H5C_CACHE_ENTRY_T_BAD_MAGIC and set one or 
                     * two other fields before the call to free_icr
                     * so as to avoid sanity check failures.
                     */
                    entry->magic = H5C__H5C_CACHE_ENTRY_T_BAD_MAGIC;

                    entry->addr  = addr;

                    if ( type->free_icr(thing) < 0 )

                        HGOTO_ERROR(H5E_CACHE, H5E_CANTFLUSH, NULL, \
                                    "free_icr callback failed")

                    /* Go get the on-disk image again */
                    if(H5F_block_read(f, type->mem_type, addr, 
                                      new_len, dxpl_id, image) < 0)

                        HGOTO_ERROR(H5E_CACHE, H5E_CANTLOAD, NULL, \
                                    "Can't read image")

                    /* Deserialize on-disk image into native memory 
                     * form again 
                     */
                    if(NULL == (thing = type->deserialize(image, new_len, 
                                                          udata, &dirty)))

                        HGOTO_ERROR(H5E_CACHE, H5E_CANTLOAD, NULL, \
                                    "Can't deserialize image")

#ifndef NDEBUG
    		    {
			/* new_compressed and new_compressed_size must be 
                         * initialize to FALSE / 0 respectively, as clients
                         * that don't use compression may ignore these two 
                         * parameters.
                         */
                        hbool_t new_compressed = FALSE;
                        size_t new_compressed_size = 0;
                        size_t new_new_len;

                        /* Get the actual image size for the thing again.  Note
                         * that since this is a new thing, we have to set 
                         * the magic and type fields again so as to avoid
                         * failing sanity checks.
                         */
                        entry = (H5C_cache_entry_t *)thing;
                        entry->magic = H5C__H5C_CACHE_ENTRY_T_MAGIC;
                        entry->type  = type;

                        type->image_len(thing, &new_new_len, &new_compressed, &new_compressed_size);
                        HDassert(new_new_len == new_len);
                        HDassert(!new_compressed);
                        HDassert(new_compressed_size == 0);
    		    }
#endif /* NDEBUG */
                } /* end if (new_len > len) */

                /* Retain adjusted size */
                len = new_len;

            } else { /* throw an error */

                HGOTO_ERROR(H5E_CACHE, H5E_UNSUPPORTED, NULL, \
                     "size of non-speculative, non-compressed object changed")
            }
	} /* end if (new_len != len) */
    } /* end if */

    entry = (H5C_cache_entry_t *)thing;

    /* In general, an entry should be clean just after it is loaded.
     *
     * However, when this code is used in the metadata cache, it is
     * possible that object headers will be dirty at this point, as
     * the deserialize function will alter object headers if necessary to
     * fix an old bug.
     *
     * In the following assert:
     *
     * 	HDassert( ( dirty == FALSE ) || ( type->id == 5 || type->id == 6 ) );
     *
     * note that type ids 5 & 6 are associated with object headers in the 
     * metadata cache.
     *
     * When we get to using H5C for other purposes, we may wish to
     * tighten up the assert so that the loophole only applies to the
     * metadata cache.
     */

    HDassert( ( dirty == FALSE ) || ( type->id == 5 || type->id == 6) );

    entry->magic                = H5C__H5C_CACHE_ENTRY_T_MAGIC;
    entry->cache_ptr            = f->shared->cache;
    entry->addr                 = addr;
    entry->size                 = len;
    HDassert(entry->size < H5C_MAX_ENTRY_SIZE);
    entry->compressed		= compressed;
    entry->compressed_size	= compressed_size;
    entry->image_ptr            = image;
#if 0 /* old code */ /* JRM */
    entry->image_up_to_date     = TRUE;
#else /* new code */ /* JRM */
    entry->image_up_to_date     = !dirty;
#endif /* new code */ /* JRM */
    entry->type                 = type;
    entry->is_dirty	        = dirty;
    entry->dirtied              = FALSE;
    entry->is_protected         = FALSE;
    entry->is_read_only         = FALSE;
    entry->ro_ref_count         = 0;
    entry->is_pinned            = FALSE;
    entry->in_slist             = FALSE;
    entry->flush_marker         = FALSE;
#ifdef H5_HAVE_PARALLEL
    entry->clear_on_unprotect   = FALSE;
    entry->flush_immediately    = FALSE;
#endif /* H5_HAVE_PARALLEL */
    entry->flush_in_progress    = FALSE;
    entry->destroy_in_progress  = FALSE;

    entry->ring			= H5C_RING_UNDEFINED;

    /* Initialize flush dependency height fields */
    entry->flush_dep_parent = NULL;
    for(u = 0; u < H5C__NUM_FLUSH_DEP_HEIGHTS; u++)
        entry->child_flush_dep_height_rc[u] = 0;
    entry->flush_dep_height = 0;
    entry->ht_next              = NULL;
    entry->ht_prev              = NULL;

    entry->next                 = NULL;
    entry->prev                 = NULL;

    entry->aux_next             = NULL;
    entry->aux_prev             = NULL;
#if 1 /* new code */ /* JRM */
    /* initialize cache image related fields */
    entry->include_in_image     = FALSE;
    entry->lru_rank		= 0;
    entry->image_index		= -1;
    entry->image_dirty		= FALSE;
    entry->fd_parent_addr	= HADDR_UNDEF;
    entry->fd_child_count	= 0;
    entry->prefetched		= FALSE;
    entry->prefetch_type_id	= 0;
#endif /* new code */ /* JRM */
    H5C__RESET_CACHE_ENTRY_STATS(entry);

    ret_value = thing;

done:
    /* Cleanup on error */
    if(NULL == ret_value) {

        /* Release resources */
        if ( thing && type->free_icr(thing) < 0 )

            HDONE_ERROR(H5E_CACHE, H5E_CANTFLUSH, NULL, \
                        "free_icr callback failed")

        if(image)
            image = H5MM_xfree(image);
    } /* end if */

    FUNC_LEAVE_NOAPI(ret_value)
} /* H5C_load_entry() */


/*-------------------------------------------------------------------------
 *
 * Function:    H5C_make_space_in_cache
 *
 * Purpose:     Attempt to evict cache entries until the index_size
 *		is at least needed_space below max_cache_size.
 *
 *		In passing, also attempt to bring cLRU_list_size to a
 *		value greater than min_clean_size.
 *
 *		Depending on circumstances, both of these goals may
 *		be impossible, as in parallel mode, we must avoid generating
 *		a write as part of a read (to avoid deadlock in collective
 *		I/O), and in all cases, it is possible (though hopefully
 *		highly unlikely) that the protected list may exceed the
 *		maximum size of the cache.
 *
 *		Thus the function simply does its best, returning success
 *		unless an error is encountered.
 *
 *		The primary_dxpl_id and secondary_dxpl_id parameters
 *		specify the dxpl_ids used on the first write occasioned
 *		by the call (primary_dxpl_id), and on all subsequent
 *		writes (secondary_dxpl_id).  This is useful in the metadata
 *		cache, but may not be needed elsewhere.  If so, just use the
 *		same dxpl_id for both parameters.
 *
 *		Observe that this function cannot occasion a read.
 *
 * Return:      Non-negative on success/Negative on failure.
 *
 * Programmer:  John Mainzer, 5/14/04
 *
 * Changes:     Modified function to skip over entries with the 
 *		flush_in_progress flag set.  If this is not done,
 *		an infinite recursion is possible if the cache is 
 *		full, and the pre-serialize or serialize routine 
 *		attempts to load another entry.
 *
 *		This error was exposed by a re-factor of the 
 *		H5C__flush_single_entry() routine.  However, it was 
 *		a potential bug from the moment that entries were 
 *		allowed to load other entries on flush.
 *
 *		In passing, note that the primary and secondary dxpls 
 *		mentioned in the comment above have been replaced by 
 *		a single dxpl at some point, and thus the discussion 
 *		above is somewhat obsolete.  Date of this change is 
 *		unkown.
 *
 *						JRM -- 12/26/14
 *
 *		Modified function to detect deletions of entries 
 *		during a scan of the LRU, and where appropriate, 
 *		restart the scan to avoid proceeding with a next 
 *		entry that is no longer in the cache.
 *
 *		Note the absence of checks after flushes of clean 
 *		entries.  As a second entry can only be removed by 
 *		by a call to the pre_serialize or serialize callback
 *		of the first, and as these callbacks will not be called
 *		on clean entries, no checks are needed.
 *
 *						JRM -- 4/6/15
 *
 *-------------------------------------------------------------------------
 */
herr_t
H5C_make_space_in_cache(H5F_t *	f,
                        hid_t	dxpl_id,
		        size_t	space_needed,
                        hbool_t	write_permitted)
{
    H5C_t *		cache_ptr = f->shared->cache;
#if H5C_COLLECT_CACHE_STATS
    int32_t             clean_entries_skipped = 0;
    int32_t             total_entries_scanned = 0;
#endif /* H5C_COLLECT_CACHE_STATS */
    int32_t		entries_examined = 0;
    int32_t		initial_list_len;
    size_t		empty_space;
    hbool_t		prev_is_dirty = FALSE;
    hbool_t             didnt_flush_entry = FALSE;
    hbool_t		restart_scan;
    H5C_cache_entry_t *	entry_ptr;
    H5C_cache_entry_t *	prev_ptr;
    H5C_cache_entry_t *	next_ptr;
    herr_t		ret_value = SUCCEED;      /* Return value */

    FUNC_ENTER_NOAPI_NOINIT

    HDassert( f );
    HDassert( cache_ptr );
    HDassert( cache_ptr->magic == H5C__H5C_T_MAGIC );
    HDassert( cache_ptr->index_size ==
	      (cache_ptr->clean_index_size + cache_ptr->dirty_index_size) );

    if ( write_permitted ) {

        restart_scan = FALSE;
        initial_list_len = cache_ptr->LRU_list_len;
        entry_ptr = cache_ptr->LRU_tail_ptr;

	if ( cache_ptr->index_size >= cache_ptr->max_cache_size ) {

	   empty_space = 0;

	} else {

	   empty_space = cache_ptr->max_cache_size - cache_ptr->index_size;

	}

        while ( ( ( (cache_ptr->index_size + space_needed)
                    >
                    cache_ptr->max_cache_size
                  )
		  ||
		  (
		    ( empty_space + cache_ptr->clean_index_size )
		    <
		    ( cache_ptr->min_clean_size )
                  )
		)
                &&
                ( entries_examined <= (2 * initial_list_len) )
                &&
                ( entry_ptr != NULL )
              )
        {
            HDassert(entry_ptr->magic == H5C__H5C_CACHE_ENTRY_T_MAGIC);
            HDassert( ! (entry_ptr->is_protected) );
            HDassert( ! (entry_ptr->is_read_only) );
            HDassert( (entry_ptr->ro_ref_count) == 0 );

	    next_ptr = entry_ptr->next;
            prev_ptr = entry_ptr->prev;

	    if ( prev_ptr != NULL ) {

		prev_is_dirty = prev_ptr->is_dirty;
	    }

            if ( ( (entry_ptr->type)->id != H5C__EPOCH_MARKER_TYPE ) &&
                 ( ! entry_ptr->flush_in_progress ) ) {

                didnt_flush_entry = FALSE;

                if ( entry_ptr->is_dirty ) {

#if H5C_COLLECT_CACHE_STATS
                    if ( (cache_ptr->index_size + space_needed)
                           >
                          cache_ptr->max_cache_size ) {

                        cache_ptr->entries_scanned_to_make_space++;
                    }
#endif /* H5C_COLLECT_CACHE_STATS */

		    /* reset entries_removed_counter and 
                     * last_entry_removed_ptr prior to the call to 
                     * H5C__flush_single_entry() so that we can spot 
                     * unexpected removals of entries from the cache,
                     * and set the restart_scan flag if proceeding 
                     * would be likely to cause us to scan an entry 
                     * that is no longer in the cache.
                     */
                    cache_ptr->entries_removed_counter = 0;
                    cache_ptr->last_entry_removed_ptr  = NULL;

                    if(H5C__flush_single_entry(f, dxpl_id, entry_ptr, H5C__NO_FLAGS_SET, NULL) < 0)
                        HGOTO_ERROR(H5E_CACHE, H5E_CANTFLUSH, FAIL, "unable to flush entry")

		    if ( ( cache_ptr->entries_removed_counter > 1 ) ||
                         ( cache_ptr->last_entry_removed_ptr == prev_ptr ) )

                        restart_scan = TRUE;

                } else if ( (cache_ptr->index_size + space_needed)
                              >
                             cache_ptr->max_cache_size ) {
#if H5C_COLLECT_CACHE_STATS
                    cache_ptr->entries_scanned_to_make_space++;
#endif /* H5C_COLLECT_CACHE_STATS */

                    if(H5C__flush_single_entry(f, dxpl_id, entry_ptr, H5C__FLUSH_INVALIDATE_FLAG | H5C__DEL_FROM_SLIST_ON_DESTROY_FLAG, NULL) < 0)
                        HGOTO_ERROR(H5E_CACHE, H5E_CANTFLUSH, FAIL, "unable to flush entry")

                } else {
                    /* We have enough space so don't flush clean entry. */
#if H5C_COLLECT_CACHE_STATS
                    clean_entries_skipped++;
#endif /* H5C_COLLECT_CACHE_STATS */
                    didnt_flush_entry = TRUE;
                }

#if H5C_COLLECT_CACHE_STATS
                total_entries_scanned++;
#endif /* H5C_COLLECT_CACHE_STATS */

            } else {

                /* Skip epoch markers and entries that are in the process
                 * of being flushed.
                 */
                didnt_flush_entry = TRUE;
            }

	    if ( prev_ptr != NULL ) {

		if ( didnt_flush_entry ) {

		    /* epoch markers don't get flushed, and we don't touch 
                     * entries that are in the process of being flushed.
                     * Hence no need for sanity checks, as we haven't 
                     * flushed anything.  Thus just set entry_ptr to prev_ptr 
                     * and go on.
		     */
                    entry_ptr = prev_ptr;

		} else if ( ( restart_scan ) 
                            ||
                            ( prev_ptr->is_dirty != prev_is_dirty )
		            ||
		            ( prev_ptr->next != next_ptr )
		            ||
		            ( prev_ptr->is_protected )
		            ||
		            ( prev_ptr->is_pinned ) ) {

		    /* something has happened to the LRU -- start over
		     * from the tail.
		     */
                    restart_scan = FALSE;
	            entry_ptr = cache_ptr->LRU_tail_ptr;
		    H5C__UPDATE_STATS_FOR_LRU_SCAN_RESTART(cache_ptr)

		} else {

		    entry_ptr = prev_ptr;

		}
	    } else {

		entry_ptr = NULL;

	    }

	    entries_examined++;

	    if ( cache_ptr->index_size >= cache_ptr->max_cache_size ) {

	       empty_space = 0;

	    } else {

	       empty_space = cache_ptr->max_cache_size - cache_ptr->index_size;

	    }

	    HDassert( cache_ptr->index_size ==
	              (cache_ptr->clean_index_size +
		       cache_ptr->dirty_index_size) );

	}

#if H5C_COLLECT_CACHE_STATS
        cache_ptr->calls_to_msic++;

        cache_ptr->total_entries_skipped_in_msic += clean_entries_skipped;
        cache_ptr->total_entries_scanned_in_msic += total_entries_scanned;

        if ( clean_entries_skipped > cache_ptr->max_entries_skipped_in_msic ) {

            cache_ptr->max_entries_skipped_in_msic = clean_entries_skipped;
        }

        if ( total_entries_scanned > cache_ptr->max_entries_scanned_in_msic ) {

            cache_ptr->max_entries_scanned_in_msic = total_entries_scanned;
        }
#endif /* H5C_COLLECT_CACHE_STATS */

	HDassert( ( entries_examined > (2 * initial_list_len) ) ||
		  ( (cache_ptr->pl_size + cache_ptr->pel_size + cache_ptr->min_clean_size) >
		    cache_ptr->max_cache_size ) ||
		  ( ( cache_ptr->clean_index_size + empty_space )
		    >= cache_ptr->min_clean_size ) );

#if H5C_MAINTAIN_CLEAN_AND_DIRTY_LRU_LISTS

        HDassert( ( entries_examined > (2 * initial_list_len) ) ||
		  ( cache_ptr->cLRU_list_size <= cache_ptr->clean_index_size ) );
        HDassert( ( entries_examined > (2 * initial_list_len) ) ||
		  ( cache_ptr->dLRU_list_size <= cache_ptr->dirty_index_size ) );

#endif /* H5C_MAINTAIN_CLEAN_AND_DIRTY_LRU_LISTS */

    } else {

        HDassert( H5C_MAINTAIN_CLEAN_AND_DIRTY_LRU_LISTS );

        initial_list_len = cache_ptr->cLRU_list_len;
        entry_ptr = cache_ptr->cLRU_tail_ptr;

        while ( ( (cache_ptr->index_size + space_needed)
                  >
                  cache_ptr->max_cache_size
                )
                &&
                ( entries_examined <= initial_list_len )
                &&
                ( entry_ptr != NULL )
              )
        {
            HDassert( ! (entry_ptr->is_protected) );
            HDassert( ! (entry_ptr->is_read_only) );
            HDassert( (entry_ptr->ro_ref_count) == 0 );
            HDassert( ! (entry_ptr->is_dirty) );

            prev_ptr = entry_ptr->aux_prev;

            if(H5C__flush_single_entry(f, dxpl_id, entry_ptr, H5C__FLUSH_INVALIDATE_FLAG | H5C__DEL_FROM_SLIST_ON_DESTROY_FLAG, NULL) < 0)
                HGOTO_ERROR(H5E_CACHE, H5E_CANTFLUSH, FAIL, "unable to flush entry")

	    /* we are scanning the clean LRU, so the serialize function
	     * will not be called on any entry -- thus there is no
	     * concern about the list being modified out from under
	     * this function.
	     */

            entry_ptr = prev_ptr;
	    entries_examined++;
        }
    }

done:

    FUNC_LEAVE_NOAPI(ret_value)

} /* H5C_make_space_in_cache() */


/*-------------------------------------------------------------------------
 *
 * Function:    H5C_validate_lru_list
 *
 * Purpose:     Debugging function that scans the LRU list for errors.
 *
 *		If an error is detected, the function generates a
 *		diagnostic and returns FAIL.  If no error is detected,
 *		the function returns SUCCEED.
 *
 * Return:      FAIL if error is detected, SUCCEED otherwise.
 *
 * Programmer:  John Mainzer, 7/14/05
 *
 * Changes:
 *
 *		Added code to verify that the LRU contains no pinned 
 *		entries.                        JRM -- 4/25/14
 *
 *-------------------------------------------------------------------------
 */
#if H5C_DO_EXTREME_SANITY_CHECKS

static herr_t
H5C_validate_lru_list(H5C_t * cache_ptr)
{
    herr_t		ret_value = SUCCEED;      /* Return value */
    int32_t             len = 0;
    size_t              size = 0;
    H5C_cache_entry_t *	entry_ptr = NULL;

    FUNC_ENTER_NOAPI_NOINIT

    HDassert( cache_ptr );
    HDassert( cache_ptr->magic == H5C__H5C_T_MAGIC );

    if ( ( ( cache_ptr->LRU_head_ptr == NULL )
           ||
           ( cache_ptr->LRU_tail_ptr == NULL )
         )
         &&
         ( cache_ptr->LRU_head_ptr != cache_ptr->LRU_tail_ptr )
       ) {

        HGOTO_ERROR(H5E_CACHE, H5E_SYSTEM, FAIL, "Check 1 failed")
    }

    if ( ( cache_ptr->LRU_list_len < 0 ) || ( cache_ptr->LRU_list_size < 0 ) ) {

        HGOTO_ERROR(H5E_CACHE, H5E_SYSTEM, FAIL, "Check 2 failed")
    }

    if ( ( cache_ptr->LRU_list_len == 1 )
         &&
         ( ( cache_ptr->LRU_head_ptr != cache_ptr->LRU_tail_ptr )
           ||
           ( cache_ptr->LRU_head_ptr == NULL )
           ||
           ( cache_ptr->LRU_head_ptr->size != cache_ptr->LRU_list_size )
         )
       ) {

        HGOTO_ERROR(H5E_CACHE, H5E_SYSTEM, FAIL, "Check 3 failed")
    }

    if ( ( cache_ptr->LRU_list_len >= 1 )
         &&
         ( ( cache_ptr->LRU_head_ptr == NULL )
           ||
           ( cache_ptr->LRU_head_ptr->prev != NULL )
           ||
           ( cache_ptr->LRU_tail_ptr == NULL )
           ||
           ( cache_ptr->LRU_tail_ptr->next != NULL )
         )
       ) {

        HGOTO_ERROR(H5E_CACHE, H5E_SYSTEM, FAIL, "Check 4 failed")
    }

    entry_ptr = cache_ptr->LRU_head_ptr;
    while ( entry_ptr != NULL )
    {

        if ( ( entry_ptr != cache_ptr->LRU_head_ptr ) &&
             ( ( entry_ptr->prev == NULL ) ||
               ( entry_ptr->prev->next != entry_ptr ) ) ) {

            HGOTO_ERROR(H5E_CACHE, H5E_SYSTEM, FAIL, "Check 5 failed")
        }

        if ( ( entry_ptr != cache_ptr->LRU_tail_ptr ) &&
             ( ( entry_ptr->next == NULL ) ||
               ( entry_ptr->next->prev != entry_ptr ) ) ) {

            HGOTO_ERROR(H5E_CACHE, H5E_SYSTEM, FAIL, "Check 6 failed")
        }

        if ( ( entry_ptr->is_pinned ) || 
             ( entry_ptr->pinned_from_client ) ||
             ( entry_ptr->pinned_from_cache ) ) {

            HGOTO_ERROR(H5E_CACHE, H5E_SYSTEM, FAIL, "Check 7 failed")
        }

        len++;
        size += entry_ptr->size;
        entry_ptr = entry_ptr->next;
    }

    if ( ( cache_ptr->LRU_list_len != len ) ||
         ( cache_ptr->LRU_list_size != size ) ) {

        HGOTO_ERROR(H5E_CACHE, H5E_SYSTEM, FAIL, "Check 8 failed")
    }

done:

    if ( ret_value != SUCCEED ) {

        HDassert(0);
    }

    FUNC_LEAVE_NOAPI(ret_value)

} /* H5C_validate_lru_list() */

#endif /* H5C_DO_EXTREME_SANITY_CHECKS */


/*-------------------------------------------------------------------------
 *
 * Function:    H5C_validate_pinned_entry_list
 *
 * Purpose:     Debugging function that scans the pinned entry list for 
 *              errors.
 *
 *		If an error is detected, the function generates a
 *		diagnostic and returns FAIL.  If no error is detected,
 *		the function returns SUCCEED.
 *
 * Return:      FAIL if error is detected, SUCCEED otherwise.
 *
 * Programmer:  John Mainzer, 4/25/14
 *
 * Changes:
 *
 *		None.
 *
 *-------------------------------------------------------------------------
 */
#if H5C_DO_EXTREME_SANITY_CHECKS

static herr_t
H5C_validate_pinned_entry_list(H5C_t * cache_ptr)
{
    herr_t		ret_value = SUCCEED;      /* Return value */
    int32_t             len = 0;
    size_t              size = 0;
    H5C_cache_entry_t *	entry_ptr = NULL;

    FUNC_ENTER_NOAPI_NOINIT

    HDassert( cache_ptr );
    HDassert( cache_ptr->magic == H5C__H5C_T_MAGIC );

    if ( ( ( cache_ptr->pel_head_ptr == NULL )
           ||
           ( cache_ptr->pel_tail_ptr == NULL )
         )
         &&
         ( cache_ptr->pel_head_ptr != cache_ptr->pel_tail_ptr )
       ) {

        HGOTO_ERROR(H5E_CACHE, H5E_SYSTEM, FAIL, "Check 1 failed")
    }

    if ( ( cache_ptr->pel_len < 0 ) || ( cache_ptr->pel_size < 0 ) ) {

        HGOTO_ERROR(H5E_CACHE, H5E_SYSTEM, FAIL, "Check 2 failed")
    }

    if ( ( cache_ptr->pel_len == 1 )
         &&
         ( ( cache_ptr->pel_head_ptr != cache_ptr->pel_tail_ptr )
           ||
           ( cache_ptr->pel_head_ptr == NULL )
           ||
           ( cache_ptr->pel_head_ptr->size != cache_ptr->pel_size )
         )
       ) {

        HGOTO_ERROR(H5E_CACHE, H5E_SYSTEM, FAIL, "Check 3 failed")
    }

    if ( ( cache_ptr->pel_len >= 1 )
         &&
         ( ( cache_ptr->pel_head_ptr == NULL )
           ||
           ( cache_ptr->pel_head_ptr->prev != NULL )
           ||
           ( cache_ptr->pel_tail_ptr == NULL )
           ||
           ( cache_ptr->pel_tail_ptr->next != NULL )
         )
       ) {

        HGOTO_ERROR(H5E_CACHE, H5E_SYSTEM, FAIL, "Check 4 failed")
    }

    entry_ptr = cache_ptr->pel_head_ptr;
    while ( entry_ptr != NULL )
    {

        if ( ( entry_ptr != cache_ptr->pel_head_ptr ) &&
             ( ( entry_ptr->prev == NULL ) ||
               ( entry_ptr->prev->next != entry_ptr ) ) ) {

            HGOTO_ERROR(H5E_CACHE, H5E_SYSTEM, FAIL, "Check 5 failed")
        }

        if ( ( entry_ptr != cache_ptr->pel_tail_ptr ) &&
             ( ( entry_ptr->next == NULL ) ||
               ( entry_ptr->next->prev != entry_ptr ) ) ) {

            HGOTO_ERROR(H5E_CACHE, H5E_SYSTEM, FAIL, "Check 6 failed")
        }

        if ( ! entry_ptr->is_pinned ) {

            HGOTO_ERROR(H5E_CACHE, H5E_SYSTEM, FAIL, "Check 7 failed")
        }

        if ( ! ( ( entry_ptr->pinned_from_client ) ||
                 ( entry_ptr->pinned_from_cache ) ) ) {

            HGOTO_ERROR(H5E_CACHE, H5E_SYSTEM, FAIL, "Check 8 failed")
        }

        len++;
        size += entry_ptr->size;
        entry_ptr = entry_ptr->next;
    }

    if ( ( cache_ptr->pel_len != len ) ||
         ( cache_ptr->pel_size != size ) ) {

        HGOTO_ERROR(H5E_CACHE, H5E_SYSTEM, FAIL, "Check 9 failed")
    }

done:

    if ( ret_value != SUCCEED ) {

        HDassert(0);
    }

    FUNC_LEAVE_NOAPI(ret_value)

} /* H5C_validate_pinned_entry_list() */

#endif /* H5C_DO_EXTREME_SANITY_CHECKS */


/*-------------------------------------------------------------------------
 *
 * Function:    H5C_validate_protected_entry_list
 *
 * Purpose:     Debugging function that scans the protected entry list for 
 *              errors.
 *
 *		If an error is detected, the function generates a
 *		diagnostic and returns FAIL.  If no error is detected,
 *		the function returns SUCCEED.
 *
 * Return:      FAIL if error is detected, SUCCEED otherwise.
 *
 * Programmer:  John Mainzer, 4/25/14
 *
 * Changes:
 *
 *		None.
 *
 *-------------------------------------------------------------------------
 */
#if H5C_DO_EXTREME_SANITY_CHECKS

static herr_t
H5C_validate_protected_entry_list(H5C_t * cache_ptr)
{
    herr_t		ret_value = SUCCEED;      /* Return value */
    int32_t             len = 0;
    size_t              size = 0;
    H5C_cache_entry_t *	entry_ptr = NULL;

    FUNC_ENTER_NOAPI_NOINIT

    HDassert( cache_ptr );
    HDassert( cache_ptr->magic == H5C__H5C_T_MAGIC );

    if ( ( ( cache_ptr->pl_head_ptr == NULL )
           ||
           ( cache_ptr->pl_tail_ptr == NULL )
         )
         &&
         ( cache_ptr->pl_head_ptr != cache_ptr->pl_tail_ptr )
       ) {

        HGOTO_ERROR(H5E_CACHE, H5E_SYSTEM, FAIL, "Check 1 failed")
    }

    if ( ( cache_ptr->pl_len < 0 ) || ( cache_ptr->pl_size < 0 ) ) {

        HGOTO_ERROR(H5E_CACHE, H5E_SYSTEM, FAIL, "Check 2 failed")
    }

    if ( ( cache_ptr->pl_len == 1 )
         &&
         ( ( cache_ptr->pl_head_ptr != cache_ptr->pl_tail_ptr )
           ||
           ( cache_ptr->pl_head_ptr == NULL )
           ||
           ( cache_ptr->pl_head_ptr->size != cache_ptr->pl_size )
         )
       ) {

        HGOTO_ERROR(H5E_CACHE, H5E_SYSTEM, FAIL, "Check 3 failed")
    }

    if ( ( cache_ptr->pl_len >= 1 )
         &&
         ( ( cache_ptr->pl_head_ptr == NULL )
           ||
           ( cache_ptr->pl_head_ptr->prev != NULL )
           ||
           ( cache_ptr->pl_tail_ptr == NULL )
           ||
           ( cache_ptr->pl_tail_ptr->next != NULL )
         )
       ) {

        HGOTO_ERROR(H5E_CACHE, H5E_SYSTEM, FAIL, "Check 4 failed")
    }

    entry_ptr = cache_ptr->pl_head_ptr;
    while ( entry_ptr != NULL )
    {

        if ( ( entry_ptr != cache_ptr->pl_head_ptr ) &&
             ( ( entry_ptr->prev == NULL ) ||
               ( entry_ptr->prev->next != entry_ptr ) ) ) {

            HGOTO_ERROR(H5E_CACHE, H5E_SYSTEM, FAIL, "Check 5 failed")
        }

        if ( ( entry_ptr != cache_ptr->pl_tail_ptr ) &&
             ( ( entry_ptr->next == NULL ) ||
               ( entry_ptr->next->prev != entry_ptr ) ) ) {

            HGOTO_ERROR(H5E_CACHE, H5E_SYSTEM, FAIL, "Check 6 failed")
        }

        if ( ! entry_ptr->is_protected ) {

            HGOTO_ERROR(H5E_CACHE, H5E_SYSTEM, FAIL, "Check 7 failed")
        }

        if ( ( entry_ptr->is_read_only ) &&
             ( entry_ptr->ro_ref_count <= 0 ) ) {

            HGOTO_ERROR(H5E_CACHE, H5E_SYSTEM, FAIL, "Check 8 failed")
        }

        len++;
        size += entry_ptr->size;
        entry_ptr = entry_ptr->next;
    }

    if ( ( cache_ptr->pl_len != len ) ||
         ( cache_ptr->pl_size != size ) ) {

        HGOTO_ERROR(H5E_CACHE, H5E_SYSTEM, FAIL, "Check 9 failed")
    }

done:

    if ( ret_value != SUCCEED ) {

        HDassert(0);
    }

    FUNC_LEAVE_NOAPI(ret_value)

} /* H5C_validate_protected_entry_list() */

#endif /* H5C_DO_EXTREME_SANITY_CHECKS */


/*-------------------------------------------------------------------------
 *
 * Function:    H5C_entry_in_skip_list
 *
 * Purpose:     Debugging function that scans skip list to see if it 
 *		is in present.  We need this, as it is possible for 
 *		an entry to be in the skip list twice.
 *
 * Return:      FALSE if the entry is not in the skip list, and TRUE 
 *		if it is.
 *
 * Programmer:  John Mainzer, 11/1/14
 *
 * Changes:
 *
 *		None.
 *
 *-------------------------------------------------------------------------
 */
#if H5C_DO_SLIST_SANITY_CHECKS

static hbool_t
H5C_entry_in_skip_list(H5C_t * cache_ptr, H5C_cache_entry_t *target_ptr)
{
    hbool_t in_slist              = FALSE;
    H5SL_node_t *       node_ptr  = NULL;
    H5C_cache_entry_t *	entry_ptr = NULL;

    HDassert( cache_ptr );
    HDassert( cache_ptr->magic == H5C__H5C_T_MAGIC );
    HDassert( cache_ptr->slist_ptr );

    node_ptr = H5SL_first(cache_ptr->slist_ptr);

    while ( ( node_ptr != NULL ) && ( ! in_slist ) )
    {
        entry_ptr = (H5C_cache_entry_t *)H5SL_item(node_ptr);

	HDassert( entry_ptr );
	HDassert( entry_ptr->magic == H5C__H5C_CACHE_ENTRY_T_MAGIC );
        HDassert( entry_ptr->is_dirty );
        HDassert( entry_ptr->in_slist );

        if ( entry_ptr == target_ptr ) {

	    in_slist = TRUE;

	} else {

	    node_ptr = H5SL_next(node_ptr);
	}
    }

    return(in_slist);

} /* H5C_entry_in_skip_list() */

#endif /* H5C_DO_SLIST_SANITY_CHECKS */


/*-------------------------------------------------------------------------
 *
 * Function:    H5C_get_entry_ptr_from_addr()
 *
 * Purpose:     Debugging function that attempts to look up an entry in the 
 *		cache by its file address, and if found, returns a pointer 
 *		to the entry in *entry_ptr_ptr.  If the entry is not in the 
 *		cache, *entry_ptr_ptr is set to NULL.
 *
 *		WARNING: This call should be used only in debugging  
 *			 routines, and it should be avoided when 
 *			 possible.
 *
 *			 Further, if we ever multi-thread the cache, 
 *			 this routine will have to be either discarded 
 *			 or heavily re-worked.
 *
 *			 Finally, keep in mind that the entry whose 
 *			 pointer is obtained in this fashion may not 
 *			 be in a stable state.  
 *
 *		Note that this function is only defined if NDEBUG
 *		is not defined.
 *
 *		As heavy use of this function is almost certainly a 
 *		bad idea, the metadata cache tracks the number of 
 *		successful calls to this function, and (if 
 *              H5C_DO_SANITY_CHECKS is defined) displays any 
 *		non-zero count on cache shutdown.
 *
 * Return:      FAIL if error is detected, SUCCEED otherwise.
 *
 * Programmer:  John Mainzer, 5/30/14
 *
 * Changes:
 *
 *		None.
 *
 *-------------------------------------------------------------------------
 */
#ifndef NDEBUG
herr_t
H5C_get_entry_ptr_from_addr(const H5F_t *f,
                            haddr_t   addr,
			    void ** entry_ptr_ptr)
{
    H5C_t             * cache_ptr;
    H5C_cache_entry_t * entry_ptr = NULL;
    herr_t              ret_value = SUCCEED;      /* Return value */

    FUNC_ENTER_NOAPI(FAIL)

    HDassert( f );
    HDassert( f->shared );

    cache_ptr = f->shared->cache;

    HDassert( cache_ptr != NULL );
    HDassert( cache_ptr->magic == H5C__H5C_T_MAGIC );
    HDassert( H5F_addr_defined(addr) );
    HDassert( entry_ptr_ptr != NULL );

    /* this test duplicates two of the above asserts, but we need an
     * invocation of HGOTO_ERROR to keep the compiler happy.
     */
    if ( ( cache_ptr == NULL ) || ( cache_ptr->magic != H5C__H5C_T_MAGIC ) ) {

        HGOTO_ERROR(H5E_CACHE, H5E_SYSTEM, FAIL, "Bad cache_ptr on entry.")
    }

    H5C__SEARCH_INDEX(cache_ptr, addr, entry_ptr, FAIL)

    if ( entry_ptr == NULL ) {

        /* the entry doesn't exist in the cache -- report this
         * and quit.
         */
        *entry_ptr_ptr = NULL;

    } else {

        *entry_ptr_ptr = entry_ptr;

	/* increment call counter */
	(cache_ptr->get_entry_ptr_from_addr_counter)++;
    }

done:

    FUNC_LEAVE_NOAPI(ret_value)

} /* H5C_get_entry_ptr_from_addr() */

#endif /* NDEBUG */


/*-------------------------------------------------------------------------
 *
 * Function:    H5C_verify_entry_type()
 *
 * Purpose:     Debugging function that attempts to look up an entry in the 
 *		cache by its file address, and if found, test to see if its
 *		type field contains the expted value.
 *
 *		If the specified entry is in cache, *in_cache_ptr is set
 *		to TRUE, and *type_ok_ptr is set to TRUE or FALSE
 *		depending on whether the entries type field matches the 
 *		expected_type parameter
 *
 *		If the target entry is not in cache, *in_cache_ptr is 
 *		set to FALSE, and *type_ok_ptr is undefined.
 *
 *		Note that this function is only defined if NDEBUG
 *		is not defined.
 *
 * Return:      FAIL if error is detected, SUCCEED otherwise.
 *
 * Programmer:  John Mainzer, 5/30/14
 *
 * Changes:     Updated function to handle prefetched entries 
 *		correctly.
 *						JRM -- 8/25/15
 *
 *-------------------------------------------------------------------------
 */
#ifndef NDEBUG
herr_t
H5C_verify_entry_type(const H5F_t *f,
                      haddr_t   addr,
                      const H5C_class_t * expected_type,
                      hbool_t * in_cache_ptr,
                      hbool_t * type_ok_ptr)
{
    H5C_t             * cache_ptr;
    H5C_cache_entry_t * entry_ptr = NULL;
    herr_t              ret_value = SUCCEED;      /* Return value */

    FUNC_ENTER_NOAPI(FAIL)

    HDassert( f );
    HDassert( f->shared );

    cache_ptr = f->shared->cache;

    HDassert( cache_ptr != NULL );
    HDassert( cache_ptr->magic == H5C__H5C_T_MAGIC );
    HDassert( H5F_addr_defined(addr) );
    HDassert( in_cache_ptr != NULL );
    HDassert( type_ok_ptr != NULL );

    /* this test duplicates two of the above asserts, but we need an
     * invocation of HGOTO_ERROR to keep the compiler happy.
     */
    if ( ( cache_ptr == NULL ) || ( cache_ptr->magic != H5C__H5C_T_MAGIC ) ) {

        HGOTO_ERROR(H5E_CACHE, H5E_SYSTEM, FAIL, "Bad cache_ptr on entry.")
    }

    H5C__SEARCH_INDEX(cache_ptr, addr, entry_ptr, FAIL)

    if ( entry_ptr == NULL ) {

        /* the entry doesn't exist in the cache -- report this
         * and quit.
         */
        *in_cache_ptr = FALSE;

    } else {

        *in_cache_ptr = TRUE;
#if 0 /* old code */ /* JRM */
	*type_ok_ptr = (expected_type == entry_ptr->type);
#else /* new code */ /* JRM */
	*type_ok_ptr = ((expected_type == entry_ptr->type) ||
                        ((entry_ptr->prefetched) &&
                         (entry_ptr->prefetch_type_id == expected_type->id)));
#endif /* new code */ /* JRM */
    }

done:

    FUNC_LEAVE_NOAPI(ret_value)

} /* H5C_verify_entry_type() */

#endif /* NDEBUG */


/*-------------------------------------------------------------------------
 *
 * Function:    H5C_ignore_tags
 *
 * Purpose:     Override all assertion frameworks associated with making
 *              sure proper tags are applied to metadata. 
 *
 *              NOTE: This should really only be used in tests that need 
 *              to access internal functions without going through 
 *              standard API paths. Since tags are set inside dxpl_id's
 *              before coming into the cache, any external functions that
 *              use the internal library functions (i.e., tests) should
 *              use this function if they don't plan on setting up proper
 *              metadata tags.
 *
 * Return:      FAIL if error is detected, SUCCEED otherwise.
 *
 * Programmer:  Mike McGreevy
 *              December 1, 2009
 *
 *-------------------------------------------------------------------------
 */
herr_t
H5C_ignore_tags(H5C_t * cache_ptr)
{
    FUNC_ENTER_NOAPI_NOERR

    /* Assertions */
    HDassert(cache_ptr != NULL);
    HDassert(cache_ptr->magic == H5C__H5C_T_MAGIC);

    /* Set variable to ignore tag values upon assignment */
    cache_ptr->ignore_tags = TRUE;

    FUNC_LEAVE_NOAPI(SUCCEED)
} /* H5C_ignore_tags */


/*-------------------------------------------------------------------------
 *
 * Function:    H5C_tag_entry
 *
 * Purpose:     Tags an entry with the provided tag (contained in the dxpl_id).
 *              If sanity checking is enabled, this function will perform 
 *              validation that a proper tag is contained within the provided 
 *              data access property list id before application.
 *
 * Return:      FAIL if error is detected, SUCCEED otherwise.
 *
 * Programmer:  Mike McGreevy
 *              January 14, 2010
 *
 * Modifications:
 *
 *-------------------------------------------------------------------------
 */
herr_t
H5C_tag_entry(H5C_t * cache_ptr, H5C_cache_entry_t * entry_ptr, hid_t dxpl_id)
{
    H5P_genplist_t *dxpl;       /* dataset transfer property list */
    haddr_t tag;                /* Tag address */
    herr_t ret_value = SUCCEED;  /* Return value */

    FUNC_ENTER_NOAPI(FAIL)

    /* Assertions */
    HDassert(cache_ptr != NULL);
    HDassert(entry_ptr != NULL);
    HDassert(cache_ptr->magic == H5C__H5C_T_MAGIC);

    /* Get the dataset transfer property list */
    if(NULL == (dxpl = (H5P_genplist_t *)H5I_object_verify(dxpl_id, H5I_GENPROP_LST)))
        HGOTO_ERROR(H5E_ARGS, H5E_BADTYPE, FAIL, "not a property list")

    /* Get the tag from the DXPL */
    if((H5P_get(dxpl, "H5AC_metadata_tag", &tag)) < 0)
        HGOTO_ERROR(H5E_PLIST, H5E_CANTGET, FAIL, "unable to query property value")

    if(cache_ptr->ignore_tags != TRUE) {
#if H5C_DO_TAGGING_SANITY_CHECKS
        /* Perform some sanity checks to ensure that a correct tag is being applied */
        if(H5C_verify_tag(entry_ptr->type->id, tag) < 0)
            HGOTO_ERROR(H5E_CACHE, H5E_CANTTAG, FAIL, "tag verification failed")
#endif
    } else {
        /* if we're ignoring tags, it's because we're running
           tests on internal functions and may not have inserted a tag 
           value into a given dxpl_id before creating some metadata. Thus,
           in this case only, if a tag value has not been set, we can
           arbitrarily set it to something for the sake of passing the tests. 
           If the tag value is set, then we'll just let it get assigned without
           additional checking for correctness. */
        if(!tag)
            tag = H5AC__IGNORE_TAG;
    } /* end if */

    /* Apply the tag to the entry */
    entry_ptr->tag = tag;

done:
    FUNC_LEAVE_NOAPI(ret_value)
} /* H5C_tag_entry */


/*-------------------------------------------------------------------------
 *
 * Function:    H5C_flush_tagged_entries
 *
 * WARNING:     Not yet tested or used anywhere. (written awhile ago,
 *              will keep it around in anticipation of being used in
 *              subsequent changes to support flushing individual objects).
 *
 * Purpose:     Flushes all entries with the specified tag to disk.
 *
 * Return:      FAIL if error is detected, SUCCEED otherwise.
 *
 * Programmer:  Mike McGreevy
 *              November 3, 2009
 *
 *-------------------------------------------------------------------------
 */
static herr_t
H5C_flush_tagged_entries(H5F_t * f, hid_t dxpl_id, H5C_t * cache_ptr, haddr_t tag)
{
    herr_t      ret_value = SUCCEED;

    FUNC_ENTER_NOAPI(FAIL)

    /* Assertions */
    HDassert(0); /* This function is not yet used. We shouldn't be in here yet. */
    HDassert(cache_ptr != NULL);
    HDassert(cache_ptr->magic == H5C__H5C_T_MAGIC);

    /* Mark all entries with specified tag */
    if(H5C_mark_tagged_entries(cache_ptr, tag) < 0)
        HGOTO_ERROR(H5E_CACHE, H5E_CANTFLUSH, FAIL, "Can't mark tagged entries")

    /* Flush all marked entries */
    if(H5C_flush_marked_entries(f, dxpl_id) < 0)
        HGOTO_ERROR(H5E_CACHE, H5E_CANTFLUSH, FAIL, "Can't flush marked entries")

done:
    FUNC_LEAVE_NOAPI(ret_value)
} /* H5C_flush_tagged_entries */


/*-------------------------------------------------------------------------
 *
 * Function:    H5C_mark_tagged_entries
 *
 * WARNING:     Not yet tested or used anywhere. (written awhile ago,
 *              will keep it around in anticipation of being used in
 *              subsequent changes to support flushing individual objects).
 *
 * Purpose:     Set the flush marker on entries in the cache that have
 *              the specified tag.
 *
 * Return:      FAIL if error is detected, SUCCEED otherwise.
 *
 * Programmer:  Mike McGreevy
 *              November 3, 2009
 *
 *-------------------------------------------------------------------------
 */
static herr_t 
H5C_mark_tagged_entries(H5C_t * cache_ptr, haddr_t tag) 
{
    H5C_cache_entry_t *next_entry_ptr;  /* entry pointer */
    unsigned u;                         /* Local index variable */

    FUNC_ENTER_NOAPI_NOINIT_NOERR

    /* Assertions */
    HDassert(0); /* This function is not yet used. We shouldn't be in here yet. */
    HDassert(cache_ptr != NULL);
    HDassert(cache_ptr->magic == H5C__H5C_T_MAGIC);

    /* Iterate through entries, marking those with specified tag. */
    for(u = 0; u < H5C__HASH_TABLE_LEN; u++) {

        next_entry_ptr = cache_ptr->index[u];
        while(next_entry_ptr != NULL) {
            if(next_entry_ptr->tag == tag)
                next_entry_ptr->flush_marker = TRUE;

            next_entry_ptr = next_entry_ptr->ht_next;
        } /* end while */
    } /* for */

    FUNC_LEAVE_NOAPI(SUCCEED)
} /* H5C_mark_tagged_entries */


/*-------------------------------------------------------------------------
 *
 * Function:    H5C_flush_marked_entries
 *
 * WARNING:     Not yet tested or used anywhere. (written awhile ago,
 *              will keep it around in anticipation of being used in
 *              subsequent changes to support flushing individual objects).
 *
 * Purpose:     Flushes all marked entries in the cache.
 *
 * Return:      FAIL if error is detected, SUCCEED otherwise.
 *
 * Programmer:  Mike McGreevy
 *              November 3, 2009
 *
 *-------------------------------------------------------------------------
 */
static herr_t
H5C_flush_marked_entries(H5F_t * f, hid_t dxpl_id)
{ 
    herr_t ret_value = SUCCEED;

    FUNC_ENTER_NOAPI_NOINIT

    /* Assertions */
    HDassert(0); /* This function is not yet used. We shouldn't be in here yet. */
    HDassert(f != NULL);

    /* Flush all marked entries */
    if(H5C_flush_cache(f, dxpl_id, H5C__FLUSH_MARKED_ENTRIES_FLAG | H5C__FLUSH_IGNORE_PROTECTED_FLAG) < 0)
        HGOTO_ERROR(H5E_CACHE, H5E_CANTFLUSH, FAIL, "Can't flush cache")

done:
    FUNC_LEAVE_NOAPI(ret_value)
} /* H5C_flush_marked_entries */

#if H5C_DO_TAGGING_SANITY_CHECKS

/*-------------------------------------------------------------------------
 *
 * Function:    H5C_verify_tag
 *
 * Purpose:     Performs sanity checking on an entrytype/tag pair.
 *
 * Return:      SUCCEED or FAIL.
 *
 * Programmer:  Mike McGreevy
 *              January 14, 2010
 *
 *-------------------------------------------------------------------------
 */
static herr_t
H5C_verify_tag(int id, haddr_t tag) 
{
    herr_t ret_value = SUCCEED;

    FUNC_ENTER_NOAPI_NOINIT

    /* Perform some sanity checks on tag value. Certain entry
     * types require certain tag values, so check that these
     * constraints are met. */
    if(tag == H5AC__IGNORE_TAG)
        HGOTO_ERROR(H5E_CACHE, H5E_CANTTAG, FAIL, "cannot ignore a tag while doing verification.")
    else if(tag == H5AC__INVALID_TAG)
        HGOTO_ERROR(H5E_CACHE, H5E_CANTTAG, FAIL, "no metadata tag provided")
    else {

        /* Perform some sanity checks on tag value. Certain entry
         * types require certain tag values, so check that these
         * constraints are met. */

        /* Superblock */
        if((id == H5AC_SUPERBLOCK_ID) || (id == H5AC_DRVRINFO_ID)) {
            if(tag != H5AC__SUPERBLOCK_TAG)
                HGOTO_ERROR(H5E_CACHE, H5E_CANTTAG, FAIL, "superblock not tagged with H5AC__SUPERBLOCK_TAG")
        }
        else {
            if(tag == H5AC__SUPERBLOCK_TAG)
                HGOTO_ERROR(H5E_CACHE, H5E_CANTTAG, FAIL, "H5AC__SUPERBLOCK_TAG applied to non-superblock entry")
        }
    
        /* Free Space Manager */
        if((id == H5AC_FSPACE_HDR_ID) || (id == H5AC_FSPACE_SINFO_ID)) {
            if(tag != H5AC__FREESPACE_TAG)
                HGOTO_ERROR(H5E_CACHE, H5E_CANTTAG, FAIL, "freespace entry not tagged with H5AC__FREESPACE_TAG")
        }
        else {
            if(tag == H5AC__FREESPACE_TAG)
                HGOTO_ERROR(H5E_CACHE, H5E_CANTTAG, FAIL, "H5AC__FREESPACE_TAG applied to non-freespace entry")
        }
    
        /* SOHM */
        if((id == H5AC_SOHM_TABLE_ID) || (id == H5AC_SOHM_LIST_ID)) { 
            if(tag != H5AC__SOHM_TAG)
                HGOTO_ERROR(H5E_CACHE, H5E_CANTTAG, FAIL, "sohm entry not tagged with H5AC__SOHM_TAG")
        }
    
        /* Global Heap */
        if(id == H5AC_GHEAP_ID) {
            if(tag != H5AC__GLOBALHEAP_TAG)
                HGOTO_ERROR(H5E_CACHE, H5E_CANTTAG, FAIL, "global heap not tagged with H5AC__GLOBALHEAP_TAG")
        }
        else {
            if(tag == H5AC__GLOBALHEAP_TAG)
                HGOTO_ERROR(H5E_CACHE, H5E_CANTTAG, FAIL, "H5AC__GLOBALHEAP_TAG applied to non-globalheap entry")
        }
    } /* end else */

done:
    FUNC_LEAVE_NOAPI(ret_value)
} /* H5C_verify_tag */
#endif


/*-------------------------------------------------------------------------
 *
 * Function:    H5C_retag_copied_metadata
 *
 * Purpose:     Searches through cache index for all entries with the
 *              H5AC__COPIED_TAG, indicating that it was created as a 
 *              result of an object copy, and applies the provided tag.
 *
 * Return:      SUCCEED or FAIL.
 *
 * Programmer:  Mike McGreevy
 *              March 17, 2010
 *
 *-------------------------------------------------------------------------
 */
void
H5C_retag_copied_metadata(H5C_t * cache_ptr, haddr_t metadata_tag) 
{
    unsigned u;         /* Local index variable */

    FUNC_ENTER_NOAPI_NOINIT_NOERR

    HDassert(cache_ptr);

    /* Iterate through entries, retagging those with the H5AC__COPIED_TAG tag */
    for(u = 0; u < H5C__HASH_TABLE_LEN; u++) {
        H5C_cache_entry_t *next_entry_ptr;      /* entry pointer */

        next_entry_ptr = cache_ptr->index[u];
        while(next_entry_ptr != NULL) {
            if(cache_ptr->index[u] != NULL)
                if((cache_ptr->index[u])->tag == H5AC__COPIED_TAG)
                    (cache_ptr->index[u])->tag = metadata_tag;

            next_entry_ptr = next_entry_ptr->ht_next;
        } /* end while */
    } /* end for */

    FUNC_LEAVE_NOAPI_VOID
} /* H5C_retag_copied_metadata */


/*-------------------------------------------------------------------------
 * Function:    H5C_get_entry_ring
 *
 * Purpose:     Given a file address, retrieve the ring for an entry at that
 *              address.
 *
 * 		On error, the value of *ring is not modified.
 *
 * Return:      Non-negative on success/Negative on failure
 *
 * Programmer:  Quincey Koziol
 *              9/8/15
 *
 *-------------------------------------------------------------------------
 */
herr_t
H5C_get_entry_ring(const H5F_t *f, haddr_t addr, H5C_ring_t *ring)
{
    H5C_t *cache_ptr;                   /* Pointer to cache */
    H5C_cache_entry_t *entry_ptr;       /* Pointer to cache entry at address */
    herr_t ret_value = SUCCEED;         /* Return value */

    FUNC_ENTER_NOAPI(FAIL)

    /* Sanity checks */
    HDassert(f);
    HDassert(f->shared);
    cache_ptr = f->shared->cache;
    HDassert(cache_ptr);
    HDassert(cache_ptr->magic == H5C__H5C_T_MAGIC);
    HDassert(H5F_addr_defined(addr));

    /* Locate the entry at the address */
    H5C__SEARCH_INDEX(cache_ptr, addr, entry_ptr, FAIL)
    HDassert(entry_ptr);

    /* Return the ring value */
    *ring = entry_ptr->ring;

done:
    FUNC_LEAVE_NOAPI(ret_value)
} /* H5C_get_entry_ring() */
<|MERGE_RESOLUTION|>--- conflicted
+++ resolved
@@ -191,7 +191,9 @@
 /* Package Variables */
 /*********************/
 
-<<<<<<< HEAD
+/* Package initialization variable */
+hbool_t H5_PKG_INIT_VAR = FALSE;
+
 /* The class_mem_types array exists to allow lookups from 
  * class ID to the associated mem type.  This is needed 
  * to support writes of dirty prefetched entries with the 
@@ -231,10 +233,6 @@
    /* 28 H5AC_PREFETCHED_ENTRY_ID */ H5FD_MEM_DEFAULT,
    /* 28 H5AC_NTYPES              */ H5FD_MEM_DEFAULT
 };
-=======
-/* Package initialization variable */
-hbool_t H5_PKG_INIT_VAR = FALSE;
->>>>>>> 8186a5ce
 
 
 /*****************************/
