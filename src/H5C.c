/* * * * * * * * * * * * * * * * * * * * * * * * * * * * * * * * * * * * * * *
 * Copyright by The HDF Group.                                               *
 * Copyright by the Board of Trustees of the University of Illinois.         *
 * All rights reserved.                                                      *
 *                                                                           *
 * This file is part of HDF5.  The full HDF5 copyright notice, including     *
 * terms governing use, modification, and redistribution, is contained in    *
 * the files COPYING and Copyright.html.  COPYING can be found at the root   *
 * of the source code distribution tree; Copyright.html can be found at the  *
 * root level of an installed copy of the electronic HDF5 document set and   *
 * is linked from the top-level documents page.  It can also be found at     *
 * http://hdfgroup.org/HDF5/doc/Copyright.html.  If you do not have          *
 * access to either file, you may request a copy from help@hdfgroup.org.     *
 * * * * * * * * * * * * * * * * * * * * * * * * * * * * * * * * * * * * * * */

/*-------------------------------------------------------------------------
 *
 * Created:     H5C.c
 *              June 1 2004
 *              John Mainzer
 *
 * Purpose:     Functions in this file implement a generic cache for
 *              things which exist on disk, and which may be
 *	 	unambiguously referenced by their disk addresses.
 *
 *              The code in this module was initially written in
 *		support of a complete re-write of the metadata cache
 *		in H5AC.c  However, other uses for the cache code
 *		suggested themselves, and thus this file was created
 *		in an attempt to support re-use.
 *
 *		For a detailed overview of the cache, please see the
 *		header comment for H5C_t in H5Cpkg.h.
 *
 *-------------------------------------------------------------------------
 */

/**************************************************************************
 *
 *				To Do:
 *
 *	Code Changes:
 *
 *	 - Remove extra functionality in H5C__flush_single_entry()?
 *
 *	 - Change protect/unprotect to lock/unlock.
 *
 *	 - Flush entries in increasing address order in
 *	   H5C_make_space_in_cache().
 *
 *	 - Also in H5C_make_space_in_cache(), use high and low water marks
 *	   to reduce the number of I/O calls.
 *
 *	 - When flushing, attempt to combine contiguous entries to reduce
 *	   I/O overhead.  Can't do this just yet as some entries are not
 *	   contiguous.  Do this in parallel only or in serial as well?
 *
 *	 - Create MPI type for dirty objects when flushing in parallel.
 *
 *	 - Now that TBBT routines aren't used, fix nodes in memory to
 *         point directly to the skip list node from the LRU list, eliminating
 *         skip list lookups when evicting objects from the cache.
 *
 *	Tests:
 *
 *	 - Trim execution time.  (This is no longer a major issue with the
 *	   shift from the TBBT to a hash table for indexing.)
 *
 *	 - Add random tests.
 *
 **************************************************************************/

/****************/
/* Module Setup */
/****************/

#include "H5Cmodule.h"          /* This source code file is part of the H5C module */
#define H5F_FRIEND		/*suppress error about including H5Fpkg	  */


/***********/
/* Headers */
/***********/
#include "H5private.h"		/* Generic Functions			*/
#ifdef H5_HAVE_PARALLEL
#include "H5ACprivate.h"        /* Metadata cache                       */
#endif /* H5_HAVE_PARALLEL */
#include "H5Cpkg.h"		/* Cache				*/
#include "H5Eprivate.h"		/* Error handling		  	*/
#include "H5Fpkg.h"		/* Files				*/
#include "H5FLprivate.h"	/* Free Lists                           */
#include "H5Iprivate.h"		/* IDs			  		*/
#include "H5MFprivate.h"	/* File memory management		*/
#include "H5MMprivate.h"	/* Memory management			*/
#include "H5Pprivate.h"         /* Property lists                       */


/****************/
/* Local Macros */
/****************/
#if H5C_DO_MEMORY_SANITY_CHECKS
#define H5C_IMAGE_EXTRA_SPACE 8
#define H5C_IMAGE_SANITY_VALUE "DeadBeef"
#else /* H5C_DO_MEMORY_SANITY_CHECKS */
#define H5C_IMAGE_EXTRA_SPACE 0
#endif /* H5C_DO_MEMORY_SANITY_CHECKS */


/******************/
/* Local Typedefs */
/******************/


/********************/
/* Local Prototypes */
/********************/

static herr_t H5C__auto_adjust_cache_size(H5F_t * f,
                                          hid_t dxpl_id,
                                          hbool_t write_permitted);

static herr_t H5C__autoadjust__ageout(H5F_t * f,
                                      hid_t dxpl_id,
                                      double hit_rate,
                                      enum H5C_resize_status * status_ptr,
                                      size_t * new_max_cache_size_ptr,
                                      hbool_t write_permitted);

static herr_t H5C__autoadjust__ageout__cycle_epoch_marker(H5C_t * cache_ptr);

static herr_t H5C__autoadjust__ageout__evict_aged_out_entries(H5F_t * f,
                                                       hid_t dxpl_id,
                                                       hbool_t write_permitted);

static herr_t H5C__autoadjust__ageout__insert_new_marker(H5C_t * cache_ptr);

static herr_t H5C__autoadjust__ageout__remove_all_markers(H5C_t * cache_ptr);

static herr_t H5C__autoadjust__ageout__remove_excess_markers(H5C_t * cache_ptr);

static herr_t H5C_flush_invalidate_cache(const H5F_t *  f,
                                          hid_t    dxpl_id,
			                  unsigned flags);

static herr_t H5C_flush_invalidate_ring(const H5F_t * f, hid_t dxpl_id,
    H5C_ring_t ring, unsigned flags);

static herr_t H5C_flush_ring(H5F_t *f, hid_t dxpl_id, H5C_ring_t ring,
    unsigned flags);

static void * H5C_load_entry(H5F_t *             f,
                             hid_t               dxpl_id,
#ifdef H5_HAVE_PARALLEL
                             hbool_t             coll_access,
#endif /* H5_HAVE_PARALLEL */
                             const H5C_class_t * type,
                             haddr_t             addr,
                             void *              udata);

<<<<<<< HEAD
static herr_t H5C__mark_tagged_entries(H5C_t * cache_ptr, haddr_t tag);

static herr_t H5C__flush_marked_entries(H5F_t * f, 
                                       hid_t dxpl_id);
=======
static herr_t H5C_make_space_in_cache(H5F_t * f,
                                      hid_t   dxpl_id,
       	                              size_t  space_needed,
                                      hbool_t write_permitted);
>>>>>>> 3b507bb8

static herr_t H5C__generate_image(const H5F_t *f, H5C_t * cache_ptr, H5C_cache_entry_t *entry_ptr, 
                                  hid_t dxpl_id, int64_t *entry_size_change_ptr);

#if H5C_DO_SLIST_SANITY_CHECKS
static hbool_t H5C_entry_in_skip_list(H5C_t * cache_ptr, 
                                      H5C_cache_entry_t *target_ptr);
#endif /* H5C_DO_SLIST_SANITY_CHECKS */

#if H5C_DO_EXTREME_SANITY_CHECKS
static herr_t H5C_validate_lru_list(H5C_t * cache_ptr);
static herr_t H5C_validate_pinned_entry_list(H5C_t * cache_ptr);
static herr_t H5C_validate_protected_entry_list(H5C_t * cache_ptr);
#endif /* H5C_DO_EXTREME_SANITY_CHECKS */

#if 0 /* debugging routines */
herr_t H5C_dump_cache(H5C_t * cache_ptr, const char *  cache_name);
herr_t H5C_dump_cache_skip_list(H5C_t * cache_ptr, char * calling_fcn);
#endif /* debugging routines */


/*********************/
/* Package Variables */
/*********************/

/* Package initialization variable */
hbool_t H5_PKG_INIT_VAR = FALSE;

/* The class_mem_types array exists to allow lookups from 
 * class ID to the associated mem type.  This is needed 
 * to support writes of dirty prefetched entries with the 
 * correct mem type.
 *				JRM -- 8/14/15
 */
const H5FD_mem_t class_mem_types[H5C__MAX_NUM_TYPE_IDS + 1] = 
{
   /*  0 H5AC_BT_ID               */ H5FD_MEM_BTREE,
   /*  1 H5AC_SNODE_ID            */ H5FD_MEM_BTREE,
   /*  2 H5AC_LHEAP_PRFX_ID       */ H5FD_MEM_LHEAP,
   /*  3 H5AC_LHEAP_DBLK_ID       */ H5FD_MEM_LHEAP,
   /*  4 H5AC_GHEAP_ID            */ H5FD_MEM_GHEAP,
   /*  5 H5AC_OHDR_ID             */ H5FD_MEM_OHDR,
   /*  6 H5AC_OHDR_CHK_ID         */ H5FD_MEM_OHDR,
   /*  7 H5AC_BT2_HDR_ID          */ H5FD_MEM_BTREE,
   /*  8 H5AC_BT2_INT_ID          */ H5FD_MEM_BTREE,
   /*  9 H5AC_BT2_LEAF_ID         */ H5FD_MEM_BTREE,
   /* 10 H5AC_FHEAP_HDR_ID        */ H5FD_MEM_FHEAP_HDR,
   /* 11 H5AC_FHEAP_DBLOCK_ID     */ H5FD_MEM_FHEAP_DBLOCK,
   /* 12 H5AC_FHEAP_IBLOCK_ID     */ H5FD_MEM_FHEAP_IBLOCK,
   /* 13 H5AC_FSPACE_HDR_ID       */ H5FD_MEM_FSPACE_HDR,
   /* 14 H5AC_FSPACE_SINFO_ID     */ H5FD_MEM_FSPACE_SINFO,
   /* 15 H5AC_SOHM_TABLE_ID       */ H5FD_MEM_SOHM_TABLE,
   /* 16 H5AC_SOHM_LIST_ID        */ H5FD_MEM_SOHM_TABLE,
   /* 17 H5AC_EARRAY_HDR_ID       */ H5FD_MEM_EARRAY_HDR,
   /* 18 H5AC_EARRAY_IBLOCK_ID    */ H5FD_MEM_EARRAY_IBLOCK,
   /* 19 H5AC_EARRAY_SBLOCK_ID    */ H5FD_MEM_EARRAY_SBLOCK,
   /* 20 H5AC_EARRAY_DBLOCK_ID    */ H5FD_MEM_EARRAY_DBLOCK,
   /* 21 H5AC_EARRAY_DBLK_PAGE_ID */ H5FD_MEM_EARRAY_DBLK_PAGE,
   /* 22 H5AC_FARRAY_HDR_ID       */ H5FD_MEM_FARRAY_HDR,
   /* 23 H5AC_FARRAY_DBLOCK_ID    */ H5FD_MEM_FARRAY_DBLOCK,
   /* 24 H5AC_FARRAY_DBLK_PAGE_ID */ H5FD_MEM_FARRAY_DBLK_PAGE,
   /* 25 H5AC_SUPERBLOCK_ID       */ H5FD_MEM_SUPER,
   /* 26 H5AC_DRVRINFO_ID         */ H5FD_MEM_SUPER,
   /* 27 H5AC_TEST_ID             */ H5FD_MEM_DEFAULT,
   /* 28 H5AC_PREFETCHED_ENTRY_ID */ H5FD_MEM_DEFAULT,
   /* 29 H5AC_NTYPES              */ H5FD_MEM_DEFAULT
};


/*****************************/
/* Library Private Variables */
/*****************************/


/*******************/
/* Local Variables */
/*******************/

/* Declare a free list to manage the H5C_t struct */
H5FL_DEFINE_STATIC(H5C_t);

/* Declare extern free list to manage the H5C_collective_write_t struct */
H5FL_EXTERN(H5C_collective_write_t);



<<<<<<< HEAD
/****************************************************************************
 *
 * #defines and declarations for epoch marker cache entries.
 *
 * As a strategy for automatic cache size reduction, the cache may insert
 * marker entries in the LRU list at the end of each epoch.  These markers
 * are then used to identify entries that have not been accessed for n
 * epochs so that they can be evicted from the cache.
 *
 ****************************************************************************/

/* H5C__MAX_EPOCH_MARKERS and H5C__EPOCH_MARKER_TYPE are defined in H5Cpkg.h. */


static herr_t H5C__epoch_marker_get_load_size(const void *udata_ptr,
		                            size_t *image_len_ptr);
static void * H5C__epoch_marker_deserialize(const void * image_ptr,
		                            size_t len,
			                    void * udata,
			                    hbool_t * dirty_ptr);
static herr_t H5C__epoch_marker_image_len(const void * thing,
		                          size_t *image_len_ptr,
                                          hbool_t *compressed_ptr,
                                          size_t *compressed_len_ptr);
static herr_t H5C__epoch_marker_pre_serialize(const H5F_t *f,
		                             hid_t dxpl_id,
                                             void * thing,
                                             haddr_t addr,
		                             size_t len,
					     size_t compressed_len,
		                             haddr_t * new_addr_ptr,
		                             size_t * new_len_ptr,
					     size_t * new_compressed_len_ptr,
		                             unsigned * flags_ptr);
static herr_t H5C__epoch_marker_serialize(const H5F_t *f,
		                          void * image_ptr,
		                          size_t len,
                                          void * thing);
static herr_t H5C__epoch_marker_notify(H5C_notify_action_t action, void *thing);
static herr_t H5C__epoch_marker_free_icr(void * thing);

static herr_t H5C__epoch_marker_clear(const H5F_t *f, void * thing, 
                                      hbool_t about_to_destroy);
static herr_t H5C__epoch_marker_fsf_size(const void H5_ATTR_UNUSED * thing, 
                                         size_t H5_ATTR_UNUSED * fsf_size_ptr);

const H5C_class_t epoch_marker_class =
{
    /* id               = */ H5C__EPOCH_MARKER_TYPE,
    /* name             = */ "epoch marker",
    /* mem_type         = */ H5FD_MEM_DEFAULT, /* value doesn't matter */
    /* flags		= */ H5AC__CLASS_NO_FLAGS_SET,
    /* get_load_size    = */ H5C__epoch_marker_get_load_size,
    /* deserialize      = */ H5C__epoch_marker_deserialize,
    /* image_len        = */ H5C__epoch_marker_image_len,
    /* pre_serialize    = */ H5C__epoch_marker_pre_serialize,
    /* serialize        = */ H5C__epoch_marker_serialize,
    /* notify           = */ H5C__epoch_marker_notify,
    /* free_icr         = */ H5C__epoch_marker_free_icr,
    /* clear            = */ H5C__epoch_marker_clear,
    /* fsf_size         = */ H5C__epoch_marker_fsf_size,
};



/***************************************************************************
 * Class functions for H5C__EPOCH_MAKER_TYPE:
 *
 * None of these functions should ever be called, so there is no point in
 * documenting them separately.
 *                                                     JRM - 11/16/04
 *
 ***************************************************************************/
static herr_t
H5C__epoch_marker_get_load_size(const void H5_ATTR_UNUSED *udata_ptr,
    size_t H5_ATTR_UNUSED *image_len_ptr)
{
    FUNC_ENTER_STATIC_NOERR /* Yes, even though this pushes an error on the stack */

    HERROR(H5E_CACHE, H5E_SYSTEM, "called unreachable fcn.");

    FUNC_LEAVE_NOAPI(FAIL)
} /* end H5C__epoch_marker_get_load_size() */


static void *
H5C__epoch_marker_deserialize(const void H5_ATTR_UNUSED * image_ptr, size_t H5_ATTR_UNUSED len,
    void H5_ATTR_UNUSED * udata, hbool_t H5_ATTR_UNUSED * dirty_ptr)
{
    FUNC_ENTER_STATIC_NOERR /* Yes, even though this pushes an error on the stack */

    HERROR(H5E_CACHE, H5E_SYSTEM, "called unreachable fcn.");

    FUNC_LEAVE_NOAPI(NULL)
} /* end H5C__epoch_marker_deserialize() */


static herr_t
H5C__epoch_marker_image_len(const void H5_ATTR_UNUSED *thing,
    size_t H5_ATTR_UNUSED *image_len_ptr, hbool_t H5_ATTR_UNUSED *compressed_ptr,
    size_t H5_ATTR_UNUSED *compressed_len_ptr)
{
    FUNC_ENTER_STATIC_NOERR /* Yes, even though this pushes an error on the stack */

    HERROR(H5E_CACHE, H5E_SYSTEM, "called unreachable fcn.");

    FUNC_LEAVE_NOAPI(FAIL)
} /* end H5C__epoch_marker_image_len() */


static herr_t
H5C__epoch_marker_pre_serialize(const H5F_t H5_ATTR_UNUSED *f, hid_t H5_ATTR_UNUSED dxpl_id,
    void H5_ATTR_UNUSED *thing, haddr_t H5_ATTR_UNUSED addr, size_t H5_ATTR_UNUSED len,
    size_t H5_ATTR_UNUSED compressed_len, haddr_t H5_ATTR_UNUSED *new_addr_ptr, 
    size_t H5_ATTR_UNUSED *new_len_ptr, size_t H5_ATTR_UNUSED *new_compressed_len_ptr,
    unsigned H5_ATTR_UNUSED *flags_ptr)
{
    FUNC_ENTER_STATIC_NOERR /* Yes, even though this pushes an error on the stack */

    HERROR(H5E_CACHE, H5E_SYSTEM, "called unreachable fcn.");

    FUNC_LEAVE_NOAPI(FAIL)
} /* end H5C__epoch_marker_pre_serialize() */


static herr_t
H5C__epoch_marker_serialize(const H5F_t H5_ATTR_UNUSED *f, void H5_ATTR_UNUSED *image_ptr,
    size_t H5_ATTR_UNUSED len, void H5_ATTR_UNUSED *thing)
{
    FUNC_ENTER_STATIC_NOERR /* Yes, even though this pushes an error on the stack */

    HERROR(H5E_CACHE, H5E_SYSTEM, "called unreachable fcn.");

    FUNC_LEAVE_NOAPI(FAIL)
} /* end H5C__epoch_marker_serialize() */


static herr_t
H5C__epoch_marker_notify(H5C_notify_action_t H5_ATTR_UNUSED action,
                       void H5_ATTR_UNUSED * thing)
{
    FUNC_ENTER_STATIC_NOERR /* Yes, even though this pushes an error on the stack */

    HERROR(H5E_CACHE, H5E_SYSTEM, "called unreachable fcn.");

    FUNC_LEAVE_NOAPI(FAIL)
} /* end H5C__epoch_marker_notify() */


static herr_t
H5C__epoch_marker_free_icr(void H5_ATTR_UNUSED * thing)
{
    FUNC_ENTER_STATIC_NOERR /* Yes, even though this pushes an error on the stack */

    HERROR(H5E_CACHE, H5E_SYSTEM, "called unreachable fcn.");

    FUNC_LEAVE_NOAPI(FAIL)
} /* end H5C__epoch_marker_free_icr() */


static herr_t 
H5C__epoch_marker_clear(const H5F_t H5_ATTR_UNUSED *f, void H5_ATTR_UNUSED * thing, hbool_t H5_ATTR_UNUSED about_to_destroy)
{
    FUNC_ENTER_STATIC_NOERR /* Yes, even though this pushes an error on the stack */

    HERROR(H5E_CACHE, H5E_SYSTEM, "called unreachable fcn.");

    FUNC_LEAVE_NOAPI(FAIL)
} /* end H5C__epoch_marker_clear() */


static herr_t 
H5C__epoch_marker_fsf_size(const void H5_ATTR_UNUSED * thing, size_t H5_ATTR_UNUSED *fsf_size_ptr)
{
    FUNC_ENTER_STATIC_NOERR /* Yes, even though this pushes an error on the stack */

    HERROR(H5E_CACHE, H5E_SYSTEM, "called unreachable fcn.");

    FUNC_LEAVE_NOAPI(FAIL)
} /* end H5C__epoch_marker_fsf_size() */



=======
>>>>>>> 3b507bb8
/*-------------------------------------------------------------------------
 * Function:    H5C_create
 *
 * Purpose:     Allocate, initialize, and return the address of a new
 *		instance of H5C_t.
 *
 *		In general, the max_cache_size parameter must be positive,
 *		and the min_clean_size parameter must lie in the closed
 *		interval [0, max_cache_size].
 *
 *		The check_write_permitted parameter must either be NULL,
 *		or point to a function of type H5C_write_permitted_func_t.
 *		If it is NULL, the cache will use the write_permitted
 *		flag to determine whether writes are permitted.
 *
 * Return:      Success:        Pointer to the new instance.
 *
 *              Failure:        NULL
 *
 * Programmer:  John Mainzer
 *              6/2/04
 *
 *-------------------------------------------------------------------------
 */
H5C_t *
H5C_create(size_t		      max_cache_size,
           size_t		      min_clean_size,
           int			      max_type_id,
           const char *		      (* type_name_table_ptr),
           H5C_write_permitted_func_t check_write_permitted,
           hbool_t		      write_permitted,
           H5C_log_flush_func_t       log_flush,
           void *                     aux_ptr)
{
    int i;
    H5C_t * cache_ptr = NULL;
    H5C_t * ret_value = NULL;      /* Return value */

    FUNC_ENTER_NOAPI(NULL)

    HDassert( max_cache_size >= H5C__MIN_MAX_CACHE_SIZE );
    HDassert( max_cache_size <= H5C__MAX_MAX_CACHE_SIZE );
    HDassert( min_clean_size <= max_cache_size );

    HDassert( max_type_id >= 0 );
    HDassert( max_type_id < H5C__MAX_NUM_TYPE_IDS );
    HDassert( type_name_table_ptr );

    for ( i = 0; i <= max_type_id; i++ ) {

        HDassert( (type_name_table_ptr)[i] );
        HDassert( HDstrlen(( type_name_table_ptr)[i]) > 0 );
    }

    if ( NULL == (cache_ptr = H5FL_CALLOC(H5C_t)) ) {

	HGOTO_ERROR(H5E_RESOURCE, H5E_NOSPACE, NULL, \
                    "memory allocation failed")
    }

    if ( (cache_ptr->slist_ptr = H5SL_create(H5SL_TYPE_HADDR, NULL)) == NULL ) {

        HGOTO_ERROR(H5E_CACHE, H5E_CANTCREATE, NULL, "can't create skip list.")
    }

    /* If we get this far, we should succeed.  Go ahead and initialize all
     * the fields.
     */

    cache_ptr->magic 				= H5C__H5C_T_MAGIC;

    cache_ptr->flush_in_progress		= FALSE;

    cache_ptr->trace_file_ptr			= NULL;

    cache_ptr->aux_ptr				= aux_ptr;

    cache_ptr->max_type_id			= max_type_id;

    cache_ptr->type_name_table_ptr		= type_name_table_ptr;

    cache_ptr->max_cache_size			= max_cache_size;
    cache_ptr->min_clean_size			= min_clean_size;

    cache_ptr->check_write_permitted		= check_write_permitted;
    cache_ptr->write_permitted			= write_permitted;

    cache_ptr->log_flush			= log_flush;

    cache_ptr->evictions_enabled		= TRUE;

    cache_ptr->index_len			= 0;
    cache_ptr->index_size			= (size_t)0;
    cache_ptr->clean_index_size			= (size_t)0;
    cache_ptr->dirty_index_size			= (size_t)0;

    for(i = 0; i < H5C_RING_NTYPES; i++) {
	cache_ptr->index_ring_len[i]		= 0;
	cache_ptr->index_ring_size[i]		= (size_t)0;
	cache_ptr->clean_index_ring_size[i]	= (size_t)0;
	cache_ptr->dirty_index_ring_size[i]	= (size_t)0;

	cache_ptr->slist_ring_len[i]		= 0;
	cache_ptr->slist_ring_size[i]		= (size_t)0;
    } /* end for */

    for(i = 0; i < H5C__HASH_TABLE_LEN; i++)
        (cache_ptr->index)[i] = NULL;

    cache_ptr->il_len				= 0;
    cache_ptr->il_size				= (size_t)0;
    cache_ptr->il_head				= NULL;
    cache_ptr->il_tail				= NULL;

    /* Tagging Field Initializations */
    cache_ptr->ignore_tags                      = FALSE;

    cache_ptr->slist_changed			= FALSE;
    cache_ptr->slist_change_in_pre_serialize	= FALSE;
    cache_ptr->slist_change_in_serialize	= FALSE;
    cache_ptr->slist_len			= 0;
    cache_ptr->slist_size			= (size_t)0;

#if H5C_DO_SANITY_CHECKS
    cache_ptr->slist_len_increase		= 0;
    cache_ptr->slist_size_increase		= 0;
#endif /* H5C_DO_SANITY_CHECKS */

    cache_ptr->entries_removed_counter		= 0;
    cache_ptr->last_entry_removed_ptr		= NULL;

    cache_ptr->pl_len				= 0;
    cache_ptr->pl_size				= (size_t)0;
    cache_ptr->pl_head_ptr			= NULL;
    cache_ptr->pl_tail_ptr			= NULL;

    cache_ptr->pel_len				= 0;
    cache_ptr->pel_size				= (size_t)0;
    cache_ptr->pel_head_ptr			= NULL;
    cache_ptr->pel_tail_ptr			= NULL;

    cache_ptr->LRU_list_len			= 0;
    cache_ptr->LRU_list_size			= (size_t)0;
    cache_ptr->LRU_head_ptr			= NULL;
    cache_ptr->LRU_tail_ptr			= NULL;

#ifdef H5_HAVE_PARALLEL
    cache_ptr->coll_list_len			= 0;
    cache_ptr->coll_list_size			= (size_t)0;
    cache_ptr->coll_head_ptr			= NULL;
    cache_ptr->coll_tail_ptr			= NULL;
#endif /* H5_HAVE_PARALLEL */

    cache_ptr->cLRU_list_len			= 0;
    cache_ptr->cLRU_list_size			= (size_t)0;
    cache_ptr->cLRU_head_ptr			= NULL;
    cache_ptr->cLRU_tail_ptr			= NULL;

    cache_ptr->dLRU_list_len			= 0;
    cache_ptr->dLRU_list_size			= (size_t)0;
    cache_ptr->dLRU_head_ptr			= NULL;
    cache_ptr->dLRU_tail_ptr			= NULL;

    cache_ptr->size_increase_possible		= FALSE;
    cache_ptr->flash_size_increase_possible     = FALSE;
    cache_ptr->flash_size_increase_threshold    = 0;
    cache_ptr->size_decrease_possible		= FALSE;
    cache_ptr->resize_enabled			= FALSE;
    cache_ptr->cache_full			= FALSE;
    cache_ptr->size_decreased			= FALSE;
    cache_ptr->resize_in_progress		= FALSE;

    (cache_ptr->resize_ctl).version		= H5C__CURR_AUTO_SIZE_CTL_VER;
    (cache_ptr->resize_ctl).rpt_fcn		= NULL;
    (cache_ptr->resize_ctl).set_initial_size	= FALSE;
    (cache_ptr->resize_ctl).initial_size	= H5C__DEF_AR_INIT_SIZE;
    (cache_ptr->resize_ctl).min_clean_fraction	= H5C__DEF_AR_MIN_CLEAN_FRAC;
    (cache_ptr->resize_ctl).max_size		= H5C__DEF_AR_MAX_SIZE;
    (cache_ptr->resize_ctl).min_size		= H5C__DEF_AR_MIN_SIZE;
    (cache_ptr->resize_ctl).epoch_length	= H5C__DEF_AR_EPOCH_LENGTH;

    (cache_ptr->resize_ctl).incr_mode		= H5C_incr__off;
    (cache_ptr->resize_ctl).lower_hr_threshold	= H5C__DEF_AR_LOWER_THRESHHOLD;
    (cache_ptr->resize_ctl).increment	        = H5C__DEF_AR_INCREMENT;
    (cache_ptr->resize_ctl).apply_max_increment	= TRUE;
    (cache_ptr->resize_ctl).max_increment	= H5C__DEF_AR_MAX_INCREMENT;

    (cache_ptr->resize_ctl).flash_incr_mode     = H5C_flash_incr__off;
    (cache_ptr->resize_ctl).flash_multiple      = 1.0f;
    (cache_ptr->resize_ctl).flash_threshold     = 0.25f;

    (cache_ptr->resize_ctl).decr_mode		= H5C_decr__off;
    (cache_ptr->resize_ctl).upper_hr_threshold	= H5C__DEF_AR_UPPER_THRESHHOLD;
    (cache_ptr->resize_ctl).decrement	        = H5C__DEF_AR_DECREMENT;
    (cache_ptr->resize_ctl).apply_max_decrement	= TRUE;
    (cache_ptr->resize_ctl).max_decrement	= H5C__DEF_AR_MAX_DECREMENT;
    (cache_ptr->resize_ctl).epochs_before_eviction = H5C__DEF_AR_EPCHS_B4_EVICT;
    (cache_ptr->resize_ctl).apply_empty_reserve = TRUE;
    (cache_ptr->resize_ctl).empty_reserve	= H5C__DEF_AR_EMPTY_RESERVE;

    cache_ptr->epoch_markers_active		= 0;

    /* no need to initialize the ring buffer itself */
    cache_ptr->epoch_marker_ringbuf_first	= 1;
    cache_ptr->epoch_marker_ringbuf_last	= 0;
    cache_ptr->epoch_marker_ringbuf_size	= 0;

    /* Initialize all epoch marker entries' fields to zero/FALSE/NULL */
    HDmemset(cache_ptr->epoch_markers, 0, sizeof(cache_ptr->epoch_markers));

    /* Set non-zero/FALSE/NULL fields for epoch markers */
    for ( i = 0; i < H5C__MAX_EPOCH_MARKERS; i++ )
    {
        ((cache_ptr->epoch_markers)[i]).magic		 =
					       H5C__H5C_CACHE_ENTRY_T_MAGIC;
        ((cache_ptr->epoch_markers)[i]).addr		 = (haddr_t)i;
        ((cache_ptr->epoch_markers)[i]).type		 = &H5C__epoch_marker_class;
    }

    /* Initialize cache image generation on file close related fields.
     * Initial value of image_ctl must match H5C__DEFAULT_CACHE_IMAGE_CTL
     * in H5Cprivate.h.
     */
    cache_ptr->image_ctl.version        = H5C__CURR_CACHE_IMAGE_CTL_VER;
    cache_ptr->image_ctl.generate_image = FALSE;
    cache_ptr->image_ctl.max_image_size = 0;
    cache_ptr->image_ctl.flags          = H5C_CI__ALL_FLAGS;

    cache_ptr->serialization_in_progress= FALSE;
    cache_ptr->close_warning_received   = FALSE;
    cache_ptr->load_image		= FALSE;
    cache_ptr->delete_image		= FALSE;
    cache_ptr->image_addr		= HADDR_UNDEF;
    cache_ptr->image_len		= 0;

    cache_ptr->entries_loaded_counter		= 0;
    cache_ptr->entries_inserted_counter		= 0;
    cache_ptr->entries_relocated_counter	= 0;
    cache_ptr->entry_fd_height_change_counter	= 0;

    cache_ptr->num_entries_in_image	= 0;
    cache_ptr->image_entries		= NULL;
    cache_ptr->image_buffer		= NULL;

    if ( H5C_reset_cache_hit_rate_stats(cache_ptr) != SUCCEED ) {

        /* this should be impossible... */
        HGOTO_ERROR(H5E_CACHE, H5E_SYSTEM, NULL, \
                    "H5C_reset_cache_hit_rate_stats failed.")
    }

    H5C_stats__reset(cache_ptr);

    cache_ptr->prefix[0]			= '\0';  /* empty string */

#ifndef NDEBUG
    cache_ptr->get_entry_ptr_from_addr_counter	= 0;  
#endif /* NDEBUG */

#if 1 /* test code -- delete before checkin */ /* JRM */
    cache_ptr->rdfsm_settled		= FALSE;
    cache_ptr->mdfsm_settled		= FALSE;
#endif /* test code -- delete before checkin */ /* JRM */

    /* Set return value */
    ret_value = cache_ptr;

done:

    if ( ret_value == 0 ) {

        if ( cache_ptr != NULL ) {

            if ( cache_ptr->slist_ptr != NULL )
                H5SL_close(cache_ptr->slist_ptr);

            cache_ptr->magic = 0;
            cache_ptr = H5FL_FREE(H5C_t, cache_ptr);

        } /* end if */

    } /* end if */

    FUNC_LEAVE_NOAPI(ret_value)

} /* H5C_create() */


/*-------------------------------------------------------------------------
 * Function:    H5C_def_auto_resize_rpt_fcn
 *
 * Purpose:     Print results of a automatic cache resize.
 *
 *		This function should only be used where HDprintf() behaves
 *		well -- i.e. not on Windows.
 *
 * Return:      void
 *
 * Programmer:  John Mainzer
 *		10/27/04
 *
 *-------------------------------------------------------------------------
 */
void
H5C_def_auto_resize_rpt_fcn(H5C_t * cache_ptr,
#ifndef NDEBUG
                            int32_t version,
#else /* NDEBUG */
                            int32_t H5_ATTR_UNUSED version,
#endif /* NDEBUG */
                            double hit_rate,
                            enum H5C_resize_status status,
                            size_t old_max_cache_size,
                            size_t new_max_cache_size,
                            size_t old_min_clean_size,
                            size_t new_min_clean_size)
{
    HDassert( cache_ptr != NULL );
    HDassert( cache_ptr->magic == H5C__H5C_T_MAGIC );
    HDassert( version == H5C__CURR_AUTO_RESIZE_RPT_FCN_VER );

    switch ( status )
    {
        case in_spec:
            HDfprintf(stdout,
                      "%sAuto cache resize -- no change. (hit rate = %lf)\n",
                      cache_ptr->prefix, hit_rate);
            break;

        case increase:
            HDassert( hit_rate < (cache_ptr->resize_ctl).lower_hr_threshold );
            HDassert( old_max_cache_size < new_max_cache_size );

            HDfprintf(stdout,
                      "%sAuto cache resize -- hit rate (%lf) out of bounds low (%6.5lf).\n",
                      cache_ptr->prefix, hit_rate,
                      (cache_ptr->resize_ctl).lower_hr_threshold);

            HDfprintf(stdout,
                    "%s	cache size increased from (%Zu/%Zu) to (%Zu/%Zu).\n",
                    cache_ptr->prefix,
                    old_max_cache_size,
                    old_min_clean_size,
                    new_max_cache_size,
                    new_min_clean_size);
            break;

        case flash_increase:
            HDassert( old_max_cache_size < new_max_cache_size );

            HDfprintf(stdout,
                    "%sflash cache resize(%d) -- size threshold = %Zu.\n",
                    cache_ptr->prefix,
                    (int)((cache_ptr->resize_ctl).flash_incr_mode),
                    cache_ptr->flash_size_increase_threshold);

            HDfprintf(stdout,
                  "%s cache size increased from (%Zu/%Zu) to (%Zu/%Zu).\n",
                   cache_ptr->prefix,
                   old_max_cache_size,
                   old_min_clean_size,
                   new_max_cache_size,
                   new_min_clean_size);
                break;

        case decrease:
            HDassert( old_max_cache_size > new_max_cache_size );

            switch ( (cache_ptr->resize_ctl).decr_mode )
            {
                case H5C_decr__off:
                    HDfprintf(stdout,
                              "%sAuto cache resize -- decrease off.  HR = %lf\n",
                              cache_ptr->prefix, hit_rate);
                    break;

                case H5C_decr__threshold:
                    HDassert( hit_rate >
                              (cache_ptr->resize_ctl).upper_hr_threshold );

                    HDfprintf(stdout,
                              "%sAuto cache resize -- decrease by threshold.  HR = %lf > %6.5lf\n",
                              cache_ptr->prefix, hit_rate,
                              (cache_ptr->resize_ctl).upper_hr_threshold);

                    HDfprintf(stdout, "%sout of bounds high (%6.5lf).\n",
                              cache_ptr->prefix,
                              (cache_ptr->resize_ctl).upper_hr_threshold);
                    break;

                case H5C_decr__age_out:
                    HDfprintf(stdout,
                              "%sAuto cache resize -- decrease by ageout.  HR = %lf\n",
                              cache_ptr->prefix, hit_rate);
                    break;

                case H5C_decr__age_out_with_threshold:
                    HDassert( hit_rate >
                              (cache_ptr->resize_ctl).upper_hr_threshold );

                    HDfprintf(stdout,
                              "%sAuto cache resize -- decrease by ageout with threshold. HR = %lf > %6.5lf\n",
                              cache_ptr->prefix, hit_rate,
                              (cache_ptr->resize_ctl).upper_hr_threshold);
                    break;

                default:
                    HDfprintf(stdout,
                              "%sAuto cache resize -- decrease by unknown mode.  HR = %lf\n",
                              cache_ptr->prefix, hit_rate);
            }

            HDfprintf(stdout,
                      "%s	cache size decreased from (%Zu/%Zu) to (%Zu/%Zu).\n",
                      cache_ptr->prefix,
                      old_max_cache_size,
                      old_min_clean_size,
                      new_max_cache_size,
                      new_min_clean_size);
            break;

        case at_max_size:
            HDfprintf(stdout,
                      "%sAuto cache resize -- hit rate (%lf) out of bounds low (%6.5lf).\n",
                      cache_ptr->prefix, hit_rate,
                      (cache_ptr->resize_ctl).lower_hr_threshold);
            HDfprintf(stdout,
                      "%s	cache already at maximum size so no change.\n",
                      cache_ptr->prefix);
            break;

        case at_min_size:
            HDfprintf(stdout,
                      "%sAuto cache resize -- hit rate (%lf) -- can't decrease.\n",
                      cache_ptr->prefix, hit_rate);
            HDfprintf(stdout, "%s	cache already at minimum size.\n",
                      cache_ptr->prefix);
            break;

        case increase_disabled:
            HDfprintf(stdout,
                      "%sAuto cache resize -- increase disabled -- HR = %lf.",
                      cache_ptr->prefix, hit_rate);
            break;

        case decrease_disabled:
            HDfprintf(stdout,
                      "%sAuto cache resize -- decrease disabled -- HR = %lf.\n",
                      cache_ptr->prefix, hit_rate);
            break;

        case not_full:
            HDassert( hit_rate < (cache_ptr->resize_ctl).lower_hr_threshold );

            HDfprintf(stdout,
                      "%sAuto cache resize -- hit rate (%lf) out of bounds low (%6.5lf).\n",
                      cache_ptr->prefix, hit_rate,
                      (cache_ptr->resize_ctl).lower_hr_threshold);
            HDfprintf(stdout,
                      "%s	cache not full so no increase in size.\n",
                      cache_ptr->prefix);
            break;

        default:
            HDfprintf(stdout, "%sAuto cache resize -- unknown status code.\n",
                      cache_ptr->prefix);
            break;
    }

    return;

} /* H5C_def_auto_resize_rpt_fcn() */


/*-------------------------------------------------------------------------
 * Function:    H5C_dest
 *
 * Purpose:     Flush all data to disk and destroy the cache.
 *
 *              This function fails if any object are protected since the
 *              resulting file might not be consistent.
 *
 *		The primary_dxpl_id and secondary_dxpl_id parameters
 *		specify the dxpl_ids used on the first write occasioned
 *		by the destroy (primary_dxpl_id), and on all subsequent
 *		writes (secondary_dxpl_id).  This is useful in the metadata
 *		cache, but may not be needed elsewhere.  If so, just use the
 *		same dxpl_id for both parameters.
 *
 *		Note that *cache_ptr has been freed upon successful return.
 *
 * Return:      Non-negative on success/Negative on failure
 *
 * Programmer:  John Mainzer
 *		6/2/04
 *
 *-------------------------------------------------------------------------
 */
herr_t
H5C_dest(H5F_t * f, hid_t dxpl_id)
{
    H5C_t * cache_ptr = f->shared->cache;
    herr_t ret_value = SUCCEED;      /* Return value */

    FUNC_ENTER_NOAPI(FAIL)

    /* Sanity check */
    HDassert(cache_ptr);
    HDassert(cache_ptr->magic == H5C__H5C_T_MAGIC);
    HDassert(cache_ptr->close_warning_received);

#if H5AC_DUMP_IMAGE_STATS_ON_CLOSE
    {
        static hbool_t display_header = TRUE;

        if ( H5C_image_stats(cache_ptr, display_header) < 0 )

            HGOTO_ERROR(H5E_CACHE, H5E_SYSTEM, FAIL, \
                        "Can't display cache image stats.")

        display_header = FALSE;
    }
#endif /* H5AC_DUMP_IMAGE_STATS_ON_CLOSE */

    /* Flush and invalidate all cache entries */
    if(H5C_flush_invalidate_cache(f, dxpl_id, H5C__NO_FLAGS_SET) < 0 )
        HGOTO_ERROR(H5E_CACHE, H5E_CANTFLUSH, FAIL, "unable to flush cache")

    if ( cache_ptr->close_warning_received && 
         cache_ptr->image_ctl.generate_image ) {

	/* construct cache image */
        if ( H5C_construct_cache_image_buffer(f, cache_ptr) < 0 )

	    HGOTO_ERROR(H5E_CACHE, H5E_CANTFLUSH, FAIL, \
                        "Can't medatacache image block image.")

	/* free image entries array */
	if ( H5C_free_image_entries_array(cache_ptr) < 0 )

	    HGOTO_ERROR(H5E_CACHE, H5E_CANTFLUSH, FAIL, \
                        "Can't free image entries array.")

	/* write cache image block if so configured */
	if ( cache_ptr->image_ctl.flags & H5C_CI__GEN_MDC_IMAGE_BLK ) {

	    if ( H5AC_write_cache_image(f, dxpl_id, cache_ptr->image_addr,
					cache_ptr->image_len, 
                                        cache_ptr->image_buffer) < 0 ) {

                HGOTO_ERROR(H5E_CACHE, H5E_CANTFLUSH, FAIL, \
                           "Can't write metadata cache image block to file.")
	    }

	    H5C__UPDATE_STATS_FOR_CACHE_IMAGE_CREATE(cache_ptr);
	}

	/* free cache image buffer */
	HDassert(cache_ptr->image_buffer);
        cache_ptr->image_buffer = H5MM_xfree(cache_ptr->image_buffer);
    }

    if(cache_ptr->slist_ptr != NULL) {
        H5SL_close(cache_ptr->slist_ptr);
        cache_ptr->slist_ptr = NULL;
    } /* end if */

    /* Only display count of number of calls to H5C_get_entry_ptr_from_add()
     * if NDEBUG is undefined, and H5C_DO_SANITY_CHECKS is defined.  Need 
     * this as the print statement will upset windows, and we frequently
     * run debug builds there.
     *
     * Note that the count is still kept whenever NDEBUG is undefined, and
     * is reasonably accessible via debugger.
     */
#ifndef NDEBUG 
#if H5C_DO_SANITY_CHECKS
    if ( cache_ptr->get_entry_ptr_from_addr_counter > 0 )
        HDfprintf(stdout, 
		  "*** %ld calls to H5C_get_entry_ptr_from_add(). ***\n",
		  cache_ptr->get_entry_ptr_from_addr_counter);
#endif /* H5C_DO_SANITY_CHECKS */
#endif /* NDEBUG */

#ifndef NDEBUG
    cache_ptr->magic = 0;
#endif /* NDEBUG */

    cache_ptr = H5FL_FREE(H5C_t, cache_ptr);

done:
    FUNC_LEAVE_NOAPI(ret_value)
} /* H5C_dest() */


/*-------------------------------------------------------------------------
 *
 * Function:    H5C_expunge_entry
 *
 * Purpose:     Use this function to tell the cache to expunge an entry
 * 		from the cache without writing it to disk even if it is
 * 		dirty.  The entry may not be either pinned or protected.
 *
 * Return:      Non-negative on success/Negative on failure
 *
 * Programmer:  John Mainzer
 *              6/29/06
 *
 *-------------------------------------------------------------------------
 */
herr_t
H5C_expunge_entry(H5F_t *f, hid_t dxpl_id, const H5C_class_t *type,
    haddr_t addr, unsigned flags)
{
    H5C_t *		cache_ptr;
    H5C_cache_entry_t *	entry_ptr = NULL;
    unsigned            flush_flags = (H5C__FLUSH_INVALIDATE_FLAG | H5C__FLUSH_CLEAR_ONLY_FLAG);
#if H5C_DO_SANITY_CHECKS
    hbool_t entry_was_dirty;
    hsize_t entry_size;
#endif /* H5C_DO_SANITY_CHECKS */
    herr_t		ret_value = SUCCEED;      /* Return value */

    FUNC_ENTER_NOAPI(FAIL)

    HDassert(f);
    HDassert(f->shared);
    cache_ptr = f->shared->cache;
    HDassert(cache_ptr);
    HDassert(cache_ptr->magic == H5C__H5C_T_MAGIC);
    HDassert(type);
    HDassert(H5F_addr_defined(addr));

#if H5C_DO_EXTREME_SANITY_CHECKS
    if(H5C_validate_lru_list(cache_ptr) < 0)
        HGOTO_ERROR(H5E_CACHE, H5E_SYSTEM, FAIL, \
                    "LRU extreme sanity check failed on entry.\n");
#endif /* H5C_DO_EXTREME_SANITY_CHECKS */

    /* Look for entry in cache */
    H5C__SEARCH_INDEX(cache_ptr, addr, entry_ptr, FAIL)
    if((entry_ptr == NULL) || (entry_ptr->type != type))
        /* the target doesn't exist in the cache, so we are done. */
        HGOTO_DONE(SUCCEED)

    HDassert(entry_ptr->addr == addr);
    HDassert(entry_ptr->type == type);

    /* Check for entry being pinned or protected */
    if(entry_ptr->is_protected)
        HGOTO_ERROR(H5E_CACHE, H5E_CANTEXPUNGE, FAIL, "Target entry is protected.")
    if(entry_ptr->is_pinned)
        HGOTO_ERROR(H5E_CACHE, H5E_CANTEXPUNGE, FAIL, "Target entry is pinned.")
#ifdef H5_HAVE_PARALLEL
    if(entry_ptr->coll_access) {
        entry_ptr->coll_access = FALSE;
        H5C__REMOVE_FROM_COLL_LIST(cache_ptr, entry_ptr, FAIL)
    } /* end if */
#endif /* H5_HAVE_PARALLEL */

    /* If we get this far, call H5C__flush_single_entry() with the
     * H5C__FLUSH_INVALIDATE_FLAG and the H5C__FLUSH_CLEAR_ONLY_FLAG.
     * This will clear the entry, and then delete it from the cache.
     */

    /* Pass along 'free file space' flag to  cache client.  */
    flush_flags |= (flags & H5C__FREE_FILE_SPACE_FLAG);

#if H5C_DO_SANITY_CHECKS
    entry_was_dirty = entry_ptr->is_dirty;
    entry_size      = entry_ptr->size;
#endif /* H5C_DO_EXTREME_SANITY_CHECKS */
    
    /* Delete the entry from the skip list on destroy */
    flush_flags |= H5C__DEL_FROM_SLIST_ON_DESTROY_FLAG;

    if(H5C__flush_single_entry(f, dxpl_id, entry_ptr, flush_flags, NULL, NULL) < 0)
        HGOTO_ERROR(H5E_CACHE, H5E_CANTEXPUNGE, FAIL, "can't flush entry")

#if H5C_DO_SANITY_CHECKS
    if ( entry_was_dirty )
    {
        /* we have just removed an entry from the skip list.  Thus 
         * we must touch up cache_ptr->slist_len_increase and
         * cache_ptr->slist_size_increase to keep from skewing
         * the sanity checks on flushes.
         */
        cache_ptr->slist_len_increase -= 1;
        cache_ptr->slist_size_increase -= (int64_t)(entry_size);
    }
#endif /* H5C_DO_SANITY_CHECKS */

done:
#if H5C_DO_EXTREME_SANITY_CHECKS
    if(H5C_validate_lru_list(cache_ptr) < 0)
        HGOTO_ERROR(H5E_CACHE, H5E_SYSTEM, FAIL, \
                    "LRU extreme sanity check failed on exit.\n");
#endif /* H5C_DO_EXTREME_SANITY_CHECKS */

    FUNC_LEAVE_NOAPI(ret_value)
} /* H5C_expunge_entry() */


/*-------------------------------------------------------------------------
 * Function:    H5C_flush_cache
 *
 * Purpose:	Flush (and possibly destroy) the entries contained in the
 *		specified cache.
 *
 *		If the cache contains protected entries, the function will
 *		fail, as protected entries cannot be flushed.  However
 *		all unprotected entries should be flushed before the
 *		function returns failure.
 *
 * Return:      Non-negative on success/Negative on failure or if there was
 *		a request to flush all items and something was protected.
 *
 * Programmer:  John Mainzer
 *		6/2/04
 *
 * Changes:	Modified function to test for slist chamges in 
 *		pre_serialize and serialize callbacks, and re-start
 *		scans through the slist when such changes occur.
 *
 *		This has been a potential problem for some time,
 *		and there has been code in this function to deal 
 *		with elements of this issue.  However the shift 
 *		to the V3 cache in combination with the activities
 *		of some of the cache clients (in particular the 
 *		free space manager and the fractal heap) have
 *		made this re-work necessary.
 *
 *						JRM -- 12/13/14
 *
 *		Modified function to support rings.  Basic idea is that 
 *		every entry in the cache is assigned to a ring.  Entries
 *		in the outermost ring are flushed first, followed by 
 *		those in the next outermost ring, and so on until the 
 *		innermost ring is flushed.  See header comment on 
 *		H5C_ring_t in H5Cprivate.h for a more detailed 
 *		discussion.
 *
 *						JRM -- 8/30/15
 *
 *		Modified function to call the free space manager 
 *		settling functions.
 *						JRM -- 6/9/16
 *
 *-------------------------------------------------------------------------
 */
herr_t
H5C_flush_cache(H5F_t *f, hid_t dxpl_id, unsigned flags)
{
#if H5C_DO_SANITY_CHECKS
    int			i;
    int32_t		index_len = 0;
    size_t		index_size = (size_t)0;
    size_t		clean_index_size = (size_t)0;
    size_t		dirty_index_size = (size_t)0;
    size_t		slist_size = (size_t)0;
    int32_t		slist_len = 0;
#endif /* H5C_DO_SANITY_CHECKS */
    H5C_ring_t		ring;
    H5C_t             * cache_ptr;
    hbool_t             destroy;
    hbool_t		ignore_protected;
    herr_t		ret_value = SUCCEED;

    FUNC_ENTER_NOAPI(FAIL)

    HDassert(f);
    HDassert(f->shared);
    cache_ptr = f->shared->cache;
    HDassert(cache_ptr);
    HDassert(cache_ptr->magic == H5C__H5C_T_MAGIC);
    HDassert(cache_ptr->slist_ptr);

#if H5C_DO_SANITY_CHECKS
    HDassert(cache_ptr->index_ring_len[H5C_RING_UNDEFINED] == 0);
    HDassert(cache_ptr->index_ring_size[H5C_RING_UNDEFINED] == (size_t)0);
    HDassert(cache_ptr->clean_index_ring_size[H5C_RING_UNDEFINED] == (size_t)0);
    HDassert(cache_ptr->dirty_index_ring_size[H5C_RING_UNDEFINED] == (size_t)0);
    HDassert(cache_ptr->slist_ring_len[H5C_RING_UNDEFINED] == 0);
    HDassert(cache_ptr->slist_ring_size[H5C_RING_UNDEFINED] == (size_t)0);

    for(i = H5C_RING_USER; i < H5C_RING_NTYPES; i++) {
        index_len += cache_ptr->index_ring_len[i];
        index_size += cache_ptr->index_ring_size[i];
        clean_index_size += cache_ptr->clean_index_ring_size[i];
        dirty_index_size += cache_ptr->dirty_index_ring_size[i];

	slist_len += cache_ptr->slist_ring_len[i];
        slist_size += cache_ptr->slist_ring_size[i];
    } /* end for */

    HDassert(cache_ptr->index_len == index_len);
    HDassert(cache_ptr->index_size == index_size);
    HDassert(cache_ptr->clean_index_size == clean_index_size);
    HDassert(cache_ptr->dirty_index_size == dirty_index_size);
    HDassert(cache_ptr->slist_len == slist_len);
    HDassert(cache_ptr->slist_size == slist_size);
#endif /* H5C_DO_SANITY_CHECKS */

#if H5C_DO_EXTREME_SANITY_CHECKS
    if((H5C_validate_protected_entry_list(cache_ptr) < 0) ||
            (H5C_validate_pinned_entry_list(cache_ptr) < 0) ||
            (H5C_validate_lru_list(cache_ptr) < 0))
        HGOTO_ERROR(H5E_CACHE, H5E_SYSTEM, FAIL, "an extreme sanity check failed on entry.\n");
#endif /* H5C_DO_EXTREME_SANITY_CHECKS */

    ignore_protected = ( (flags & H5C__FLUSH_IGNORE_PROTECTED_FLAG) != 0 );
    destroy = ( (flags & H5C__FLUSH_INVALIDATE_FLAG) != 0 );
    HDassert( ! ( destroy && ignore_protected ) );
    HDassert( ! ( cache_ptr->flush_in_progress ) );

    cache_ptr->flush_in_progress = TRUE;

    if(destroy) {
        if(H5C_flush_invalidate_cache(f, dxpl_id, flags) < 0)
            HGOTO_ERROR(H5E_CACHE, H5E_CANTFLUSH, FAIL, "flush invalidate failed.")
    } /* end if */
    else {
	/* flush each ring, starting from the outermost ring and 
         * working inward.
         */
        ring = H5C_RING_USER;
	while(ring < H5C_RING_NTYPES) {

	    /* only call the free space manager settle routines when close
             * warning has been received, and then only when the index is 
             * non-empty for that ring.
             *
             * Observe that the FSM rings should only be populated if 
             * persistant free space managers are enabled.
             */
	    if ( cache_ptr->close_warning_received ) {

		switch(ring) {

		    case H5C_RING_USER:
			break;

		    case H5C_RING_RDFSM:
#if 0 
			if ( cache_ptr->index_ring_len[ring] > 0 ) {
#else 
			/* if the cache is clean through the FSM rings,
                         * then the FSMs are clean and can't change -- 
                         * no need to run the settle routine.
                         */
			if ( ( f->shared->fs_strategy == 
                               H5F_FILE_SPACE_ALL_PERSIST ) &&
                             ( ! cache_ptr->rdfsm_settled ) ) {
#endif
			    if ( H5MF_settle_raw_data_fsm(f, dxpl_id) < 0 )
                                HGOTO_ERROR(H5E_CACHE, H5E_CANTFLUSH, FAIL, \
                                            "RD FSM settle failed.")

			    cache_ptr->rdfsm_settled = TRUE;
                        }
			break;

		    case H5C_RING_MDFSM:
#if 0 
			if ( cache_ptr->index_ring_len[ring] > 0 ) {
#else 
			/* if the cache is clean through the FSM rings,
                         * then the FSMs are clean and can't change -- 
                         * no need to run the settle routine.
                         */
			if ( ( f->shared->fs_strategy == 
                               H5F_FILE_SPACE_ALL_PERSIST ) &&
			     ( ! cache_ptr->mdfsm_settled ) ) {
#endif
			    if ( H5MF_settle_meta_data_fsm(f, dxpl_id) < 0 )
                                HGOTO_ERROR(H5E_CACHE, H5E_CANTFLUSH, FAIL, \
                                            "MD FSM settle failed.")

			    cache_ptr->mdfsm_settled = TRUE;
                        }
			break;

		    case H5C_RING_SBE:
			break;

		    case H5C_RING_SB:
			break;

		    default:
                        HGOTO_ERROR(H5E_CACHE, H5E_SYSTEM, FAIL, \
                                    "Unknown ring?!?!")
			break;
		}
            }
	    if(H5C_flush_ring(f, dxpl_id, ring, flags) < 0)
                HGOTO_ERROR(H5E_CACHE, H5E_CANTFLUSH, FAIL, "flush ring failed.")
            ring++;
        } /* end while */
    } /* end else */

done:
    cache_ptr->flush_in_progress = FALSE;

    FUNC_LEAVE_NOAPI(ret_value)
} /* H5C_flush_cache() */


/*-------------------------------------------------------------------------
 * Function:    H5C_flush_to_min_clean
 *
 * Purpose:	Flush dirty entries until the caches min clean size is
 *		attained.
 *
 *		This function is used in the implementation of the
 *		metadata cache in PHDF5.  To avoid "messages from the
 *		future", the cache on process 0 can't be allowed to
 *		flush entries until the other processes have reached
 *		the same point in the calculation.  If this constraint
 *		is not met, it is possible that the other processes will
 *		read metadata generated at a future point in the
 *		computation.
 *
 *
 * Return:      Non-negative on success/Negative on failure or if
 *		write is not permitted.
 *
 * Programmer:  John Mainzer
 *		9/16/05
 *
 *-------------------------------------------------------------------------
 */
herr_t
H5C_flush_to_min_clean(H5F_t * f,
		       hid_t    dxpl_id)
{
    H5C_t *             cache_ptr;
    herr_t      	result;
    hbool_t		write_permitted;
#if 0 /* modified code -- commented out for now */
    int			i;
    int			flushed_entries_count = 0;
    size_t		flushed_entries_size = 0;
    size_t		space_needed = 0;
    haddr_t	      * flushed_entries_list = NULL;
    H5C_cache_entry_t *	entry_ptr = NULL;
#endif /* JRM */
    herr_t		ret_value = SUCCEED;

    FUNC_ENTER_NOAPI(FAIL)

    HDassert( f );
    HDassert( f->shared );

    cache_ptr = f->shared->cache;

    HDassert( cache_ptr );
    HDassert( cache_ptr->magic == H5C__H5C_T_MAGIC );

    if ( cache_ptr->check_write_permitted != NULL ) {

        result = (cache_ptr->check_write_permitted)(f, &write_permitted);

        if ( result < 0 ) {

            HGOTO_ERROR(H5E_CACHE, H5E_SYSTEM, FAIL, \
                        "Can't get write_permitted")
        }
    } else {

        write_permitted = cache_ptr->write_permitted;
    }

    if ( ! write_permitted ) {

        HGOTO_ERROR(H5E_CACHE, H5E_SYSTEM, FAIL, \
                    "cache write is not permitted!?!\n");
    }
#if 1 /* original code */
    result = H5C_make_space_in_cache(f,
                                     dxpl_id,
                                     (size_t)0,
                                     write_permitted);

    if ( result < 0 ) {

        HGOTO_ERROR(H5E_CACHE, H5E_SYSTEM, FAIL, \
                    "H5C_make_space_in_cache failed.")
    }
#else /* modified code -- commented out for now */
    if ( cache_ptr->max_cache_size > cache_ptr->index_size ) {

        if ( ((cache_ptr->max_cache_size - cache_ptr->index_size) +
               cache_ptr->cLRU_list_size) >= cache_ptr->min_clean_size ) {

            space_needed = 0;

        } else {

            space_needed = cache_ptr->min_clean_size -
                ((cache_ptr->max_cache_size - cache_ptr->index_size) +
                 cache_ptr->cLRU_list_size);
        }
    } else {

        if ( cache_ptr->min_clean_size <= cache_ptr->cLRU_list_size ) {

           space_needed = 0;

        } else {

            space_needed = cache_ptr->min_clean_size -
                           cache_ptr->cLRU_list_size;
        }
    }

    if ( space_needed > 0 ) { /* we have work to do */

        HDassert( cache_ptr->slist_len > 0 );

        /* allocate an array to keep a list of the entries that we
         * mark for flush.  We need this list to touch up the LRU
         * list after the flush.
         */
        flushed_entries_list = (haddr_t *)H5MM_malloc(sizeof(haddr_t) *
                                              (size_t)(cache_ptr->slist_len));

        if ( flushed_entries_list == NULL ) {

            HGOTO_ERROR(H5E_RESOURCE, H5E_NOSPACE, FAIL, \
                        "memory allocation failed for flushed entries list")
        }

        /* Scan the dirty LRU list from tail forward and mark sufficient
         * entries to free up the necessary space.  Keep a list of the
         * entries marked in the order in which they are encountered.
         */
        entry_ptr = cache_ptr->dLRU_tail_ptr;

        while ( ( flushed_entries_size < space_needed ) &&
                ( flushed_entries_count < cache_ptr->slist_len ) &&
                ( entry_ptr != NULL ) )
        {
            HDassert( ! (entry_ptr->is_protected) );
            HDassert( ! (entry_ptr->is_read_only) );
            HDassert( entry_ptr->ro_ref_count == 0 );
            HDassert( entry_ptr->is_dirty );
            HDassert( entry_ptr->in_slist );

            entry_ptr->flush_marker = TRUE;
            flushed_entries_size += entry_ptr->size;
            flushed_entries_list[flushed_entries_count] = entry_ptr->addr;
            flushed_entries_count++;
            entry_ptr = entry_ptr->aux_prev;
        }

        HDassert( flushed_entries_count <= cache_ptr->slist_len );
        HDassert( flushed_entries_size >= space_needed );


        /* Flush the marked entries */
	result = H5C_flush_cache(f, primary_dxpl_id, secondary_dxpl_id,
                                 H5C__FLUSH_MARKED_ENTRIES_FLAG | H5C__FLUSH_IGNORE_PROTECTED_FLAG);

        if ( result < 0 ) {

            HGOTO_ERROR(H5E_CACHE, H5E_SYSTEM, FAIL, "H5C_flush_cache failed.")
        }

        /* Now touch up the LRU list so as to place the flushed entries in
         * the order they they would be in if we had flushed them in the
         * order we encountered them in.
         */

        i = 0;
        while ( i < flushed_entries_count )
        {
            H5C__SEARCH_INDEX_NO_STATS(cache_ptr, flushed_entries_list[i], \
                                       entry_ptr, FAIL)

	    /* At present, the above search must always succeed.  However,
             * that may change.  Write the code so we need only remove the
             * following assert in that event.
             */
            HDassert( entry_ptr != NULL );
            H5C__FAKE_RP_FOR_MOST_RECENT_ACCESS(cache_ptr, entry_ptr, FAIL)
            i++;
        }
    } /* if ( space_needed > 0 ) */
#endif /* end modified code -- commented out for now */

done:
    FUNC_LEAVE_NOAPI(ret_value)
} /* H5C_flush_to_min_clean() */


/*-------------------------------------------------------------------------
 * Function:    H5C_insert_entry
 *
 * Purpose:     Adds the specified thing to the cache.  The thing need not
 *              exist on disk yet, but it must have an address and disk
 *              space reserved.
 *
 *		The primary_dxpl_id and secondary_dxpl_id parameters
 *		specify the dxpl_ids used on the first write occasioned
 *		by the insertion (primary_dxpl_id), and on all subsequent
 *		writes (secondary_dxpl_id).  This is useful in the
 *		metadata cache, but may not be needed elsewhere.  If so,
 *		just use the same dxpl_id for both parameters.
 *
 *		The primary_dxpl_id is the dxpl_id passed to the
 *		check_write_permitted function if such a function has been
 *		provided.
 *
 *		Observe that this function cannot occasion a read.
 *
 * Return:      Non-negative on success/Negative on failure
 *
 * Programmer:  John Mainzer
 *		6/2/04
 *
 *-------------------------------------------------------------------------
 */
herr_t
H5C_insert_entry(H5F_t *             f,
                 hid_t		     dxpl_id,
                 const H5C_class_t * type,
                 haddr_t 	     addr,
                 void *		     thing,
                 unsigned int        flags)
{
    H5C_t               *cache_ptr;
    H5P_genplist_t      *dxpl;
    H5AC_ring_t         ring = H5C_RING_UNDEFINED;
    hbool_t		insert_pinned;
    hbool_t             flush_last;
#ifdef H5_HAVE_PARALLEL
    hbool_t             coll_access = FALSE; /* whether access to the cache entry is done collectively */
#endif /* H5_HAVE_PARALLEL */
    hbool_t             set_flush_marker;
    hbool_t		write_permitted = TRUE;
    size_t		empty_space;
    H5C_cache_entry_t  *entry_ptr;
    H5C_cache_entry_t  *test_entry_ptr;
    unsigned            u;                      /* Local index variable */
    herr_t		ret_value = SUCCEED;    /* Return value */

    FUNC_ENTER_NOAPI(FAIL)

    HDassert( f );
    HDassert( f->shared );

    cache_ptr = f->shared->cache;

    HDassert( cache_ptr );
    HDassert( cache_ptr->magic == H5C__H5C_T_MAGIC );
    HDassert( type );
    HDassert( ( type->flags & H5C__CLASS_SKIP_MEM_TYPE_CHECKS ) ||
              ( type->mem_type == class_mem_types[type->id] ) );
    HDassert( H5F_addr_defined(addr) );
    HDassert( thing );

#if H5C_DO_EXTREME_SANITY_CHECKS
    /* no need to verify that entry is not already in the index as */
    /* we already make that check below.                           */

    if ( ( H5C_validate_protected_entry_list(cache_ptr) < 0 ) ||
         ( H5C_validate_pinned_entry_list(cache_ptr) < 0 ) ||
         ( H5C_validate_lru_list(cache_ptr) < 0 ) ) {

        HGOTO_ERROR(H5E_CACHE, H5E_SYSTEM, FAIL, \
                    "an extreme sanity check failed on entry.\n");
    }
#endif /* H5C_DO_EXTREME_SANITY_CHECKS */

    set_flush_marker   = ( (flags & H5C__SET_FLUSH_MARKER_FLAG) != 0 );
    insert_pinned      = ( (flags & H5C__PIN_ENTRY_FLAG) != 0 );
    flush_last         = ( (flags & H5C__FLUSH_LAST_FLAG) != 0 );

    /* Get the dataset transfer property list */
    if(NULL == (dxpl = (H5P_genplist_t *)H5I_object_verify(dxpl_id, H5I_GENPROP_LST)))
        HGOTO_ERROR(H5E_CACHE, H5E_BADTYPE, FAIL, "not a property list")

    /* Get the ring type from the DXPL */
    if((H5P_get(dxpl, H5AC_RING_NAME, &ring)) < 0)
        HGOTO_ERROR(H5E_CACHE, H5E_CANTGET, FAIL, "unable to query ring value")

    entry_ptr = (H5C_cache_entry_t *)thing;

    /* verify that the new entry isn't already in the hash table -- scream
     * and die if it is.
     */

    H5C__SEARCH_INDEX(cache_ptr, addr, test_entry_ptr, FAIL)

    if(test_entry_ptr != NULL) {
        if(test_entry_ptr == entry_ptr)
            HGOTO_ERROR(H5E_CACHE, H5E_CANTINS, FAIL, "entry already in cache.")
        else
            HGOTO_ERROR(H5E_CACHE, H5E_CANTINS, FAIL, "duplicate entry in cache.")
    } /* end if */

    entry_ptr->magic = H5C__H5C_CACHE_ENTRY_T_MAGIC;
    entry_ptr->cache_ptr = cache_ptr;
    entry_ptr->addr  = addr;
    entry_ptr->type  = type;

    entry_ptr->image_ptr = NULL;
    entry_ptr->image_up_to_date = FALSE;

    /* Apply tag to newly inserted entry */
    if(H5C_tag_entry(cache_ptr, entry_ptr, dxpl_id) < 0)
        HGOTO_ERROR(H5E_CACHE, H5E_CANTTAG, FAIL, "Cannot tag metadata entry")

    entry_ptr->is_protected = FALSE;
    entry_ptr->is_read_only = FALSE;
    entry_ptr->ro_ref_count = 0;

    entry_ptr->is_pinned = insert_pinned;
    entry_ptr->pinned_from_client = insert_pinned;
    entry_ptr->pinned_from_cache = FALSE;
    entry_ptr->flush_me_last = flush_last;

    /* newly inserted entries are assumed to be dirty */
    entry_ptr->is_dirty = TRUE;

    /* not protected, so can't be dirtied */
    entry_ptr->dirtied  = FALSE;

    /* Retrieve the size of the thing.  Set the compressed field to FALSE
     * and the compressed_size field to zero first, as they may not be 
     * initialized by the image_len call.
     */
    entry_ptr->compressed = FALSE;
    entry_ptr->compressed_size = 0;
    if((type->image_len)(thing, &(entry_ptr->size), &(entry_ptr->compressed), 
                         &(entry_ptr->compressed_size)) < 0)
        HGOTO_ERROR(H5E_RESOURCE, H5E_CANTGETSIZE, FAIL, "Can't get size of thing")
    HDassert(entry_ptr->size > 0 &&  entry_ptr->size < H5C_MAX_ENTRY_SIZE);
    HDassert(((type->flags & H5C__CLASS_COMPRESSED_FLAG) != 0) ||
             (entry_ptr->compressed == FALSE));

    /* entry has just been inserted -- thus compressed size cannot have 
     * been computed yet.  Thus if entry_ptr->compressed is TRUE, 
     * entry_ptr->size must equal entry_ptr->compressed_size.
     */
    HDassert((entry_ptr->compressed == FALSE) ||
             (entry_ptr->size == entry_ptr->compressed_size));
    HDassert((entry_ptr->compressed == TRUE) || 
             (entry_ptr->compressed_size == 0));

    entry_ptr->in_slist = FALSE;

#ifdef H5_HAVE_PARALLEL
    entry_ptr->clear_on_unprotect = FALSE;
    entry_ptr->flush_immediately = FALSE;
#endif /* H5_HAVE_PARALLEL */

    entry_ptr->flush_in_progress = FALSE;
    entry_ptr->destroy_in_progress = FALSE;

    entry_ptr->ring = ring;

    /* Initialize flush dependency height fields */
    entry_ptr->flush_dep_parent = NULL;
    for(u = 0; u < H5C__NUM_FLUSH_DEP_HEIGHTS; u++)
        entry_ptr->child_flush_dep_height_rc[u] = 0;
    entry_ptr->flush_dep_height = 0;

    entry_ptr->ht_next = NULL;
    entry_ptr->ht_prev = NULL;
    entry_ptr->il_next = NULL;
    entry_ptr->il_prev = NULL;

    entry_ptr->next = NULL;
    entry_ptr->prev = NULL;

    entry_ptr->aux_next = NULL;
    entry_ptr->aux_prev = NULL;

    /* initialize cache image related fields */
    entry_ptr->include_in_image = FALSE;
    entry_ptr->lru_rank         = 0;
    entry_ptr->image_index	= -1;
    entry_ptr->image_dirty	= FALSE;
    entry_ptr->fd_parent_addr	= HADDR_UNDEF;
    entry_ptr->fd_child_count	= 0;
    entry_ptr->prefetched	= FALSE;
    entry_ptr->prefetch_type_id	= 0;

#ifdef H5_HAVE_PARALLEL
    entry_ptr->coll_next = NULL;
    entry_ptr->coll_prev = NULL;
#endif /* H5_HAVE_PARALLEL */

    H5C__RESET_CACHE_ENTRY_STATS(entry_ptr)

    if ( ( cache_ptr->flash_size_increase_possible ) &&
         ( entry_ptr->size > cache_ptr->flash_size_increase_threshold ) ) {

        if(H5C__flash_increase_cache_size(cache_ptr, 0, entry_ptr->size) < 0)
            HGOTO_ERROR(H5E_CACHE, H5E_CANTINS, FAIL, "H5C__flash_increase_cache_size failed.")
    }

    if(cache_ptr->index_size >= cache_ptr->max_cache_size)
       empty_space = 0;
    else
       empty_space = cache_ptr->max_cache_size - cache_ptr->index_size;

    if ( ( cache_ptr->evictions_enabled ) &&
         ( ( (cache_ptr->index_size + entry_ptr->size) >
	     cache_ptr->max_cache_size)
	   ||
	   ( ( ( empty_space + cache_ptr->clean_index_size ) <
	       cache_ptr->min_clean_size ) ) ) ) {

        size_t space_needed;

	if(empty_space <= entry_ptr->size)
            cache_ptr->cache_full = TRUE;

        if(cache_ptr->check_write_permitted != NULL) {
            if((cache_ptr->check_write_permitted)(f, &write_permitted) < 0)
                HGOTO_ERROR(H5E_CACHE, H5E_CANTINS, FAIL, "Can't get write_permitted")
        } /* end if */
        else
            write_permitted = cache_ptr->write_permitted;

        HDassert(entry_ptr->size <= H5C_MAX_ENTRY_SIZE);
        space_needed = entry_ptr->size;
        if(space_needed > cache_ptr->max_cache_size)
            space_needed = cache_ptr->max_cache_size;

        /* Note that space_needed is just the amount of space that
         * needed to insert the new entry without exceeding the cache
         * size limit.  The subsequent call to H5C_make_space_in_cache()
         * may evict the entries required to free more or less space
         * depending on conditions.  It MAY be less if the cache is
         * currently undersized, or more if the cache is oversized.
         *
         * The cache can exceed its maximum size limit via the following
         * mechanisms:
         *
         * First, it is possible for the cache to grow without
         * bound as long as entries are protected and not unprotected.
         *
         * Second, when writes are not permitted it is also possible
         * for the cache to grow without bound.
         *
         * Finally, we usually don't check to see if the cache is
         * oversized at the end of an unprotect.  As a result, it is
         * possible to have a vastly oversized cache with no protected
         * entries as long as all the protects preceed the unprotects.
         *
         * Since items 1 and 2 are not changing any time soon, I see
         * no point in worrying about the third.
         */

        if(H5C_make_space_in_cache(f, dxpl_id, space_needed, write_permitted) < 0)
            HGOTO_ERROR(H5E_CACHE, H5E_CANTINS, FAIL, "H5C_make_space_in_cache failed.")
    }

    H5C__INSERT_IN_INDEX(cache_ptr, entry_ptr, FAIL)

    /* New entries are presumed to be dirty, so this if statement is
     * unnecessary.  Rework it once the rest of the code changes are
     * in and tested.   -- JRM
     */
    if ( entry_ptr->is_dirty ) {

        entry_ptr->flush_marker = set_flush_marker;
        H5C__INSERT_ENTRY_IN_SLIST(cache_ptr, entry_ptr, FAIL)

    } else {

        entry_ptr->flush_marker = FALSE;
    }

    H5C__UPDATE_RP_FOR_INSERTION(cache_ptr, entry_ptr, FAIL)

#if H5C_DO_EXTREME_SANITY_CHECKS
    if ( ( H5C_validate_protected_entry_list(cache_ptr) < 0 ) ||
         ( H5C_validate_pinned_entry_list(cache_ptr) < 0 ) ||
         ( H5C_validate_lru_list(cache_ptr) < 0 ) )
        HGOTO_ERROR(H5E_CACHE, H5E_SYSTEM, FAIL, "an extreme sanity check failed just before done.\n")
#endif /* H5C_DO_EXTREME_SANITY_CHECKS */

    /* If the entry's type has a 'notify' callback send a 'after insertion'
     * notice now that the entry is fully integrated into the cache.
     */
    if(entry_ptr->type->notify &&
            (entry_ptr->type->notify)(H5C_NOTIFY_ACTION_AFTER_INSERT, entry_ptr) < 0)
        HGOTO_ERROR(H5E_CACHE, H5E_CANTNOTIFY, FAIL, "can't notify client about entry inserted into cache")

    H5C__UPDATE_STATS_FOR_INSERTION(cache_ptr, entry_ptr)

    cache_ptr->entries_inserted_counter++;

#ifdef H5_HAVE_PARALLEL
    /* Get the dataset transfer property list */
    if(NULL == (dxpl = (H5P_genplist_t *)H5I_object(dxpl_id)))
        HGOTO_ERROR(H5E_ARGS, H5E_BADTYPE, FAIL, "not a property list");

    if(H5F_HAS_FEATURE(f, H5FD_FEAT_HAS_MPI)) {
        coll_access = (H5P_USER_TRUE == f->coll_md_read ? TRUE : FALSE);

        if(!coll_access && H5P_FORCE_FALSE != f->coll_md_read) {
            H5P_coll_md_read_flag_t prop_value;

            /* Get the property value */
            if(H5P_get(dxpl, H5_COLL_MD_READ_FLAG_NAME, &prop_value) < 0)
                HGOTO_ERROR(H5E_PLIST, H5E_CANTGET, FAIL, "Can't get collective metadata access flag")
            coll_access = (H5P_USER_TRUE == prop_value ? TRUE : FALSE);
        } /* end if */
    } /* end if */

    entry_ptr->coll_access = coll_access;
    if(coll_access) {
        H5C__INSERT_IN_COLL_LIST(cache_ptr, entry_ptr, FAIL)

        /* Make sure the size of the collective entries in the cache remain in check */
        if(H5P_USER_TRUE == f->coll_md_read) {
            if(cache_ptr->max_cache_size * 80 < cache_ptr->coll_list_size * 100) {
                if(H5C_clear_coll_entries(cache_ptr, TRUE) < 0)
                    HGOTO_ERROR(H5E_CACHE, H5E_CANTFLUSH, FAIL, "can't clear collective metadata entries")
            } /* end if */
        } /* end if */
        else {
            if(cache_ptr->max_cache_size * 40 < cache_ptr->coll_list_size * 100) {
                if(H5C_clear_coll_entries(cache_ptr, TRUE) < 0)
                    HGOTO_ERROR(H5E_CACHE, H5E_CANTFLUSH, FAIL, "can't clear collective metadata entries")
            } /* end if */
        } /* end else */
    } /* end if */
#endif

done:
#if H5C_DO_EXTREME_SANITY_CHECKS
    if ( ( H5C_validate_protected_entry_list(cache_ptr) < 0 ) ||
         ( H5C_validate_pinned_entry_list(cache_ptr) < 0 ) ||
         ( H5C_validate_lru_list(cache_ptr) < 0 ) )
        HGOTO_ERROR(H5E_CACHE, H5E_SYSTEM, FAIL, "an extreme sanity check failed on exit.\n")
#endif /* H5C_DO_EXTREME_SANITY_CHECKS */

    FUNC_LEAVE_NOAPI(ret_value)
} /* H5C_insert_entry() */


/*-------------------------------------------------------------------------
 * Function:    H5C_mark_entry_dirty
 *
 * Purpose:	Mark a pinned or protected entry as dirty.  The target entry
 * 		MUST be either pinned or protected, and MAY be both.
 *
 * 		In the protected case, this call is the functional
 * 		equivalent of setting the H5C__DIRTIED_FLAG on an unprotect
 * 		call.
 *
 * 		In the pinned but not protected case, if the entry is not
 * 		already dirty, the function places function marks the entry
 * 		dirty and places it on the skip list.
 *
 * Return:      Non-negative on success/Negative on failure
 *
 * Programmer:  John Mainzer
 *              5/15/06
 *
 * 		JRM -- 11/5/08
 * 		Added call to H5C__UPDATE_INDEX_FOR_ENTRY_DIRTY() to
 * 		update the new clean_index_size and dirty_index_size
 * 		fields of H5C_t in the case that the entry was clean
 * 		prior to this call, and is pinned and not protected.
 *
 *-------------------------------------------------------------------------
 */
herr_t
H5C_mark_entry_dirty(void *thing)
{
    H5C_t *             cache_ptr;
    H5C_cache_entry_t * entry_ptr = (H5C_cache_entry_t *)thing;
    herr_t              ret_value = SUCCEED;    /* Return value */

    FUNC_ENTER_NOAPI(FAIL)

    /* Sanity checks */
    HDassert(entry_ptr);
    HDassert(H5F_addr_defined(entry_ptr->addr));
    cache_ptr = entry_ptr->cache_ptr;
    HDassert(cache_ptr);
    HDassert(cache_ptr->magic == H5C__H5C_T_MAGIC);

    if ( entry_ptr->is_protected ) {
	HDassert( ! ((entry_ptr)->is_read_only) );

        /* set the dirtied flag */
        entry_ptr->dirtied = TRUE;

	/* reset image_up_to_date */
        entry_ptr->image_up_to_date = FALSE;

    } else if ( entry_ptr->is_pinned ) {
        hbool_t		was_pinned_unprotected_and_clean;

	was_pinned_unprotected_and_clean = ! ( entry_ptr->is_dirty );

        /* mark the entry as dirty if it isn't already */
        entry_ptr->is_dirty = TRUE;
	entry_ptr->image_up_to_date = FALSE;

	if ( was_pinned_unprotected_and_clean ) {

	    H5C__UPDATE_INDEX_FOR_ENTRY_DIRTY(cache_ptr, entry_ptr);
	}

        if ( ! (entry_ptr->in_slist) ) {

            H5C__INSERT_ENTRY_IN_SLIST(cache_ptr, entry_ptr, FAIL)
        }

        H5C__UPDATE_STATS_FOR_DIRTY_PIN(cache_ptr, entry_ptr)

    } else {

        HGOTO_ERROR(H5E_CACHE, H5E_CANTMARKDIRTY, FAIL, \
                    "Entry is neither pinned nor protected??")
    }

done:
    FUNC_LEAVE_NOAPI(ret_value)
} /* H5C_mark_entry_dirty() */


/*-------------------------------------------------------------------------
 *
 * Function:    H5C_move_entry
 *
 * Purpose:     Use this function to notify the cache that an entry's
 *              file address changed.
 *
 * Return:      Non-negative on success/Negative on failure
 *
 * Programmer:  John Mainzer
 *              6/2/04
 *
 *-------------------------------------------------------------------------
 */
herr_t
H5C_move_entry(H5C_t *	     cache_ptr,
                 const H5C_class_t * type,
                 haddr_t 	     old_addr,
	         haddr_t 	     new_addr)
{
    H5C_cache_entry_t *	entry_ptr = NULL;
    H5C_cache_entry_t *	test_entry_ptr = NULL;
#if H5C_MAINTAIN_CLEAN_AND_DIRTY_LRU_LISTS
    hbool_t			was_dirty;
#endif /* H5C_MAINTAIN_CLEAN_AND_DIRTY_LRU_LISTS */
#if H5C_DO_SANITY_CHECKS
    hbool_t			removed_entry_from_slist = FALSE;
#endif /* H5C_DO_SANITY_CHECKS */
    herr_t			ret_value = SUCCEED;      /* Return value */

    FUNC_ENTER_NOAPI(FAIL)

    HDassert( cache_ptr );
    HDassert( cache_ptr->magic == H5C__H5C_T_MAGIC );
    HDassert( type );
    HDassert( H5F_addr_defined(old_addr) );
    HDassert( H5F_addr_defined(new_addr) );
    HDassert( H5F_addr_ne(old_addr, new_addr) );

#if H5C_DO_EXTREME_SANITY_CHECKS
    if ( ( H5C_validate_protected_entry_list(cache_ptr) < 0 ) ||
         ( H5C_validate_pinned_entry_list(cache_ptr) < 0 ) ||
         ( H5C_validate_lru_list(cache_ptr) < 0 ) ) {

        HGOTO_ERROR(H5E_CACHE, H5E_SYSTEM, FAIL, \
                    "an extreme sanity check failed on entry.\n");
    }
#endif /* H5C_DO_EXTREME_SANITY_CHECKS */

    H5C__SEARCH_INDEX(cache_ptr, old_addr, entry_ptr, FAIL)

    if ( ( entry_ptr == NULL ) || ( entry_ptr->type != type ) ) {

        /* the old item doesn't exist in the cache, so we are done. */
        HGOTO_DONE(SUCCEED)
    }

    HDassert( entry_ptr->addr == old_addr );
    HDassert( entry_ptr->type == type );

    if ( entry_ptr->is_protected ) {

        HGOTO_ERROR(H5E_CACHE, H5E_CANTMOVE, FAIL, \
		    "Target entry is protected.")
    }

    H5C__SEARCH_INDEX(cache_ptr, new_addr, test_entry_ptr, FAIL)

    if ( test_entry_ptr != NULL ) { /* we are hosed */

        if ( test_entry_ptr->type == type ) {

            HGOTO_ERROR(H5E_CACHE, H5E_CANTMOVE, FAIL, \
                        "Target already moved & reinserted???.")

        } else {

            HGOTO_ERROR(H5E_CACHE, H5E_CANTMOVE, FAIL, \
                        "New address already in use?.")

        }
    }

    /* If we get this far we have work to do.  Remove *entry_ptr from
     * the hash table (and skip list if necessary), change its address to the
     * new address, mark it as dirty (if it isn't already) and then re-insert.
     *
     * Update the replacement policy for a hit to avoid an eviction before
     * the moved entry is touched.  Update stats for a move.
     *
     * Note that we do not check the size of the cache, or evict anything.
     * Since this is a simple re-name, cache size should be unaffected.
     *
     * Check to see if the target entry is in the process of being destroyed
     * before we delete from the index, etc.  If it is, all we do is
     * change the addr.  If the entry is only in the process of being flushed,
     * don't mark it as dirty either, lest we confuse the flush call back.
     */

    if ( ! ( entry_ptr->destroy_in_progress ) ) {

        H5C__DELETE_FROM_INDEX(cache_ptr, entry_ptr, FAIL)

        if ( entry_ptr->in_slist ) {

            HDassert( cache_ptr->slist_ptr );

            H5C__REMOVE_ENTRY_FROM_SLIST(cache_ptr, entry_ptr)

#if H5C_DO_SANITY_CHECKS

            removed_entry_from_slist = TRUE;

#endif /* H5C_DO_SANITY_CHECKS */
        }
    }

    entry_ptr->addr = new_addr;

    if ( ! ( entry_ptr->destroy_in_progress ) ) {

#if H5C_MAINTAIN_CLEAN_AND_DIRTY_LRU_LISTS
        was_dirty = entry_ptr->is_dirty;
#endif /* H5C_MAINTAIN_CLEAN_AND_DIRTY_LRU_LISTS */

        entry_ptr->is_dirty = TRUE;
        /* This shouldn't be needed, but it keeps the test code happy */
        entry_ptr->image_up_to_date = FALSE;

        H5C__INSERT_IN_INDEX(cache_ptr, entry_ptr, FAIL)

        H5C__INSERT_ENTRY_IN_SLIST(cache_ptr, entry_ptr, FAIL)

#if H5C_DO_SANITY_CHECKS

        if ( removed_entry_from_slist ) {

	    /* we just removed the entry from the slist.  Thus we
	     * must touch up cache_ptr->slist_len_increase and
	     * cache_ptr->slist_size_increase to keep from skewing
	     * the sanity checks.
	     */
	    cache_ptr->slist_len_increase -= 1;
	    cache_ptr->slist_size_increase -= (int64_t)(entry_ptr->size);
        }

#endif /* H5C_DO_SANITY_CHECKS */

	if ( ! ( entry_ptr->flush_in_progress ) ) {

            /* skip the update if a flush is in progress */
            H5C__UPDATE_RP_FOR_MOVE(cache_ptr, entry_ptr, was_dirty, FAIL)
        }
    }

    H5C__UPDATE_STATS_FOR_MOVE(cache_ptr, entry_ptr)

    cache_ptr->entries_relocated_counter++;

done:

#if H5C_DO_EXTREME_SANITY_CHECKS
    if ( ( H5C_validate_protected_entry_list(cache_ptr) < 0 ) ||
         ( H5C_validate_pinned_entry_list(cache_ptr) < 0 ) ||
         ( H5C_validate_lru_list(cache_ptr) < 0 ) ) {

        HGOTO_ERROR(H5E_CACHE, H5E_SYSTEM, FAIL, \
                    "an extreme sanity check failed on exit.\n");
    }
#endif /* H5C_DO_EXTREME_SANITY_CHECKS */

    FUNC_LEAVE_NOAPI(ret_value)

} /* H5C_move_entry() */


/*-------------------------------------------------------------------------
 * Function:    H5C_resize_entry
 *
 * Purpose:	Resize a pinned or protected entry.
 *
 * 		Resizing an entry dirties it, so if the entry is not
 * 		already dirty, the function places the entry on the
 * 		skip list.
 *
 * Return:      Non-negative on success/Negative on failure
 *
 * Programmer:  John Mainzer
 *              7/5/06
 *
 *-------------------------------------------------------------------------
 */
herr_t
H5C_resize_entry(void *thing, size_t new_size)
{
    H5C_t             * cache_ptr;
    H5C_cache_entry_t * entry_ptr = (H5C_cache_entry_t *)thing;
    herr_t              ret_value = SUCCEED;    /* Return value */

    FUNC_ENTER_NOAPI(FAIL)

    /* Sanity checks */
    HDassert(entry_ptr);
    HDassert(H5F_addr_defined(entry_ptr->addr));
    cache_ptr = entry_ptr->cache_ptr;
    HDassert(cache_ptr);
    HDassert(cache_ptr->magic == H5C__H5C_T_MAGIC);

    /* Check for usage errors */
    if(new_size <= 0)
        HGOTO_ERROR(H5E_CACHE, H5E_BADVALUE, FAIL, "New size is non-positive.")
    if(!(entry_ptr->is_pinned || entry_ptr->is_protected))
        HGOTO_ERROR(H5E_CACHE, H5E_BADTYPE, FAIL, "Entry isn't pinned or protected??")

#if H5C_DO_EXTREME_SANITY_CHECKS
    if ( ( H5C_validate_protected_entry_list(cache_ptr) < 0 ) ||
         ( H5C_validate_pinned_entry_list(cache_ptr) < 0 ) ) {

        HGOTO_ERROR(H5E_CACHE, H5E_SYSTEM, FAIL, \
                    "an extreme sanity check failed on entry.\n");
    }
#endif /* H5C_DO_EXTREME_SANITY_CHECKS */

    /* update for change in entry size if necessary */
    if ( entry_ptr->size != new_size ) {
        hbool_t		was_clean;

        /* make note of whether the entry was clean to begin with */
        was_clean = ! ( entry_ptr->is_dirty );

        /* mark the entry as dirty if it isn't already */
        entry_ptr->is_dirty = TRUE;
        entry_ptr->image_up_to_date = FALSE;

        /* Release the current image */
        if( entry_ptr->image_ptr )
            entry_ptr->image_ptr = H5MM_xfree(entry_ptr->image_ptr);

        /* do a flash cache size increase if appropriate */
        if ( cache_ptr->flash_size_increase_possible ) {

            if ( new_size > entry_ptr->size ) {
                size_t             	size_increase;

                size_increase = new_size - entry_ptr->size;

                if(size_increase >= cache_ptr->flash_size_increase_threshold) {
                    if(H5C__flash_increase_cache_size(cache_ptr, entry_ptr->size, new_size) < 0)
                        HGOTO_ERROR(H5E_CACHE, H5E_CANTRESIZE, FAIL, "flash cache increase failed")
                }
            }
        }

        /* update the pinned and/or protected entry list */
        if(entry_ptr->is_pinned) {
            H5C__DLL_UPDATE_FOR_SIZE_CHANGE((cache_ptr->pel_len), \
                                            (cache_ptr->pel_size), \
                                            (entry_ptr->size), (new_size))
        } /* end if */
        if(entry_ptr->is_protected) {
            H5C__DLL_UPDATE_FOR_SIZE_CHANGE((cache_ptr->pl_len), \
                                            (cache_ptr->pl_size), \
                                            (entry_ptr->size), (new_size))
        } /* end if */

#ifdef H5_HAVE_PARALLEL
        if(entry_ptr->coll_access) {
            H5C__DLL_UPDATE_FOR_SIZE_CHANGE((cache_ptr->coll_list_len), \
                                            (cache_ptr->coll_list_size), \
                                            (entry_ptr->size), (new_size))
        } /* end if */
#endif /* H5_HAVE_PARALLEL */

        /* update the hash table */
	H5C__UPDATE_INDEX_FOR_SIZE_CHANGE((cache_ptr), (entry_ptr->size),\
                                          (new_size), (entry_ptr), (was_clean));

        /* if the entry is in the skip list, update that too */
        if ( entry_ptr->in_slist ) {
	    H5C__UPDATE_SLIST_FOR_SIZE_CHANGE((cache_ptr), (entry_ptr->size),\
                                              (new_size));
        } /* end if */

        /* update statistics just before changing the entry size */
	H5C__UPDATE_STATS_FOR_ENTRY_SIZE_CHANGE((cache_ptr), (entry_ptr), \
                                                (new_size));

	/* finally, update the entry size proper */
	entry_ptr->size = new_size;

        if(!entry_ptr->in_slist) {
            H5C__INSERT_ENTRY_IN_SLIST(cache_ptr, entry_ptr, FAIL)
        } /* end if */

        if(entry_ptr->is_pinned) {
            H5C__UPDATE_STATS_FOR_DIRTY_PIN(cache_ptr, entry_ptr)
        } /* end if */
    } /* end if */

done:

#if H5C_DO_EXTREME_SANITY_CHECKS
    if ( ( H5C_validate_protected_entry_list(cache_ptr) < 0 ) ||
         ( H5C_validate_pinned_entry_list(cache_ptr) < 0 ) ) {

        HGOTO_ERROR(H5E_CACHE, H5E_SYSTEM, FAIL, \
                    "an extreme sanity check failed on exit.\n");
    }
#endif /* H5C_DO_EXTREME_SANITY_CHECKS */

    FUNC_LEAVE_NOAPI(ret_value)
} /* H5C_resize_entry() */


/*-------------------------------------------------------------------------
 * Function:    H5C_pin_entry_from_client()
 *
 * Purpose:	Internal routine to pin a cache entry from a client action.
 *
 * Return:      Non-negative on success/Negative on failure
 *
 * Programmer:  Quincey Koziol
 *              3/26/09
 *
 * Changes:	Added sanity checks to clarify the circumstances under
 *		which an entry can be pinned.   JRM -- 4/27/14 
 *
 *-------------------------------------------------------------------------
 */
#ifndef NDEBUG
static herr_t
H5C_pin_entry_from_client(H5C_t *	          cache_ptr,
                        H5C_cache_entry_t * entry_ptr)
#else
static herr_t
H5C_pin_entry_from_client(H5C_t H5_ATTR_UNUSED *	cache_ptr,
                        H5C_cache_entry_t * entry_ptr)
#endif
{
    herr_t              ret_value = SUCCEED;    /* Return value */

    FUNC_ENTER_NOAPI_NOINIT

    /* Sanity checks */
    HDassert( cache_ptr );
    HDassert( entry_ptr );
    HDassert( entry_ptr->is_protected );

    /* Check if the entry is already pinned */
    if(entry_ptr->is_pinned) {
        /* Check if the entry was pinned through an explicit pin from a client */
        if(entry_ptr->pinned_from_client)
            HGOTO_ERROR(H5E_CACHE, H5E_CANTPIN, FAIL, "Entry is already pinned")
    } /* end if */
    else {
        entry_ptr->is_pinned = TRUE;

        H5C__UPDATE_STATS_FOR_PIN(cache_ptr, entry_ptr)
    } /* end else */

    /* Mark that the entry was pinned through an explicit pin from a client */
    entry_ptr->pinned_from_client = TRUE;

done:

    FUNC_LEAVE_NOAPI(ret_value)

} /* H5C_pin_entry_from_client() */


/*-------------------------------------------------------------------------
 * Function:    H5C_pin_protected_entry()
 *
 * Purpose:	Pin a protected cache entry.  The entry must be protected
 * 		at the time of call, and must be unpinned.
 *
 * Return:      Non-negative on success/Negative on failure
 *
 * Programmer:  John Mainzer
 *              4/26/06
 *
 * Changes:	Added extreme sanity checks on entry and exit.
 *                                          JRM -- 4/26/14
 *
 *-------------------------------------------------------------------------
 */
herr_t
H5C_pin_protected_entry(void *thing)
{
    H5C_t             * cache_ptr;
    H5C_cache_entry_t * entry_ptr = (H5C_cache_entry_t *)thing; /* Pointer to entry to pin */
    herr_t              ret_value = SUCCEED;    /* Return value */

    FUNC_ENTER_NOAPI(FAIL)

    /* Sanity checks */
    HDassert(entry_ptr);
    HDassert(H5F_addr_defined(entry_ptr->addr));
    cache_ptr = entry_ptr->cache_ptr;
    HDassert(cache_ptr);
    HDassert(cache_ptr->magic == H5C__H5C_T_MAGIC);

#if H5C_DO_EXTREME_SANITY_CHECKS
    if ( ( H5C_validate_protected_entry_list(cache_ptr) < 0 ) ||
         ( H5C_validate_pinned_entry_list(cache_ptr) < 0 ) ||
         ( H5C_validate_lru_list(cache_ptr) < 0 ) ) {

        HGOTO_ERROR(H5E_CACHE, H5E_SYSTEM, FAIL, \
                    "an extreme sanity check failed on entry.\n");
    }
#endif /* H5C_DO_EXTREME_SANITY_CHECKS */


    /* Only protected entries can be pinned */
    if(!entry_ptr->is_protected)
        HGOTO_ERROR(H5E_CACHE, H5E_CANTPIN, FAIL, "Entry isn't protected")

    /* Pin the entry from a client */
    if(H5C_pin_entry_from_client(cache_ptr, entry_ptr) < 0)
        HGOTO_ERROR(H5E_CACHE, H5E_CANTPIN, FAIL, "Can't pin entry by client")

done:

#if H5C_DO_EXTREME_SANITY_CHECKS
    if ( ( H5C_validate_protected_entry_list(cache_ptr) < 0 ) ||
         ( H5C_validate_pinned_entry_list(cache_ptr) < 0 ) ||
         ( H5C_validate_lru_list(cache_ptr) < 0 ) ) {

        HGOTO_ERROR(H5E_CACHE, H5E_SYSTEM, FAIL, \
                    "an extreme sanity check failed on exit.\n");
    }
#endif /* H5C_DO_EXTREME_SANITY_CHECKS */

    FUNC_LEAVE_NOAPI(ret_value)
} /* H5C_pin_protected_entry() */


/*-------------------------------------------------------------------------
 * Function:    H5C_protect
 *
 * Purpose:     If the target entry is not in the cache, load it.  If
 *		necessary, attempt to evict one or more entries to keep
 *		the cache within its maximum size.
 *
 *		Mark the target entry as protected, and return its address
 *		to the caller.  The caller must call H5C_unprotect() when
 *		finished with the entry.
 *
 *		While it is protected, the entry may not be either evicted
 *		or flushed -- nor may it be accessed by another call to
 *		H5C_protect.  Any attempt to do so will result in a failure.
 *
 * Return:      Success:        Ptr to the desired entry
 *              Failure:        NULL
 *
 * Programmer:  John Mainzer -  6/2/04
 *
 * 		JRM -- 11/13/08
 * 		Modified function to call H5C_make_space_in_cache() when
 * 		the min_clean_size is violated, not just when there isn't
 * 		enough space for and entry that has just been loaded.
 *
 *              The purpose of this modification is to avoid "metadata
 *              blizzards" in the write only case.  In such instances,
 *              the cache was allowed to fill with dirty metadata.  When
 *              we finally needed to evict an entry to make space, we had
 *              to flush out a whole cache full of metadata -- which has
 *              interesting performance effects.  We hope to avoid (or
 *              perhaps more accurately hide) this effect by maintaining
 *              the min_clean_size, which should force us to start flushing
 *              entries long before we actually have to evict something
 *              to make space.
 *
 *		JRM -- 9/1/14
 *		Replace the old rw parameter with the flags parameter.
 *		This allows H5C_protect to accept flags other than 
 *		H5C__READ_ONLY_FLAG.  
 *
 *		Added support for the H5C__FLUSH_LAST_FLAG.
 *		At present, this flag is only applied if the entry is 
 *              not in cache, and is loaded into the cache as a result of 
 *              this call.
 *
 *		JRM -- 7/8/15
 *		Added code to call H5C_load_cache_image() if 
 *		cache_ptr->load_image is TRUE.
 *
 *		JRM -- 8/13/15
 *		Added code to manage prefetched entries.
 *
 *-------------------------------------------------------------------------
 */
void *
H5C_protect(H5F_t *		f,
            hid_t	        dxpl_id,
            const H5C_class_t * type,
            haddr_t 	        addr,
            void *              udata,
	    unsigned		flags)
{
    H5C_t *		cache_ptr;
    H5AC_ring_t         ring = H5C_RING_UNDEFINED;
    hbool_t		hit;
    hbool_t		have_write_permitted = FALSE;
    hbool_t		read_only = FALSE;
    hbool_t             flush_last;
#ifdef H5_HAVE_PARALLEL
    hbool_t             coll_access = FALSE; /* whether access to the cache entry is done collectively */
#endif /* H5_HAVE_PARALLEL */
    hbool_t		write_permitted;
    size_t		empty_space;
    void *		thing;
    H5C_cache_entry_t *	entry_ptr;
    H5P_genplist_t    * dxpl;    /* dataset transfer property list */
    void *		ret_value = NULL;       /* Return value */

    FUNC_ENTER_NOAPI(NULL)

    /* check args */
    HDassert( f );
    HDassert( f->shared );

    cache_ptr = f->shared->cache;

    HDassert( cache_ptr );
    HDassert( cache_ptr->magic == H5C__H5C_T_MAGIC );
    HDassert( type );
    HDassert( ( type->flags & H5C__CLASS_SKIP_MEM_TYPE_CHECKS ) ||
              ( type->mem_type == class_mem_types[type->id] ) );
    HDassert( H5F_addr_defined(addr) );

#if H5C_DO_EXTREME_SANITY_CHECKS
    if ( ( H5C_validate_protected_entry_list(cache_ptr) < 0 ) ||
         ( H5C_validate_pinned_entry_list(cache_ptr) < 0 ) ||
         ( H5C_validate_lru_list(cache_ptr) < 0 ) ) {

        HGOTO_ERROR(H5E_CACHE, H5E_SYSTEM, NULL, \
                    "an extreme sanity check failed on entry.\n");
    }
#endif /* H5C_DO_EXTREME_SANITY_CHECKS */

    if ( cache_ptr->load_image ) {

        cache_ptr->load_image = FALSE;

        if ( H5C_load_cache_image(f, dxpl_id) < 0 )

	    HGOTO_ERROR(H5E_CACHE, H5E_CANTLOAD, NULL, "Can't load cache image")
    }

    read_only          = ( (flags & H5C__READ_ONLY_FLAG) != 0 );
    flush_last         = ( (flags & H5C__FLUSH_LAST_FLAG) != 0 );

    /* Get the dataset transfer property list */
    if(NULL == (dxpl = (H5P_genplist_t *)H5I_object_verify(dxpl_id, H5I_GENPROP_LST)))
        HGOTO_ERROR(H5E_CACHE, H5E_BADTYPE, NULL, "not a property list")

    /* Get the ring type from the DXPL */
    if((H5P_get(dxpl, H5AC_RING_NAME, &ring)) < 0)
        HGOTO_ERROR(H5E_CACHE, H5E_CANTGET, NULL, "unable to query ring value")

#ifdef H5_HAVE_PARALLEL
    if(H5F_HAS_FEATURE(f, H5FD_FEAT_HAS_MPI)) {
        coll_access = (H5P_USER_TRUE == f->coll_md_read ? TRUE : FALSE);

        if(!coll_access && H5P_FORCE_FALSE != f->coll_md_read) {
            H5P_coll_md_read_flag_t prop_value;

            /* get the property value */
            if(H5P_get(dxpl, H5_COLL_MD_READ_FLAG_NAME, &prop_value) < 0)
                HGOTO_ERROR(H5E_PLIST, H5E_CANTGET, NULL, "Can't get collective metadata access flag")
            coll_access = (H5P_USER_TRUE == prop_value ? TRUE : FALSE);
        } /* end if */
    } /* end if */
#endif /* H5_HAVE_PARALLEL */

    /* first check to see if the target is in cache */
    H5C__SEARCH_INDEX(cache_ptr, addr, entry_ptr, NULL)

    if ( entry_ptr != NULL ) {
        if(entry_ptr->ring != ring)
            HGOTO_ERROR(H5E_CACHE, H5E_SYSTEM, NULL, "ring type mismatch occured for cache entry\n");

	HDassert(entry_ptr->magic == H5C__H5C_CACHE_ENTRY_T_MAGIC);

        if ( entry_ptr->prefetched ) {

	    /* This call removes the prefetched entry from the cache,
             * and replaces it with an entry deserialized from the 
             * image of the prefetched entry.
             */
            if ( H5C_deserialize_prefetched_entry(f, dxpl_id, cache_ptr, 
                                          &entry_ptr, type, addr, udata) < 0 ) {

                HGOTO_ERROR(H5E_CACHE, H5E_CANTLOAD, NULL, 
			    "can't deserialize prefetched entry.");
            }

	    HDassert(entry_ptr->magic == H5C__H5C_CACHE_ENTRY_T_MAGIC);
	    HDassert(!entry_ptr->prefetched);
            HDassert(entry_ptr->addr == addr);
        }

        /* Check for trying to load the wrong type of entry from an address */
        if(entry_ptr->type != type)
            HGOTO_ERROR(H5E_CACHE, H5E_BADTYPE, NULL, "incorrect cache entry type")

        /* if this is a collective metadata read, the entry is not
           marked as collective, and is clean, it is possible that
           other processes will not have it in its cache and will
           expect a bcast of the entry from process 0. So process 0
           will bcast the entry to all other ranks. Ranks that do have
           the entry in their cache still have to participate in the
           bcast. */
#ifdef H5_HAVE_PARALLEL
        if(H5F_HAS_FEATURE(f, H5FD_FEAT_HAS_MPI) && coll_access) {
            if(!(entry_ptr->is_dirty) && !(entry_ptr->coll_access)) {
                MPI_Comm  comm;           /* File MPI Communicator */
                int       mpi_code;       /* MPI error code */
                int       buf_size;

                if(MPI_COMM_NULL == (comm = H5F_mpi_get_comm(f)))
                    HGOTO_ERROR(H5E_FILE, H5E_CANTGET, NULL, "get_comm request failed")

                if(entry_ptr->image_ptr == NULL) {
                    int mpi_rank;
                    size_t image_size;

                    if((mpi_rank = H5F_mpi_get_rank(f)) < 0)
                        HGOTO_ERROR(H5E_FILE, H5E_CANTGET, NULL, "Can't get MPI rank")

                    if(entry_ptr->compressed)
                        image_size = entry_ptr->compressed_size;
                    else
                        image_size = entry_ptr->size;
                    HDassert(image_size > 0);

                    if(NULL == (entry_ptr->image_ptr = H5MM_malloc(image_size + H5C_IMAGE_EXTRA_SPACE)))
                        HGOTO_ERROR(H5E_CACHE, H5E_CANTALLOC, NULL, "memory allocation failed for on disk image buffer")
#if H5C_DO_MEMORY_SANITY_CHECKS
                    HDmemcpy(((uint8_t *)entry_ptr->image_ptr) + image_size, 
                             H5C_IMAGE_SANITY_VALUE, H5C_IMAGE_EXTRA_SPACE);
#endif /* H5C_DO_MEMORY_SANITY_CHECKS */
                    if(0 == mpi_rank)
                        if(H5C__generate_image(f, cache_ptr, entry_ptr, dxpl_id, NULL) < 0)
                            HGOTO_ERROR(H5E_CACHE, H5E_CANTGET, NULL, "can't generate entry's image")
                } /* end if */
                HDassert(entry_ptr->image_ptr);

                H5_CHECKED_ASSIGN(buf_size, int, entry_ptr->size, size_t);
                if(MPI_SUCCESS != (mpi_code = MPI_Bcast(entry_ptr->image_ptr, buf_size, MPI_BYTE, 0, comm)))
                    HMPI_GOTO_ERROR(NULL, "MPI_Bcast failed", mpi_code)

                /* Mark the entry as collective and insert into the collective list */
                entry_ptr->coll_access = TRUE;
                H5C__INSERT_IN_COLL_LIST(cache_ptr, entry_ptr, NULL)
            } /* end if */
            else if(entry_ptr->coll_access) {
                H5C__MOVE_TO_TOP_IN_COLL_LIST(cache_ptr, entry_ptr, NULL)
            } /* end else-if */
        } /* end if */
#endif /* H5_HAVE_PARALLEL */

#if H5C_DO_TAGGING_SANITY_CHECKS
{
        H5C_tag_t tag;              /* Tag structure */

        /* The entry is already in the cache, but make sure that the tag value 
           being passed in via dxpl is still legal. This will ensure that had
           the entry NOT been in the cache, tagging was still set up correctly
           and it would have received a legal tag value after getting loaded
           from disk. */

        /* Get the tag from the DXPL */
        if((H5P_get(dxpl, "H5C_tag", &tag)) < 0)
            HGOTO_ERROR(H5E_PLIST, H5E_CANTGET, NULL, "unable to query property value");
    
        /* Verify tag value */
        if(cache_ptr->ignore_tags != TRUE) {
            /* Verify legal tag value */
            if(H5C_verify_tag(entry_ptr->type->id, tag.value, tag.globality) < 0)
                HGOTO_ERROR(H5E_CACHE, H5E_CANTGET, NULL, "tag verification failed")
        } /* end if */
}
#endif

        hit = TRUE;
        thing = (void *)entry_ptr;

    } else {

        /* must try to load the entry from disk. */

        hit = FALSE;

        if(NULL == (thing = H5C_load_entry(f, dxpl_id, 
#ifdef H5_HAVE_PARALLEL
                                           coll_access, 
#endif /* H5_HAVE_PARALLEL */
                                           type, addr, udata)))
            HGOTO_ERROR(H5E_CACHE, H5E_CANTLOAD, NULL, "can't load entry")

        entry_ptr = (H5C_cache_entry_t *)thing;
	cache_ptr->entries_loaded_counter++;

        entry_ptr->ring  = ring;
#ifdef H5_HAVE_PARALLEL
        if(H5F_HAS_FEATURE(f, H5FD_FEAT_HAS_MPI) && entry_ptr->coll_access)
            H5C__INSERT_IN_COLL_LIST(cache_ptr, entry_ptr, NULL)
#endif /* H5_HAVE_PARALLEL */

        /* Apply tag to newly protected entry */
        if(H5C_tag_entry(cache_ptr, entry_ptr, dxpl_id) < 0)
            HGOTO_ERROR(H5E_CACHE, H5E_CANTTAG, NULL, "Cannot tag metadata entry")

        /* If the entry is very large, and we are configured to allow it,
         * we may wish to perform a flash cache size increase.
         */
        if ( ( cache_ptr->flash_size_increase_possible ) &&
             ( entry_ptr->size > cache_ptr->flash_size_increase_threshold ) ) {

            if(H5C__flash_increase_cache_size(cache_ptr, 0, entry_ptr->size) < 0)
                HGOTO_ERROR(H5E_CACHE, H5E_CANTPROTECT, NULL, "H5C__flash_increase_cache_size failed.")
        }

        if(cache_ptr->index_size >= cache_ptr->max_cache_size)
           empty_space = 0;
        else
           empty_space = cache_ptr->max_cache_size - cache_ptr->index_size;

	/* try to free up if necceary and if evictions are permitted.  Note
	 * that if evictions are enabled, we will call H5C_make_space_in_cache()
	 * regardless if the min_free_space requirement is not met.
	 */
        if ( ( cache_ptr->evictions_enabled ) &&
             ( ( (cache_ptr->index_size + entry_ptr->size) >
	         cache_ptr->max_cache_size)
	       ||
	       ( ( empty_space + cache_ptr->clean_index_size ) <
	         cache_ptr->min_clean_size )
	     )
           ) {

            size_t space_needed;

	    if(empty_space <= entry_ptr->size)
                cache_ptr->cache_full = TRUE;

            if(cache_ptr->check_write_permitted != NULL) {
                if((cache_ptr->check_write_permitted)(f, &write_permitted) < 0)
                    HGOTO_ERROR(H5E_CACHE, H5E_CANTPROTECT, NULL, "Can't get write_permitted 1")
                else
                    have_write_permitted = TRUE;
            } /* end if */
            else {
                write_permitted = cache_ptr->write_permitted;
                have_write_permitted = TRUE;
            } /* end else */

            HDassert(entry_ptr->size <= H5C_MAX_ENTRY_SIZE);
            space_needed = entry_ptr->size;
            if(space_needed > cache_ptr->max_cache_size)
                space_needed = cache_ptr->max_cache_size;

            /* Note that space_needed is just the amount of space that
             * needed to insert the new entry without exceeding the cache
             * size limit.  The subsequent call to H5C_make_space_in_cache()
             * may evict the entries required to free more or less space
             * depending on conditions.  It MAY be less if the cache is
             * currently undersized, or more if the cache is oversized.
             *
             * The cache can exceed its maximum size limit via the following
             * mechanisms:
             *
             * First, it is possible for the cache to grow without
             * bound as long as entries are protected and not unprotected.
             *
             * Second, when writes are not permitted it is also possible
             * for the cache to grow without bound.
	     *
	     * Third, the user may choose to disable evictions -- causing
	     * the cache to grow without bound until evictions are
	     * re-enabled.
             *
             * Finally, we usually don't check to see if the cache is
             * oversized at the end of an unprotect.  As a result, it is
             * possible to have a vastly oversized cache with no protected
             * entries as long as all the protects preceed the unprotects.
             *
             * Since items 1, 2, and 3 are not changing any time soon, I
             * see no point in worrying about the fourth.
             */

            if(H5C_make_space_in_cache(f, dxpl_id, space_needed, write_permitted) < 0 )
                HGOTO_ERROR(H5E_CACHE, H5E_CANTPROTECT, NULL, "H5C_make_space_in_cache failed 1.")
        }

        /* Insert the entry in the hash table.  It can't be dirty yet, so
         * we don't even check to see if it should go in the skip list.
         *
         * This is no longer true -- due to a bug fix, we may modify
         * data on load to repair a file.
         *
         *   *******************************************
         *
         * Set the flush_last field
 	 * of the newly loaded entry before inserting it into the 
         * index.  Must do this, as the index tracked the number of 
         * entries with the flush_last field set, but assumes that 
         * the field will not change after insertion into the index.
         *
         * Note that this means that the H5C__FLUSH_LAST_FLAG flag 
         * is ignored if the entry is already in cache.
         */
        entry_ptr->flush_me_last = flush_last;

        H5C__INSERT_IN_INDEX(cache_ptr, entry_ptr, NULL)

        if ( ( entry_ptr->is_dirty ) && ( ! (entry_ptr->in_slist) ) ) {

            H5C__INSERT_ENTRY_IN_SLIST(cache_ptr, entry_ptr, NULL)
        }

        /* insert the entry in the data structures used by the replacement
         * policy.  We are just going to take it out again when we update
         * the replacement policy for a protect, but this simplifies the
         * code.  If we do this often enough, we may want to optimize this.
         */
        H5C__UPDATE_RP_FOR_INSERTION(cache_ptr, entry_ptr, NULL)

        /* If the entry's type has a 'notify' callback send a 'after load'
         * notice now that the entry is fully integrated into the cache.
         */
        if(entry_ptr->type->notify &&
                (entry_ptr->type->notify)(H5C_NOTIFY_ACTION_AFTER_LOAD, entry_ptr) < 0)
            HGOTO_ERROR(H5E_CACHE, H5E_CANTNOTIFY, NULL, "can't notify client about entry inserted into cache")
    }

    HDassert( entry_ptr->addr == addr );
    HDassert( entry_ptr->type == type );

    if ( entry_ptr->is_protected ) {

	if ( ( read_only ) && ( entry_ptr->is_read_only ) ) {

	    HDassert( entry_ptr->ro_ref_count > 0 );

	    (entry_ptr->ro_ref_count)++;

	} else {

            HGOTO_ERROR(H5E_CACHE, H5E_CANTPROTECT, NULL, \
                        "Target already protected & not read only?!?.")
	}
    } else {

    	H5C__UPDATE_RP_FOR_PROTECT(cache_ptr, entry_ptr, NULL)

    	entry_ptr->is_protected = TRUE;

	if ( read_only ) {

	    entry_ptr->is_read_only = TRUE;
	    entry_ptr->ro_ref_count = 1;
	}

    	entry_ptr->dirtied = FALSE;
    }

    H5C__UPDATE_CACHE_HIT_RATE_STATS(cache_ptr, hit)

    H5C__UPDATE_STATS_FOR_PROTECT(cache_ptr, entry_ptr, hit)

    ret_value = thing;

    if ( ( cache_ptr->evictions_enabled ) &&
         ( ( cache_ptr->size_decreased ) ||
           ( ( cache_ptr->resize_enabled ) &&
             ( cache_ptr->cache_accesses >=
               (cache_ptr->resize_ctl).epoch_length ) ) ) ) {

        if ( ! have_write_permitted ) {

            if ( cache_ptr->check_write_permitted != NULL ) {
                if((cache_ptr->check_write_permitted)(f, &write_permitted) < 0)
                    HGOTO_ERROR(H5E_CACHE, H5E_CANTPROTECT, NULL, "Can't get write_permitted 2")
                else
                    have_write_permitted = TRUE;
            } else {

                write_permitted = cache_ptr->write_permitted;

                have_write_permitted = TRUE;

            }
        }

        if ( ( cache_ptr->resize_enabled ) &&
             ( cache_ptr->cache_accesses >=
               (cache_ptr->resize_ctl).epoch_length ) ) {

            if(H5C__auto_adjust_cache_size(f, dxpl_id, write_permitted) < 0)
                HGOTO_ERROR(H5E_CACHE, H5E_CANTPROTECT, NULL, "Cache auto-resize failed.")
        }

        if ( cache_ptr->size_decreased  ) {

            cache_ptr->size_decreased = FALSE;

            /* check to see if the cache is now oversized due to the cache
             * size reduction.  If it is, try to evict enough entries to
             * bring the cache size down to the current maximum cache size.
	     *
	     * Also, if the min_clean_size requirement is not met, we
	     * should also call H5C_make_space_in_cache() to bring us
	     * into complience.
             */

            if(cache_ptr->index_size >= cache_ptr->max_cache_size)
               empty_space = 0;
            else
               empty_space = cache_ptr->max_cache_size - cache_ptr->index_size;

            if ( ( cache_ptr->index_size > cache_ptr->max_cache_size )
	         ||
	         ( ( empty_space + cache_ptr->clean_index_size ) <
	           cache_ptr->min_clean_size) ) {

		if(cache_ptr->index_size > cache_ptr->max_cache_size)
                    cache_ptr->cache_full = TRUE;

                if(H5C_make_space_in_cache(f, dxpl_id, (size_t)0, write_permitted) < 0 )
                    HGOTO_ERROR(H5E_CACHE, H5E_CANTPROTECT, NULL, "H5C_make_space_in_cache failed 2.")
            }
        }
    }

#ifdef H5_HAVE_PARALLEL
    if(H5F_HAS_FEATURE(f, H5FD_FEAT_HAS_MPI)) {
        /* Make sure the size of the collective entries in the cache remain in check */
        if(coll_access) {
            if(H5P_USER_TRUE == f->coll_md_read) {
                if(cache_ptr->max_cache_size * 80 < cache_ptr->coll_list_size * 100)
                    if(H5C_clear_coll_entries(cache_ptr, TRUE) < 0)
                        HGOTO_ERROR(H5E_CACHE, H5E_CANTFLUSH, NULL, "can't clear collective metadata entries")
            } /* end if */
            else {
                if(cache_ptr->max_cache_size * 40 < cache_ptr->coll_list_size * 100)
                    if(H5C_clear_coll_entries(cache_ptr, TRUE) < 0)
                        HGOTO_ERROR(H5E_CACHE, H5E_CANTFLUSH, NULL, "can't clear collective metadata entries")
            } /* end else */
        } /* end if */
    } /* end if */
#endif /* H5_HAVE_PARALLEL */

done:

#if H5C_DO_EXTREME_SANITY_CHECKS
    if ( ( H5C_validate_protected_entry_list(cache_ptr) < 0 ) ||
         ( H5C_validate_pinned_entry_list(cache_ptr) < 0 ) ||
         ( H5C_validate_lru_list(cache_ptr) < 0 ) )
        HGOTO_ERROR(H5E_CACHE, H5E_SYSTEM, NULL, "an extreme sanity check failed on exit.\n")
#endif /* H5C_DO_EXTREME_SANITY_CHECKS */

    FUNC_LEAVE_NOAPI(ret_value)

} /* H5C_protect() */


/*-------------------------------------------------------------------------
 *
 * Function:    H5C_reset_cache_hit_rate_stats()
 *
 * Purpose:     Reset the cache hit rate computation fields.
 *
 * Return:      SUCCEED on success, and FAIL on failure.
 *
 * Programmer:  John Mainzer, 10/5/04
 *
 *-------------------------------------------------------------------------
 */
herr_t
H5C_reset_cache_hit_rate_stats(H5C_t * cache_ptr)
{
    herr_t	ret_value = SUCCEED;      /* Return value */

    FUNC_ENTER_NOAPI(FAIL)

    if ( ( cache_ptr == NULL ) || ( cache_ptr->magic != H5C__H5C_T_MAGIC ) ) {

        HGOTO_ERROR(H5E_CACHE, H5E_SYSTEM, FAIL, "Bad cache_ptr on entry.")
    }

    cache_ptr->cache_hits		= 0;
    cache_ptr->cache_accesses		= 0;

done:

    FUNC_LEAVE_NOAPI(ret_value)

} /* H5C_reset_cache_hit_rate_stats() */


/*-------------------------------------------------------------------------
 * Function:    H5C_set_cache_auto_resize_config
 *
 * Purpose:	Set the cache automatic resize configuration to the
 *		provided values if they are in range, and fail if they
 *		are not.
 *
 *		If the new configuration enables automatic cache resizing,
 *		coerce the cache max size and min clean size into agreement
 *		with the new policy and re-set the full cache hit rate
 *		stats.
 *
 * Return:      SUCCEED on success, and FAIL on failure.
 *
 * Programmer:  John Mainzer
 *		10/8/04
 *
 *-------------------------------------------------------------------------
 */
herr_t
H5C_set_cache_auto_resize_config(H5C_t *cache_ptr,
                                 H5C_auto_size_ctl_t *config_ptr)
{
    herr_t	result;
    size_t      new_max_cache_size;
    size_t      new_min_clean_size;
    herr_t	ret_value = SUCCEED;      /* Return value */

    FUNC_ENTER_NOAPI(FAIL)

    if ( ( cache_ptr == NULL ) || ( cache_ptr->magic != H5C__H5C_T_MAGIC ) ) {

        HGOTO_ERROR(H5E_CACHE, H5E_SYSTEM, FAIL, "Bad cache_ptr on entry.")
    }

    if ( config_ptr == NULL ) {

        HGOTO_ERROR(H5E_CACHE, H5E_SYSTEM, FAIL, "NULL config_ptr on entry.")
    }

    if ( config_ptr->version != H5C__CURR_AUTO_SIZE_CTL_VER ) {

        HGOTO_ERROR(H5E_CACHE, H5E_SYSTEM, FAIL, "Unknown config version.")
    }

    /* check general configuration section of the config: */
    if ( SUCCEED != H5C_validate_resize_config(config_ptr,
                                   H5C_RESIZE_CFG__VALIDATE_GENERAL) ) {

        HGOTO_ERROR(H5E_ARGS, H5E_BADRANGE, FAIL, \
                    "error in general configuration fields of new config.")
    }

    /* check size increase control fields of the config: */
    if ( SUCCEED != H5C_validate_resize_config(config_ptr,
                                   H5C_RESIZE_CFG__VALIDATE_INCREMENT) ) {

        HGOTO_ERROR(H5E_ARGS, H5E_BADRANGE, FAIL, \
                    "error in the size increase control fields of new config.")
    }

    /* check size decrease control fields of the config: */
    if ( SUCCEED != H5C_validate_resize_config(config_ptr,
                                   H5C_RESIZE_CFG__VALIDATE_DECREMENT) ) {

        HGOTO_ERROR(H5E_ARGS, H5E_BADRANGE, FAIL, \
                    "error in the size decrease control fields of new config.")
    }

    /* check for conflicts between size increase and size decrease controls: */
    if ( SUCCEED != H5C_validate_resize_config(config_ptr,
                                   H5C_RESIZE_CFG__VALIDATE_INTERACTIONS) ) {

        HGOTO_ERROR(H5E_ARGS, H5E_BADRANGE, FAIL, \
                    "conflicting threshold fields in new config.")
    }

    /* will set the increase possible fields to FALSE later if needed */
    cache_ptr->size_increase_possible       = TRUE;
    cache_ptr->flash_size_increase_possible = TRUE;
    cache_ptr->size_decrease_possible       = TRUE;

    switch ( config_ptr->incr_mode )
    {
        case H5C_incr__off:
            cache_ptr->size_increase_possible = FALSE;
            break;

        case H5C_incr__threshold:
            if ( ( config_ptr->lower_hr_threshold <= (double)0.0f ) ||
                 ( config_ptr->increment <= (double)1.0f ) ||
                 ( ( config_ptr->apply_max_increment ) &&
                   ( config_ptr->max_increment <= 0 ) ) ) {

                 cache_ptr->size_increase_possible = FALSE;
            }
            break;

        default: /* should be unreachable */
            HGOTO_ERROR(H5E_CACHE, H5E_SYSTEM, FAIL, "Unknown incr_mode?!?!?.")
    }

    /* logically, this is were configuration for flash cache size increases
     * should go.  However, this configuration depends on max_cache_size, so
     * we wait until the end of the function, when this field is set.
     */

    switch ( config_ptr->decr_mode )
    {
        case H5C_decr__off:
            cache_ptr->size_decrease_possible = FALSE;
            break;

        case H5C_decr__threshold:
            if ( ( config_ptr->upper_hr_threshold >= (double)1.0f ) ||
                 ( config_ptr->decrement >= (double)1.0f ) ||
                 ( ( config_ptr->apply_max_decrement ) &&
                   ( config_ptr->max_decrement <= 0 ) ) ) {

                cache_ptr->size_decrease_possible = FALSE;
            }
            break;

        case H5C_decr__age_out:
            if ( ( ( config_ptr->apply_empty_reserve ) &&
                   ( config_ptr->empty_reserve >= (double)1.0f ) ) ||
                 ( ( config_ptr->apply_max_decrement ) &&
                   ( config_ptr->max_decrement <= 0 ) ) ) {

                cache_ptr->size_decrease_possible = FALSE;
            }
            break;

        case H5C_decr__age_out_with_threshold:
            if ( ( ( config_ptr->apply_empty_reserve ) &&
                   ( config_ptr->empty_reserve >= (double)1.0f ) ) ||
                 ( ( config_ptr->apply_max_decrement ) &&
                   ( config_ptr->max_decrement <= 0 ) ) ||
                 ( config_ptr->upper_hr_threshold >= (double)1.0f ) ) {

                cache_ptr->size_decrease_possible = FALSE;
            }
            break;

        default: /* should be unreachable */
            HGOTO_ERROR(H5E_CACHE, H5E_SYSTEM, FAIL, "Unknown decr_mode?!?!?.")
    }

    if ( config_ptr->max_size == config_ptr->min_size ) {

        cache_ptr->size_increase_possible = FALSE;
	cache_ptr->flash_size_increase_possible = FALSE;
        cache_ptr->size_decrease_possible = FALSE;
    }

    /* flash_size_increase_possible is intentionally omitted from the
     * following:
     */
    cache_ptr->resize_enabled = cache_ptr->size_increase_possible ||
                                cache_ptr->size_decrease_possible;

    cache_ptr->resize_ctl = *config_ptr;

    /* Resize the cache to the supplied initial value if requested, or as
     * necessary to force it within the bounds of the current automatic
     * cache resizing configuration.
     *
     * Note that the min_clean_fraction may have changed, so we
     * go through the exercise even if the current size is within
     * range and an initial size has not been provided.
     */
    if ( (cache_ptr->resize_ctl).set_initial_size ) {

        new_max_cache_size = (cache_ptr->resize_ctl).initial_size;
    }
    else if ( cache_ptr->max_cache_size > (cache_ptr->resize_ctl).max_size ) {

        new_max_cache_size = (cache_ptr->resize_ctl).max_size;
    }
    else if ( cache_ptr->max_cache_size < (cache_ptr->resize_ctl).min_size ) {

        new_max_cache_size = (cache_ptr->resize_ctl).min_size;

    } else {

        new_max_cache_size = cache_ptr->max_cache_size;
    }

    new_min_clean_size = (size_t)
                         ((double)new_max_cache_size *
                          ((cache_ptr->resize_ctl).min_clean_fraction));


    /* since new_min_clean_size is of type size_t, we have
     *
     * 	( 0 <= new_min_clean_size )
     *
     * by definition.
     */
    HDassert( new_min_clean_size <= new_max_cache_size );
    HDassert( (cache_ptr->resize_ctl).min_size <= new_max_cache_size );
    HDassert( new_max_cache_size <= (cache_ptr->resize_ctl).max_size );

    if ( new_max_cache_size < cache_ptr->max_cache_size ) {

        cache_ptr->size_decreased = TRUE;
    }

    cache_ptr->max_cache_size = new_max_cache_size;
    cache_ptr->min_clean_size = new_min_clean_size;

    if ( H5C_reset_cache_hit_rate_stats(cache_ptr) != SUCCEED ) {

        /* this should be impossible... */
        HGOTO_ERROR(H5E_CACHE, H5E_SYSTEM, FAIL, \
                    "H5C_reset_cache_hit_rate_stats failed.")
    }

    /* remove excess epoch markers if any */
    if ( ( config_ptr->decr_mode == H5C_decr__age_out_with_threshold ) ||
         ( config_ptr->decr_mode == H5C_decr__age_out ) ) {

        if ( cache_ptr->epoch_markers_active >
             (cache_ptr->resize_ctl).epochs_before_eviction ) {

            result =
                H5C__autoadjust__ageout__remove_excess_markers(cache_ptr);

            if ( result != SUCCEED ) {

                HGOTO_ERROR(H5E_CACHE, H5E_SYSTEM, FAIL, \
                            "can't remove excess epoch markers.")
            }
        }
    } else if ( cache_ptr->epoch_markers_active > 0 ) {

        result = H5C__autoadjust__ageout__remove_all_markers(cache_ptr);

        if ( result != SUCCEED ) {

            HGOTO_ERROR(H5E_CACHE, H5E_SYSTEM, FAIL, \
                        "error removing all epoch markers.")
        }
    }

    /* configure flash size increase facility.  We wait until the
     * end of the function, as we need the max_cache_size set before
     * we start to keep things simple.
     *
     * If we haven't already ruled out flash cache size increases above,
     * go ahead and configure it.
     */

    if ( cache_ptr->flash_size_increase_possible ) {

        switch ( config_ptr->flash_incr_mode )
        {
            case H5C_flash_incr__off:
                cache_ptr->flash_size_increase_possible = FALSE;
                break;

            case H5C_flash_incr__add_space:
                cache_ptr->flash_size_increase_possible = TRUE;
                cache_ptr->flash_size_increase_threshold =
                    (size_t)
                    (((double)(cache_ptr->max_cache_size)) *
                     ((cache_ptr->resize_ctl).flash_threshold));
                break;

            default: /* should be unreachable */
                 HGOTO_ERROR(H5E_CACHE, H5E_SYSTEM, FAIL, \
                             "Unknown flash_incr_mode?!?!?.")
                 break;
        }
    }

done:

    FUNC_LEAVE_NOAPI(ret_value)

} /* H5C_set_cache_auto_resize_config() */


/*-------------------------------------------------------------------------
 * Function:    H5C_set_evictions_enabled()
 *
 * Purpose:     Set cache_ptr->evictions_enabled to the value of the
 *              evictions enabled parameter.
 *
 * Return:      SUCCEED on success, and FAIL on failure.
 *
 * Programmer:  John Mainzer
 *              7/27/07
 *
 *-------------------------------------------------------------------------
 */
herr_t
H5C_set_evictions_enabled(H5C_t *cache_ptr, hbool_t evictions_enabled)
{
    herr_t ret_value = SUCCEED;      /* Return value */

    FUNC_ENTER_NOAPI(FAIL)

    if((cache_ptr == NULL) || (cache_ptr->magic != H5C__H5C_T_MAGIC))
        HGOTO_ERROR(H5E_CACHE, H5E_SYSTEM, FAIL, "Bad cache_ptr on entry.")

    /* There is no fundamental reason why we should not permit
     * evictions to be disabled while automatic resize is enabled.
     * However, I can't think of any good reason why one would
     * want to, and allowing it would greatly complicate testing
     * the feature.  Hence the following:
     */
    if((evictions_enabled != TRUE) &&
         ((cache_ptr->resize_ctl.incr_mode != H5C_incr__off) ||
	   (cache_ptr->resize_ctl.decr_mode != H5C_decr__off)))
        HGOTO_ERROR(H5E_CACHE, H5E_SYSTEM, FAIL, "Can't disable evictions when auto resize enabled.")

    cache_ptr->evictions_enabled = evictions_enabled;

done:
    FUNC_LEAVE_NOAPI(ret_value)
} /* H5C_set_evictions_enabled() */


/*-------------------------------------------------------------------------
 * Function:    H5C_set_prefix
 *
 * Purpose:     Set the values of the prefix field of H5C_t.  This
 *		filed is used to label some debugging output.
 *
 * Return:      Non-negative on success/Negative on failure
 *
 * Programmer:  John Mainzer
 *              1/20/06
 *
 *-------------------------------------------------------------------------
 */
herr_t
H5C_set_prefix(H5C_t * cache_ptr, char * prefix)
{
    herr_t ret_value = SUCCEED;   /* Return value */

    FUNC_ENTER_NOAPI(FAIL)

    if ( ( cache_ptr == NULL ) ||
         ( cache_ptr->magic != H5C__H5C_T_MAGIC ) ||
         ( prefix == NULL ) ||
         ( HDstrlen(prefix) >= H5C__PREFIX_LEN ) ) {

        HGOTO_ERROR(H5E_CACHE, H5E_SYSTEM, FAIL, "Bad param(s) on entry.")
    }

    HDstrncpy(&(cache_ptr->prefix[0]), prefix, (size_t)(H5C__PREFIX_LEN));

    cache_ptr->prefix[H5C__PREFIX_LEN - 1] = '\0';

done:
    FUNC_LEAVE_NOAPI(ret_value)
} /* H5C_set_prefix() */


/*-------------------------------------------------------------------------
 * Function:    H5C_set_trace_file_ptr
 *
 * Purpose:     Set the trace_file_ptr field for the cache.
 *
 *              This field must either be NULL (which turns of trace
 *              file logging), or be a pointer to an open file to which
 *              trace file data is to be written.
 *
 * Return:      Non-negative on success/Negative on failure
 *
 * Programmer:  John Mainzer
 *              1/20/06
 *
 *-------------------------------------------------------------------------
 */
herr_t
H5C_set_trace_file_ptr(H5C_t * cache_ptr,
                       FILE * trace_file_ptr)
{
    herr_t		ret_value = SUCCEED;   /* Return value */

    FUNC_ENTER_NOAPI(FAIL)

    /* This would normally be an assert, but we need to use an HGOTO_ERROR
     * call to shut up the compiler.
     */
    if ( ( ! cache_ptr ) || ( cache_ptr->magic != H5C__H5C_T_MAGIC ) ) {

        HGOTO_ERROR(H5E_CACHE, H5E_SYSTEM, FAIL, "Bad cache_ptr")
    }

    cache_ptr->trace_file_ptr = trace_file_ptr;

done:
    FUNC_LEAVE_NOAPI(ret_value)

} /* H5C_set_trace_file_ptr() */


/*-------------------------------------------------------------------------
 * Function:    H5C_stats
 *
 * Purpose:     Prints statistics about the cache.
 *
 * Return:      Non-negative on success/Negative on failure
 *
 * Programmer:  John Mainzer
 *              6/2/04
 *
 *		JRM -- 11/13/08
 *		Added code displaying the max_clean_index_size and
 *		max_dirty_index_size.
 *
 *              MAM -- 01/06/09
 *              Added code displaying the calls_to_msic,
 *              total_entries_skipped_in_msic, total_entries_scanned_in_msic,
 *              and max_entries_skipped_in_msic fields.
 *
 *		JRM -- 4/11/15
 *		Added code displaying the new slist_scan_restarts,
 *		LRU_scan_restarts, and hash_bucket_scan_restarts fields;
 *
 *		JRM -- 7/28/15
 *		Added code displaying the new index_scan_restarts field.
 *
 *		JRM -- 8/20/15
 *		Added code displaying the images created/loaded fields,
 *		and also stats on prefetched entries.
 *
 *-------------------------------------------------------------------------
 */
herr_t
H5C_stats(H5C_t * cache_ptr,
          const char *  cache_name,
          hbool_t
#if !H5C_COLLECT_CACHE_STATS
          H5_ATTR_UNUSED
#endif /* H5C_COLLECT_CACHE_STATS */
          display_detailed_stats)
{
#if H5C_COLLECT_CACHE_STATS
    int		i;
    int64_t     total_hits = 0;
    int64_t     total_misses = 0;
    int64_t	total_write_protects = 0;
    int64_t	total_read_protects = 0;
    int64_t	max_read_protects = 0;
    int64_t     total_insertions = 0;
    int64_t     total_pinned_insertions = 0;
    int64_t     total_clears = 0;
    int64_t     total_flushes = 0;
    int64_t     total_evictions = 0;
    int64_t     total_take_ownerships = 0;
    int64_t     total_moves = 0;
    int64_t     total_entry_flush_moves = 0;
    int64_t     total_cache_flush_moves = 0;
    int64_t	total_size_increases = 0;
    int64_t	total_size_decreases = 0;
    int64_t	total_entry_flush_size_changes = 0;
    int64_t	total_cache_flush_size_changes = 0;
    int64_t	total_pins = 0;
    int64_t	total_unpins = 0;
    int64_t	total_dirty_pins = 0;
    int64_t	total_pinned_flushes = 0;
    int64_t	total_pinned_clears = 0;
    int32_t     aggregate_max_accesses = 0;
    int32_t     aggregate_min_accesses = 1000000;
    int32_t     aggregate_max_clears = 0;
    int32_t     aggregate_max_flushes = 0;
    size_t      aggregate_max_size = 0;
    int32_t	aggregate_max_pins = 0;
    double      hit_rate;
    double      prefetch_use_rate;
    double	average_successful_search_depth = 0.0f;
    double	average_failed_search_depth = 0.0f;
    double      average_entries_skipped_per_calls_to_msic = 0.0f;
    double      average_entries_scanned_per_calls_to_msic = 0.0f;
#endif /* H5C_COLLECT_CACHE_STATS */
    herr_t	ret_value = SUCCEED;   /* Return value */

    FUNC_ENTER_NOAPI(FAIL)

    HDassert( cache_ptr->magic == H5C__H5C_T_MAGIC );

    /* This would normally be an assert, but we need to use an HGOTO_ERROR
     * call to shut up the compiler.
     */
    if ( ( ! cache_ptr ) ||
         ( cache_ptr->magic != H5C__H5C_T_MAGIC ) ||
         ( !cache_name ) ) {

        HGOTO_ERROR(H5E_CACHE, H5E_SYSTEM, FAIL, "Bad cache_ptr or cache_name")
    }

#if H5C_COLLECT_CACHE_STATS

    for ( i = 0; i <= cache_ptr->max_type_id; i++ ) {

        total_hits              += cache_ptr->hits[i];
        total_misses            += cache_ptr->misses[i];
	total_write_protects	+= cache_ptr->write_protects[i];
	total_read_protects	+= cache_ptr->read_protects[i];
	if ( max_read_protects < cache_ptr->max_read_protects[i] ) {
	    max_read_protects = cache_ptr->max_read_protects[i];
	}
        total_insertions        += cache_ptr->insertions[i];
        total_pinned_insertions += cache_ptr->pinned_insertions[i];
        total_clears            += cache_ptr->clears[i];
        total_flushes           += cache_ptr->flushes[i];
        total_evictions         += cache_ptr->evictions[i];
        total_take_ownerships   += cache_ptr->take_ownerships[i];
        total_moves             += cache_ptr->moves[i];
	total_entry_flush_moves += cache_ptr->entry_flush_moves[i];
	total_cache_flush_moves += cache_ptr->cache_flush_moves[i];
        total_size_increases    += cache_ptr->size_increases[i];
        total_size_decreases    += cache_ptr->size_decreases[i];
    	total_entry_flush_size_changes
				+= cache_ptr->entry_flush_size_changes[i];
    	total_cache_flush_size_changes
				+= cache_ptr->cache_flush_size_changes[i];
	total_pins              += cache_ptr->pins[i];
	total_unpins            += cache_ptr->unpins[i];
	total_dirty_pins        += cache_ptr->dirty_pins[i];
	total_pinned_flushes    += cache_ptr->pinned_flushes[i];
	total_pinned_clears     += cache_ptr->pinned_clears[i];
#if H5C_COLLECT_CACHE_ENTRY_STATS
    if ( aggregate_max_accesses < cache_ptr->max_accesses[i] )
        aggregate_max_accesses = cache_ptr->max_accesses[i];
    if ( aggregate_min_accesses > aggregate_max_accesses )
        aggregate_min_accesses = aggregate_max_accesses;
    if ( aggregate_min_accesses > cache_ptr->min_accesses[i] )
        aggregate_min_accesses = cache_ptr->min_accesses[i];
    if ( aggregate_max_clears < cache_ptr->max_clears[i] )
        aggregate_max_clears = cache_ptr->max_clears[i];
    if ( aggregate_max_flushes < cache_ptr->max_flushes[i] )
        aggregate_max_flushes = cache_ptr->max_flushes[i];
    if ( aggregate_max_size < cache_ptr->max_size[i] )
        aggregate_max_size = cache_ptr->max_size[i];
    if ( aggregate_max_pins < cache_ptr->max_pins[i] )
        aggregate_max_pins = cache_ptr->max_pins[i];
#endif /* H5C_COLLECT_CACHE_ENTRY_STATS */
    }

    if ( ( total_hits > 0 ) || ( total_misses > 0 ) ) {

        hit_rate = (double)100.0f * ((double)(total_hits)) /
                   ((double)(total_hits + total_misses));
    } else {
        hit_rate = 0.0f;
    }

    if ( cache_ptr->successful_ht_searches > 0 ) {

        average_successful_search_depth =
            ((double)(cache_ptr->total_successful_ht_search_depth)) /
            ((double)(cache_ptr->successful_ht_searches));
    }

    if ( cache_ptr->failed_ht_searches > 0 ) {

        average_failed_search_depth =
            ((double)(cache_ptr->total_failed_ht_search_depth)) /
            ((double)(cache_ptr->failed_ht_searches));
    }


    HDfprintf(stdout, "\n%sH5C: cache statistics for %s\n",
              cache_ptr->prefix, cache_name);

    HDfprintf(stdout, "\n");

    HDfprintf(stdout,
              "%s  hash table insertion / deletions   = %ld / %ld\n",
              cache_ptr->prefix,
              (long)(cache_ptr->total_ht_insertions),
              (long)(cache_ptr->total_ht_deletions));

    HDfprintf(stdout,
              "%s  HT successful / failed searches    = %ld / %ld\n",
              cache_ptr->prefix,
              (long)(cache_ptr->successful_ht_searches),
              (long)(cache_ptr->failed_ht_searches));

    HDfprintf(stdout,
              "%s  Av. HT suc / failed search depth   = %f / %f\n",
              cache_ptr->prefix,
              average_successful_search_depth,
              average_failed_search_depth);

    HDfprintf(stdout,
             "%s  current (max) index size / length  = %ld (%ld) / %ld (%ld)\n",
              cache_ptr->prefix,
              (long)(cache_ptr->index_size),
              (long)(cache_ptr->max_index_size),
              (long)(cache_ptr->index_len),
              (long)(cache_ptr->max_index_len));

    HDfprintf(stdout,
             "%s  current (max) clean/dirty idx size = %ld (%ld) / %ld (%ld)\n",
              cache_ptr->prefix,
              (long)(cache_ptr->clean_index_size),
              (long)(cache_ptr->max_clean_index_size),
              (long)(cache_ptr->dirty_index_size),
              (long)(cache_ptr->max_dirty_index_size));

    HDfprintf(stdout,
             "%s  current (max) slist size / length  = %ld (%ld) / %ld (%ld)\n",
              cache_ptr->prefix,
              (long)(cache_ptr->slist_size),
              (long)(cache_ptr->max_slist_size),
              (long)(cache_ptr->slist_len),
              (long)(cache_ptr->max_slist_len));

    HDfprintf(stdout,
             "%s  current (max) PL size / length     = %ld (%ld) / %ld (%ld)\n",
              cache_ptr->prefix,
              (long)(cache_ptr->pl_size),
              (long)(cache_ptr->max_pl_size),
              (long)(cache_ptr->pl_len),
              (long)(cache_ptr->max_pl_len));

    HDfprintf(stdout,
             "%s  current (max) PEL size / length    = %ld (%ld) / %ld (%ld)\n",
              cache_ptr->prefix,
              (long)(cache_ptr->pel_size),
              (long)(cache_ptr->max_pel_size),
              (long)(cache_ptr->pel_len),
              (long)(cache_ptr->max_pel_len));

    HDfprintf(stdout,
              "%s  current LRU list size / length     = %ld / %ld\n",
              cache_ptr->prefix,
              (long)(cache_ptr->LRU_list_size),
              (long)(cache_ptr->LRU_list_len));

    HDfprintf(stdout,
              "%s  current clean LRU size / length    = %ld / %ld\n",
              cache_ptr->prefix,
              (long)(cache_ptr->cLRU_list_size),
              (long)(cache_ptr->cLRU_list_len));

    HDfprintf(stdout,
              "%s  current dirty LRU size / length    = %ld / %ld\n",
              cache_ptr->prefix,
              (long)(cache_ptr->dLRU_list_size),
              (long)(cache_ptr->dLRU_list_len));

    HDfprintf(stdout,
              "%s  Total hits / misses / hit_rate     = %ld / %ld / %f\n",
              cache_ptr->prefix,
              (long)total_hits,
              (long)total_misses,
              hit_rate);

    HDfprintf(stdout,
              "%s  Total write / read (max) protects  = %ld / %ld (%ld)\n",
              cache_ptr->prefix,
              (long)total_write_protects,
              (long)total_read_protects,
              (long)max_read_protects);

    HDfprintf(stdout,
              "%s  Total clears / flushes             = %ld / %ld\n",
              cache_ptr->prefix,
              (long)total_clears,
              (long)total_flushes);

    HDfprintf(stdout,
              "%s  Total evictions / take ownerships  = %ld / %ld\n",
              cache_ptr->prefix,
              (long)total_evictions,
              (long)total_take_ownerships);

    HDfprintf(stdout,
	      "%s  Total insertions(pinned) / moves   = %ld(%ld) / %ld\n",
              cache_ptr->prefix,
              (long)total_insertions,
              (long)total_pinned_insertions,
              (long)total_moves);

    HDfprintf(stdout,
	      "%s  Total entry / cache flush moves    = %ld / %ld\n",
              cache_ptr->prefix,
              (long)total_entry_flush_moves,
              (long)total_cache_flush_moves);

    HDfprintf(stdout, "%s  Total entry size incrs / decrs     = %ld / %ld\n",
              cache_ptr->prefix,
              (long)total_size_increases,
              (long)total_size_decreases);

    HDfprintf(stdout, "%s  Ttl entry/cache flush size changes = %ld / %ld\n",
              cache_ptr->prefix,
              (long)total_entry_flush_size_changes,
              (long)total_cache_flush_size_changes);

    HDfprintf(stdout,
	      "%s  Total entry pins(dirtied) / unpins = %lld (%lld) / %lld\n",
              cache_ptr->prefix,
              (long long)total_pins,
	      (long long)total_dirty_pins,
              (long long)total_unpins);

    HDfprintf(stdout, "%s  Total pinned flushes / clears      = %ld / %ld\n",
              cache_ptr->prefix,
              (long)total_pinned_flushes,
              (long)total_pinned_clears);

    HDfprintf(stdout, "%s  MSIC: (make space in cache) calls  = %lld\n",
              cache_ptr->prefix,
              (long long)(cache_ptr->calls_to_msic));

    if (cache_ptr->calls_to_msic > 0) {
        average_entries_skipped_per_calls_to_msic =
            (((double)(cache_ptr->total_entries_skipped_in_msic)) /
            ((double)(cache_ptr->calls_to_msic)));
    }

    HDfprintf(stdout, "%s  MSIC: Average/max entries skipped  = %lf / %ld\n",
              cache_ptr->prefix,
              (double)average_entries_skipped_per_calls_to_msic,
              (long)(cache_ptr->max_entries_skipped_in_msic));

    if (cache_ptr->calls_to_msic > 0) {
        average_entries_scanned_per_calls_to_msic =
            (((double)(cache_ptr->total_entries_scanned_in_msic)) /
            ((double)(cache_ptr->calls_to_msic)));
    }

    HDfprintf(stdout, "%s  MSIC: Average/max entries scanned  = %lf / %ld\n",
              cache_ptr->prefix,
              (double)average_entries_scanned_per_calls_to_msic,
              (long)(cache_ptr->max_entries_scanned_in_msic));

    HDfprintf(stdout, "%s  MSIC: Scanned to make space(evict) = %lld\n",
              cache_ptr->prefix,
              (long long)(cache_ptr->entries_scanned_to_make_space));

    HDfprintf(stdout, "%s  MSIC: Scanned to satisfy min_clean = %lld\n",
              cache_ptr->prefix,
              (long long)(cache_ptr->total_entries_scanned_in_msic -
                            cache_ptr->entries_scanned_to_make_space));

    HDfprintf(stdout, 
        "%s  slist/LRU/bkt/index scan restarts  = %lld / %lld / %lld / %lld.\n",
              cache_ptr->prefix, 
              (long long)(cache_ptr->slist_scan_restarts),
              (long long)(cache_ptr->LRU_scan_restarts),
              (long long)(cache_ptr->hash_bucket_scan_restarts),
              (long long)(cache_ptr->index_scan_restarts));

    HDfprintf(stdout,
	      "%s  cache image creations/loads/size   = %d / %d / %lld\n",
	      cache_ptr->prefix,
              cache_ptr->images_created,
              cache_ptr->images_loaded,
              (long long)cache_ptr->last_image_size);

    HDfprintf(stdout,
	      "%s  prefetches / dirty prefetches      = %lld / %lld\n",
	      cache_ptr->prefix,
              (long long)(cache_ptr->prefetches),
              (long long)(cache_ptr->dirty_prefetches));

    HDfprintf(stdout,
	      "%s  prefetch hits/flushes/evictions    = %lld / %lld / %lld\n",
	      cache_ptr->prefix,
              (long long)(cache_ptr->prefetch_hits),
              (long long)(cache_ptr->flushes[H5AC_PREFETCHED_ENTRY_ID]),
              (long long)(cache_ptr->evictions[H5AC_PREFETCHED_ENTRY_ID]));

    if ( cache_ptr->prefetches > 0 ) {

        prefetch_use_rate = 
                   (double)100.0f * ((double)(cache_ptr->prefetch_hits)) /
                   ((double)(cache_ptr->prefetches));
    } else {
        prefetch_use_rate = 0.0f;
    }

    HDfprintf(stdout,
	      "%s  prefetched entry use rate          = %lf\n",
	      cache_ptr->prefix, prefetch_use_rate);

#if H5C_COLLECT_CACHE_ENTRY_STATS

    HDfprintf(stdout, "%s  aggregate max / min accesses       = %d / %d\n",
              cache_ptr->prefix,
              (int)aggregate_max_accesses,
              (int)aggregate_min_accesses);

    HDfprintf(stdout, "%s  aggregate max_clears / max_flushes = %d / %d\n",
              cache_ptr->prefix,
              (int)aggregate_max_clears,
              (int)aggregate_max_flushes);

    HDfprintf(stdout, "%s  aggregate max_size / max_pins      = %d / %d\n",
              cache_ptr->prefix,
              (int)aggregate_max_size,
	      (int)aggregate_max_pins);

#endif /* H5C_COLLECT_CACHE_ENTRY_STATS */

    if ( display_detailed_stats )
    {

        for ( i = 0; i <= cache_ptr->max_type_id; i++ ) {

            HDfprintf(stdout, "\n");

            HDfprintf(stdout, "%s  Stats on %s:\n",
                      cache_ptr->prefix,
                      ((cache_ptr->type_name_table_ptr))[i]);

            if ( ( cache_ptr->hits[i] > 0 ) || ( cache_ptr->misses[i] > 0 ) ) {

                hit_rate = (double)100.0f * ((double)(cache_ptr->hits[i])) /
                          ((double)(cache_ptr->hits[i] + cache_ptr->misses[i]));
            } else {
                hit_rate = 0.0f;
            }

            HDfprintf(stdout,
                      "%s    hits / misses / hit_rate       = %ld / %ld / %f\n",
                      cache_ptr->prefix,
                      (long)(cache_ptr->hits[i]),
                      (long)(cache_ptr->misses[i]),
                      hit_rate);

            HDfprintf(stdout,
                      "%s    write / read (max) protects    = %ld / %ld (%d)\n",
                      cache_ptr->prefix,
                      (long)(cache_ptr->write_protects[i]),
                      (long)(cache_ptr->read_protects[i]),
                      (int)(cache_ptr->max_read_protects[i]));

            HDfprintf(stdout,
                      "%s    clears / flushes               = %ld / %ld\n", 
                      cache_ptr->prefix,
                      (long)(cache_ptr->clears[i]),
                      (long)(cache_ptr->flushes[i]));

            HDfprintf(stdout,
                      "%s    evictions / take ownerships    = %ld / %ld\n",
                      cache_ptr->prefix,
                      (long)(cache_ptr->evictions[i]),
                      (long)(cache_ptr->take_ownerships[i]));

            HDfprintf(stdout,
                      "%s    insertions(pinned) / moves     = %ld(%ld) / %ld\n",
                      cache_ptr->prefix,
                      (long)(cache_ptr->insertions[i]),
                      (long)(cache_ptr->pinned_insertions[i]),
                      (long)(cache_ptr->moves[i]));

            HDfprintf(stdout,
                      "%s    entry / cache flush moves      = %ld / %ld\n",
                      cache_ptr->prefix,
                      (long)(cache_ptr->entry_flush_moves[i]),
                      (long)(cache_ptr->cache_flush_moves[i]));

            HDfprintf(stdout,
                      "%s    size increases / decreases     = %ld / %ld\n",
                      cache_ptr->prefix,
                      (long)(cache_ptr->size_increases[i]),
                      (long)(cache_ptr->size_decreases[i]));

            HDfprintf(stdout,
                      "%s    entry/cache flush size changes = %ld / %ld\n",
                      cache_ptr->prefix,
                      (long)(cache_ptr->entry_flush_size_changes[i]),
                      (long)(cache_ptr->cache_flush_size_changes[i]));


            HDfprintf(stdout,
                      "%s    entry pins / unpins            = %ld / %ld\n",
                      cache_ptr->prefix,
                      (long)(cache_ptr->pins[i]),
                      (long)(cache_ptr->unpins[i]));

            HDfprintf(stdout,
                      "%s    entry dirty pins/pin'd flushes = %ld / %ld\n",
                      cache_ptr->prefix,
                      (long)(cache_ptr->dirty_pins[i]),
                      (long)(cache_ptr->pinned_flushes[i]));

#if H5C_COLLECT_CACHE_ENTRY_STATS

            HDfprintf(stdout,
                      "%s    entry max / min accesses       = %d / %d\n",
                      cache_ptr->prefix,
                      cache_ptr->max_accesses[i],
                      cache_ptr->min_accesses[i]);

            HDfprintf(stdout,
                      "%s    entry max_clears / max_flushes = %d / %d\n",
                      cache_ptr->prefix,
                      cache_ptr->max_clears[i],
                      cache_ptr->max_flushes[i]);

            HDfprintf(stdout,
                      "%s    entry max_size / max_pins      = %d / %d\n",
                      cache_ptr->prefix,
                      (int)(cache_ptr->max_size[i]),
		      (int)(cache_ptr->max_pins[i]));


#endif /* H5C_COLLECT_CACHE_ENTRY_STATS */

        }
    }

    HDfprintf(stdout, "\n");

#endif /* H5C_COLLECT_CACHE_STATS */

done:
    FUNC_LEAVE_NOAPI(ret_value)

} /* H5C_stats() */


/*-------------------------------------------------------------------------
 *
 * Function:    H5C_stats__reset
 *
 * Purpose:     Reset the stats fields to their initial values.
 *
 * Return:      void
 *
 * Programmer:  John Mainzer, 4/28/04
 *
 *		JRM 11/13/08
 *		Added initialization for the new max_clean_index_size and
 *		max_dirty_index_size fields.
 *
 *              MAM -- 01/06/09
 *              Added code to initalize the calls_to_msic,
 *              total_entries_skipped_in_msic, total_entries_scanned_in_msic,
 *              and max_entries_skipped_in_msic fields.
 *
 *		JRM 4/11/15
 *		Added code to initialize the new slist_scan_restarts,
 *		LRU_scan_restarts, hash_bucket_scan_restarts, and 
 *		take_ownerships fields.
 *
 *		JRM 7/28/15
 *		Added code to initialize the new index_scan_restarts
 *		field.
 *
 *		JRM 8/20/15
 *		Added code to initialize the images created/loaded 
 *		and prefetched entry related fields.
 *
 *-------------------------------------------------------------------------
 */
void
#ifndef NDEBUG
H5C_stats__reset(H5C_t * cache_ptr)
#else /* NDEBUG */
#if H5C_COLLECT_CACHE_STATS
H5C_stats__reset(H5C_t * cache_ptr)
#else /* H5C_COLLECT_CACHE_STATS */
H5C_stats__reset(H5C_t H5_ATTR_UNUSED * cache_ptr)
#endif /* H5C_COLLECT_CACHE_STATS */
#endif /* NDEBUG */
{
#if H5C_COLLECT_CACHE_STATS
    int i;
#endif /* H5C_COLLECT_CACHE_STATS */

    HDassert( cache_ptr );
    HDassert( cache_ptr->magic == H5C__H5C_T_MAGIC );

#if H5C_COLLECT_CACHE_STATS
    for ( i = 0; i <= cache_ptr->max_type_id; i++ )
    {
        cache_ptr->hits[i]			= 0;
        cache_ptr->misses[i]			= 0;
        cache_ptr->write_protects[i]		= 0;
        cache_ptr->read_protects[i]		= 0;
        cache_ptr->max_read_protects[i]		= 0;
        cache_ptr->insertions[i]		= 0;
        cache_ptr->pinned_insertions[i]		= 0;
        cache_ptr->clears[i]			= 0;
        cache_ptr->flushes[i]			= 0;
        cache_ptr->evictions[i]	 		= 0;
        cache_ptr->take_ownerships[i] 		= 0;
        cache_ptr->moves[i]	 		= 0;
        cache_ptr->entry_flush_moves[i]		= 0;
        cache_ptr->cache_flush_moves[i]		= 0;
        cache_ptr->pins[i]	 		= 0;
        cache_ptr->unpins[i]	 		= 0;
        cache_ptr->dirty_pins[i]	 	= 0;
        cache_ptr->pinned_flushes[i]	 	= 0;
        cache_ptr->pinned_clears[i]	 	= 0;
        cache_ptr->size_increases[i] 		= 0;
        cache_ptr->size_decreases[i] 		= 0;
	cache_ptr->entry_flush_size_changes[i]	= 0;
	cache_ptr->cache_flush_size_changes[i]	= 0;
    }

    cache_ptr->total_ht_insertions		= 0;
    cache_ptr->total_ht_deletions		= 0;
    cache_ptr->successful_ht_searches		= 0;
    cache_ptr->total_successful_ht_search_depth	= 0;
    cache_ptr->failed_ht_searches		= 0;
    cache_ptr->total_failed_ht_search_depth	= 0;

    cache_ptr->max_index_len			= 0;
    cache_ptr->max_index_size			= (size_t)0;
    cache_ptr->max_clean_index_size		= (size_t)0;
    cache_ptr->max_dirty_index_size		= (size_t)0;

    cache_ptr->max_slist_len			= 0;
    cache_ptr->max_slist_size			= (size_t)0;

    cache_ptr->max_pl_len			= 0;
    cache_ptr->max_pl_size			= (size_t)0;

    cache_ptr->max_pel_len			= 0;
    cache_ptr->max_pel_size			= (size_t)0;

    cache_ptr->calls_to_msic                    = 0;
    cache_ptr->total_entries_skipped_in_msic    = 0;
    cache_ptr->total_entries_scanned_in_msic    = 0;
    cache_ptr->max_entries_skipped_in_msic      = 0;
    cache_ptr->max_entries_scanned_in_msic      = 0;
    cache_ptr->entries_scanned_to_make_space    = 0;

    cache_ptr->slist_scan_restarts		= 0;
    cache_ptr->LRU_scan_restarts		= 0;
    cache_ptr->hash_bucket_scan_restarts	= 0;

    cache_ptr->index_scan_restarts		= 0;

    cache_ptr->images_created			= 0;
    cache_ptr->images_loaded			= 0;
    cache_ptr->last_image_size                  = (size_t)0;

    cache_ptr->prefetches			= 0;
    cache_ptr->dirty_prefetches			= 0;
    cache_ptr->prefetch_hits			= 0;

#if H5C_COLLECT_CACHE_ENTRY_STATS

    for ( i = 0; i <= cache_ptr->max_type_id; i++ )
    {
        cache_ptr->max_accesses[i]		= 0;
        cache_ptr->min_accesses[i]		= 1000000;
        cache_ptr->max_clears[i]		= 0;
        cache_ptr->max_flushes[i]		= 0;
        cache_ptr->max_size[i]			= (size_t)0;
        cache_ptr->max_pins[i]			= 0;
    }

#endif /* H5C_COLLECT_CACHE_ENTRY_STATS */
#endif /* H5C_COLLECT_CACHE_STATS */

    return;

} /* H5C_stats__reset() */


/*-------------------------------------------------------------------------
 * Function:    H5C_dump_cache
 *
 * Purpose:     Print a summary of the contents of the metadata cache for
 *              debugging purposes.
 *
 * Return:      Non-negative on success/Negative on failure
 *
 * Programmer:  John Mainzer
 *              10/10/10
 *
 *-------------------------------------------------------------------------
 */
herr_t
H5C_dump_cache(H5C_t * cache_ptr,
               const char *  cache_name)
{
    herr_t              ret_value = SUCCEED;   /* Return value */
    int                 i;
    H5C_cache_entry_t * entry_ptr = NULL;
    H5SL_t *            slist_ptr = NULL;
    H5SL_node_t *       node_ptr = NULL;

    FUNC_ENTER_NOAPI(FAIL)

    HDassert(cache_ptr != NULL);
    HDassert(cache_ptr->magic == H5C__H5C_T_MAGIC);
    HDassert(cache_name != NULL );

    /* First, create a skip list */
    slist_ptr = H5SL_create(H5SL_TYPE_HADDR, NULL);

    if ( slist_ptr == NULL ) {

        HGOTO_ERROR(H5E_CACHE, H5E_CANTCREATE, FAIL, "can't create skip list.")
    }

    /* Next, scan the index, and insert all entries in the skip list.
     * Do this, as we want to display cache entries in increasing address
     * order.
     */
    for ( i = 0; i < H5C__HASH_TABLE_LEN; i++ ) {

        entry_ptr = cache_ptr->index[i];

        while ( entry_ptr != NULL ) {

            HDassert( entry_ptr->magic == H5C__H5C_CACHE_ENTRY_T_MAGIC );

            if ( H5SL_insert(slist_ptr, entry_ptr, &(entry_ptr->addr)) < 0 ) {

                HGOTO_ERROR(H5E_CACHE, H5E_BADVALUE, FAIL, \
                            "Can't insert entry in skip list")
            }

            entry_ptr = entry_ptr->ht_next;
        }
    }

    /* If we get this far, all entries in the cache are listed in the
     * skip list -- scan the skip list generating the desired output.
     */

    HDfprintf(stdout, "\n\nDump of metadata cache \"%s\".\n", cache_name);
    HDfprintf(stdout,
        "Num:   Addr:           Len:    Type:   Prot:   Pinned: Dirty:\n");

    i = 0;

    node_ptr = H5SL_first(slist_ptr);

    if ( node_ptr != NULL ) {

        entry_ptr = (H5C_cache_entry_t *)H5SL_item(node_ptr);

    } else {

        entry_ptr = NULL;
    }

    while ( entry_ptr != NULL ) {

        HDassert( entry_ptr->magic == H5C__H5C_CACHE_ENTRY_T_MAGIC );

        HDfprintf(stdout,
            "%s%d       0x%08llx        0x%3llx %2d     %d      %d      %d\n",
             cache_ptr->prefix, i,
             (long long)(entry_ptr->addr),
             (long long)(entry_ptr->size),
             (int)(entry_ptr->type->id),
             (int)(entry_ptr->is_protected),
             (int)(entry_ptr->is_pinned),
             (int)(entry_ptr->is_dirty));

        /* increment node_ptr before we delete its target */
        node_ptr = H5SL_next(node_ptr);

        /* remove the first item in the skip list */
        if ( H5SL_remove(slist_ptr, &(entry_ptr->addr)) != entry_ptr ) {

            HGOTO_ERROR(H5E_CACHE, H5E_BADVALUE, FAIL, \
                        "Can't delete entry from skip list.")
        }

        if ( node_ptr != NULL ) {

            entry_ptr = (H5C_cache_entry_t *)H5SL_item(node_ptr);

        } else {

            entry_ptr = NULL;
        }

        i++;
    }

    HDfprintf(stdout, "\n\n");

    /* Finally, discard the skip list */

    HDassert( H5SL_count(slist_ptr) == 0 );

    H5SL_close(slist_ptr);

done:

    FUNC_LEAVE_NOAPI(ret_value)

} /* H5C_dump_cache() */


/*-------------------------------------------------------------------------
 * Function:    H5C_dump_cache_skip_list
 *
 * Purpose:     Debugging routine that prints a summary of the contents of 
 *		the skip list used by the metadata cache metadata cache to 
 *		maintain an address sorted list of dirty entries.
 *
 * Return:      Non-negative on success/Negative on failure
 *
 * Programmer:  John Mainzer
 *              11/15/14
 *
 *-------------------------------------------------------------------------
 */
#if 0 /* debugging routine */
herr_t
H5C_dump_cache_skip_list(H5C_t * cache_ptr, char * calling_fcn)
{
    herr_t              ret_value = SUCCEED;   /* Return value */
    int                 i;
    H5C_cache_entry_t * entry_ptr = NULL;
    H5SL_node_t *       node_ptr = NULL;

    FUNC_ENTER_NOAPI(FAIL)

    HDassert(cache_ptr != NULL);
    HDassert(cache_ptr->magic == H5C__H5C_T_MAGIC);
    HDassert(calling_fcn != NULL);

    HDfprintf(stdout, "\n\nDumping metadata cache skip list from %s.\n",
              calling_fcn);
    HDfprintf(stdout, "	slist len = %d.\n", cache_ptr->slist_len);
    HDfprintf(stdout, "	slist size = %lld.\n", 
              (long long)(cache_ptr->slist_size));

    if ( cache_ptr->slist_len > 0 )
    {
        /* If we get this far, all entries in the cache are listed in the
         * skip list -- scan the skip list generating the desired output.
         */

        HDfprintf(stdout,
                  "Num:    Addr:               Len: Prot/Pind: Dirty: Type:\n");

        i = 0;

        node_ptr = H5SL_first(cache_ptr->slist_ptr);

        if ( node_ptr != NULL ) {

            entry_ptr = (H5C_cache_entry_t *)H5SL_item(node_ptr);

        } else {

            entry_ptr = NULL;
        }

        while ( entry_ptr != NULL ) {

            HDassert( entry_ptr->magic == H5C__H5C_CACHE_ENTRY_T_MAGIC );

            HDfprintf(stdout,
               "%s%d       0x%016llx  %4lld    %d/%d       %d    %s\n",
               cache_ptr->prefix, i,
               (long long)(entry_ptr->addr),
               (long long)(entry_ptr->size),
               (int)(entry_ptr->is_protected),
               (int)(entry_ptr->is_pinned),
               (int)(entry_ptr->is_dirty),
               entry_ptr->type->name);

            HDfprintf(stdout, "		node_ptr = 0x%llx, item = 0x%llx\n",
                      (unsigned long long)node_ptr,
                      (unsigned long long)H5SL_item(node_ptr));

            /* increment node_ptr before we delete its target */
            node_ptr = H5SL_next(node_ptr);

            if ( node_ptr != NULL ) {

                entry_ptr = (H5C_cache_entry_t *)H5SL_item(node_ptr);

            } else {

                entry_ptr = NULL;
            }

            i++;
        }
    }

    HDfprintf(stdout, "\n\n");

done:

    FUNC_LEAVE_NOAPI(ret_value)

} /* H5C_dump_cache_skip_list() */
#endif /* debugging routine */


/*-------------------------------------------------------------------------
 * Function:    H5C_unpin_entry_from_client()
 *
 * Purpose:	Internal routine to unpin a cache entry from a client action.
 *
 * Return:      Non-negative on success/Negative on failure
 *
 * Programmer:  Quincey Koziol
 *              3/24/09
 *
 *-------------------------------------------------------------------------
 */
static herr_t
H5C_unpin_entry_from_client(H5C_t *		  cache_ptr,
                H5C_cache_entry_t *	  entry_ptr,
                hbool_t update_rp)
{
    herr_t              ret_value = SUCCEED;    /* Return value */

    FUNC_ENTER_NOAPI_NOINIT

    /* Sanity checking */
    HDassert( cache_ptr );
    HDassert( entry_ptr );

    /* Error checking (should be sanity checks?) */
    if(!entry_ptr->is_pinned)
        HGOTO_ERROR(H5E_CACHE, H5E_CANTUNPIN, FAIL, "Entry isn't pinned")
    if(!entry_ptr->pinned_from_client)
        HGOTO_ERROR(H5E_CACHE, H5E_CANTUNPIN, FAIL, "Entry wasn't pinned by cache client")

    /* Check if the entry is not pinned from a flush dependency */
    if(!entry_ptr->pinned_from_cache) {
        /* If requested, update the replacement policy if the entry is not protected */
        if(update_rp && !entry_ptr->is_protected)
            H5C__UPDATE_RP_FOR_UNPIN(cache_ptr, entry_ptr, FAIL)

        /* Unpin the entry now */
        entry_ptr->is_pinned = FALSE;

        /* Update the stats for an unpin operation */
        H5C__UPDATE_STATS_FOR_UNPIN(cache_ptr, entry_ptr)
    } /* end if */

    /* Mark the entry as explicitly unpinned by the client */
    entry_ptr->pinned_from_client = FALSE;

done:

    FUNC_LEAVE_NOAPI(ret_value)

} /* H5C_unpin_entry_from_client() */


/*-------------------------------------------------------------------------
 * Function:    H5C_unpin_entry()
 *
 * Purpose:	Unpin a cache entry.  The entry can be either protected or
 * 		unprotected at the time of call, but must be pinned.
 *
 * Return:      Non-negative on success/Negative on failure
 *
 * Programmer:  John Mainzer
 *              3/22/06
 *
 * Changes:	Added extreme sanity checks on entry and exit.
                				JRM -- 4/26/14 
 *
 *-------------------------------------------------------------------------
 */
herr_t
H5C_unpin_entry(void *_entry_ptr)
{
    H5C_t             * cache_ptr;
    H5C_cache_entry_t * entry_ptr = (H5C_cache_entry_t *)_entry_ptr; /* Pointer to entry to unpin */
    herr_t              ret_value = SUCCEED;    /* Return value */

    FUNC_ENTER_NOAPI(FAIL)

    /* Sanity check */
    HDassert(entry_ptr);
    cache_ptr = entry_ptr->cache_ptr;
    HDassert(cache_ptr);
    HDassert(cache_ptr->magic == H5C__H5C_T_MAGIC);

#if H5C_DO_EXTREME_SANITY_CHECKS
    if ( ( H5C_validate_protected_entry_list(cache_ptr) < 0 ) ||
         ( H5C_validate_pinned_entry_list(cache_ptr) < 0 ) ||
         ( H5C_validate_lru_list(cache_ptr) < 0 ) ) {

        HGOTO_ERROR(H5E_CACHE, H5E_SYSTEM, FAIL, \
                    "an extreme sanity check failed on entry.\n");
    }
#endif /* H5C_DO_EXTREME_SANITY_CHECKS */


    /* Unpin the entry */
    if(H5C_unpin_entry_from_client(cache_ptr, entry_ptr, TRUE) < 0)
        HGOTO_ERROR(H5E_CACHE, H5E_CANTUNPIN, FAIL, "Can't unpin entry from client")

done:

#if H5C_DO_EXTREME_SANITY_CHECKS
    if ( ( H5C_validate_protected_entry_list(cache_ptr) < 0 ) ||
         ( H5C_validate_pinned_entry_list(cache_ptr) < 0 ) ||
         ( H5C_validate_lru_list(cache_ptr) < 0 ) ) {

        HGOTO_ERROR(H5E_CACHE, H5E_SYSTEM, FAIL, \
                    "an extreme sanity check failed on exit.\n");
    }
#endif /* H5C_DO_EXTREME_SANITY_CHECKS */

    FUNC_LEAVE_NOAPI(ret_value)

} /* H5C_unpin_entry() */


/*-------------------------------------------------------------------------
 * Function:    H5C_unprotect
 *
 * Purpose:	Undo an H5C_protect() call -- specifically, mark the
 *		entry as unprotected, remove it from the protected list,
 *		and give it back to the replacement policy.
 *
 *		The TYPE and ADDR arguments must be the same as those in
 *		the corresponding call to H5C_protect() and the THING
 *		argument must be the value returned by that call to
 *		H5C_protect().
 *
 * Return:      Non-negative on success/Negative on failure
 *
 *		If the deleted flag is TRUE, simply remove the target entry
 *		from the cache, clear it, and free it without writing it to
 *		disk.
 *
 * Return:      Non-negative on success/Negative on failure
 *
 * Programmer:  John Mainzer
 *              6/2/04
 *
 *-------------------------------------------------------------------------
 */
herr_t
H5C_unprotect(H5F_t *		  f,
              hid_t		  dxpl_id,
              haddr_t		  addr,
              void *		  thing,
              unsigned int        flags)
{
    H5C_t *             cache_ptr;
    hbool_t		deleted;
    hbool_t		dirtied;
    hbool_t             set_flush_marker;
    hbool_t		pin_entry;
    hbool_t		unpin_entry;
    hbool_t		free_file_space;
    hbool_t		take_ownership;
    hbool_t 		was_clean;
#ifdef H5_HAVE_PARALLEL
    hbool_t		clear_entry = FALSE;
#endif /* H5_HAVE_PARALLEL */
    H5C_cache_entry_t *	entry_ptr;
    H5C_cache_entry_t *	test_entry_ptr;
    herr_t              ret_value = SUCCEED;    /* Return value */

    FUNC_ENTER_NOAPI(FAIL)

    deleted                = ((flags & H5C__DELETED_FLAG) != 0);
    dirtied                = ((flags & H5C__DIRTIED_FLAG) != 0);
    set_flush_marker       = ((flags & H5C__SET_FLUSH_MARKER_FLAG) != 0);
    pin_entry              = ((flags & H5C__PIN_ENTRY_FLAG) != 0);
    unpin_entry            = ((flags & H5C__UNPIN_ENTRY_FLAG) != 0);
    free_file_space        = ((flags & H5C__FREE_FILE_SPACE_FLAG) != 0);
    take_ownership         = ((flags & H5C__TAKE_OWNERSHIP_FLAG) != 0);

    HDassert( f );
    HDassert( f->shared );

    cache_ptr = f->shared->cache;

    HDassert( cache_ptr );
    HDassert( cache_ptr->magic == H5C__H5C_T_MAGIC );
    HDassert( H5F_addr_defined(addr) );
    HDassert( thing );
    HDassert( ! ( pin_entry && unpin_entry ) );
    HDassert( ( ! free_file_space ) || ( deleted ) );   /* deleted flag must accompany free_file_space */
    HDassert( ( ! take_ownership ) || ( deleted ) );    /* deleted flag must accompany take_ownership */
    HDassert( ! ( free_file_space && take_ownership ) );    /* can't have both free_file_space & take_ownership */

    entry_ptr = (H5C_cache_entry_t *)thing;

    HDassert( entry_ptr->addr == addr );

    /* also set the dirtied variable if the dirtied field is set in
     * the entry.
     */
    dirtied |= entry_ptr->dirtied;
    was_clean = ! ( entry_ptr->is_dirty );

#if H5C_DO_EXTREME_SANITY_CHECKS
    if ( ( H5C_validate_protected_entry_list(cache_ptr) < 0 ) ||
         ( H5C_validate_pinned_entry_list(cache_ptr) < 0 ) ||
         ( H5C_validate_lru_list(cache_ptr) < 0 ) ) {

        HGOTO_ERROR(H5E_CACHE, H5E_SYSTEM, FAIL, \
                    "an extreme sanity check failed on entry.\n");
    }
#endif /* H5C_DO_EXTREME_SANITY_CHECKS */

    /* if the entry has multiple read only protects, just decrement
     * the ro_ref_counter.  Don't actually unprotect until the ref count
     * drops to zero.
     */
    if(entry_ptr->ro_ref_count > 1) {
        /* Sanity check */
	HDassert(entry_ptr->is_protected);
        HDassert(entry_ptr->is_read_only);

	if(dirtied)
            HGOTO_ERROR(H5E_CACHE, H5E_CANTUNPROTECT, FAIL, "Read only entry modified??")

        /* Reduce the RO ref count */
	(entry_ptr->ro_ref_count)--;

        /* Pin or unpin the entry as requested. */
        if(pin_entry) {
            /* Pin the entry from a client */
            if(H5C_pin_entry_from_client(cache_ptr, entry_ptr) < 0)
                HGOTO_ERROR(H5E_CACHE, H5E_CANTPIN, FAIL, "Can't pin entry by client")
        } else if(unpin_entry) {
            /* Unpin the entry from a client */
            if(H5C_unpin_entry_from_client(cache_ptr, entry_ptr, FALSE) < 0)
                HGOTO_ERROR(H5E_CACHE, H5E_CANTUNPIN, FAIL, "Can't unpin entry by client")
        } /* end if */

    } else {
	if(entry_ptr->is_read_only) {
            /* Sanity check */
	    HDassert(entry_ptr->ro_ref_count == 1);

	    if(dirtied)
                HGOTO_ERROR(H5E_CACHE, H5E_CANTUNPROTECT, FAIL, "Read only entry modified??")

	    entry_ptr->is_read_only = FALSE;
	    entry_ptr->ro_ref_count = 0;
	} /* end if */

#ifdef H5_HAVE_PARALLEL
        /* When the H5C code is used to implement the metadata cache in the
         * PHDF5 case, only the cache on process 0 is allowed to write to file.
         * All the other metadata caches must hold dirty entries until they
         * are told that the entries are clean.
         *
         * The clear_on_unprotect flag in the H5C_cache_entry_t structure
         * exists to deal with the case in which an entry is protected when
         * its cache receives word that the entry is now clean.  In this case,
         * the clear_on_unprotect flag is set, and the entry is flushed with
         * the H5C__FLUSH_CLEAR_ONLY_FLAG.
         *
         * All this is a bit awkward, but until the metadata cache entries
         * are contiguous, with only one dirty flag, we have to let the supplied
         * functions deal with the reseting the is_dirty flag.
         */
        if(entry_ptr->clear_on_unprotect) {
            /* Sanity check */
            HDassert(entry_ptr->is_dirty);

            entry_ptr->clear_on_unprotect = FALSE;
            if(!dirtied)
                clear_entry = TRUE;
        } /* end if */
#endif /* H5_HAVE_PARALLEL */

        if(!entry_ptr->is_protected)
            HGOTO_ERROR(H5E_CACHE, H5E_CANTUNPROTECT, FAIL, "Entry already unprotected??")

        /* Mark the entry as dirty if appropriate */
        entry_ptr->is_dirty = (entry_ptr->is_dirty || dirtied);

	if ( dirtied ) {

	    entry_ptr->image_up_to_date = FALSE;
        } 


        /* Update index for newly dirtied entry */
        if(was_clean && entry_ptr->is_dirty)
	    H5C__UPDATE_INDEX_FOR_ENTRY_DIRTY(cache_ptr, entry_ptr)

        /* Pin or unpin the entry as requested. */
        if(pin_entry) {
            /* Pin the entry from a client */
            if(H5C_pin_entry_from_client(cache_ptr, entry_ptr) < 0)
                HGOTO_ERROR(H5E_CACHE, H5E_CANTPIN, FAIL, "Can't pin entry by client")
        } else if(unpin_entry) {
            /* Unpin the entry from a client */
            if(H5C_unpin_entry_from_client(cache_ptr, entry_ptr, FALSE) < 0)
                HGOTO_ERROR(H5E_CACHE, H5E_CANTUNPIN, FAIL, "Can't unpin entry by client")
        } /* end if */

        /* H5C__UPDATE_RP_FOR_UNPROTECT will place the unprotected entry on
         * the pinned entry list if entry_ptr->is_pinned is TRUE.
         */
        H5C__UPDATE_RP_FOR_UNPROTECT(cache_ptr, entry_ptr, FAIL)

        entry_ptr->is_protected = FALSE;

        /* if the entry is dirty, 'or' its flush_marker with the set flush flag,
         * and then add it to the skip list if it isn't there already.
         */
        if(entry_ptr->is_dirty) {
            entry_ptr->flush_marker |= set_flush_marker;
            if(!entry_ptr->in_slist)
                H5C__INSERT_ENTRY_IN_SLIST(cache_ptr, entry_ptr, FAIL)
        } /* end if */

        /* this implementation of the "deleted" option is a bit inefficient, as
         * we re-insert the entry to be deleted into the replacement policy
         * data structures, only to remove them again.  Depending on how often
         * we do this, we may want to optimize a bit.
         *
         * On the other hand, this implementation is reasonably clean, and
         * makes good use of existing code.
         *                                             JRM - 5/19/04
         */
        if ( deleted ) {
            unsigned    flush_flags = (H5C__FLUSH_CLEAR_ONLY_FLAG |
                                         H5C__FLUSH_INVALIDATE_FLAG);

	    /* we can't delete a pinned entry */
	    HDassert ( ! (entry_ptr->is_pinned ) );

            /* verify that the target entry is in the cache. */
            H5C__SEARCH_INDEX(cache_ptr, addr, test_entry_ptr, FAIL)
            if(test_entry_ptr == NULL)
                HGOTO_ERROR(H5E_CACHE, H5E_CANTUNPROTECT, FAIL, "entry not in hash table?!?.")
            else if(test_entry_ptr != entry_ptr)
                HGOTO_ERROR(H5E_CACHE, H5E_CANTUNPROTECT, FAIL, "hash table contains multiple entries for addr?!?.")

            /* Set the 'free file space' flag for the flush, if needed */
            if(free_file_space)
                flush_flags |= H5C__FREE_FILE_SPACE_FLAG;

            /* Set the "take ownership" flag for the flush, if needed */
            if(take_ownership)
                flush_flags |= H5C__TAKE_OWNERSHIP_FLAG;

            /* Delete the entry from the skip list on destroy */
            flush_flags |= H5C__DEL_FROM_SLIST_ON_DESTROY_FLAG;

	    HDassert(((!was_clean) || dirtied) == entry_ptr->in_slist);
            if(H5C__flush_single_entry(f, dxpl_id, entry_ptr, flush_flags, NULL, NULL) < 0)
                HGOTO_ERROR(H5E_CACHE, H5E_CANTUNPROTECT, FAIL, "Can't flush entry")

#if H5C_DO_SANITY_CHECKS
	    if ( ( take_ownership ) && ( ( ! was_clean ) || ( dirtied ) ) )
            {
                /* we have just removed an entry from the skip list.  Thus 
                 * we must touch up cache_ptr->slist_len_increase and
                 * cache_ptr->slist_size_increase to keep from skewing
                 * the sanity checks on flushes.
                 */
                cache_ptr->slist_len_increase -= 1;
                cache_ptr->slist_size_increase -= (int64_t)(entry_ptr->size);
            }
#endif /* H5C_DO_SANITY_CHECKS */
        }
#ifdef H5_HAVE_PARALLEL
        else if ( clear_entry ) {

            /* verify that the target entry is in the cache. */
            H5C__SEARCH_INDEX(cache_ptr, addr, test_entry_ptr, FAIL)
            if(test_entry_ptr == NULL)
                HGOTO_ERROR(H5E_CACHE, H5E_CANTUNPROTECT, FAIL, "entry not in hash table?!?.")
            else if(test_entry_ptr != entry_ptr)
                HGOTO_ERROR(H5E_CACHE, H5E_CANTUNPROTECT, FAIL, "hash table contains multiple entries for addr?!?.")

            if(H5C__flush_single_entry(f, dxpl_id, entry_ptr, H5C__FLUSH_CLEAR_ONLY_FLAG | H5C__DEL_FROM_SLIST_ON_DESTROY_FLAG, NULL, NULL) < 0)
                HGOTO_ERROR(H5E_CACHE, H5E_CANTUNPROTECT, FAIL, "Can't clear entry")
        }
#endif /* H5_HAVE_PARALLEL */
    }

    H5C__UPDATE_STATS_FOR_UNPROTECT(cache_ptr)

done:

#if H5C_DO_EXTREME_SANITY_CHECKS
    if ( ( H5C_validate_protected_entry_list(cache_ptr) < 0 ) ||
         ( H5C_validate_pinned_entry_list(cache_ptr) < 0 ) ||
         ( H5C_validate_lru_list(cache_ptr) < 0 ) ) {

        HGOTO_ERROR(H5E_CACHE, H5E_SYSTEM, FAIL, \
                    "an extreme sanity check failed on exit.\n");
    }
#endif /* H5C_DO_EXTREME_SANITY_CHECKS */

    FUNC_LEAVE_NOAPI(ret_value)

} /* H5C_unprotect() */


/*-------------------------------------------------------------------------
 * Function:    H5C_validate_resize_config()
 *
 * Purpose:	Run a sanity check on the specified sections of the
 *		provided instance of struct H5C_auto_size_ctl_t.
 *
 *		Do nothing and return SUCCEED if no errors are detected,
 *		and flag an error and return FAIL otherwise.
 *
 * Return:      Non-negative on success/Negative on failure
 *
 * Programmer:  John Mainzer
 *              3/23/05
 *
 *-------------------------------------------------------------------------
 */
herr_t
H5C_validate_resize_config(H5C_auto_size_ctl_t * config_ptr,
                           unsigned int tests)
{
    herr_t              ret_value = SUCCEED;    /* Return value */

    FUNC_ENTER_NOAPI(FAIL)

    if ( config_ptr == NULL ) {

        HGOTO_ERROR(H5E_CACHE, H5E_SYSTEM, FAIL, "NULL config_ptr on entry.")
    }

    if ( config_ptr->version != H5C__CURR_AUTO_SIZE_CTL_VER ) {

        HGOTO_ERROR(H5E_CACHE, H5E_SYSTEM, FAIL, "Unknown config version.")
    }


    if ( (tests & H5C_RESIZE_CFG__VALIDATE_GENERAL) != 0 ) {

        if(config_ptr->max_size > H5C__MAX_MAX_CACHE_SIZE)
            HGOTO_ERROR(H5E_ARGS, H5E_BADVALUE, FAIL, "max_size too big")

        if(config_ptr->min_size < H5C__MIN_MAX_CACHE_SIZE)
            HGOTO_ERROR(H5E_ARGS, H5E_BADVALUE, FAIL, "min_size too small")

        if(config_ptr->min_size > config_ptr->max_size)
            HGOTO_ERROR(H5E_ARGS, H5E_BADVALUE, FAIL, "min_size > max_size")

        if ( ( config_ptr->set_initial_size ) &&
             ( ( config_ptr->initial_size < config_ptr->min_size ) ||
               ( config_ptr->initial_size > config_ptr->max_size ) ) ) {

            HGOTO_ERROR(H5E_ARGS, H5E_BADVALUE, FAIL, \
                  "initial_size must be in the interval [min_size, max_size]");
        }

        if ( ( config_ptr->min_clean_fraction < (double)0.0f ) ||
             ( config_ptr->min_clean_fraction > (double)1.0f ) ) {

            HGOTO_ERROR(H5E_ARGS, H5E_BADVALUE, FAIL, \
                  "min_clean_fraction must be in the interval [0.0, 1.0]");
        }

        if ( config_ptr->epoch_length < H5C__MIN_AR_EPOCH_LENGTH ) {

            HGOTO_ERROR(H5E_ARGS, H5E_BADVALUE, FAIL, "epoch_length too small");
        }

        if ( config_ptr->epoch_length > H5C__MAX_AR_EPOCH_LENGTH ) {

            HGOTO_ERROR(H5E_ARGS, H5E_BADVALUE, FAIL, "epoch_length too big");
        }
    } /* H5C_RESIZE_CFG__VALIDATE_GENERAL */


    if ( (tests & H5C_RESIZE_CFG__VALIDATE_INCREMENT) != 0 ) {

        if ( ( config_ptr->incr_mode != H5C_incr__off ) &&
             ( config_ptr->incr_mode != H5C_incr__threshold ) ) {

            HGOTO_ERROR(H5E_ARGS, H5E_BADVALUE, FAIL, "Invalid incr_mode");
        }

        if ( config_ptr->incr_mode == H5C_incr__threshold ) {

            if((config_ptr->lower_hr_threshold < (double)0.0f) ||
                    (config_ptr->lower_hr_threshold > (double)1.0f))
                HGOTO_ERROR(H5E_ARGS, H5E_BADVALUE, FAIL, "lower_hr_threshold must be in the range [0.0, 1.0]")

            if(config_ptr->increment < (double)1.0f)
                HGOTO_ERROR(H5E_ARGS, H5E_BADVALUE, FAIL, "increment must be greater than or equal to 1.0")

            /* no need to check max_increment, as it is a size_t,
             * and thus must be non-negative.
             */
        } /* H5C_incr__threshold */

        switch ( config_ptr->flash_incr_mode )
        {
            case H5C_flash_incr__off:
                /* nothing to do here */
                break;

            case H5C_flash_incr__add_space:
                if ( ( config_ptr->flash_multiple < (double)0.1f ) ||
                     ( config_ptr->flash_multiple > (double)10.0f ) ) {

                    HGOTO_ERROR(H5E_ARGS, H5E_BADVALUE, FAIL, \
                        "flash_multiple must be in the range [0.1, 10.0]");
                }

                if ( ( config_ptr->flash_threshold < (double)0.1f ) ||
                     ( config_ptr->flash_threshold > (double)1.0f ) ) {

                    HGOTO_ERROR(H5E_ARGS, H5E_BADVALUE, FAIL, \
                           "flash_threshold must be in the range [0.1, 1.0]");
                }
                break;

            default:
                HGOTO_ERROR(H5E_ARGS, H5E_BADVALUE, FAIL, \
                            "Invalid flash_incr_mode");
                break;
        }
    } /* H5C_RESIZE_CFG__VALIDATE_INCREMENT */


    if ( (tests & H5C_RESIZE_CFG__VALIDATE_DECREMENT) != 0 ) {

        if ( ( config_ptr->decr_mode != H5C_decr__off ) &&
             ( config_ptr->decr_mode != H5C_decr__threshold ) &&
             ( config_ptr->decr_mode != H5C_decr__age_out ) &&
             ( config_ptr->decr_mode != H5C_decr__age_out_with_threshold )
           ) {

            HGOTO_ERROR(H5E_ARGS, H5E_BADVALUE, FAIL, "Invalid decr_mode");
        }

        if ( config_ptr->decr_mode == H5C_decr__threshold ) {

            if ( config_ptr->upper_hr_threshold > (double)1.0f ) {

                HGOTO_ERROR(H5E_ARGS, H5E_BADVALUE, FAIL, \
                            "upper_hr_threshold must be <= 1.0");
            }

            if ( ( config_ptr->decrement > (double)1.0f ) ||
                 ( config_ptr->decrement < (double)0.0f ) ) {

                HGOTO_ERROR(H5E_ARGS, H5E_BADVALUE, FAIL, \
                            "decrement must be in the interval [0.0, 1.0]");
            }

            /* no need to check max_decrement as it is a size_t
             * and thus must be non-negative.
             */
        } /* H5C_decr__threshold */

        if ( ( config_ptr->decr_mode == H5C_decr__age_out ) ||
             ( config_ptr->decr_mode == H5C_decr__age_out_with_threshold )
           ) {

            if ( config_ptr->epochs_before_eviction < 1 ) {

                HGOTO_ERROR(H5E_ARGS, H5E_BADVALUE, FAIL, \
                            "epochs_before_eviction must be positive");
            }

            if(config_ptr->epochs_before_eviction > H5C__MAX_EPOCH_MARKERS)
                HGOTO_ERROR(H5E_ARGS, H5E_BADVALUE, FAIL, "epochs_before_eviction too big")

            if((config_ptr->apply_empty_reserve) &&
                    ((config_ptr->empty_reserve > (double)1.0f) ||
                        (config_ptr->empty_reserve < (double)0.0f)))
                HGOTO_ERROR(H5E_ARGS, H5E_BADVALUE, FAIL, "empty_reserve must be in the interval [0.0, 1.0]")

            /* no need to check max_decrement as it is a size_t
             * and thus must be non-negative.
             */
        } /* H5C_decr__age_out || H5C_decr__age_out_with_threshold */

        if ( config_ptr->decr_mode == H5C_decr__age_out_with_threshold ) {

            if ( ( config_ptr->upper_hr_threshold > (double)1.0f ) ||
                 ( config_ptr->upper_hr_threshold < (double)0.0f ) ) {

                HGOTO_ERROR(H5E_ARGS, H5E_BADVALUE, FAIL, \
                       "upper_hr_threshold must be in the interval [0.0, 1.0]");
            }
        } /* H5C_decr__age_out_with_threshold */

    } /* H5C_RESIZE_CFG__VALIDATE_DECREMENT */


    if ( (tests & H5C_RESIZE_CFG__VALIDATE_INTERACTIONS) != 0 ) {

        if ( ( config_ptr->incr_mode == H5C_incr__threshold )
             &&
             ( ( config_ptr->decr_mode == H5C_decr__threshold )
               ||
               ( config_ptr->decr_mode == H5C_decr__age_out_with_threshold )
             )
             &&
             ( config_ptr->lower_hr_threshold
               >=
               config_ptr->upper_hr_threshold
             )
           ) {

            HGOTO_ERROR(H5E_ARGS, H5E_BADVALUE, FAIL, \
                        "conflicting threshold fields in config.")
        }
    } /* H5C_RESIZE_CFG__VALIDATE_INTERACTIONS */

done:

    FUNC_LEAVE_NOAPI(ret_value)

} /* H5C_validate_resize_config() */


/*-------------------------------------------------------------------------
 * Function:    H5C_adjust_flush_dependency_rc()
 *
 * Purpose:	"Atomicly" adjust flush dependency ref. counts for an entry,
 *              as a result of a flush dependency child's height changing.
 *
 * Note:	Entry will remain in flush dependency relationship with its
 *              child entry (i.e. it's not going to get unpinned as a result
 *              of this change), but change could trickle upward, if this
 *              entry's height changes and it has a flush dependency parent.
 *
 * Return:      Non-negative on success/Negative on failure
 *
 * Programmer:  Quincey Koziol
 *              3/05/09
 *
 *-------------------------------------------------------------------------
 */
static void
H5C_adjust_flush_dependency_rc(H5C_cache_entry_t * cache_entry,
    unsigned old_child_height, unsigned new_child_height)
{
    FUNC_ENTER_NOAPI_NOINIT_NOERR

    /* Sanity checks */
    HDassert(cache_entry);
    HDassert(cache_entry->is_pinned);
    HDassert(cache_entry->flush_dep_height > 0);
    HDassert(cache_entry->flush_dep_height < H5C__NUM_FLUSH_DEP_HEIGHTS);
    HDassert(cache_entry->child_flush_dep_height_rc[old_child_height] > 0);
    HDassert(old_child_height < H5C__NUM_FLUSH_DEP_HEIGHTS);
    HDassert(old_child_height != new_child_height);
    HDassert(new_child_height < H5C__NUM_FLUSH_DEP_HEIGHTS);
    HDassert(cache_entry->magic == H5C__H5C_CACHE_ENTRY_T_MAGIC);
    HDassert(cache_entry->cache_ptr);
    HDassert(cache_entry->cache_ptr->magic == H5C__H5C_T_MAGIC);

    /* Adjust ref. counts for entry's flush dependency children heights */
    cache_entry->child_flush_dep_height_rc[new_child_height]++;
    cache_entry->child_flush_dep_height_rc[old_child_height]--;

    /* Check for flush dependency height of entry increasing */
    if((new_child_height + 1) > cache_entry->flush_dep_height) {

        /* Check if entry has _its_ own parent flush dependency entry */
        if(NULL != cache_entry->flush_dep_parent) {
            /* Adjust flush dependency ref. counts on entry's parent */
            H5C_adjust_flush_dependency_rc(cache_entry->flush_dep_parent, cache_entry->flush_dep_height, new_child_height + 1);
        } /* end if */

        /* Set new flush dependency height of entry */
        cache_entry->flush_dep_height = new_child_height + 1;

	cache_entry->cache_ptr->entry_fd_height_change_counter++;

    } /* end if */
    else {
        /* Check for child's flush dep. height decreasing and ref. count of
         *      old child height going to zero, it could mean the parent's
         *      flush dependency height dropped.
         */
        if((new_child_height < old_child_height)
                && ((old_child_height + 1) == cache_entry->flush_dep_height)
                && (0 == cache_entry->child_flush_dep_height_rc[old_child_height])) {
            int i;                      /* Local index variable */

	    cache_entry->cache_ptr->entry_fd_height_change_counter++;

            /* Re-scan child flush dependency height ref. counts to determine
             *  this entry's height.
             */
#ifndef NDEBUG
            for(i = (H5C__NUM_FLUSH_DEP_HEIGHTS - 1); i > (int)new_child_height; i--)
                HDassert(0 == cache_entry->child_flush_dep_height_rc[i]);
#endif /* NDEBUG */
            for(i = (int)new_child_height; i >= 0; i--)
                /* Check for child flush dependencies of this height */
                if(cache_entry->child_flush_dep_height_rc[i] > 0)
                    break;

            /* Sanity checks */
            HDassert((unsigned)(i + 1) < cache_entry->flush_dep_height);

            /* Check if entry has _its_ own parent flush dependency entry */
            if(NULL != cache_entry->flush_dep_parent) {
                /* Adjust flush dependency ref. counts on entry's parent */
                H5C_adjust_flush_dependency_rc(cache_entry->flush_dep_parent, cache_entry->flush_dep_height, (unsigned)(i + 1));
            } /* end if */

            /* Set new flush dependency height of entry */
            cache_entry->flush_dep_height = (unsigned)(i + 1);
        } /* end if */
    } /* end else */


    /* Post-conditions, for successful operation */
    HDassert(cache_entry->is_pinned);
    HDassert(cache_entry->flush_dep_height > 0);
    HDassert(cache_entry->flush_dep_height <= H5C__NUM_FLUSH_DEP_HEIGHTS);
    HDassert(cache_entry->child_flush_dep_height_rc[new_child_height] > 0);

    FUNC_LEAVE_NOAPI_VOID
} /* H5C_adjust_flush_dependency_rc() */


/*-------------------------------------------------------------------------
 * Function:    H5C_create_flush_dependency()
 *
 * Purpose:	Initiates a parent<->child entry flush dependency.  The parent
 *              entry must be pinned or protected at the time of call, and must
 *              have all dependencies removed before the cache can shut down.
 *
 * Note:	Flush dependencies in the cache indicate that a child entry
 *              must be flushed to the file before its parent.  (This is
 *              currently used to implement Single-Writer/Multiple-Reader (SWMR)
 *              I/O access for data structures in the file).
 *
 *              Each child entry can have only one parent entry, but parent
 *              entries can have >1 child entries.  The flush dependency
 *              height of a parent entry is one greater than the max. flush
 *              dependency height of its children.
 *
 *              Creating a flush dependency between two entries will also pin
 *              the parent entry.
 *
 * Return:      Non-negative on success/Negative on failure
 *
 * Programmer:  Quincey Koziol
 *              3/05/09
 *
 *-------------------------------------------------------------------------
 */
herr_t
H5C_create_flush_dependency(void * parent_thing, void * child_thing)
{
    H5C_t             * cache_ptr;
    H5C_cache_entry_t *	parent_entry = (H5C_cache_entry_t *)parent_thing;   /* Ptr to parent thing's entry */
    H5C_cache_entry_t * child_entry = (H5C_cache_entry_t *)child_thing;    /* Ptr to child thing's entry */
#ifndef NDEBUG
    unsigned prev_flush_dep_height = parent_entry->flush_dep_height; /* Previous flush height for parent entry */
#endif /* NDEBUG */
    herr_t ret_value = SUCCEED;         /* Return value */

    FUNC_ENTER_NOAPI(FAIL)

    /* Sanity checks */
    HDassert(parent_entry);
    HDassert(parent_entry->magic == H5C__H5C_CACHE_ENTRY_T_MAGIC);
    HDassert(parent_entry->flush_dep_height <= H5C__NUM_FLUSH_DEP_HEIGHTS);
    HDassert(H5F_addr_defined(parent_entry->addr));
    HDassert(child_entry);
    HDassert(child_entry->magic == H5C__H5C_CACHE_ENTRY_T_MAGIC);
    HDassert(H5F_addr_defined(child_entry->addr));
    HDassert(child_entry->flush_dep_height <= H5C__NUM_FLUSH_DEP_HEIGHTS);
    cache_ptr = parent_entry->cache_ptr;
    HDassert(parent_entry->ring == child_entry->ring);
    HDassert(cache_ptr);
    HDassert(cache_ptr->magic == H5C__H5C_T_MAGIC);
    HDassert(cache_ptr == child_entry->cache_ptr);

    /* More sanity checks */
    if(child_entry == parent_entry)
        HGOTO_ERROR(H5E_CACHE, H5E_CANTDEPEND, FAIL, "Child entry flush dependency parent can't be itself")
    if(!(parent_entry->is_protected || parent_entry->is_pinned))
        HGOTO_ERROR(H5E_CACHE, H5E_CANTDEPEND, FAIL, "Parent entry isn't pinned or protected")
    if(NULL != child_entry->flush_dep_parent)
        HGOTO_ERROR(H5E_CACHE, H5E_CANTDEPEND, FAIL, "Child entry already has flush dependency parent")
    {
        H5C_cache_entry_t *tmp_entry = parent_entry;  /* Temporary cache entry in flush dependency chain */
        unsigned tmp_flush_height = 0;          /* Different in heights of parent entry */

        /* Find the top entry in the flush dependency list */
        while(NULL != tmp_entry->flush_dep_parent) {
            tmp_flush_height++;
            tmp_entry = tmp_entry->flush_dep_parent;
        } /* end while */

        /* Check if we will make the dependency chain too long */
        if((tmp_flush_height + child_entry->flush_dep_height + 1)
                > H5C__NUM_FLUSH_DEP_HEIGHTS)
        HGOTO_ERROR(H5E_CACHE, H5E_CANTDEPEND, FAIL, "Combined flush dependency height too large")
    }

    /* Check for parent not pinned */
    if(!parent_entry->is_pinned) {
        /* Sanity check */
        HDassert(parent_entry->flush_dep_height == 0);
        HDassert(!parent_entry->pinned_from_client);
        HDassert(!parent_entry->pinned_from_cache);

        /* Pin the parent entry */
        parent_entry->is_pinned = TRUE;
        H5C__UPDATE_STATS_FOR_PIN(cache_ptr, parent_entry)
    } /* end else */

    /* Mark the entry as pinned from the cache's action (possibly redundantly) */
    parent_entry->pinned_from_cache = TRUE;

    /* Increment ref. count for parent's flush dependency children heights */
    parent_entry->child_flush_dep_height_rc[child_entry->flush_dep_height]++;

    /* Check for increasing parent flush dependency height */
    if((child_entry->flush_dep_height + 1) > parent_entry->flush_dep_height) {

        /* Check if parent entry has _its_ own parent flush dependency entry */
        if(NULL != parent_entry->flush_dep_parent) {
            /* Adjust flush dependency ref. counts on parent entry's parent */
            H5C_adjust_flush_dependency_rc(parent_entry->flush_dep_parent, parent_entry->flush_dep_height, (child_entry->flush_dep_height + 1));
        } /* end if */

        /* Increase flush dependency height of parent entry */
        parent_entry->flush_dep_height = child_entry->flush_dep_height + 1;
	cache_ptr->entry_fd_height_change_counter++;
    } /* end if */

    /* Set parent for child entry */
    child_entry->flush_dep_parent = parent_entry;


    /* Post-conditions, for successful operation */
    HDassert(parent_entry->is_pinned);
    HDassert(parent_entry->flush_dep_height > 0);
    HDassert(parent_entry->flush_dep_height < H5C__NUM_FLUSH_DEP_HEIGHTS);
    HDassert(prev_flush_dep_height <= parent_entry->flush_dep_height);
    HDassert(parent_entry->child_flush_dep_height_rc[child_entry->flush_dep_height] > 0);
    HDassert(NULL != child_entry->flush_dep_parent);

done:
    FUNC_LEAVE_NOAPI(ret_value)
} /* H5C_create_flush_dependency() */


/*-------------------------------------------------------------------------
 * Function:    H5C_destroy_flush_dependency()
 *
 * Purpose:	Terminates a parent<-> child entry flush dependency.  The
 *              parent entry must be pinned and have a positive flush
 *              dependency height (which could go to zero as a result of
 *              this operation).
 *
 * Return:      Non-negative on success/Negative on failure
 *
 * Programmer:  Quincey Koziol
 *              3/05/09
 *
 *-------------------------------------------------------------------------
 */
herr_t
H5C_destroy_flush_dependency(void *parent_thing, void * child_thing)
{
    H5C_t             * cache_ptr;
    H5C_cache_entry_t *	parent_entry = (H5C_cache_entry_t *)parent_thing; /* Ptr to parent entry */
    H5C_cache_entry_t *	child_entry = (H5C_cache_entry_t *)child_thing; /* Ptr to child entry */
#ifndef NDEBUG
    unsigned prev_flush_dep_height = parent_entry->flush_dep_height; /* Previous flush height for parent entry */
#endif /* NDEBUG */
    herr_t              ret_value = SUCCEED;    /* Return value */

    FUNC_ENTER_NOAPI(FAIL)

    /* Sanity checks */
    HDassert(parent_entry);
    HDassert(parent_entry->magic == H5C__H5C_CACHE_ENTRY_T_MAGIC);
    HDassert(H5F_addr_defined(parent_entry->addr));
    HDassert(parent_entry->flush_dep_height <= H5C__NUM_FLUSH_DEP_HEIGHTS);
    HDassert(child_entry);
    HDassert(child_entry->flush_dep_parent != child_entry);
    HDassert(child_entry->magic == H5C__H5C_CACHE_ENTRY_T_MAGIC);
    HDassert(H5F_addr_defined(child_entry->addr));
    cache_ptr = parent_entry->cache_ptr;
    HDassert(cache_ptr);
    HDassert(cache_ptr->magic == H5C__H5C_T_MAGIC);
    HDassert(cache_ptr == child_entry->cache_ptr);

    /* Usage checks */
    if(!parent_entry->is_pinned)
        HGOTO_ERROR(H5E_CACHE, H5E_CANTUNDEPEND, FAIL, "Parent entry isn't pinned")
    if(0 == parent_entry->flush_dep_height)
        HGOTO_ERROR(H5E_CACHE, H5E_CANTUNDEPEND, FAIL, "Parent entry isn't a flush dependency parent")
    if(NULL == child_entry->flush_dep_parent)
        HGOTO_ERROR(H5E_CACHE, H5E_CANTUNDEPEND, FAIL, "Child entry doesn't have a flush dependency parent")
    if(0 == parent_entry->child_flush_dep_height_rc[child_entry->flush_dep_height])
        HGOTO_ERROR(H5E_CACHE, H5E_CANTUNDEPEND, FAIL, "Parent entry flush dependency ref. count has no child entries of this height")
    if(child_entry->flush_dep_parent != parent_entry)
        HGOTO_ERROR(H5E_CACHE, H5E_CANTUNDEPEND, FAIL, "Parent entry isn't flush dependency parent for child entry")

    /* Decrement the ref. count for flush dependency height of children for parent entry */
    parent_entry->child_flush_dep_height_rc[child_entry->flush_dep_height]--;

    /* Check for flush dependency ref. count at this height going to zero and
     *  parent entry flush dependency height dropping
     */
    if(((child_entry->flush_dep_height + 1) == parent_entry->flush_dep_height) &&
            0 == parent_entry->child_flush_dep_height_rc[child_entry->flush_dep_height]) {
        int i;             /* Local index variable */

        /* Reverse scan for new flush dependency height of parent */
#ifndef NDEBUG
        for(i = (H5C__NUM_FLUSH_DEP_HEIGHTS - 1); i > (int)child_entry->flush_dep_height; i--)
            HDassert(0 == parent_entry->child_flush_dep_height_rc[i]);
#endif /* NDEBUG */

	cache_ptr->entry_fd_height_change_counter++;

        for(i = (int)child_entry->flush_dep_height; i >= 0; i--)
            /* Check for child flush dependencies of this height */
            if(parent_entry->child_flush_dep_height_rc[i] > 0)
                break;

        /* Sanity check */
        HDassert((unsigned)(i + 1) < parent_entry->flush_dep_height);

        /* Check if parent entry is a child in another flush dependency relationship */
        if(NULL != parent_entry->flush_dep_parent) {
            /* Change flush dependency ref. counts of parent's parent */
            H5C_adjust_flush_dependency_rc(parent_entry->flush_dep_parent, parent_entry->flush_dep_height, (unsigned)(i + 1));
        } /* end if */

        /* Increase flush dependency height of parent entry */
        parent_entry->flush_dep_height = (unsigned)(i + 1);

        /* Check for height of parent dropping to zero (i.e. no longer a
         *  parent of _any_ child flush dependencies).
         */
        if(0 == parent_entry->flush_dep_height) {
            /* Sanity check */
            HDassert(parent_entry->pinned_from_cache);

            /* Check if we should unpin parent entry now */
            if(!parent_entry->pinned_from_client) {
                /* Update the replacement policy if the entry is not protected */
                if(!parent_entry->is_protected)
                    H5C__UPDATE_RP_FOR_UNPIN(cache_ptr, parent_entry, FAIL)

                /* Unpin the entry now */
                parent_entry->is_pinned = FALSE;

                /* Update the stats for an unpin operation */
                H5C__UPDATE_STATS_FOR_UNPIN(cache_ptr, parent_entry)
            } /* end if */

            /* Mark the entry as unpinned from the cache's action */
            parent_entry->pinned_from_cache = FALSE;
        } /* end if */
    } /* end if */

    /* Reset parent of child entry */
    child_entry->flush_dep_parent = NULL;

    /* Post-conditions, for successful operation */
    HDassert(prev_flush_dep_height >= parent_entry->flush_dep_height);
    HDassert(NULL == child_entry->flush_dep_parent);

done:
    FUNC_LEAVE_NOAPI(ret_value)
} /* H5C_destroy_flush_dependency() */


/*************************************************************************/
/**************************** Private Functions: *************************/
/*************************************************************************/

/*-------------------------------------------------------------------------
 *
 * Function:	H5C__auto_adjust_cache_size
 *
 * Purpose:    	Obtain the current full cache hit rate, and compare it
 *		with the hit rate thresholds for modifying cache size.
 *		If one of the thresholds has been crossed, adjusts the
 *		size of the cache accordingly.
 *
 *		The function then resets the full cache hit rate
 *		statistics, and exits.
 *
 * Return:      Non-negative on success/Negative on failure or if there was
 *		an attempt to flush a protected item.
 *
 *
 * Programmer:  John Mainzer, 10/7/04
 *
 *-------------------------------------------------------------------------
 */
static herr_t
H5C__auto_adjust_cache_size(H5F_t * f,
                            hid_t dxpl_id,
                            hbool_t write_permitted)
{
    H5C_t *			cache_ptr = f->shared->cache;
    herr_t			result;
    hbool_t			reentrant_call = FALSE;
    hbool_t			inserted_epoch_marker = FALSE;
    size_t			new_max_cache_size = 0;
    size_t			old_max_cache_size = 0;
    size_t			new_min_clean_size = 0;
    size_t			old_min_clean_size = 0;
    double			hit_rate;
    enum H5C_resize_status	status = in_spec; /* will change if needed */
    herr_t			ret_value = SUCCEED;      /* Return value */

    FUNC_ENTER_NOAPI_NOINIT

    HDassert( f );
    HDassert( cache_ptr );
    HDassert( cache_ptr->magic == H5C__H5C_T_MAGIC );
    HDassert( cache_ptr->cache_accesses >=
              (cache_ptr->resize_ctl).epoch_length );
    HDassert( (double)0.0f <= (cache_ptr->resize_ctl).min_clean_fraction );
    HDassert( (cache_ptr->resize_ctl).min_clean_fraction <= (double)100.0f );

    /* check to see if cache_ptr->resize_in_progress is TRUE.  If it, this
     * is a re-entrant call via a client callback called in the resize 
     * process.  To avoid an infinite recursion, set reentrant_call to 
     * TRUE, and goto done.
     */
    if ( cache_ptr->resize_in_progress ) {

        reentrant_call = TRUE;
        HGOTO_DONE(SUCCEED);
    }

    cache_ptr->resize_in_progress = TRUE;

    if ( !cache_ptr->resize_enabled ) {

        HGOTO_ERROR(H5E_CACHE, H5E_SYSTEM, FAIL, "Auto cache resize disabled.")
    }

    HDassert( ( (cache_ptr->resize_ctl).incr_mode != H5C_incr__off ) || \
              ( (cache_ptr->resize_ctl).decr_mode != H5C_decr__off ) );

    if ( H5C_get_cache_hit_rate(cache_ptr, &hit_rate) != SUCCEED ) {

        HGOTO_ERROR(H5E_CACHE, H5E_SYSTEM, FAIL, "Can't get hit rate.")
    }

    HDassert( ( (double)0.0f <= hit_rate ) && ( hit_rate <= (double)1.0f ) );

    switch ( (cache_ptr->resize_ctl).incr_mode )
    {
        case H5C_incr__off:
            if ( cache_ptr->size_increase_possible ) {

                HGOTO_ERROR(H5E_CACHE, H5E_SYSTEM, FAIL, \
                           "size_increase_possible but H5C_incr__off?!?!?")
            }
            break;

        case H5C_incr__threshold:
            if ( hit_rate < (cache_ptr->resize_ctl).lower_hr_threshold ) {

                if ( ! cache_ptr->size_increase_possible ) {

                    status = increase_disabled;

                } else if ( cache_ptr->max_cache_size >=
                            (cache_ptr->resize_ctl).max_size ) {

                    HDassert( cache_ptr->max_cache_size == \
                              (cache_ptr->resize_ctl).max_size );
                    status = at_max_size;

                } else if ( ! cache_ptr->cache_full ) {

                    status = not_full;

                } else {

                    new_max_cache_size = (size_t)
                                     (((double)(cache_ptr->max_cache_size)) *
                                      (cache_ptr->resize_ctl).increment);

                    /* clip to max size if necessary */
                    if ( new_max_cache_size >
                         (cache_ptr->resize_ctl).max_size ) {

                        new_max_cache_size = (cache_ptr->resize_ctl).max_size;
                    }

                    /* clip to max increment if necessary */
                    if ( ( (cache_ptr->resize_ctl).apply_max_increment ) &&
                         ( (cache_ptr->max_cache_size +
                            (cache_ptr->resize_ctl).max_increment) <
                           new_max_cache_size ) ) {

                        new_max_cache_size = cache_ptr->max_cache_size +
                                         (cache_ptr->resize_ctl).max_increment;
                    }

                    status = increase;
                }
            }
            break;

        default:
            HGOTO_ERROR(H5E_CACHE, H5E_SYSTEM, FAIL, "unknown incr_mode.")
    }

    /* If the decr_mode is either age out or age out with threshold, we
     * must run the marker maintenance code, whether we run the size
     * reduction code or not.  We do this in two places -- here we
     * insert a new marker if the number of active epoch markers is
     * is less than the the current epochs before eviction, and after
     * the ageout call, we cycle the markers.
     *
     * However, we can't call the ageout code or cycle the markers
     * unless there was a full complement of markers in place on
     * entry.  The inserted_epoch_marker flag is used to track this.
     */

    if ( ( ( (cache_ptr->resize_ctl).decr_mode == H5C_decr__age_out )
           ||
           ( (cache_ptr->resize_ctl).decr_mode ==
              H5C_decr__age_out_with_threshold
           )
         )
         &&
         ( cache_ptr->epoch_markers_active <
           (cache_ptr->resize_ctl).epochs_before_eviction
         )
       ) {

        result = H5C__autoadjust__ageout__insert_new_marker(cache_ptr);

        if ( result != SUCCEED ) {

            HGOTO_ERROR(H5E_CACHE, H5E_SYSTEM, FAIL, \
                        "can't insert new epoch marker.")

        } else {

            inserted_epoch_marker = TRUE;
        }
    }

    /* don't run the cache size decrease code unless the cache size
     * increase code is disabled, or the size increase code sees no need
     * for action.  In either case, status == in_spec at this point.
     */

    if ( status == in_spec ) {

        switch ( (cache_ptr->resize_ctl).decr_mode )
        {
            case H5C_decr__off:
                break;

            case H5C_decr__threshold:
                if ( hit_rate > (cache_ptr->resize_ctl).upper_hr_threshold ) {

                    if ( ! cache_ptr->size_decrease_possible ) {

                        status = decrease_disabled;

                    } else if ( cache_ptr->max_cache_size <=
                                (cache_ptr->resize_ctl).min_size ) {

                        HDassert( cache_ptr->max_cache_size ==
                                  (cache_ptr->resize_ctl).min_size );
                        status = at_min_size;

                    } else {

                        new_max_cache_size = (size_t)
                                 (((double)(cache_ptr->max_cache_size)) *
                                  (cache_ptr->resize_ctl).decrement);

                        /* clip to min size if necessary */
                        if ( new_max_cache_size <
                             (cache_ptr->resize_ctl).min_size ) {

                            new_max_cache_size =
                                (cache_ptr->resize_ctl).min_size;
                        }

                        /* clip to max decrement if necessary */
                        if ( ( (cache_ptr->resize_ctl).apply_max_decrement ) &&
                             ( ((cache_ptr->resize_ctl).max_decrement +
                                new_max_cache_size) <
                               cache_ptr->max_cache_size ) ) {

                            new_max_cache_size = cache_ptr->max_cache_size -
                                         (cache_ptr->resize_ctl).max_decrement;
                        }

                        status = decrease;
                    }
                }
                break;

            case H5C_decr__age_out_with_threshold:
            case H5C_decr__age_out:
                if ( ! inserted_epoch_marker ) {

                    if ( ! cache_ptr->size_decrease_possible ) {

                        status = decrease_disabled;

                    } else {

                        result = H5C__autoadjust__ageout(f,
                                                         dxpl_id,
                                                         hit_rate,
                                                         &status,
                                                         &new_max_cache_size,
                                                         write_permitted);

                        if ( result != SUCCEED ) {

                            HGOTO_ERROR(H5E_CACHE, H5E_SYSTEM, FAIL, \
                                        "ageout code failed.")
                        }
                    }
                }
                break;

            default:
                HGOTO_ERROR(H5E_CACHE, H5E_SYSTEM, FAIL, "unknown incr_mode.")
        }
    }

    /* cycle the epoch markers here if appropriate */
    if ( ( ( (cache_ptr->resize_ctl).decr_mode == H5C_decr__age_out )
           ||
           ( (cache_ptr->resize_ctl).decr_mode ==
              H5C_decr__age_out_with_threshold
           )
         )
         &&
         ( ! inserted_epoch_marker )
       ) {

        /* move last epoch marker to the head of the LRU list */
        result = H5C__autoadjust__ageout__cycle_epoch_marker(cache_ptr);

        if ( result != SUCCEED ) {

            HGOTO_ERROR(H5E_CACHE, H5E_SYSTEM, FAIL, \
                        "error cycling epoch marker.")
        }
    }

    if ( ( status == increase ) || ( status == decrease ) ) {

        old_max_cache_size = cache_ptr->max_cache_size;
        old_min_clean_size = cache_ptr->min_clean_size;

        new_min_clean_size = (size_t)
                             ((double)new_max_cache_size *
                              ((cache_ptr->resize_ctl).min_clean_fraction));

        /* new_min_clean_size is of size_t, and thus must be non-negative.
         * Hence we have
         *
         * 	( 0 <= new_min_clean_size ).
         *
 	 * by definition.
         */
        HDassert( new_min_clean_size <= new_max_cache_size );
        HDassert( (cache_ptr->resize_ctl).min_size <= new_max_cache_size );
        HDassert( new_max_cache_size <= (cache_ptr->resize_ctl).max_size );

        cache_ptr->max_cache_size = new_max_cache_size;
        cache_ptr->min_clean_size = new_min_clean_size;

        if ( status == increase ) {

            cache_ptr->cache_full = FALSE;

        } else if ( status == decrease ) {

            cache_ptr->size_decreased = TRUE;
        }

	/* update flash cache size increase fields as appropriate */
	if ( cache_ptr->flash_size_increase_possible ) {

            switch ( (cache_ptr->resize_ctl).flash_incr_mode )
            {
                case H5C_flash_incr__off:

                    HGOTO_ERROR(H5E_CACHE, H5E_SYSTEM, FAIL, \
                     "flash_size_increase_possible but H5C_flash_incr__off?!")
                    break;

                case H5C_flash_incr__add_space:
                    cache_ptr->flash_size_increase_threshold =
                        (size_t)
                        (((double)(cache_ptr->max_cache_size)) *
                         ((cache_ptr->resize_ctl).flash_threshold));
                     break;

                default: /* should be unreachable */
                    HGOTO_ERROR(H5E_CACHE, H5E_SYSTEM, FAIL, \
                                "Unknown flash_incr_mode?!?!?.")
                    break;
            }
        }
    }

    if ( (cache_ptr->resize_ctl).rpt_fcn != NULL ) {

        (*((cache_ptr->resize_ctl).rpt_fcn))
            (cache_ptr,
             H5C__CURR_AUTO_RESIZE_RPT_FCN_VER,
             hit_rate,
             status,
             old_max_cache_size,
             new_max_cache_size,
             old_min_clean_size,
             new_min_clean_size);
    }

    if ( H5C_reset_cache_hit_rate_stats(cache_ptr) != SUCCEED ) {

        /* this should be impossible... */
        HGOTO_ERROR(H5E_CACHE, H5E_SYSTEM, FAIL, \
                    "H5C_reset_cache_hit_rate_stats failed.")
    }

done:

    HDassert(cache_ptr->resize_in_progress);

    if ( ! reentrant_call )

        cache_ptr->resize_in_progress = FALSE;

    HDassert((!reentrant_call) || (cache_ptr->resize_in_progress));

    FUNC_LEAVE_NOAPI(ret_value)

} /* H5C__auto_adjust_cache_size() */


/*-------------------------------------------------------------------------
 *
 * Function:    H5C__autoadjust__ageout
 *
 * Purpose:     Implement the ageout automatic cache size decrement
 *		algorithm.  Note that while this code evicts aged out
 *		entries, the code does not change the maximum cache size.
 *		Instead, the function simply computes the new value (if
 *		any change is indicated) and reports this value in
 *		*new_max_cache_size_ptr.
 *
 * Return:      Non-negative on success/Negative on failure or if there was
 *              an attempt to flush a protected item.
 *
 *
 * Programmer:  John Mainzer, 11/18/04
 *
 *-------------------------------------------------------------------------
 */
static herr_t
H5C__autoadjust__ageout(H5F_t * f,
                        hid_t dxpl_id,
                        double hit_rate,
                        enum H5C_resize_status * status_ptr,
                        size_t * new_max_cache_size_ptr,
                        hbool_t write_permitted)
{
    H5C_t *     cache_ptr = f->shared->cache;
    herr_t	result;
    size_t	test_size;
    herr_t	ret_value = SUCCEED;      /* Return value */

    FUNC_ENTER_NOAPI_NOINIT

    HDassert( f );
    HDassert( cache_ptr );
    HDassert( cache_ptr->magic == H5C__H5C_T_MAGIC );
    HDassert( ( status_ptr ) && ( *status_ptr == in_spec ) );
    HDassert( ( new_max_cache_size_ptr ) && ( *new_max_cache_size_ptr == 0 ) );

    /* remove excess epoch markers if any */
    if ( cache_ptr->epoch_markers_active >
         (cache_ptr->resize_ctl).epochs_before_eviction ) {

        result = H5C__autoadjust__ageout__remove_excess_markers(cache_ptr);

        if ( result != SUCCEED ) {

            HGOTO_ERROR(H5E_CACHE, H5E_SYSTEM, FAIL, \
                        "can't remove excess epoch markers.")
        }
    }

    if ( ( (cache_ptr->resize_ctl).decr_mode == H5C_decr__age_out )
         ||
         ( ( (cache_ptr->resize_ctl).decr_mode ==
              H5C_decr__age_out_with_threshold
               )
           &&
           ( hit_rate >= (cache_ptr->resize_ctl).upper_hr_threshold )
         )
       ) {

        if ( cache_ptr->max_cache_size > (cache_ptr->resize_ctl).min_size ){

            /* evict aged out cache entries if appropriate... */
            if(H5C__autoadjust__ageout__evict_aged_out_entries(f, dxpl_id, write_permitted) < 0)
                HGOTO_ERROR(H5E_CACHE, H5E_SYSTEM, FAIL, "error flushing aged out entries.")

            /* ... and then reduce cache size if appropriate */
            if ( cache_ptr->index_size < cache_ptr->max_cache_size ) {

                if ( (cache_ptr->resize_ctl).apply_empty_reserve ) {

                    test_size = (size_t)(((double)cache_ptr->index_size) /
                                (1 - (cache_ptr->resize_ctl).empty_reserve));

                    if ( test_size < cache_ptr->max_cache_size ) {

                        *status_ptr = decrease;
                        *new_max_cache_size_ptr = test_size;
                    }
                } else {

                    *status_ptr = decrease;
                    *new_max_cache_size_ptr = cache_ptr->index_size;
                }

                if ( *status_ptr == decrease ) {

                    /* clip to min size if necessary */
                    if ( *new_max_cache_size_ptr <
                         (cache_ptr->resize_ctl).min_size ) {

                        *new_max_cache_size_ptr =
                                (cache_ptr->resize_ctl).min_size;
                    }

                    /* clip to max decrement if necessary */
                    if ( ( (cache_ptr->resize_ctl).apply_max_decrement ) &&
                         ( ((cache_ptr->resize_ctl).max_decrement +
                            *new_max_cache_size_ptr) <
                           cache_ptr->max_cache_size ) ) {

                        *new_max_cache_size_ptr = cache_ptr->max_cache_size -
                                         (cache_ptr->resize_ctl).max_decrement;
                    }
                }
            }
        } else {

            *status_ptr = at_min_size;
        }
    }

done:

    FUNC_LEAVE_NOAPI(ret_value)

} /* H5C__autoadjust__ageout() */


/*-------------------------------------------------------------------------
 *
 * Function:    H5C__autoadjust__ageout__cycle_epoch_marker
 *
 * Purpose:     Remove the oldest epoch marker from the LRU list,
 *		and reinsert it at the head of the LRU list.  Also
 *		remove the epoch marker's index from the head of the
 *		ring buffer, and re-insert it at the tail of the ring
 *		buffer.
 *
 * Return:      SUCCEED on success/FAIL on failure.
 *
 * Programmer:  John Mainzer, 11/22/04
 *
 *-------------------------------------------------------------------------
 */
static herr_t
H5C__autoadjust__ageout__cycle_epoch_marker(H5C_t * cache_ptr)
{
    herr_t                      ret_value = SUCCEED;      /* Return value */
    int i;

    FUNC_ENTER_NOAPI_NOINIT

    HDassert( cache_ptr );
    HDassert( cache_ptr->magic == H5C__H5C_T_MAGIC );

    if ( cache_ptr->epoch_markers_active <= 0 ) {

        HGOTO_ERROR(H5E_CACHE, H5E_SYSTEM, FAIL, \
                    "No active epoch markers on entry?!?!?.")
    }

    /* remove the last marker from both the ring buffer and the LRU list */

    i = cache_ptr->epoch_marker_ringbuf[cache_ptr->epoch_marker_ringbuf_first];

    cache_ptr->epoch_marker_ringbuf_first =
            (cache_ptr->epoch_marker_ringbuf_first + 1) %
            (H5C__MAX_EPOCH_MARKERS + 1);

    cache_ptr->epoch_marker_ringbuf_size -= 1;

    if ( cache_ptr->epoch_marker_ringbuf_size < 0 ) {

        HGOTO_ERROR(H5E_CACHE, H5E_SYSTEM, FAIL, "ring buffer underflow.")
    }

    if ( (cache_ptr->epoch_marker_active)[i] != TRUE ) {

        HGOTO_ERROR(H5E_CACHE, H5E_SYSTEM, FAIL, "unused marker in LRU?!?")
    }

    H5C__DLL_REMOVE((&((cache_ptr->epoch_markers)[i])), \
                    (cache_ptr)->LRU_head_ptr, \
                    (cache_ptr)->LRU_tail_ptr, \
                    (cache_ptr)->LRU_list_len, \
                    (cache_ptr)->LRU_list_size, \
                    (FAIL))

    /* now, re-insert it at the head of the LRU list, and at the tail of
     * the ring buffer.
     */

    HDassert( ((cache_ptr->epoch_markers)[i]).addr == (haddr_t)i );
    HDassert( ((cache_ptr->epoch_markers)[i]).next == NULL );
    HDassert( ((cache_ptr->epoch_markers)[i]).prev == NULL );

    cache_ptr->epoch_marker_ringbuf_last =
        (cache_ptr->epoch_marker_ringbuf_last + 1) %
        (H5C__MAX_EPOCH_MARKERS + 1);

    (cache_ptr->epoch_marker_ringbuf)[cache_ptr->epoch_marker_ringbuf_last] = i;

    cache_ptr->epoch_marker_ringbuf_size += 1;

    if ( cache_ptr->epoch_marker_ringbuf_size > H5C__MAX_EPOCH_MARKERS ) {

        HGOTO_ERROR(H5E_CACHE, H5E_SYSTEM, FAIL, "ring buffer overflow.")
    }

    H5C__DLL_PREPEND((&((cache_ptr->epoch_markers)[i])), \
                     (cache_ptr)->LRU_head_ptr, \
                     (cache_ptr)->LRU_tail_ptr, \
                     (cache_ptr)->LRU_list_len, \
                     (cache_ptr)->LRU_list_size, \
                     (FAIL))
done:

    FUNC_LEAVE_NOAPI(ret_value)

} /* H5C__autoadjust__ageout__cycle_epoch_marker() */


/*-------------------------------------------------------------------------
 *
 * Function:    H5C__autoadjust__ageout__evict_aged_out_entries
 *
 * Purpose:     Evict clean entries in the cache that haven't
 *		been accessed for at least
 *              (cache_ptr->resize_ctl).epochs_before_eviction epochs,
 *      	and flush dirty entries that haven't been accessed for
 *		that amount of time.
 *
 *		Depending on configuration, the function will either
 *		flush or evict all such entries, or all such entries it
 *		encounters until it has freed the maximum amount of space
 *		allowed under the maximum decrement.
 *
 *		If we are running in parallel mode, writes may not be
 *		permitted.  If so, the function simply skips any dirty
 *		entries it may encounter.
 *
 *		The function makes no attempt to maintain the minimum
 *		clean size, as there is no guarantee that the cache size
 *		will be changed.
 *
 *		If there is no cache size change, the minimum clean size
 *		constraint will be met through a combination of clean
 *		entries and free space in the cache.
 *
 *		If there is a cache size reduction, the minimum clean size
 *		will be re-calculated, and will be enforced the next time
 *		we have to make space in the cache.
 *
 *              The primary_dxpl_id and secondary_dxpl_id parameters
 *              specify the dxpl_ids used depending on the value of
 *		*first_flush_ptr.  The idea is to use the primary_dxpl_id
 *		on the first write in a sequence of writes, and to use
 *		the secondary_dxpl_id on all subsequent writes.
 *
 *              This is useful in the metadata cache, but may not be
 *		needed elsewhere.  If so, just use the same dxpl_id for
 *		both parameters.
 *
 *              Observe that this function cannot occasion a read.
 *
 * Return:      Non-negative on success/Negative on failure.
 *
 * Programmer:  John Mainzer, 11/22/04
 *
 * Changes:	Modified function to detect deletions of entries
 *              during a scan of the LRU, and where appropriate,
 *              restart the scan to avoid proceeding with a next
 *              entry that is no longer in the cache.
 *
 *              Note the absence of checks after flushes of clean
 *              entries.  As a second entry can only be removed by
 *              by a call to the pre_serialize or serialize callback
 *              of the first, and as these callbacks will not be called
 *              on clean entries, no checks are needed.
 *
 *                                              JRM -- 4/6/15
 *
 *-------------------------------------------------------------------------
 */
static herr_t
H5C__autoadjust__ageout__evict_aged_out_entries(H5F_t * f,
                                                hid_t   dxpl_id,
                                                hbool_t write_permitted)
{
    H5C_t *		cache_ptr = f->shared->cache;
    size_t		eviction_size_limit;
    size_t		bytes_evicted = 0;
    hbool_t		prev_is_dirty = FALSE;
    hbool_t             restart_scan;
    H5C_cache_entry_t * entry_ptr;
    H5C_cache_entry_t * next_ptr;
    H5C_cache_entry_t * prev_ptr;
    herr_t              ret_value = SUCCEED;      /* Return value */

    FUNC_ENTER_NOAPI_NOINIT

    HDassert( f );
    HDassert( cache_ptr );
    HDassert( cache_ptr->magic == H5C__H5C_T_MAGIC );

    /* if there is a limit on the amount that the cache size can be decrease
     * in any one round of the cache size reduction algorithm, load that
     * limit into eviction_size_limit.  Otherwise, set eviction_size_limit
     * to the equivalent of infinity.  The current size of the index will
     * do nicely.
     */
    if ( (cache_ptr->resize_ctl).apply_max_decrement ) {

        eviction_size_limit = (cache_ptr->resize_ctl).max_decrement;

    } else {

        eviction_size_limit = cache_ptr->index_size; /* i.e. infinity */
    }

    if ( write_permitted ) {

        restart_scan = FALSE;
        entry_ptr = cache_ptr->LRU_tail_ptr;

        while ( ( entry_ptr != NULL ) &&
                ( (entry_ptr->type)->id != H5C__EPOCH_MARKER_TYPE ) &&
                ( bytes_evicted < eviction_size_limit ) )
        {
            HDassert(entry_ptr->magic == H5C__H5C_CACHE_ENTRY_T_MAGIC);
            HDassert( ! (entry_ptr->is_protected) );
            HDassert( ! (entry_ptr->is_read_only) );
            HDassert( (entry_ptr->ro_ref_count) == 0 );

	    next_ptr = entry_ptr->next;
            prev_ptr = entry_ptr->prev;

	    if ( prev_ptr != NULL ) {

                prev_is_dirty = prev_ptr->is_dirty;
            }

            if ( entry_ptr->is_dirty ) {

                /* reset entries_removed_counter and
                 * last_entry_removed_ptr prior to the call to
                 * H5C__flush_single_entry() so that we can spot
                 * unexpected removals of entries from the cache,
                 * and set the restart_scan flag if proceeding
                 * would be likely to cause us to scan an entry
                 * that is no longer in the cache.
                 */
                cache_ptr->entries_removed_counter = 0;
                cache_ptr->last_entry_removed_ptr  = NULL;

                if(H5C__flush_single_entry(f, dxpl_id, entry_ptr, H5C__NO_FLAGS_SET, NULL, NULL) < 0)
                    HGOTO_ERROR(H5E_CACHE, H5E_CANTFLUSH, FAIL, "unable to flush entry")

                if ( ( cache_ptr->entries_removed_counter > 1 ) ||
                     ( cache_ptr->last_entry_removed_ptr == prev_ptr ) )

                    restart_scan = TRUE;

            } else {

                bytes_evicted += entry_ptr->size;

                if(H5C__flush_single_entry(f, dxpl_id, entry_ptr, H5C__FLUSH_INVALIDATE_FLAG | H5C__DEL_FROM_SLIST_ON_DESTROY_FLAG, NULL, NULL) < 0 )
                    HGOTO_ERROR(H5E_CACHE, H5E_CANTFLUSH, FAIL, "unable to flush entry")
            }

            if ( prev_ptr != NULL ) {

		if ( ( restart_scan )
                     ||
                     ( prev_ptr->is_dirty != prev_is_dirty )
                     ||
                     ( prev_ptr->next != next_ptr )
                     ||
                     ( prev_ptr->is_protected )
                     ||
                     ( prev_ptr->is_pinned ) ) {

                    /* something has happened to the LRU -- start over
		     * from the tail.
                     */
                    restart_scan = FALSE;
                    entry_ptr = cache_ptr->LRU_tail_ptr;

		    H5C__UPDATE_STATS_FOR_LRU_SCAN_RESTART(cache_ptr)

                } else {

                    entry_ptr = prev_ptr;

                }
	    } else {

		entry_ptr = NULL;

	    }
        } /* end while */

        /* for now at least, don't bother to maintain the minimum clean size,
         * as the cache should now be less than its maximum size.  Due to
         * the vaguries of the cache size reduction algorthim, we may not
         * reduce the size of the cache.
         *
         * If we do, we will calculate a new minimum clean size, which will
         * be enforced the next time we try to make space in the cache.
         *
         * If we don't, no action is necessary, as we have just evicted and/or
         * or flushed a bunch of entries and therefore the sum of the clean
         * and free space in the cache must be greater than or equal to the
         * min clean space requirement (assuming that requirement was met on
         * entry).
         */

    } else /* ! write_permitted */  {

        /* since we are not allowed to write, all we can do is evict
         * any clean entries that we may encounter before we either
         * hit the eviction size limit, or encounter the epoch marker.
         *
         * If we are operating read only, this isn't an issue, as there
         * will not be any dirty entries.
         *
         * If we are operating in R/W mode, all the dirty entries we
         * skip will be flushed the next time we attempt to make space
         * when writes are permitted.  This may have some local
         * performance implications, but it shouldn't cause any net
         * slowdown.
         */

        HDassert( H5C_MAINTAIN_CLEAN_AND_DIRTY_LRU_LISTS );

        entry_ptr = cache_ptr->LRU_tail_ptr;

        while ( ( entry_ptr != NULL ) &&
                ( (entry_ptr->type)->id != H5C__EPOCH_MARKER_TYPE ) &&
                ( bytes_evicted < eviction_size_limit ) )
        {
            HDassert( ! (entry_ptr->is_protected) );

            prev_ptr = entry_ptr->prev;

            if ( ! (entry_ptr->is_dirty) ) {
                if(H5C__flush_single_entry(f, dxpl_id, entry_ptr, H5C__FLUSH_INVALIDATE_FLAG | H5C__DEL_FROM_SLIST_ON_DESTROY_FLAG, NULL, NULL) < 0)
                    HGOTO_ERROR(H5E_CACHE, H5E_CANTFLUSH, FAIL, "unable to flush clean entry")
            }
            /* just skip the entry if it is dirty, as we can't do
             * anything with it now since we can't write.
	     *
	     * Since all entries are clean, serialize() will not be called,
	     * and thus we needn't test to see if the LRU has been changed
	     * out from under us.
             */

            entry_ptr = prev_ptr;

        } /* end while */
    }

    if ( cache_ptr->index_size < cache_ptr->max_cache_size ) {

        cache_ptr->cache_full = FALSE;
    }

done:

    FUNC_LEAVE_NOAPI(ret_value)

} /* H5C__autoadjust__ageout__evict_aged_out_entries() */


/*-------------------------------------------------------------------------
 *
 * Function:    H5C__autoadjust__ageout__insert_new_marker
 *
 * Purpose:     Find an unused marker cache entry, mark it as used, and
 *		insert it at the head of the LRU list.  Also add the
 *		marker's index in the epoch_markers array.
 *
 * Return:      SUCCEED on success/FAIL on failure.
 *
 * Programmer:  John Mainzer, 11/19/04
 *
 *-------------------------------------------------------------------------
 */
static herr_t
H5C__autoadjust__ageout__insert_new_marker(H5C_t * cache_ptr)
{
    herr_t                      ret_value = SUCCEED;      /* Return value */
    int i;

    FUNC_ENTER_NOAPI_NOINIT

    HDassert( cache_ptr );
    HDassert( cache_ptr->magic == H5C__H5C_T_MAGIC );

    if ( cache_ptr->epoch_markers_active >=
         (cache_ptr->resize_ctl).epochs_before_eviction ) {

        HGOTO_ERROR(H5E_CACHE, H5E_SYSTEM, FAIL, \
                    "Already have a full complement of markers.")
    }

    /* find an unused marker */
    i = 0;
    while ( ( (cache_ptr->epoch_marker_active)[i] ) &&
            ( i < H5C__MAX_EPOCH_MARKERS ) )
    {
        i++;
    }

    if(i >= H5C__MAX_EPOCH_MARKERS)
        HGOTO_ERROR(H5E_CACHE, H5E_SYSTEM, FAIL, "Can't find unused marker.")

    HDassert( ((cache_ptr->epoch_markers)[i]).addr == (haddr_t)i );
    HDassert( ((cache_ptr->epoch_markers)[i]).next == NULL );
    HDassert( ((cache_ptr->epoch_markers)[i]).prev == NULL );

    (cache_ptr->epoch_marker_active)[i] = TRUE;

    cache_ptr->epoch_marker_ringbuf_last =
        (cache_ptr->epoch_marker_ringbuf_last + 1) %
        (H5C__MAX_EPOCH_MARKERS + 1);

    (cache_ptr->epoch_marker_ringbuf)[cache_ptr->epoch_marker_ringbuf_last] = i;

    cache_ptr->epoch_marker_ringbuf_size += 1;

    if ( cache_ptr->epoch_marker_ringbuf_size > H5C__MAX_EPOCH_MARKERS ) {

        HGOTO_ERROR(H5E_CACHE, H5E_SYSTEM, FAIL, "ring buffer overflow.")
    }

    H5C__DLL_PREPEND((&((cache_ptr->epoch_markers)[i])), \
                     (cache_ptr)->LRU_head_ptr, \
                     (cache_ptr)->LRU_tail_ptr, \
                     (cache_ptr)->LRU_list_len, \
                     (cache_ptr)->LRU_list_size, \
                     (FAIL))

    cache_ptr->epoch_markers_active += 1;

done:

    FUNC_LEAVE_NOAPI(ret_value)

} /* H5C__autoadjust__ageout__insert_new_marker() */


/*-------------------------------------------------------------------------
 *
 * Function:    H5C__autoadjust__ageout__remove_all_markers
 *
 * Purpose:     Remove all epoch markers from the LRU list and mark them
 *		as inactive.
 *
 * Return:      SUCCEED on success/FAIL on failure.
 *
 * Programmer:  John Mainzer, 11/22/04
 *
 *-------------------------------------------------------------------------
 */
static herr_t
H5C__autoadjust__ageout__remove_all_markers(H5C_t * cache_ptr)
{
    herr_t                      ret_value = SUCCEED;      /* Return value */
    int i;
    int ring_buf_index;

    FUNC_ENTER_NOAPI_NOINIT

    HDassert( cache_ptr );
    HDassert( cache_ptr->magic == H5C__H5C_T_MAGIC );

    while ( cache_ptr->epoch_markers_active > 0 )
    {
        /* get the index of the last epoch marker in the LRU list
         * and remove it from the ring buffer.
         */

        ring_buf_index = cache_ptr->epoch_marker_ringbuf_first;
        i = (cache_ptr->epoch_marker_ringbuf)[ring_buf_index];

        cache_ptr->epoch_marker_ringbuf_first =
            (cache_ptr->epoch_marker_ringbuf_first + 1) %
            (H5C__MAX_EPOCH_MARKERS + 1);

        cache_ptr->epoch_marker_ringbuf_size -= 1;

        if ( cache_ptr->epoch_marker_ringbuf_size < 0 ) {

            HGOTO_ERROR(H5E_CACHE, H5E_SYSTEM, FAIL, "ring buffer underflow.")
        }

        if ( (cache_ptr->epoch_marker_active)[i] != TRUE ) {

            HGOTO_ERROR(H5E_CACHE, H5E_SYSTEM, FAIL, "unused marker in LRU?!?")
        }

        /* remove the epoch marker from the LRU list */
        H5C__DLL_REMOVE((&((cache_ptr->epoch_markers)[i])), \
                        (cache_ptr)->LRU_head_ptr, \
                        (cache_ptr)->LRU_tail_ptr, \
                        (cache_ptr)->LRU_list_len, \
                        (cache_ptr)->LRU_list_size, \
                        (FAIL))

        /* mark the epoch marker as unused. */
        (cache_ptr->epoch_marker_active)[i] = FALSE;

        HDassert( ((cache_ptr->epoch_markers)[i]).addr == (haddr_t)i );
        HDassert( ((cache_ptr->epoch_markers)[i]).next == NULL );
        HDassert( ((cache_ptr->epoch_markers)[i]).prev == NULL );

        /* decrement the number of active epoch markers */
        cache_ptr->epoch_markers_active -= 1;

        HDassert( cache_ptr->epoch_markers_active == \
                  cache_ptr->epoch_marker_ringbuf_size );
    }

done:

    FUNC_LEAVE_NOAPI(ret_value)

} /* H5C__autoadjust__ageout__remove_all_markers() */


/*-------------------------------------------------------------------------
 *
 * Function:    H5C__autoadjust__ageout__remove_excess_markers
 *
 * Purpose:     Remove epoch markers from the end of the LRU list and
 *		mark them as inactive until the number of active markers
 *		equals the the current value of
 *		(cache_ptr->resize_ctl).epochs_before_eviction.
 *
 * Return:      SUCCEED on success/FAIL on failure.
 *
 * Programmer:  John Mainzer, 11/19/04
 *
 *-------------------------------------------------------------------------
 */
static herr_t
H5C__autoadjust__ageout__remove_excess_markers(H5C_t * cache_ptr)
{
    herr_t	ret_value = SUCCEED;      /* Return value */
    int		i;
    int		ring_buf_index;

    FUNC_ENTER_NOAPI_NOINIT

    HDassert( cache_ptr );
    HDassert( cache_ptr->magic == H5C__H5C_T_MAGIC );

    if ( cache_ptr->epoch_markers_active <=
         (cache_ptr->resize_ctl).epochs_before_eviction ) {

        HGOTO_ERROR(H5E_CACHE, H5E_SYSTEM, FAIL, "no excess markers on entry.")
    }

    while ( cache_ptr->epoch_markers_active >
            (cache_ptr->resize_ctl).epochs_before_eviction )
    {
        /* get the index of the last epoch marker in the LRU list
         * and remove it from the ring buffer.
         */

        ring_buf_index = cache_ptr->epoch_marker_ringbuf_first;
        i = (cache_ptr->epoch_marker_ringbuf)[ring_buf_index];

        cache_ptr->epoch_marker_ringbuf_first =
            (cache_ptr->epoch_marker_ringbuf_first + 1) %
            (H5C__MAX_EPOCH_MARKERS + 1);

        cache_ptr->epoch_marker_ringbuf_size -= 1;

        if ( cache_ptr->epoch_marker_ringbuf_size < 0 ) {

            HGOTO_ERROR(H5E_CACHE, H5E_SYSTEM, FAIL, "ring buffer underflow.")
        }

        if ( (cache_ptr->epoch_marker_active)[i] != TRUE ) {

            HGOTO_ERROR(H5E_CACHE, H5E_SYSTEM, FAIL, "unused marker in LRU?!?")
        }

        /* remove the epoch marker from the LRU list */
        H5C__DLL_REMOVE((&((cache_ptr->epoch_markers)[i])), \
                        (cache_ptr)->LRU_head_ptr, \
                        (cache_ptr)->LRU_tail_ptr, \
                        (cache_ptr)->LRU_list_len, \
                        (cache_ptr)->LRU_list_size, \
                        (FAIL))

        /* mark the epoch marker as unused. */
        (cache_ptr->epoch_marker_active)[i] = FALSE;

        HDassert( ((cache_ptr->epoch_markers)[i]).addr == (haddr_t)i );
        HDassert( ((cache_ptr->epoch_markers)[i]).next == NULL );
        HDassert( ((cache_ptr->epoch_markers)[i]).prev == NULL );

        /* decrement the number of active epoch markers */
        cache_ptr->epoch_markers_active -= 1;

        HDassert( cache_ptr->epoch_markers_active == \
                  cache_ptr->epoch_marker_ringbuf_size );
    }

done:

    FUNC_LEAVE_NOAPI(ret_value)

} /* H5C__autoadjust__ageout__remove_excess_markers() */


/*-------------------------------------------------------------------------
 *
 * Function:    H5C__flash_increase_cache_size
 *
 * Purpose:     If there is not at least new_entry_size - old_entry_size
 *              bytes of free space in the cache and the current
 *              max_cache_size is less than (cache_ptr->resize_ctl).max_size,
 *              perform a flash increase in the cache size and then reset
 *              the full cache hit rate statistics, and exit.
 *
 * Return:      Non-negative on success/Negative on failure.
 *
 * Programmer:  John Mainzer, 12/31/07
 *
 *-------------------------------------------------------------------------
 */
herr_t
H5C__flash_increase_cache_size(H5C_t * cache_ptr,
                               size_t old_entry_size,
                               size_t new_entry_size)
{
    size_t                     new_max_cache_size = 0;
    size_t                     old_max_cache_size = 0;
    size_t                     new_min_clean_size = 0;
    size_t                     old_min_clean_size = 0;
    size_t                     space_needed;
    enum H5C_resize_status     status = flash_increase;  /* may change */
    double                     hit_rate;
    herr_t                     ret_value = SUCCEED;      /* Return value */

    FUNC_ENTER_NOAPI_NOINIT

    HDassert( cache_ptr );
    HDassert( cache_ptr->magic == H5C__H5C_T_MAGIC );
    HDassert( cache_ptr->flash_size_increase_possible );
    HDassert( new_entry_size > cache_ptr->flash_size_increase_threshold );
    HDassert( old_entry_size < new_entry_size );

    if ( old_entry_size >= new_entry_size ) {

        HGOTO_ERROR(H5E_CACHE, H5E_SYSTEM, FAIL, \
                    "old_entry_size >= new_entry_size")
    }

    space_needed = new_entry_size - old_entry_size;

    if ( ( (cache_ptr->index_size + space_needed) >
                            cache_ptr->max_cache_size ) &&
         ( cache_ptr->max_cache_size < (cache_ptr->resize_ctl).max_size ) ) {

        /* we have work to do */

        switch ( (cache_ptr->resize_ctl).flash_incr_mode )
        {
            case H5C_flash_incr__off:
                HGOTO_ERROR(H5E_CACHE, H5E_SYSTEM, FAIL, \
                   "flash_size_increase_possible but H5C_flash_incr__off?!")
                break;

            case H5C_flash_incr__add_space:
                if ( cache_ptr->index_size < cache_ptr->max_cache_size ) {

                    HDassert( (cache_ptr->max_cache_size - cache_ptr->index_size)
                               < space_needed );
                    space_needed -= cache_ptr->max_cache_size -
			            cache_ptr->index_size;
                }
                space_needed =
                    (size_t)(((double)space_needed) *
                             (cache_ptr->resize_ctl).flash_multiple);

                new_max_cache_size = cache_ptr->max_cache_size + space_needed;

                break;

            default: /* should be unreachable */
                HGOTO_ERROR(H5E_CACHE, H5E_SYSTEM, FAIL, \
                            "Unknown flash_incr_mode?!?!?.")
                break;
        }

        if ( new_max_cache_size > (cache_ptr->resize_ctl).max_size ) {

            new_max_cache_size = (cache_ptr->resize_ctl).max_size;
        }

        HDassert( new_max_cache_size > cache_ptr->max_cache_size );

        new_min_clean_size = (size_t)
                             ((double)new_max_cache_size *
                              ((cache_ptr->resize_ctl).min_clean_fraction));

        HDassert( new_min_clean_size <= new_max_cache_size );

        old_max_cache_size = cache_ptr->max_cache_size;
        old_min_clean_size = cache_ptr->min_clean_size;

        cache_ptr->max_cache_size = new_max_cache_size;
        cache_ptr->min_clean_size = new_min_clean_size;

        /* update flash cache size increase fields as appropriate */
        HDassert ( cache_ptr->flash_size_increase_possible );

        switch ( (cache_ptr->resize_ctl).flash_incr_mode )
        {
            case H5C_flash_incr__off:
                HGOTO_ERROR(H5E_CACHE, H5E_SYSTEM, FAIL, \
                    "flash_size_increase_possible but H5C_flash_incr__off?!")
                break;

            case H5C_flash_incr__add_space:
                cache_ptr->flash_size_increase_threshold =
                    (size_t)
                    (((double)(cache_ptr->max_cache_size)) *
                     ((cache_ptr->resize_ctl).flash_threshold));
                break;

            default: /* should be unreachable */
                HGOTO_ERROR(H5E_CACHE, H5E_SYSTEM, FAIL, \
                            "Unknown flash_incr_mode?!?!?.")
                break;
        }

        /* note that we don't cycle the epoch markers.  We can
	 * argue either way as to whether we should, but for now
	 * we don't.
	 */

        if ( (cache_ptr->resize_ctl).rpt_fcn != NULL ) {

            /* get the hit rate for the reporting function.  Should still
             * be good as we havent reset the hit rate statistics.
             */
            if ( H5C_get_cache_hit_rate(cache_ptr, &hit_rate) != SUCCEED ) {

                HGOTO_ERROR(H5E_CACHE, H5E_SYSTEM, FAIL, "Can't get hit rate.")
            }

            (*((cache_ptr->resize_ctl).rpt_fcn))
                (cache_ptr,
                 H5C__CURR_AUTO_RESIZE_RPT_FCN_VER,
                 hit_rate,
                 status,
                 old_max_cache_size,
                 new_max_cache_size,
                 old_min_clean_size,
                 new_min_clean_size);
        }

        if ( H5C_reset_cache_hit_rate_stats(cache_ptr) != SUCCEED ) {

            /* this should be impossible... */
            HGOTO_ERROR(H5E_CACHE, H5E_SYSTEM, FAIL, \
                        "H5C_reset_cache_hit_rate_stats failed.")
        }
    }

done:

    FUNC_LEAVE_NOAPI(ret_value)

} /* H5C__flash_increase_cache_size() */


/*-------------------------------------------------------------------------
 * Function:    H5C_flush_invalidate_cache
 *
 * Purpose:	Flush and destroy the entries contained in the target
 *		cache.
 *
 *		If the cache contains protected entries, the function will
 *		fail, as protected entries cannot be either flushed or
 *		destroyed.  However all unprotected entries should be
 *		flushed and destroyed before the function returns failure.
 *
 *		While pinned entries can usually be flushed, they cannot
 *		be destroyed.  However, they should be unpinned when all
 *		the entries that reference them have been destroyed (thus
 *		reduding the pinned entry's reference count to 0, allowing
 *		it to be unpinned).
 *
 *		If pinned entries are present, the function makes repeated
 *		passes through the cache, flushing all dirty entries
 *		(including the pinned dirty entries where permitted) and
 *		destroying all unpinned entries.  This process is repeated
 *		until either the cache is empty, or the number of pinned
 *		entries stops decreasing on each pass.
 *
 *		The primary_dxpl_id and secondary_dxpl_id parameters
 *		specify the dxpl_ids used on the first write occasioned
 *		by the flush (primary_dxpl_id), and on all subsequent
 *		writes (secondary_dxpl_id).
 *
 * Return:      Non-negative on success/Negative on failure or if there was
 *		a request to flush all items and something was protected.
 *
 * Programmer:  John Mainzer
 *		3/24/065
 *
 *-------------------------------------------------------------------------
 */
static herr_t
H5C_flush_invalidate_cache(const H5F_t * f, hid_t dxpl_id, unsigned flags)
{
    H5C_t *		cache_ptr;
    H5C_ring_t		ring;
    herr_t		ret_value = SUCCEED;

    FUNC_ENTER_NOAPI(FAIL)

    HDassert(f);
    HDassert(f->shared);
    cache_ptr = f->shared->cache;
    HDassert(cache_ptr);
    HDassert(cache_ptr->magic == H5C__H5C_T_MAGIC);
    HDassert(cache_ptr->slist_ptr);

#if H5C_DO_SANITY_CHECKS
{
    int32_t		i;
    int32_t		index_len = 0;
    int32_t		slist_len = 0;
    size_t		index_size = (size_t)0;
    size_t		clean_index_size = (size_t)0;
    size_t		dirty_index_size = (size_t)0;
    size_t		slist_size = (size_t)0;

    HDassert(cache_ptr->index_ring_len[H5C_RING_UNDEFINED] == 0);
    HDassert(cache_ptr->index_ring_size[H5C_RING_UNDEFINED] == (size_t)0);
    HDassert(cache_ptr->clean_index_ring_size[H5C_RING_UNDEFINED] == (size_t)0);
    HDassert(cache_ptr->dirty_index_ring_size[H5C_RING_UNDEFINED] == (size_t)0);
    HDassert(cache_ptr->slist_ring_len[H5C_RING_UNDEFINED] == 0);
    HDassert(cache_ptr->slist_ring_size[H5C_RING_UNDEFINED] == (size_t)0);

    for(i = H5C_RING_USER; i < H5C_RING_NTYPES; i++) {
        index_len += cache_ptr->index_ring_len[i];
        index_size += cache_ptr->index_ring_size[i];
        clean_index_size += cache_ptr->clean_index_ring_size[i];
        dirty_index_size += cache_ptr->dirty_index_ring_size[i];

        slist_len += cache_ptr->slist_ring_len[i];
        slist_size += cache_ptr->slist_ring_size[i];
    } /* end for */

    HDassert(cache_ptr->index_len == index_len);
    HDassert(cache_ptr->index_size == index_size);
    HDassert(cache_ptr->clean_index_size == clean_index_size);
    HDassert(cache_ptr->dirty_index_size == dirty_index_size);
    HDassert(cache_ptr->slist_len == slist_len);
    HDassert(cache_ptr->slist_size == slist_size);
}
#endif /* H5C_DO_SANITY_CHECKS */

    /* remove ageout markers if present */
    if(cache_ptr->epoch_markers_active > 0)
        if(H5C__autoadjust__ageout__remove_all_markers(cache_ptr) < 0)
            HGOTO_ERROR(H5E_CACHE, H5E_SYSTEM, FAIL, "error removing all epoch markers.")

    /* flush invalidate each ring, starting from the outermost ring and
     * working inward.
     */
    ring = H5C_RING_USER;
    while(ring < H5C_RING_NTYPES) {
        if(H5C_flush_invalidate_ring(f, dxpl_id, ring, flags) < 0)
            HGOTO_ERROR(H5E_CACHE, H5E_CANTFLUSH, FAIL, "flush invalidate ring failed.")
        ring++;
    } /* end while */

    /* Invariants, after destroying all entries in the hash table */
    HDassert(cache_ptr->index_size == 0);
    HDassert(cache_ptr->clean_index_size == 0);
    HDassert(cache_ptr->dirty_index_size == 0);
    HDassert(cache_ptr->slist_len == 0);
    HDassert(cache_ptr->slist_size == 0);
    HDassert(cache_ptr->pel_len == 0);
    HDassert(cache_ptr->pel_size == 0);
    HDassert(cache_ptr->pl_len == 0);
    HDassert(cache_ptr->pl_size == 0);
    HDassert(cache_ptr->LRU_list_len == 0);
    HDassert(cache_ptr->LRU_list_size == 0);

done:
    FUNC_LEAVE_NOAPI(ret_value)
} /* H5C_flush_invalidate_cache() */


/*-------------------------------------------------------------------------
 * Function:    H5C_flush_invalidate_ring
 *
 * Purpose:	Flush and destroy the entries contained in the target
 *		cache and ring.
 *
 *		If the ring contains protected entries, the function will
 *		fail, as protected entries cannot be either flushed or
 *		destroyed.  However all unprotected entries should be
 *		flushed and destroyed before the function returns failure.
 *
 *		While pinned entries can usually be flushed, they cannot
 *		be destroyed.  However, they should be unpinned when all
 *		the entries that reference them have been destroyed (thus
 *		reduding the pinned entry's reference count to 0, allowing
 *		it to be unpinned).
 *
 *		If pinned entries are present, the function makes repeated
 *		passes through the cache, flushing all dirty entries
 *		(including the pinned dirty entries where permitted) and
 *		destroying all unpinned entries.  This process is repeated
 *		until either the cache is empty, or the number of pinned
 *		entries stops decreasing on each pass.
 *
 *		If flush dependencies appear in the target ring, the 
 *		function makes repeated passes through the cache flushing
 *		entries in flush dependency order.
 *
 * Return:      Non-negative on success/Negative on failure or if there was
 *		a request to flush all items and something was protected.
 *
 * Programmer:  John Mainzer
 *		9/1/15
 *
 *-------------------------------------------------------------------------
 */
static herr_t
H5C_flush_invalidate_ring(const H5F_t * f, hid_t dxpl_id, H5C_ring_t ring,
    unsigned flags)
{
    H5C_t *		cache_ptr;
    hbool_t             restart_slist_scan;
    int32_t		protected_entries = 0;
    int32_t		i;
    int32_t		cur_ring_pel_len;
    int32_t		old_ring_pel_len;
    int32_t		passes = 0;
    unsigned		cooked_flags;
    H5SL_node_t * 	node_ptr = NULL;
    H5C_cache_entry_t *	entry_ptr = NULL;
    H5C_cache_entry_t *	next_entry_ptr = NULL;
#if H5C_DO_SANITY_CHECKS
    int64_t		flushed_slist_len = 0;
    int64_t		initial_slist_len = 0;
    int64_t             flushed_slist_size = 0;
    size_t              initial_slist_size = 0;
    int64_t		entry_size_change;
    int64_t	      * entry_size_change_ptr = &entry_size_change;
#else /* H5C_DO_SANITY_CHECKS */
    int64_t           * entry_size_change_ptr = NULL;
#endif /* H5C_DO_SANITY_CHECKS */
    herr_t		ret_value = SUCCEED;

    FUNC_ENTER_NOAPI(FAIL)

    HDassert(f);
    HDassert(f->shared);
    cache_ptr = f->shared->cache;
    HDassert(cache_ptr);
    HDassert(cache_ptr->magic == H5C__H5C_T_MAGIC);
    HDassert(cache_ptr->slist_ptr);
    HDassert(ring > H5C_RING_UNDEFINED);
    HDassert(ring < H5C_RING_NTYPES);

    HDassert(cache_ptr->epoch_markers_active == 0);

    /* Filter out the flags that are not relevant to the flush/invalidate.
     * At present, only the H5C__FLUSH_CLEAR_ONLY_FLAG is kept.
     */
    cooked_flags = flags & H5C__FLUSH_CLEAR_ONLY_FLAG;


    /* The flush proceedure here is a bit strange.
     *
     * In the outer while loop we make at least one pass through the
     * cache, and then repeat until either all the pinned entries in 
     * the ring unpin themselves, or until the number of pinned entries 
     * in the ring stops declining.  In this later case, we scream and die.
     *
     * Since the fractal heap can dirty, resize, and/or move entries
     * in is flush callback, it is possible that the cache will still
     * contain dirty entries at this point.  If so, we must make up to
     * H5C__MAX_PASSES_ON_FLUSH more passes through the skip list
     * to allow it to empty.  If is is not empty at this point, we again
     * scream and die.
     *
     * Further, since clean entries can be dirtied, resized, and/or moved
     * as the result of a flush call back (either the entries own, or that
     * for some other cache entry), we can no longer promise to flush
     * the cache entries in increasing address order.
     *
     * Instead, we just do the best we can -- making a pass through
     * the skip list, and then a pass through the "clean" entries, and
     * then repeating as needed.  Thus it is quite possible that an
     * entry will be evicted from the cache only to be re-loaded later
     * in the flush process (From what Quincey tells me, the pin
     * mechanism makes this impossible, but even it it is true now,
     * we shouldn't count on it in the future.)
     *
     * The bottom line is that entries will probably be flushed in close
     * to increasing address order, but there are no guarantees.
     */

    /* compute the number of pinned entries in this ring */
    entry_ptr = cache_ptr->pel_head_ptr;
    cur_ring_pel_len = 0;
    while(entry_ptr != NULL) {
        HDassert(entry_ptr->magic == H5C__H5C_CACHE_ENTRY_T_MAGIC);
        HDassert(entry_ptr->ring >= ring);
        if(entry_ptr->ring == ring)
            cur_ring_pel_len++;

        entry_ptr = entry_ptr->next;
    } /* end while */

    old_ring_pel_len = cur_ring_pel_len;
    while(cache_ptr->index_ring_len[ring] > 0) {
        unsigned curr_flush_dep_height = 0;
        unsigned flush_dep_passes = 0;

        /* Loop over all flush dependency heights of entries */
        while((curr_flush_dep_height <= H5C__NUM_FLUSH_DEP_HEIGHTS) &&
                (cache_ptr->index_ring_len[ring] > 0) &&
                (flush_dep_passes < H5C__MAX_PASSES_ON_FLUSH)) {
            hbool_t flushed_during_dep_loop = FALSE;

            /* first, try to flush-destroy any dirty entries.   Do this by
             * making a scan through the slist.  Note that new dirty entries
             * may be created by the flush call backs.  Thus it is possible
             * that the slist will not be empty after we finish the scan.
             */

#if H5C_DO_SANITY_CHECKS
            /* Depending on circumstances, H5C__flush_single_entry() will
             * remove dirty entries from the slist as it flushes them.
             * Thus for sanity checks we must make note of the initial
             * slist length and size before we do any flushes.
             */
            initial_slist_len = cache_ptr->slist_len;
            initial_slist_size = cache_ptr->slist_size;

            /* There is also the possibility that entries will be
             * dirtied, resized, moved, and/or removed from the cache
             * as the result of calls to the flush callbacks.  We use 
             * the slist_len_increase and slist_size_increase increase 
             * fields in struct H5C_t to track these changes for purpose 
             * of sanity checking.
             *
             * To this end, we must zero these fields before we start
             * the pass through the slist.
             */
            cache_ptr->slist_len_increase = 0;
            cache_ptr->slist_size_increase = 0;

            /* Finally, reset the flushed_slist_len and flushed_slist_size
             * fields to zero, as these fields are used to accumulate
             * the slist lenght and size that we see as we scan through
             * the slist.
             */
            flushed_slist_len = 0;
            flushed_slist_size = 0;
#endif /* H5C_DO_SANITY_CHECKS */

            /* set the cache_ptr->slist_change_in_pre_serialize and
             * cache_ptr->slist_change_in_serialize to false.
             *
             * These flags are set to TRUE by H5C__flush_single_entry if the
             * slist is modified by a pre_serialize or serialize call 
             * respectively.
             *
             * H5C_flush_invalidate_cache() uses these flags to detect any 
             * modifications to the slist that might corrupt the scan of 
             * the slist -- and restart the scan in this event.
             */
            cache_ptr->slist_change_in_pre_serialize = FALSE;
            cache_ptr->slist_change_in_serialize = FALSE;

            /* this done, start the scan of the slist */
            restart_slist_scan = TRUE;
            while(restart_slist_scan || (node_ptr != NULL)) {
                if(restart_slist_scan) {
                    restart_slist_scan = FALSE;

                    /* Start at beginning of skip list */
                    node_ptr = H5SL_first(cache_ptr->slist_ptr);
                    if(node_ptr == NULL)
                        /* the slist is empty -- break out of inner loop */
                        break;

                    /* Get cache entry for this node */
                    next_entry_ptr = (H5C_cache_entry_t *)H5SL_item(node_ptr);
                    if(NULL == next_entry_ptr)
                        HGOTO_ERROR(H5E_CACHE, H5E_SYSTEM, FAIL, "next_entry_ptr == NULL ?!?!")

                    HDassert(next_entry_ptr->magic == H5C__H5C_CACHE_ENTRY_T_MAGIC);
                    HDassert(next_entry_ptr->is_dirty);
                    HDassert(next_entry_ptr->in_slist);
                    HDassert(next_entry_ptr->ring >= ring);
                } /* end if */

                entry_ptr = next_entry_ptr;

                /* It is possible that entries will be dirtied, resized, 
                 * flushed, or removed from the cache via the take ownership
                 * flag as the result of pre_serialize or serialized callbacks. 
                 * 
                 * This in turn can corrupt the scan through the slist.
                 *
                 * We test for slist modifications in the pre_serialize 
                 * and serialize callbacks, and restart the scan of the 
                 * slist if we find them.  However, best we do some extra
                 * sanity checking just in case.
                 */
                HDassert(entry_ptr->magic == H5C__H5C_CACHE_ENTRY_T_MAGIC);
                HDassert(entry_ptr->in_slist);
                HDassert(entry_ptr->is_dirty);
                HDassert(entry_ptr->ring >= ring);

                /* increment node pointer now, before we delete its target
                 * from the slist.
                 */
                node_ptr = H5SL_next(node_ptr);
                if(node_ptr != NULL) {
                    next_entry_ptr = (H5C_cache_entry_t *)H5SL_item(node_ptr);
                    if(NULL == next_entry_ptr)
                        HGOTO_ERROR(H5E_CACHE, H5E_SYSTEM, FAIL, "next_entry_ptr == NULL ?!?!")
                    HDassert(next_entry_ptr->magic == H5C__H5C_CACHE_ENTRY_T_MAGIC);
                    HDassert(next_entry_ptr->is_dirty);
                    HDassert(next_entry_ptr->in_slist);
                    HDassert(next_entry_ptr->ring >= ring);
                    HDassert(entry_ptr != next_entry_ptr);
                } /* end if */
                else
                    next_entry_ptr = NULL;

                /* Note that we now remove nodes from the slist as we flush
                 * the associated entries, instead of leaving them there
                 * until we are done, and then destroying all nodes in
                 * the slist.
                 *
                 * While this optimization used to be easy, with the possibility
                 * of new entries being added to the slist in the midst of the
                 * flush, we must keep the slist in cannonical form at all
                 * times.
                 */
                HDassert(entry_ptr != NULL);
                HDassert(entry_ptr->in_slist);

                if(((!entry_ptr->flush_me_last) ||
                        ((entry_ptr->flush_me_last) &&
                            (cache_ptr->num_last_entries >= cache_ptr->slist_len))) &&
                        (entry_ptr->ring == ring)) {
                    if(entry_ptr->is_protected) {
                        /* we have major problems -- but lets flush
                         * everything we can before we flag an error.
                         */
                        protected_entries++;
                    } else if(entry_ptr->is_pinned) {

                        /* Test to see if we are can flush the entry now.
                         * If we can, go ahead and flush, but don't tell
                         * H5C__flush_single_entry() to destroy the entry
                         * as pinned entries can't be evicted.
                         */
                        if(entry_ptr->flush_dep_height == curr_flush_dep_height) {
#if H5C_DO_SANITY_CHECKS
                            /* update flushed_slist_len & flushed_slist_size 
                             * before the flush.  Note that the entry will 
                             * be removed from the slist after the flush, 
                             * and thus may be resized by the flush callback.
                             * This is OK, as we will catch the size delta in
                             * cache_ptr->slist_size_increase.
                             *
                             */
                            flushed_slist_len++;
                            flushed_slist_size += (int64_t)entry_ptr->size;
		            entry_size_change = 0;
#endif /* H5C_DO_SANITY_CHECKS */

                            if(H5C__flush_single_entry(f, dxpl_id, entry_ptr, H5C__NO_FLAGS_SET, entry_size_change_ptr, NULL) < 0)
                                HGOTO_ERROR(H5E_CACHE, H5E_CANTFLUSH, FAIL, "dirty pinned entry flush failed.")
#if H5C_DO_SANITY_CHECKS
                            /* entry size may have changed during the flush.
                             * Update flushed_slist_size to account for this.
                             */
                            flushed_slist_size += entry_size_change;
#endif /* H5C_DO_SANITY_CHECKS */

                            flushed_during_dep_loop = TRUE;
                            if((cache_ptr->slist_change_in_serialize) ||
                                    (cache_ptr->slist_change_in_pre_serialize)) {
                                /* The slist has been modified by something
                                 * other than the simple removal of the
                                 * of the flushed entry after the flush.
                                 *
                                 * This has the potential to corrupt the
                                 * scan through the slist, so restart it.
                                 */
                                restart_slist_scan = TRUE;
                                cache_ptr->slist_change_in_pre_serialize = FALSE;
                                cache_ptr->slist_change_in_serialize = FALSE;
				H5C__UPDATE_STATS_FOR_SLIST_SCAN_RESTART(cache_ptr);
                            } /* end if */
                        } /* end if */
                        else if(entry_ptr->flush_dep_height < curr_flush_dep_height)
                            /* This shouldn't happen -- if it does, just scream and die.  */
                            HGOTO_ERROR(H5E_CACHE, H5E_CANTFLUSH, FAIL, "dirty entry below current flush dep. height.")
                    } /* end if */
                    else {
                        if(entry_ptr->flush_dep_height == curr_flush_dep_height) {
#if H5C_DO_SANITY_CHECKS
                            /* update flushed_slist_len & flushed_slist_size 
                             * before the flush.  Note that the entry will 
                             * be removed from the slist after the flush, 
                             * and thus may be resized by the flush callback.
                             * This is OK, as we will catch the size delta in
                             * cache_ptr->slist_size_increase.
                             *
                             */
                            flushed_slist_len++;
                            flushed_slist_size += (int64_t)entry_ptr->size;
		            entry_size_change = 0;
#endif /* H5C_DO_SANITY_CHECKS */

                            if(H5C__flush_single_entry(f, dxpl_id, entry_ptr, 
                                        (cooked_flags | H5C__FLUSH_INVALIDATE_FLAG | H5C__DEL_FROM_SLIST_ON_DESTROY_FLAG), 
                                        entry_size_change_ptr, NULL) < 0)
                                HGOTO_ERROR(H5E_CACHE, H5E_CANTFLUSH, FAIL, "dirty entry flush destroy failed.")
#if H5C_DO_SANITY_CHECKS
                            /* entry size may have changed during the flush.
                             * Update flushed_slist_size to account for this.
                             */
                            flushed_slist_size += entry_size_change;
#endif /* H5C_DO_SANITY_CHECKS */

                            flushed_during_dep_loop = TRUE;

                            if((cache_ptr->slist_change_in_serialize) ||
                                    (cache_ptr->slist_change_in_pre_serialize)) {
                                /* The slist has been modified by something
                                 * other than the simple removal of the
                                 * of the flushed entry after the flush.
                                 *
                                 * This has the potential to corrupt the
                                 * scan through the slist, so restart it.
                                 */
                                restart_slist_scan = TRUE;
                                cache_ptr->slist_change_in_pre_serialize = FALSE;
                                cache_ptr->slist_change_in_serialize = FALSE;
				H5C__UPDATE_STATS_FOR_SLIST_SCAN_RESTART(cache_ptr)
                            } /* end if */
                        } /* end if */
                        else if(entry_ptr->flush_dep_height < curr_flush_dep_height)
                            /* This shouldn't happen -- if it does, just scream and die.  */
                            HGOTO_ERROR(H5E_CACHE, H5E_CANTFLUSH, FAIL, "dirty entry below current flush dep. height.")
                    } /* end else */
                } /* end if */
            } /* end while loop scanning skip list */

#if H5C_DO_SANITY_CHECKS
            /* It is possible that entries were added to the slist during
             * the scan, either before or after scan pointer.  The following
             * asserts take this into account.
             *
             * Don't bother with the sanity checks if node_ptr != NULL, as
             * in this case we broke out of the loop because it got changed
             * out from under us.
             */

            if(node_ptr == NULL) {
                HDassert((flushed_slist_len + cache_ptr->slist_len) ==
                        (initial_slist_len + cache_ptr->slist_len_increase));
                HDassert((flushed_slist_size + (int64_t)cache_ptr->slist_size) ==
                        ((int64_t)initial_slist_size + cache_ptr->slist_size_increase));
            } /* end if */
#endif /* H5C_DO_SANITY_CHECKS */

            /* Since we are doing a destroy, we must make a pass through
             * the index list and try to flush - destroy all entries that
             * remain.
             *
             * It used to be that all entries remaining in the cache at
             * this point had to be clean, but with the fractal heap mods
             * this may not be the case.  If so, we will flush entries out
             * of increasing address order.
             *
             * Writes to disk are possible here.
             */
            next_entry_ptr = cache_ptr->il_head;

            while(next_entry_ptr != NULL) {

                entry_ptr = next_entry_ptr;
                HDassert(entry_ptr->magic == H5C__H5C_CACHE_ENTRY_T_MAGIC);
                HDassert(entry_ptr->ring >= ring);

                next_entry_ptr = entry_ptr->il_next;

                HDassert((next_entry_ptr == NULL) ||
                       (next_entry_ptr->magic == H5C__H5C_CACHE_ENTRY_T_MAGIC));

                if ( ( ( ! entry_ptr->flush_me_last ) 
                       ||
                       ( ( entry_ptr->flush_me_last ) 
                         &&
                         ( cache_ptr->num_last_entries >= 
                           cache_ptr->slist_len ) 
                       ) 
                     ) 
                     &&
                     ( entry_ptr->ring == ring ) ) {

                    if(entry_ptr->is_protected) {

                        /* we have major problems -- but lets flush and 
                         * destroy everything we can before we flag an 
                         * error.
                         */
                        protected_entries++;

                        if(!entry_ptr->in_slist)

                            HDassert(!(entry_ptr->is_dirty));

                    } else if ( ! ( entry_ptr->is_pinned ) ) {

                        /* Test to see if we are can flush the entry now.
                         * If we can, go ahead and flush.
                         */
                        if ( entry_ptr->flush_dep_height == 
                             curr_flush_dep_height ) {

		            /* if *entry_ptr is dirty, it is possible 
                             * that one or more other entries may be 
                             * either removed from the cache, loaded 
                             * into the cache, or moved to a new location
                             * in the file as a side effect of the flush.
                             *
                             * If this happens, and one of the target 
                             * entries happens to be the next entry in 
                             * the index, we could find ourselves 
			     * either find ourselves either scanning a 
                             * non-existant entry, or skipping one or more
                             * entries.
                             *
                             * Neither of these are good, so restart the 
                             * the scan at the head of the index list
                             * after the flush if *entry_ptr was dirty,
                             * on the off chance that the next entry was
                             * a target.
                             */
                            hbool_t entry_was_dirty;

                            entry_was_dirty = entry_ptr->is_dirty;

                            if(H5C__flush_single_entry(f, dxpl_id, entry_ptr, 
                                        (cooked_flags
                                            | H5C__FLUSH_INVALIDATE_FLAG
                                            | H5C__DEL_FROM_SLIST_ON_DESTROY_FLAG), 
                                        NULL, NULL) < 0)
                                HGOTO_ERROR(H5E_CACHE, H5E_CANTFLUSH, FAIL, "Entry flush destroy failed.")

		 	    if(entry_was_dirty) {

                                /* update stats for index list scan
                                 * restart here.
                                 *                   -- JRM 
                                 */
                                next_entry_ptr = cache_ptr->il_head;

			        H5C__UPDATE_STATS_FOR_HASH_BUCKET_SCAN_RESTART(cache_ptr)
                            } /* end if */

                            flushed_during_dep_loop = TRUE;
                        } /* end if */
                        else if ( entry_ptr->flush_dep_height < 
                                  curr_flush_dep_height )

                            /* This shouldn't happen -- if it does, just 
                             * scream and die.  
                             */
                            HGOTO_ERROR(H5E_CACHE, H5E_CANTFLUSH, FAIL, \
                                "dirty entry below current flush dep. height.")
                    } /* end if */
                } /* end if */
                /* We can't do anything if the entry is pinned.  The
                 * hope is that the entry will be unpinned as the
                 * result of destroys of entries that reference it.
                 *
                 * We detect this by noting the change in the number
                 * of pinned entries from pass to pass.  If it stops
                 * shrinking before it hits zero, we scream and die.
                 */
                /* if the serialize function on the entry we last evicted
                 * loaded an entry into cache (as Quincey has promised me
                 * it never will), and if the cache was full, it is
                 * possible that *next_entry_ptr was flushed or evicted.
                 *
                 * Test to see if this happened here.  Note that if this
                 * test is triggred, we are accessing a deallocated piece
                 * of dynamically allocated memory, so we just scream and
                 * die.
                 *
                 * Update: The code to restart the scan after flushes
                 *         of dirty entries should make it impossible 
                 *         to satisfy the following test.  Leave it in
                 *         in case I am wrong.
                 *                                    -- JRM
                 */
                if ( ( next_entry_ptr != NULL ) 
                     && 
                     ( next_entry_ptr->magic != H5C__H5C_CACHE_ENTRY_T_MAGIC ) )

                    /* Something horrible has happened to
                     * *next_entry_ptr -- scream and die.
                     */
                    HGOTO_ERROR(H5E_CACHE, H5E_SYSTEM, FAIL, \
                                "next_entry_ptr->magic is invalid?!?!?.")

            } /* end while loop scanning index list */

            /* Check for incrementing flush dependency height */
            if(flushed_during_dep_loop) {
                /* If we flushed an entry at this flush dependency height
                 *  start over at the bottom level of the flush dependencies
                 */
                curr_flush_dep_height = 0;

                /* Make certain we don't get stuck in an infinite loop */
                flush_dep_passes++;
            } /* end if */
            else
                curr_flush_dep_height++;

        } /* end while loop over flush dependency heights */

	old_ring_pel_len = cur_ring_pel_len;
        entry_ptr = cache_ptr->pel_head_ptr;
        cur_ring_pel_len = 0;
        while(entry_ptr != NULL) {
            HDassert(entry_ptr->magic == H5C__H5C_CACHE_ENTRY_T_MAGIC);
            HDassert(entry_ptr->ring >= ring);

	    if(entry_ptr->ring == ring)
                cur_ring_pel_len++;

            entry_ptr = entry_ptr->next;
        } /* end while */

	if((cur_ring_pel_len > 0) && (cur_ring_pel_len >= old_ring_pel_len)) {
	   /* The number of pinned entries in the ring is positive, and 
            * it is not declining.  Scream and die.
	    */
            HGOTO_ERROR(H5E_CACHE, H5E_CANTFLUSH, FAIL, "Pinned entry count not decreasing, cur_ring_pel_len = %d, old_ring_pel_len = %d, ring = %d", (int)cur_ring_pel_len, (int)old_ring_pel_len, (int)ring)
        } else if((cur_ring_pel_len == 0) && (old_ring_pel_len == 0)) {
	    /* increment the pass count */
	    passes++;
	}

	if(passes >= H5C__MAX_PASSES_ON_FLUSH)
	    /* we have exceeded the maximum number of passes through the
	     * cache to flush and destroy all entries.  Scream and die.
	     */
            HGOTO_ERROR(H5E_CACHE, H5E_CANTFLUSH, FAIL, "Maximum passes on flush exceeded.")
    } /* main while loop */

    /* Invariants, after destroying all entries in the ring */
    for(i = (int)H5C_RING_UNDEFINED; i <= (int)ring; i++) {
        HDassert(cache_ptr->index_ring_len[i] == 0);
        HDassert(cache_ptr->index_ring_size[i] == (size_t)0);
        HDassert(cache_ptr->clean_index_ring_size[i] == (size_t)0);
        HDassert(cache_ptr->dirty_index_ring_size[i] == (size_t)0);

        HDassert(cache_ptr->slist_ring_len[i] == 0);
        HDassert(cache_ptr->slist_ring_size[i] == (size_t)0);
    } /* end for */

    HDassert(protected_entries <= cache_ptr->pl_len);

    if(protected_entries > 0)
        HGOTO_ERROR(H5E_CACHE, H5E_CANTFLUSH, FAIL, "Cache has protected entries.")
    else if(cur_ring_pel_len > 0)
        HGOTO_ERROR(H5E_CACHE, H5E_CANTFLUSH, FAIL, "Can't unpin all pinned entries in ring.")

done:
    FUNC_LEAVE_NOAPI(ret_value)
} /* H5C_flush_invalidate_ring() */


/*-------------------------------------------------------------------------
 * Function:    H5C_flush_ring
 *
 * Purpose:	Flush the entries contained in the specified cache and 
 *		ring.  All entries in rings outside the specified ring
 *		must have been flushed on entry.
 *
 *		If the cache contains protected entries in the specified
 *		ring, the function will fail, as protected entries cannot 
 *		be flushed.  However all unprotected entries in the target
 *		ring should be flushed before the function returns failure.
 *
 *		If flush dependencies appear in the target ring, the 
 *		function makes repeated passes through the slist flushing
 *		entries in flush dependency order.
 *
 * Return:      Non-negative on success/Negative on failure or if there was
 *		a request to flush all items and something was protected.
 *
 * Programmer:  John Mainzer
 *		9/1/15
 *
 *-------------------------------------------------------------------------
 */
herr_t
H5C_flush_ring(H5F_t *f, hid_t dxpl_id, H5C_ring_t ring,  unsigned flags)
{
    H5C_t * cache_ptr = f->shared->cache;
    hbool_t		flushed_entries_last_pass;
    hbool_t		flush_marked_entries;
    hbool_t		ignore_protected;
    hbool_t		tried_to_flush_protected_entry = FALSE;
    hbool_t		restart_slist_scan;
    int32_t		passes = 0;
    int32_t		protected_entries = 0;
    H5SL_node_t * 	node_ptr = NULL;
    H5C_cache_entry_t *	entry_ptr = NULL;
    H5C_cache_entry_t *	next_entry_ptr = NULL;
#if H5C_DO_SANITY_CHECKS
    int64_t		flushed_entries_count = 0;
    int64_t		flushed_entries_size = 0;
    int64_t		initial_slist_len = 0;
    size_t              initial_slist_size = 0;
    int64_t		entry_size_change;
    int64_t	      * entry_size_change_ptr = &entry_size_change;
#else /* H5C_DO_SANITY_CHECKS */
    int64_t           * entry_size_change_ptr = NULL;
#endif /* H5C_DO_SANITY_CHECKS */
    int                 i;
    herr_t		ret_value = SUCCEED;

    FUNC_ENTER_NOAPI(FAIL)

    HDassert(cache_ptr);
    HDassert(cache_ptr->magic == H5C__H5C_T_MAGIC);
    HDassert(cache_ptr->slist_ptr);
    HDassert((flags & H5C__FLUSH_INVALIDATE_FLAG) == 0);
    HDassert(ring > H5C_RING_UNDEFINED);
    HDassert(ring < H5C_RING_NTYPES);

#if H5C_DO_EXTREME_SANITY_CHECKS
    if((H5C_validate_protected_entry_list(cache_ptr) < 0) ||
            (H5C_validate_pinned_entry_list(cache_ptr) < 0) ||
            (H5C_validate_lru_list(cache_ptr) < 0))
        HGOTO_ERROR(H5E_CACHE, H5E_SYSTEM, FAIL, "an extreme sanity check failed on entry.\n");
#endif /* H5C_DO_EXTREME_SANITY_CHECKS */

    ignore_protected = ( (flags & H5C__FLUSH_IGNORE_PROTECTED_FLAG) != 0 );
    flush_marked_entries = ( (flags & H5C__FLUSH_MARKED_ENTRIES_FLAG) != 0 );

    if(!flush_marked_entries)
        for(i = (int)H5C_RING_UNDEFINED; i < (int)ring; i++)
	    HDassert(cache_ptr->slist_ring_len[i] == 0);

    HDassert(cache_ptr->flush_in_progress);

    /* When we are only flushing marked entries, the slist will usually
     * still contain entries when we have flushed everything we should.
     * Thus we track whether we have flushed any entries in the last
     * pass, and terminate if we haven't.
     */
    flushed_entries_last_pass = TRUE;

    /* set the cache_ptr->slist_change_in_pre_serialize and
     * cache_ptr->slist_change_in_serialize to false.
     *
     * These flags are set to TRUE by H5C__flush_single_entry if the 
     * slist is modified by a pre_serialize or serialize call respectively.
     * H5C_flush_cache uses these flags to detect any modifications
     * to the slist that might corrupt the scan of the slist -- and 
     * restart the scan in this event.
     */
    cache_ptr->slist_change_in_pre_serialize = FALSE;
    cache_ptr->slist_change_in_serialize = FALSE;

    while((passes < H5C__MAX_PASSES_ON_FLUSH) &&
            (cache_ptr->slist_ring_len[ring] > 0) &&
	    (protected_entries == 0)  &&
	    (flushed_entries_last_pass)) {
        unsigned curr_flush_dep_height = 0;
        unsigned flush_dep_passes = 0;

        flushed_entries_last_pass = FALSE;

        /* Loop over all flush dependency heights of entries */
        while((curr_flush_dep_height <= H5C__NUM_FLUSH_DEP_HEIGHTS) &&
                (cache_ptr->slist_ring_len[ring] > 0) &&
                (flush_dep_passes < H5C__MAX_PASSES_ON_FLUSH)) {
            hbool_t flushed_during_dep_loop = FALSE;

#if H5C_DO_SANITY_CHECKS
            /* For sanity checking, try to verify that the skip list has
             * the expected size and number of entries at the end of each
             * internal while loop (see below).
             *
             * Doing this get a bit tricky, as depending on flags, we may
             * or may not flush all the entries in the slist.
             *
             * To make things more entertaining, with the advent of the
             * fractal heap, the entry serialize callback can cause entries
             * to be dirtied, resized, and/or moved.  Also, the 
             * pre_serialize callback can result in an entry being 
             * removed from the cache via the take ownership flag.
             *
             * To deal with this, we first make note of the initial
             * skip list length and size:
             */
            initial_slist_len = cache_ptr->slist_len;
            initial_slist_size = cache_ptr->slist_size;

            /* We then zero counters that we use to track the number
             * and total size of entries flushed:
             */
            flushed_entries_count = 0;
            flushed_entries_size = 0;

            /* As mentioned above, there is the possibility that
             * entries will be dirtied, resized, flushed, or removed
             * from the cache via the take ownership flag  during
             * our pass through the skip list.  To capture the number
             * of entries added, and the skip list size delta,
             * zero the slist_len_increase and slist_size_increase of
             * the cache's instance of H5C_t.  These fields will be
             * updated elsewhere to account for slist insertions and/or
             * dirty entry size changes.
             */
            cache_ptr->slist_len_increase = 0;
            cache_ptr->slist_size_increase = 0;

            /* at the end of the loop, use these values to compute the
             * expected slist length and size and compare this with the
             * value recorded in the cache's instance of H5C_t.
             */
#endif /* H5C_DO_SANITY_CHECKS */

            restart_slist_scan = TRUE;

            while((restart_slist_scan ) || (node_ptr != NULL)) {
                if(restart_slist_scan) {
                    restart_slist_scan = FALSE;

                    /* Start at beginning of skip list */
                    node_ptr = H5SL_first(cache_ptr->slist_ptr);

                    if(node_ptr == NULL)
                        /* the slist is empty -- break out of inner loop */
	                break;

                    /* Get cache entry for this node */
                    next_entry_ptr = (H5C_cache_entry_t *)H5SL_item(node_ptr);

                    if(NULL == next_entry_ptr)
                        HGOTO_ERROR(H5E_CACHE, H5E_SYSTEM, FAIL, "next_entry_ptr == NULL ?!?!")

                    HDassert(next_entry_ptr->magic == H5C__H5C_CACHE_ENTRY_T_MAGIC);
                    HDassert(next_entry_ptr->is_dirty);
                    HDassert(next_entry_ptr->in_slist);
                } /* end if */
                    
                entry_ptr = next_entry_ptr;

                /* With the advent of the fractal heap, the free space
                 * manager, and the version 3 cache, it is possible
                 * that the pre-serialize or serialize callback will 
                 * dirty, resize, or take ownership of other entries 
                 * in the cache.  
                 *
                 * To deal with this, I have inserted code to detect any
                 * change in the skip list not directly under the control
                 * of this function.  If such modifications are detected,
                 * we must re-start the scan of the skip list to avoid 
                 * the possibility that the target of the next_entry_ptr
                 * may have been flushed or deleted from the cache.
                 *
                 * To verify that all such possibilities have been dealt
                 * with, we do a bit of extra sanity checking on 
                 * entry_ptr.
                 */
                HDassert(entry_ptr->magic == H5C__H5C_CACHE_ENTRY_T_MAGIC);
                HDassert(entry_ptr->in_slist);
                HDassert(entry_ptr->is_dirty);
                if(!flush_marked_entries || entry_ptr->flush_marker)
                    HDassert(entry_ptr->ring >= ring);

                /* increment node pointer now, before we delete its target
                 * from the slist.
                 */
                node_ptr = H5SL_next(node_ptr);
                if(node_ptr != NULL) {
                    next_entry_ptr = (H5C_cache_entry_t *)H5SL_item(node_ptr);
                    if(NULL == next_entry_ptr)
                        HGOTO_ERROR(H5E_CACHE, H5E_SYSTEM, FAIL, "next_entry_ptr == NULL ?!?!")

                    HDassert(next_entry_ptr->magic == H5C__H5C_CACHE_ENTRY_T_MAGIC);
                    HDassert(next_entry_ptr->is_dirty);
                    HDassert(next_entry_ptr->in_slist);
                    if(!flush_marked_entries || next_entry_ptr->flush_marker)
                        HDassert(next_entry_ptr->ring >= ring);
                    HDassert(entry_ptr != next_entry_ptr);
                } /* end if */
                else
                    next_entry_ptr = NULL;

                HDassert(entry_ptr != NULL);
                HDassert(entry_ptr->in_slist);

                if(((!flush_marked_entries) || (entry_ptr->flush_marker)) &&
                        ((!entry_ptr->flush_me_last) ||
                           ((entry_ptr->flush_me_last) &&
                             (cache_ptr->num_last_entries >= cache_ptr->slist_len))) &&
                         (entry_ptr->ring == ring)) {
                    if(entry_ptr->is_protected) {
                        /* we probably have major problems -- but lets 
                         * flush everything we can before we decide 
                         * whether to flag an error.
                         */
                        tried_to_flush_protected_entry = TRUE;
                        protected_entries++;
                    } /* end if */
                    else if(entry_ptr->is_pinned) {

                        /* Test to see if we are can flush the entry now.
                         * If we can, go ahead and flush.  Note that we
                         * aren't trying to do a destroy here, so that
                         * is not an issue.
                         */
                        if(entry_ptr->flush_dep_height == curr_flush_dep_height) {
#if H5C_DO_SANITY_CHECKS
                            flushed_entries_count++;
                            flushed_entries_size += (int64_t)entry_ptr->size;
                            entry_size_change = 0;
#endif /* H5C_DO_SANITY_CHECKS */

                            if(H5C__flush_single_entry(f, dxpl_id, entry_ptr, flags, entry_size_change_ptr, NULL) < 0)
                                HGOTO_ERROR(H5E_CACHE, H5E_CANTFLUSH, FAIL, "dirty pinned entry flush failed.")

#if H5C_DO_SANITY_CHECKS
                            /* it is possible that the entry size changed
                             * during flush -- update flushed_entries_size
                             * to account for this.
                             */
                            flushed_entries_size += entry_size_change;
#endif /* H5C_DO_SANITY_CHECKS */

                            flushed_during_dep_loop = TRUE;

                            if((cache_ptr->slist_change_in_serialize) ||
                                    (cache_ptr->slist_change_in_pre_serialize)) {
                                /* The slist has been modified by something
                                 * other than the simple removal of the 
                                 * of the flushed entry after the flush.
                                 * 
                                 * This has the potential to corrupt the
                                 * scan through the slist, so restart it.
                                 */
                                restart_slist_scan = TRUE;
                                cache_ptr->slist_change_in_pre_serialize = FALSE;
                                cache_ptr->slist_change_in_serialize = FALSE;

				H5C__UPDATE_STATS_FOR_SLIST_SCAN_RESTART(cache_ptr)
                            } /* end if */
                        } /* end if */
                        else if(entry_ptr->flush_dep_height < curr_flush_dep_height)
                            /* This shouldn't happen -- if it does, just scream and die. */
                            HGOTO_ERROR(H5E_CACHE, H5E_CANTFLUSH, FAIL, "dirty entry below current flush dep. height.")
                    } /* end else-if */
                    else {
                        /* Test to see if we are can flush the entry now.
                         * If we can, go ahead and flush.  Note that we
                         * aren't trying to do a destroy here, so that
                         * is not an issue.
                         */
                        if(entry_ptr->flush_dep_height == curr_flush_dep_height) {
#if H5C_DO_SANITY_CHECKS
                            flushed_entries_count++;
                            flushed_entries_size += (int64_t)entry_ptr->size;
                            entry_size_change = 0;
#endif /* H5C_DO_SANITY_CHECKS */
                            if(H5C__flush_single_entry(f, dxpl_id, entry_ptr, flags, entry_size_change_ptr, NULL) < 0)
                                HGOTO_ERROR(H5E_CACHE, H5E_CANTFLUSH, FAIL, "Can't flush entry.")

#if H5C_DO_SANITY_CHECKS
                            /* it is possible that the entry size changed
                             * during flush -- update flushed_entries_size
                             * to account for this.
                             */
                            flushed_entries_size += entry_size_change;
#endif /* H5C_DO_SANITY_CHECKS */

                            flushed_during_dep_loop = TRUE;

                            if((cache_ptr->slist_change_in_serialize) ||
                                    (cache_ptr->slist_change_in_pre_serialize)) {
                                /* The slist has been modified by something
                                 * other than the simple removal of the 
                                 * of the flushed entry after the flush.
                                 * 
                                 * This has the potential to corrupt the
                                 * scan through the slist, so restart it.
                                 */
                                restart_slist_scan = TRUE;
                                cache_ptr->slist_change_in_pre_serialize = FALSE;
                                cache_ptr->slist_change_in_serialize = FALSE;

                                H5C__UPDATE_STATS_FOR_SLIST_SCAN_RESTART(cache_ptr)
                            } /* end if */
                        } /* end if */
                        else if(entry_ptr->flush_dep_height < curr_flush_dep_height)
                            /* This shouldn't happen -- if it does, just scream and die. */
                            HGOTO_ERROR(H5E_CACHE, H5E_CANTFLUSH, FAIL, "dirty entry below current flush dep. height.")
                    } /* end else */
                } /* end if */
            } /* while ( ( restart_slist_scan ) || ( node_ptr != NULL ) ) */

            /* Check for incrementing flush dependency height */
            if(flushed_during_dep_loop) {

                /* If we flushed an entry at this flush dependency height
                 *  start over at the bottom level of the flush dependencies
                 */
                curr_flush_dep_height = 0;

                /* Make certain we don't get stuck in an infinite loop */
                flush_dep_passes++;

                /* Set flag for outer loop */
                flushed_entries_last_pass = TRUE;
            } /* end if */
            else
                curr_flush_dep_height++;
        } /* while ( curr_flush_dep_height <= H5C__NUM_FLUSH_DEP_HEIGHTS) */

        passes++;

#if H5C_DO_SANITY_CHECKS
        /* Verify that the slist size and length are as expected. */
        HDassert((initial_slist_len + cache_ptr->slist_len_increase -
                   flushed_entries_count) == cache_ptr->slist_len);
        HDassert((size_t)((int64_t)initial_slist_size + 
                   cache_ptr->slist_size_increase -
                   flushed_entries_size) == cache_ptr->slist_size);
#endif /* H5C_DO_SANITY_CHECKS */
    } /* while */

    HDassert(protected_entries <= cache_ptr->pl_len);

    if(((cache_ptr->pl_len > 0) && (!ignore_protected)) || (tried_to_flush_protected_entry))
        HGOTO_ERROR(H5E_CACHE, H5E_CANTFLUSH, FAIL, "cache has protected items")

    if((cache_ptr->slist_len != 0) && (passes >= H5C__MAX_PASSES_ON_FLUSH))
        HGOTO_ERROR(H5E_CACHE, H5E_CANTFLUSH, FAIL, "flush pass limit exceeded.")

#if H5C_DO_SANITY_CHECKS
    if(!flush_marked_entries) {
        HDassert(cache_ptr->slist_ring_len[ring] == 0);
        HDassert(cache_ptr->slist_ring_size[ring] == 0);
    } /* end if */
#endif /* H5C_DO_SANITY_CHECKS */

done:
    FUNC_LEAVE_NOAPI(ret_value)
} /* H5C_flush_ring() */


/*-------------------------------------------------------------------------
 *
 * Function:    H5C__flush_single_entry
 *
 * Purpose:     Flush or clear (and evict if requested) the cache entry
 *		with the specified address and type.  If the type is NULL,
 *		any unprotected entry at the specified address will be
 *		flushed (and possibly evicted).
 *
 *		Attempts to flush a protected entry will result in an
 *		error.
 *
 *		If the H5C__FLUSH_INVALIDATE_FLAG flag is set, the entry will
 *		be cleared and not flushed, and the call can't be part of a
 *              sequence of flushes.
 *
 *		If the caller knows the address of the skip list node at
 *		which the target entry resides, it can avoid a lookup
 *		by supplying that address in the tgt_node_ptr parameter.
 *		If this parameter is NULL, the function will do a skip list
 *		search for the entry instead.
 *
 *		The function does nothing silently if there is no entry
 *		at the supplied address, or if the entry found has the
 *		wrong type.
 *
 * Return:      Non-negative on success/Negative on failure or if there was
 *		an attempt to flush a protected item.
 *
 * Programmer:  John Mainzer, 5/5/04
 *
 * Changes:	Refactored function to remove the type_ptr parameter.
 *
 *						JRM -- 8/7/14
 *
 *              Added code to check for slist changes in pre_serialize and
 *              serialize calls, and set 
 *              cache_ptr->slist_change_in_pre_serialize and 
 *		cache_ptr->slist_change_in_serialize as appropriate.
 *
 *                                              JRM -- 12/13/14
 *
 *		Refactored function to delay all modifications of the 
 *		metadata cache data structures until after any calls 
 *		to the pre-serialize or serialize callbacks.
 *
 *		Need to do this, as some pre-serialize or serialize 
 *		calls result in calls to the metadata cache and 
 *		modifications to its data structures.  Thus, at the
 *		time of any such call, the target entry flags and 
 *		the metadata cache must all be consistant.
 *
 *		Also added the entry_size_change_ptr parameter, which 
 *              allows the function to report back any change in the size 
 *		of the entry during the flush.  Such size changes may 
 *		occur during the pre-serialize callback.
 *
 *						JRM -- 12/24/14
 *
 *		Modified code to omit entry writes and entry image frees
 *		as indicated when constructing a file image.
 *
 *						JRM -- 8/4/15
 *
 *-------------------------------------------------------------------------
 */
herr_t
H5C__flush_single_entry(const H5F_t *f, hid_t dxpl_id, H5C_cache_entry_t *entry_ptr,
    unsigned flags, int64_t *entry_size_change_ptr, H5SL_t
#ifndef H5_HAVE_PARALLEL
    H5_ATTR_UNUSED
#endif /* NDEBUG */
    *collective_write_list)
{
    H5C_t *	     	cache_ptr;              /* Cache for file */
    hbool_t		destroy;		/* external flag */
    hbool_t		clear_only;		/* external flag */
    hbool_t		free_file_space;	/* external flag */
    hbool_t		take_ownership;		/* external flag */
    hbool_t             del_from_slist_on_destroy;    /* external flag */
    hbool_t		write_entry;		/* internal flag */
    hbool_t		destroy_entry;		/* internal flag */
    hbool_t		was_dirty;
    hbool_t		suppress_image_entry_writes = FALSE;
    hbool_t		suppress_image_entry_frees = FALSE;
    haddr_t             entry_addr = HADDR_UNDEF;
    herr_t		ret_value = SUCCEED;      /* Return value */

    FUNC_ENTER_PACKAGE

    HDassert(f);
    cache_ptr = f->shared->cache;
    HDassert(cache_ptr);
    HDassert(cache_ptr->magic == H5C__H5C_T_MAGIC);
    HDassert(entry_ptr);
    HDassert(entry_ptr->magic == H5C__H5C_CACHE_ENTRY_T_MAGIC);
    HDassert(entry_ptr->ring != H5C_RING_UNDEFINED);

    /* If defined, initialize *entry_size_change_ptr to 0 */
    if(entry_size_change_ptr != NULL)
        *entry_size_change_ptr = 0;

    /* setup external flags from the flags parameter */
    destroy                = ((flags & H5C__FLUSH_INVALIDATE_FLAG) != 0);
    clear_only             = ((flags & H5C__FLUSH_CLEAR_ONLY_FLAG) != 0);
    free_file_space        = ((flags & H5C__FREE_FILE_SPACE_FLAG) != 0);
    take_ownership         = ((flags & H5C__TAKE_OWNERSHIP_FLAG) != 0);
    del_from_slist_on_destroy = ((flags & H5C__DEL_FROM_SLIST_ON_DESTROY_FLAG) != 0);

    /* Set the flag for destroying the entry, based on the 'take ownership'
     * and 'destroy' flags
     */
    if(take_ownership)
        destroy_entry = FALSE;
    else
        destroy_entry = destroy;

#ifdef H5_HAVE_PARALLEL
    HDassert(FALSE == entry_ptr->coll_access);
#endif

    /* we will write the entry to disk if it exists, is dirty, and if the
     * clear only flag is not set.
     */
    if(entry_ptr->is_dirty && !clear_only)
        write_entry = TRUE;
    else
        write_entry = FALSE;

    /* if we have received close warning, and we have been instructed to 
     * generate a metadata cache image, and we have actually constructed
     * the entry images, set suppress_image_entry_frees to TRUE.
     *
     * Set suppress_image_entry_writes to TRUE if indicated by the 
     * image_ctl flags.
     */
    if ( ( cache_ptr->close_warning_received ) &&
         ( cache_ptr->image_ctl.generate_image ) &&
         ( cache_ptr->num_entries_in_image > 0 ) &&
         ( cache_ptr->image_entries ) ) {

        HDassert(entry_ptr->image_up_to_date || !(entry_ptr->include_in_image));
        HDassert(entry_ptr->image_ptr || !(entry_ptr->include_in_image));
        HDassert((!clear_only) || !(entry_ptr->include_in_image));
        HDassert((!take_ownership) || !(entry_ptr->include_in_image));
        HDassert((!free_file_space) || !(entry_ptr->include_in_image));

	suppress_image_entry_frees = TRUE;

	if ( cache_ptr->image_ctl.flags & H5C_CI__SUPRESS_ENTRY_WRITES )

	    suppress_image_entry_writes = TRUE;
    }

    /* run initial sanity checks */
#if H5C_DO_SANITY_CHECKS
    HDassert( ! ( destroy && entry_ptr->is_pinned ) );

    if(entry_ptr->in_slist) {
        HDassert(entry_ptr->is_dirty);

        if((entry_ptr->flush_marker) && (!entry_ptr->is_dirty))
            HGOTO_ERROR(H5E_CACHE, H5E_SYSTEM, FAIL, "entry in slist failed sanity checks.")
    } else {
        HDassert(!entry_ptr->is_dirty);
        HDassert(!entry_ptr->flush_marker);

        if((entry_ptr->is_dirty) || (entry_ptr->flush_marker))
            HGOTO_ERROR(H5E_CACHE, H5E_SYSTEM, FAIL, "entry failed sanity checks.")
    }
#endif /* H5C_DO_SANITY_CHECKS */

    if(entry_ptr->is_protected) {
	HDassert(!entry_ptr->is_protected);

        /* Attempt to flush a protected entry -- scream and die. */
        HGOTO_ERROR(H5E_CACHE, H5E_PROTECT, FAIL, "Attempt to flush a protected entry.")
    } /* end if */

    /* set entry_ptr->flush_in_progress = TRUE and set
     * entry_ptr->flush_marker = FALSE
     *
     * in the parallel case, do some sanity checking in passing.
     */
    HDassert(entry_ptr->type);

    was_dirty = entry_ptr->is_dirty;  /* needed later for logging */

    /* We will set flush_in_progress back to FALSE at the end if the
     * entry still exists at that point.
     */
    entry_ptr->flush_in_progress = TRUE;
    entry_ptr->flush_marker = FALSE;

    /* serialize the entry if necessary, and then write it to disk. */
    if(write_entry) {

	/* The entry is dirty, and we are doing either a flush,
	 * or a flush destroy.  In either case, serialize the
	 * entry and write it to disk.
         *
         * Note that this may cause the entry to be re-sized and/or
         * moved in the cache.  
	 *
         * As we will not update the metadata cache's data structures 
         * until we we finish the write, we must touch up these 
         * data structures for size and location changes even if we 
         * are about to delete the entry from the cache (i.e. on a 
         * flush destroy).
         */
        HDassert(entry_ptr->is_dirty);

#if H5C_DO_SANITY_CHECKS
        if(cache_ptr->check_write_permitted && !(cache_ptr->write_permitted))
            HGOTO_ERROR(H5E_CACHE, H5E_SYSTEM, FAIL, "Write when writes are always forbidden!?!?!")
#endif /* H5C_DO_SANITY_CHECKS */

        if(NULL == entry_ptr->image_ptr) {
            size_t image_size;

	    HDassert(!entry_ptr->image_up_to_date);

            if(entry_ptr->compressed)
                image_size = entry_ptr->compressed_size;
            else
                image_size = entry_ptr->size;
            HDassert(image_size > 0);


            if(NULL == (entry_ptr->image_ptr = H5MM_malloc(image_size + H5C_IMAGE_EXTRA_SPACE)))
                HGOTO_ERROR(H5E_CACHE, H5E_CANTALLOC, FAIL, "memory allocation failed for on disk image buffer")
#if H5C_DO_MEMORY_SANITY_CHECKS
            HDmemcpy(((uint8_t *)entry_ptr->image_ptr) + image_size, H5C_IMAGE_SANITY_VALUE, H5C_IMAGE_EXTRA_SPACE);
#endif /* H5C_DO_MEMORY_SANITY_CHECKS */
        } /* end if */

        if(!(entry_ptr->image_up_to_date)) {
            /* Sanity check */
	    HDassert(!entry_ptr->prefetched);

            /* Generate the entry's image */
            if(H5C__generate_image(f, cache_ptr, entry_ptr, dxpl_id, entry_size_change_ptr) < 0)
                HGOTO_ERROR(H5E_CACHE, H5E_CANTGET, FAIL, "can't generate entry's image")
        } /* end if ( ! (entry_ptr->image_up_to_date) ) */

	/* Finally, write the image to disk unless the write is suppressed.
         *
         * This happens if both suppress_image_entry_writes and 
         * entry_ptr->include_in_image are TRUE, or if either the 
         * H5C__CLASS_NO_IO_FLAG or the H5AC__CLASS_SKIP_WRITES is 
         * set in the entry's type.  The flags in the entry type should
         * be used only in test code
         */
        if ( ( !suppress_image_entry_writes || !(entry_ptr->include_in_image) )
             &&
             ( ((entry_ptr->type->flags) & H5C__CLASS_NO_IO_FLAG) == 0 ) 
             &&
             ( ((entry_ptr->type->flags) & H5C__CLASS_SKIP_WRITES) == 0 ) )
        {
	    /* If compression is not enabled, the size of the entry on 
             * disk is entry_prt->size.  However if entry_ptr->compressed
             * is TRUE, the on disk size is entry_ptr->compressed_size.
             */
            size_t image_size;
	    H5FD_mem_t mem_type;

            if(entry_ptr->compressed)
                image_size = entry_ptr->compressed_size;
            else
                image_size = entry_ptr->size;

#ifdef H5_HAVE_PARALLEL
            if(collective_write_list) {
                H5C_collective_write_t *item;

                if(NULL == (item = (H5C_collective_write_t *)H5FL_MALLOC(H5C_collective_write_t)))
                    HGOTO_ERROR(H5E_CACHE, H5E_CANTALLOC, FAIL, "unable to allocate skip list item")

                item->length = image_size;
                item->free_buf = FALSE;
                item->buf = entry_ptr->image_ptr;
                item->offset = entry_ptr->addr;

                if(H5SL_insert(collective_write_list, item, &item->offset) < 0) {
                    H5MM_free(item);
                    HGOTO_ERROR(H5E_CACHE, H5E_CANTINSERT, FAIL, "unable to insert skip list item")
                } /* end if */
            } /* end if */
            else
#endif /* H5_HAVE_PARALLEL */

	    if(entry_ptr->prefetched) {
		HDassert(entry_ptr->type->id == H5AC_PREFETCHED_ENTRY_ID);
		mem_type = class_mem_types[entry_ptr->prefetch_type_id];
            } /* end if */
            else
		mem_type = entry_ptr->type->mem_type;

            if(H5F_block_write(f, mem_type, entry_ptr->addr, image_size, dxpl_id, entry_ptr->image_ptr) < 0)
                HGOTO_ERROR(H5E_CACHE, H5E_CANTFLUSH, FAIL, "Can't write image to file.")
        } /* end if */

        /* if the entry has a notify callback, notify it that we have 
         * just flushed the entry.
         */
        if(entry_ptr->type->notify &&
             (entry_ptr->type->notify)(H5C_NOTIFY_ACTION_AFTER_FLUSH, entry_ptr) < 0 )
            HGOTO_ERROR(H5E_CACHE, H5E_CANTNOTIFY, FAIL, "can't notify client of entry flush")
    } /* if ( write_entry ) */

    /* At this point, all pre-serialize and serialize calls have been
     * made if it was appropriate to make them.  Similarly, the entry
     * has been written to disk if desired.
     *
     * Thus it is now safe to update the cache data structures for the 
     * flush.
     */

    /* start by updating the statistics */
    if(clear_only) {
        /* only log a clear if the entry was dirty */
        if(was_dirty) {
            H5C__UPDATE_STATS_FOR_CLEAR(cache_ptr, entry_ptr)
        } /* end if */
    } else if(write_entry) {
        HDassert(was_dirty);

        /* only log a flush if we actually wrote to disk */
        H5C__UPDATE_STATS_FOR_FLUSH(cache_ptr, entry_ptr)
    } /* end else if */

    if(destroy) {
        if(take_ownership)
            HDassert(!destroy_entry);
        else
            HDassert(destroy_entry);

        H5C__UPDATE_STATS_FOR_EVICTION(cache_ptr, entry_ptr, take_ownership)
    } /* end if */

    /* If the entry's type has a 'notify' callback and the entry is about
     * to be removed from the cache, send a 'before eviction' notice while
     * the entry is still fully integrated in the cache.
     */
    if(destroy)
        if(entry_ptr->type->notify && (entry_ptr->type->notify)(H5C_NOTIFY_ACTION_BEFORE_EVICT, entry_ptr) < 0)
            HGOTO_ERROR(H5E_CACHE, H5E_CANTNOTIFY, FAIL, "can't notify client about entry to evict")

    /* Update the cache internal data structures. */
    if(destroy) {
        /* Update the cache internal data structures as appropriate
         * for a destroy.  Specifically:
         *
         * 1) Delete it from the index
         *
         * 2) Delete it from the skip list if requested.
         *
         * 3) Update the replacement policy for eviction
         *
         * Finally, if the destroy_entry flag is set, discard the 
         * entry.
         */

        H5C__DELETE_FROM_INDEX(cache_ptr, entry_ptr, FAIL)

        if(entry_ptr->in_slist && del_from_slist_on_destroy)
            H5C__REMOVE_ENTRY_FROM_SLIST(cache_ptr, entry_ptr)

        H5C__UPDATE_RP_FOR_EVICTION(cache_ptr, entry_ptr, FAIL)
    }
    else {
        HDassert(clear_only || write_entry);
        HDassert(entry_ptr->is_dirty);
        HDassert(entry_ptr->in_slist);

        /* We are either doing a flush or a clear.
         *
         * A clear and a flush are the same from the point of
         * view of the replacement policy and the slist.  
         * Hence no differentiation between them.
         *
         * 					JRM -- 7/7/07
         */

        H5C__UPDATE_RP_FOR_FLUSH(cache_ptr, entry_ptr, FAIL)

        H5C__REMOVE_ENTRY_FROM_SLIST(cache_ptr, entry_ptr)

        /* mark the entry as clean and update the index for 
         * entry clean.  Also, call the clear callback 
         * if defined.
         */
        entry_ptr->is_dirty = FALSE;

        H5C__UPDATE_INDEX_FOR_ENTRY_CLEAN(cache_ptr, entry_ptr);

        if(entry_ptr->type->clear && (entry_ptr->type->clear)(f, (void *)entry_ptr, FALSE) < 0)
            HGOTO_ERROR(H5E_CACHE, H5E_CANTFLUSH, FAIL, "unable to clear entry")
    }

    /* reset the flush_in progress flag */
    entry_ptr->flush_in_progress = FALSE;

    /* capture the cache entry address for the log_flush call at the
       end before the entry_ptr gets freed */
    entry_addr = entry_ptr->addr;

    /* Internal cache data structures should now be up to date, and 
     * consistant with the status of the entry.  
     *
     * Now discard the entry if appropriate.
     */
    if(destroy) {

        /* if both suppress_image_entry_frees and entry_ptr->include_in_image
         * are true, simple set entry_ptr->image_ptr to NULL, as we have 
         * another pointer to the buffer in an instance of H5C_image_entry_t
         * in cache_ptr->image_entries.
         *
         * Otherwise, free the buffer if it exists.
         */
	if ( suppress_image_entry_frees && entry_ptr->include_in_image ) 

	    entry_ptr->image_ptr = NULL;

	else if ( entry_ptr->image_ptr != NULL )

            entry_ptr->image_ptr = H5MM_xfree(entry_ptr->image_ptr);

        /* Check whether we should free the space in the file that 
         * the entry occupies 
         */
        if(free_file_space) {
            size_t fsf_size;

            /* Sanity checks */
            HDassert(H5F_addr_defined(entry_ptr->addr));
            HDassert(!H5F_IS_TMP_ADDR(f, entry_ptr->addr));
#ifndef NDEBUG
{
            hbool_t curr_compressed = FALSE;
            size_t curr_len;
            size_t curr_compressed_len = 0;

            /* Get the actual image size for the thing again */
            entry_ptr->type->image_len((void *)entry_ptr, &curr_len, &curr_compressed, &curr_compressed_len);
            HDassert(curr_len == entry_ptr->size);
            HDassert(curr_compressed == entry_ptr->compressed);
            HDassert(curr_compressed_len == entry_ptr->compressed_size);
}
#endif /* NDEBUG */

            /* if the file space free size callback is defined, use
             * it to get the size of the block of file space to free.
             * Otherwise use entry_ptr->compressed_size if 
             * entry_ptr->compressed == TRUE, and entry_ptr->size
             * if entry_ptr->compressed == FALSE.
             */
            if(entry_ptr->type->fsf_size) {
                if((entry_ptr->type->fsf_size)((void *)entry_ptr, &fsf_size) < 0)
                    HGOTO_ERROR(H5E_CACHE, H5E_CANTFREE, FAIL, "unable to get file space free size")
            } /* end if */
            else if(entry_ptr->compressed) /* use compressed size */
                fsf_size = entry_ptr->compressed_size;
            else    /* no file space free size callback -- use entry size */
                fsf_size = entry_ptr->size;

            /* Release the space on disk */
            if(H5MF_xfree(f, entry_ptr->type->mem_type, dxpl_id, entry_ptr->addr, (hsize_t)fsf_size) < 0)
                HGOTO_ERROR(H5E_CACHE, H5E_CANTFREE, FAIL, "unable to free file space for cache entry")
        } /* end if ( free_file_space ) */

        /* Reset the pointer to the cache the entry is within. -QAK */
        entry_ptr->cache_ptr = NULL;

        /* increment entries_removed_counter and set 
         * last_entry_removed_ptr.  As we are likely abuut to 
         * free the entry, recall that last_entry_removed_ptr 
         * must NEVER be dereferenced.
         *
         * Recall that these fields are maintained to allow functions
         * that perform scans of lists of entries to detect the 
         * unexpected removal of entries (via expunge, eviction, 
         * or take ownership at present), so that they can re-start
         * their scans if necessary.
         */
        cache_ptr->last_entry_removed_ptr++;
        cache_ptr->last_entry_removed_ptr = entry_ptr;

        /* Check for actually destroying the entry in memory */
        /* (As opposed to taking ownership of it) */
        if(destroy_entry) {
            /* if the entry is dirty and it has a clear callback,
             * call this callback now.  Since this callback exists,
             * it follows tht the client maintains its own dirty bits, 
             * which must be cleared before the entry is freed to avoid 
             * sanity check failures.  Also clear the dirty flag for 
             * the same reason.
             */
            if(entry_ptr->is_dirty) {
                entry_ptr->is_dirty = FALSE;

                if(entry_ptr->type->clear && (entry_ptr->type->clear)(f, (void *)entry_ptr, TRUE) < 0)
                    HGOTO_ERROR(H5E_CACHE, H5E_CANTFLUSH, FAIL, "unable to clear entry")
            }
            /* we are about to discard the in core representation --
             * set the magic field to bad magic so we can detect a
             * freed entry if we see one.
             */
            entry_ptr->magic = H5C__H5C_CACHE_ENTRY_T_BAD_MAGIC;

            /* verify that the image has been freed */
            HDassert(entry_ptr->image_ptr == NULL);

            if(entry_ptr->type->free_icr((void *)entry_ptr) < 0)
                HGOTO_ERROR(H5E_CACHE, H5E_CANTFLUSH, FAIL, \
                            "free_icr callback failed.")
        } 
        else {
            HDassert(take_ownership);

            /* client is taking ownership of the entry.
             * set bad magic here too so the cache will choke 
             * unless the entry is re-inserted properly
             */
            entry_ptr->magic = H5C__H5C_CACHE_ENTRY_T_BAD_MAGIC;
        }
    } /* if (destroy) */

    if(cache_ptr->log_flush)
        if((cache_ptr->log_flush)(cache_ptr, entry_addr, was_dirty, flags) < 0)
            HGOTO_ERROR(H5E_CACHE, H5E_CANTFLUSH, FAIL, "log_flush callback failed.")

done:
    HDassert( ( ret_value != SUCCEED ) || ( destroy_entry ) || 
              ( ! entry_ptr->flush_in_progress ) );

    HDassert( ( ret_value != SUCCEED ) || ( destroy_entry ) || 
              ( take_ownership ) || ( ! entry_ptr->is_dirty ) );

    FUNC_LEAVE_NOAPI(ret_value)
} /* H5C__flush_single_entry() */


/*-------------------------------------------------------------------------
 *
 * Function:    H5C_load_entry
 *
 * Purpose:     Attempt to load the entry at the specified disk address
 *              and with the specified type into memory.  If successful.
 *              return the in memory address of the entry.  Return NULL
 *              on failure.
 *
 *              Note that this function simply loads the entry into
 *              core.  It does not insert it into the cache.
 *
 * Return:      Non-NULL on success / NULL on failure.
 *
 * Programmer:  John Mainzer, 5/18/04
 *
 *-------------------------------------------------------------------------
 */
static void *
H5C_load_entry(H5F_t *              f,
                hid_t               dxpl_id,
#ifdef H5_HAVE_PARALLEL
                hbool_t             coll_access,
#endif /* H5_HAVE_PARALLEL */
                const H5C_class_t * type,
                haddr_t             addr,
                void *              udata)
{
    hbool_t     dirty = FALSE;          /* Flag indicating whether thing was dirtied during deserialize */
    hbool_t     compressed = FALSE;     /* flag indicating whether thing            */
                                        /* will be run through filters on           */
                                        /* on read and write.  Usually FALSE        */
                                        /* set to true if appropriate.              */
    size_t      compressed_size = 0;    /* entry compressed size if                 */
                                        /* known -- otherwise uncompressed.         */
                                        /* Zero indicates compression not           */
                                        /* enabled.                                 */
    void *      image = NULL;           /* Buffer for disk image                    */
    void *      thing = NULL;           /* Pointer to thing loaded                  */
    H5C_cache_entry_t *entry = NULL;    /* Alias for thing loaded, as cache entry   */
    size_t      len;                    /* Size of image in file                    */
    unsigned    u;                      /* Local index variable                     */
#ifdef H5_HAVE_PARALLEL
    int         mpi_rank = 0;           /* MPI process rank                         */
    MPI_Comm    comm = MPI_COMM_NULL;   /* File MPI Communicator                    */
    int         mpi_code;               /* MPI error code                           */
#endif /* H5_HAVE_PARALLEL */
    void *      ret_value = NULL;       /* Return value                             */

    FUNC_ENTER_NOAPI_NOINIT

    HDassert(f);
    HDassert(f->shared);
    HDassert(f->shared->cache);
    HDassert(type);

    /* verify absence of prohibited or unsupported type flag combinations */
    HDassert(!(type->flags & H5C__CLASS_NO_IO_FLAG));

    /* for now, we do not combine the speculative load and compressed flags */
    HDassert(!((type->flags & H5C__CLASS_SPECULATIVE_LOAD_FLAG) &&
               (type->flags & H5C__CLASS_COMPRESSED_FLAG)));

    /* Can't see how skip reads could be usefully combined with
     * either the speculative read or compressed flags.  Hence disallow.
     */
    HDassert(!((type->flags & H5C__CLASS_SKIP_READS) &&
               (type->flags & H5C__CLASS_SPECULATIVE_LOAD_FLAG)));
    HDassert(!((type->flags & H5C__CLASS_SKIP_READS) &&
               (type->flags & H5C__CLASS_COMPRESSED_FLAG)));

    HDassert(H5F_addr_defined(addr));
    HDassert(type->get_load_size);
    HDassert(type->deserialize);

    /* Call the get_load_size callback, to retrieve the initial 
     * size of image 
     */
    if(type->get_load_size(udata, &len) < 0)
        HGOTO_ERROR(H5E_CACHE, H5E_CANTGET, NULL, "can't retrieve image size")

    HDassert(len > 0);

    /* Check for possible speculative read off the end of the file */
    if(type->flags & H5C__CLASS_SPECULATIVE_LOAD_FLAG) {

        haddr_t eoa;                /* End-of-allocation in the file */
        H5FD_mem_t  cooked_type;

        /* if type == H5FD_MEM_GHEAP, H5F_block_read() forces 
         * type to H5FD_MEM_DRAW via its call to H5F__accum_read().
         * Thus we do the same for purposes of computing the eoa
         * for sanity checks.
         */
        cooked_type = (type->mem_type == H5FD_MEM_GHEAP) ? H5FD_MEM_DRAW : type->mem_type;

        /* Get the file's end-of-allocation value */
        eoa = H5F_get_eoa(f, cooked_type);

        HDassert(H5F_addr_defined(eoa));

        /* Check for bad address in general */
        if ( H5F_addr_gt(addr, eoa) )
            HGOTO_ERROR(H5E_CACHE, H5E_BADVALUE, NULL, "address of object past end of allocation")

        /* Check if the amount of data to read will be past the eoa */
        if( H5F_addr_gt((addr + len), eoa) ) {

            /* Trim down the length of the metadata */
            /* Note that for some cache clients, this will cause an 
             * assertion failure.   JRM -- 8/29/14
             */
            len = (size_t)(eoa - addr);
        } /* end if */

        if ( len <= 0 )
            HGOTO_ERROR(H5E_CACHE, H5E_BADVALUE, NULL, "len not positive after adjustment for EOA.")

    } /* end if */

    /* Allocate the buffer for reading the on-disk entry image */
    if(NULL == (image = H5MM_malloc(len + H5C_IMAGE_EXTRA_SPACE)))
        HGOTO_ERROR(H5E_CACHE, H5E_CANTALLOC, NULL, "memory allocation failed for on disk image buffer.")

#if H5C_DO_MEMORY_SANITY_CHECKS
    HDmemcpy(image + len, H5C_IMAGE_SANITY_VALUE, H5C_IMAGE_EXTRA_SPACE);
#endif /* H5C_DO_MEMORY_SANITY_CHECKS */

#ifdef H5_HAVE_PARALLEL
    if(H5F_HAS_FEATURE(f, H5FD_FEAT_HAS_MPI)) {
        if((mpi_rank = H5F_mpi_get_rank(f)) < 0)
            HGOTO_ERROR(H5E_FILE, H5E_CANTGET, NULL, "Can't get MPI rank")
        if((comm = H5F_mpi_get_comm(f)) == MPI_COMM_NULL)
            HGOTO_ERROR(H5E_FILE, H5E_CANTGET, NULL, "get_comm request failed")
    } /* end if */
#endif /* H5_HAVE_PARALLEL */

    /* Get the on-disk entry image */
    if(0 == (type->flags & H5C__CLASS_SKIP_READS)) {
#ifdef H5_HAVE_PARALLEL
        if(!coll_access || 0 == mpi_rank) {
#endif /* H5_HAVE_PARALLEL */

            if(H5F_block_read(f, type->mem_type, addr, len, dxpl_id, image) < 0)
                HGOTO_ERROR(H5E_CACHE, H5E_READERROR, NULL, "Can't read image*")

#ifdef H5_HAVE_PARALLEL
        } /* end if */

        /* if the collective metadata read optimization is turned on,
         * bcast the metadata read from process 0 to all ranks in the file
         * communicator
         */
        if(coll_access) {
            int buf_size;

            H5_CHECKED_ASSIGN(buf_size, int, len, size_t);
            if(MPI_SUCCESS != (mpi_code = MPI_Bcast(image, buf_size, MPI_BYTE, 0, comm)))
                HMPI_GOTO_ERROR(NULL, "MPI_Bcast failed", mpi_code)
        } /* end if */
#endif /* H5_HAVE_PARALLEL */
    } /* end if */

    /* Deserialize the on-disk image into the native memory form */
    if(NULL == (thing = type->deserialize(image, len, udata, &dirty)))
        HGOTO_ERROR(H5E_CACHE, H5E_CANTLOAD, NULL, "Can't deserialize image")

    /* If the client's cache has an image_len callback, check it */
    if(type->image_len) {
        size_t	new_len;        /* New size of on-disk image */

        /* set magic and type field in *entry_ptr.  While the image_len 
         * callback shouldn't touch the cache specific fields, it may check 
         * these fields to ensure that it it has received the expected 
         * value.
         *
         * Note that this initialization is repeated below on the off 
         * chance that we had to re-try the deserialization.
         */
        entry = (H5C_cache_entry_t *)thing;
        entry->magic = H5C__H5C_CACHE_ENTRY_T_MAGIC;
        entry->type  = type;

        /* verify that compressed and compressed_len are initialized */
        HDassert(compressed == FALSE);
        HDassert(compressed_size == 0);

        /* Get the actual image size for the thing */
        if(type->image_len(thing, &new_len, &compressed, &compressed_size) < 0)
            HGOTO_ERROR(H5E_CACHE, H5E_CANTGET, NULL, "can't retrieve image length")

        if(new_len == 0)
            HGOTO_ERROR(H5E_CACHE, H5E_BADVALUE, NULL, "image length is 0")

        HDassert(((type->flags & H5C__CLASS_COMPRESSED_FLAG) != 0) ||
                 ((compressed == FALSE) && (compressed_size == 0)));
        HDassert((compressed == TRUE) || (compressed_size == 0));

        if(new_len != len) {

            if(type->flags & H5C__CLASS_COMPRESSED_FLAG) {

                /* if new_len != len, then compression must be 
                 * enabled on the entry.  In this case, the image_len
                 * callback should have set compressed to TRUE, set 
                 * new_len equal to the uncompressed size of the 
                 * entry, and compressed_len equal to the compressed
                 * size -- which must equal len.
                 *
                 * We can't verify the uncompressed size, but we can 
                 * verify the rest with the following assertions.
                 */
                HDassert(compressed);
                HDassert(compressed_size == len);

                /* new_len should contain the uncompressed size.  Set len
                 * equal to new_len, so that the cache will use the 
                 * uncompressed size for purposes of space allocation, etc.
                 */
                len = new_len;

            } else if (type->flags & H5C__CLASS_SPECULATIVE_LOAD_FLAG) {

                void *new_image;       /* Buffer for disk image */

                /* compressed must be FALSE, and compressed_size 
                 * must be zero.
                 */
                HDassert(!compressed);
                HDassert(compressed_size == 0);

                /* Adjust the size of the image to match new_len */
                if(NULL == (new_image = H5MM_realloc(image, 
                                            new_len + H5C_IMAGE_EXTRA_SPACE)))

                    HGOTO_ERROR(H5E_CACHE, H5E_CANTALLOC, NULL, "image null after H5MM_realloc()")

                image = new_image;

#if H5C_DO_MEMORY_SANITY_CHECKS
                HDmemcpy(((uint8_t *)image) + new_len, H5C_IMAGE_SANITY_VALUE, H5C_IMAGE_EXTRA_SPACE);
#endif /* H5C_DO_MEMORY_SANITY_CHECKS */

                /* If the thing's image needs to be bigger for a speculatively
                 *      loaded thing, free the thing and retry with new length
                 */
                if (new_len > len) {

                    /* Release previous (possibly partially initialized) 
                     * thing.  Note that we must set entry->magic to 
                     * H5C__H5C_CACHE_ENTRY_T_BAD_MAGIC and set one or 
                     * two other fields before the call to free_icr
                     * so as to avoid sanity check failures.
                     */
                    entry->magic = H5C__H5C_CACHE_ENTRY_T_BAD_MAGIC;

                    entry->addr  = addr;

                    if ( type->free_icr(thing) < 0 )

                        HGOTO_ERROR(H5E_CACHE, H5E_CANTFLUSH, NULL, "free_icr callback failed")

#ifdef H5_HAVE_PARALLEL
                    if(!coll_access || 0 == mpi_rank) {
#endif /* H5_HAVE_PARALLEL */

                    /* Go get the on-disk image again */
                    if(H5F_block_read(f, type->mem_type, addr, 
                                      new_len, dxpl_id, image) < 0)
                        HGOTO_ERROR(H5E_CACHE, H5E_CANTLOAD, NULL, "Can't read image")

#ifdef H5_HAVE_PARALLEL
                    }
                    /* if the collective metadata read optimization is turned on,
                       bcast the metadata read from process 0 to all ranks in the file
                       communicator */
                    if(coll_access) {
                        int buf_size;

                        H5_CHECKED_ASSIGN(buf_size, int, new_len, size_t);
                        if(MPI_SUCCESS != (mpi_code = MPI_Bcast(image, buf_size, MPI_BYTE, 0, comm)))
                            HMPI_GOTO_ERROR(NULL, "MPI_Bcast failed", mpi_code)
                    } /* end if */
#endif /* H5_HAVE_PARALLEL */

                    /* Deserialize on-disk image into native memory form again */
                    if(NULL == (thing = type->deserialize(image, new_len, udata, &dirty)))
                        HGOTO_ERROR(H5E_CACHE, H5E_CANTLOAD, NULL, "Can't deserialize image")

#ifndef NDEBUG
                    {
                        /* new_compressed and new_compressed_size must be 
                         * initialize to FALSE / 0 respectively, as clients
                         * that don't use compression may ignore these two 
                         * parameters.
                         */
                        hbool_t new_compressed = FALSE;
                        size_t new_compressed_size = 0;
                        size_t new_new_len;

                        /* Get the actual image size for the thing again.  Note
                         * that since this is a new thing, we have to set 
                         * the magic and type fields again so as to avoid
                         * failing sanity checks.
                         */
                        entry = (H5C_cache_entry_t *)thing;
                        entry->magic = H5C__H5C_CACHE_ENTRY_T_MAGIC;
                        entry->type  = type;

                        type->image_len(thing, &new_new_len, &new_compressed, &new_compressed_size);
                        HDassert(new_new_len == new_len);
                        HDassert(!new_compressed);
                        HDassert(new_compressed_size == 0);
                    } /* end block */
#endif /* NDEBUG */
                } /* end if (new_len > len) */

                /* Retain adjusted size */
                len = new_len;

            } else { /* throw an error */

                HGOTO_ERROR(H5E_CACHE, H5E_UNSUPPORTED, NULL, \
                     "size of non-speculative, non-compressed object changed")
            }
        } /* end if (new_len != len) */
    } /* end if */

    entry = (H5C_cache_entry_t *)thing;

    /* In general, an entry should be clean just after it is loaded.
     *
     * However, when this code is used in the metadata cache, it is
     * possible that object headers will be dirty at this point, as
     * the deserialize function will alter object headers if necessary to
     * fix an old bug.
     *
     * In the following assert:
     *
     * 	HDassert( ( dirty == FALSE ) || ( type->id == 5 || type->id == 6 ) );
     *
     * note that type ids 5 & 6 are associated with object headers in the
     * metadata cache.
     *
     * When we get to using H5C for other purposes, we may wish to
     * tighten up the assert so that the loophole only applies to the
     * metadata cache.
     */

    HDassert( ( dirty == FALSE ) || ( type->id == 5 || type->id == 6) );

    entry->magic                = H5C__H5C_CACHE_ENTRY_T_MAGIC;
    entry->cache_ptr            = f->shared->cache;
    entry->addr                 = addr;
    entry->size                 = len;
    HDassert(entry->size < H5C_MAX_ENTRY_SIZE);
    entry->compressed           = compressed;
    entry->compressed_size      = compressed_size;
    entry->image_ptr            = image;
    entry->image_up_to_date     = !dirty;
    entry->type                 = type;
    entry->is_dirty	        = dirty;
    entry->dirtied              = FALSE;
    entry->is_protected         = FALSE;
    entry->is_read_only         = FALSE;
    entry->ro_ref_count         = 0;
    entry->is_pinned            = FALSE;
    entry->in_slist             = FALSE;
    entry->flush_marker         = FALSE;
#ifdef H5_HAVE_PARALLEL
    entry->clear_on_unprotect   = FALSE;
    entry->flush_immediately    = FALSE;
    entry->coll_access          = coll_access;
#endif /* H5_HAVE_PARALLEL */
    entry->flush_in_progress    = FALSE;
    entry->destroy_in_progress  = FALSE;

    entry->ring                 = H5C_RING_UNDEFINED;

    /* Initialize flush dependency height fields */
    entry->flush_dep_parent     = NULL;
    for(u = 0; u < H5C__NUM_FLUSH_DEP_HEIGHTS; u++)
        entry->child_flush_dep_height_rc[u] = 0;
    entry->flush_dep_height = 0;
    entry->ht_next              = NULL;
    entry->ht_prev              = NULL;
    entry->il_next              = NULL;
    entry->il_prev              = NULL;

    entry->next                 = NULL;
    entry->prev                 = NULL;

    entry->aux_next             = NULL;
    entry->aux_prev             = NULL;

#ifdef H5_HAVE_PARALLEL
    entry->coll_next            = NULL;
    entry->coll_prev            = NULL;
#endif /* H5_HAVE_PARALLEL */

    /* initialize cache image related fields */
    entry->include_in_image     = FALSE;
    entry->lru_rank		= 0;
    entry->image_index		= -1;
    entry->image_dirty		= FALSE;
    entry->fd_parent_addr	= HADDR_UNDEF;
    entry->fd_child_count	= 0;
    entry->prefetched		= FALSE;
    entry->prefetch_type_id	= 0;

    H5C__RESET_CACHE_ENTRY_STATS(entry);

    ret_value = thing;

done:
    /* Cleanup on error */
    if(NULL == ret_value) {
        /* Release resources */
        if(thing && type->free_icr(thing) < 0)
            HDONE_ERROR(H5E_CACHE, H5E_CANTFLUSH, NULL, "free_icr callback failed")
        if(image)
            image = H5MM_xfree(image);
    } /* end if */

    FUNC_LEAVE_NOAPI(ret_value)
} /* H5C_load_entry() */


/*-------------------------------------------------------------------------
 *
 * Function:    H5C_make_space_in_cache
 *
 * Purpose:     Attempt to evict cache entries until the index_size
 *		is at least needed_space below max_cache_size.
 *
 *		In passing, also attempt to bring cLRU_list_size to a
 *		value greater than min_clean_size.
 *
 *		Depending on circumstances, both of these goals may
 *		be impossible, as in parallel mode, we must avoid generating
 *		a write as part of a read (to avoid deadlock in collective
 *		I/O), and in all cases, it is possible (though hopefully
 *		highly unlikely) that the protected list may exceed the
 *		maximum size of the cache.
 *
 *		Thus the function simply does its best, returning success
 *		unless an error is encountered.
 *
 *		The primary_dxpl_id and secondary_dxpl_id parameters
 *		specify the dxpl_ids used on the first write occasioned
 *		by the call (primary_dxpl_id), and on all subsequent
 *		writes (secondary_dxpl_id).  This is useful in the metadata
 *		cache, but may not be needed elsewhere.  If so, just use the
 *		same dxpl_id for both parameters.
 *
 *		Observe that this function cannot occasion a read.
 *
 * Return:      Non-negative on success/Negative on failure.
 *
 * Programmer:  John Mainzer, 5/14/04
 *
 * Changes:     Modified function to skip over entries with the 
 *		flush_in_progress flag set.  If this is not done,
 *		an infinite recursion is possible if the cache is 
 *		full, and the pre-serialize or serialize routine 
 *		attempts to load another entry.
 *
 *		This error was exposed by a re-factor of the 
 *		H5C__flush_single_entry() routine.  However, it was 
 *		a potential bug from the moment that entries were 
 *		allowed to load other entries on flush.
 *
 *		In passing, note that the primary and secondary dxpls 
 *		mentioned in the comment above have been replaced by 
 *		a single dxpl at some point, and thus the discussion 
 *		above is somewhat obsolete.  Date of this change is 
 *		unkown.
 *
 *						JRM -- 12/26/14
 *
 *		Modified function to detect deletions of entries 
 *		during a scan of the LRU, and where appropriate, 
 *		restart the scan to avoid proceeding with a next 
 *		entry that is no longer in the cache.
 *
 *		Note the absence of checks after flushes of clean 
 *		entries.  As a second entry can only be removed by 
 *		by a call to the pre_serialize or serialize callback
 *		of the first, and as these callbacks will not be called
 *		on clean entries, no checks are needed.
 *
 *						JRM -- 4/6/15
 *
 *-------------------------------------------------------------------------
 */
herr_t
H5C_make_space_in_cache(H5F_t *	f,
                        hid_t	dxpl_id,
		        size_t	space_needed,
                        hbool_t	write_permitted)
{
    H5C_t *		cache_ptr = f->shared->cache;
#if H5C_COLLECT_CACHE_STATS
    int32_t             clean_entries_skipped = 0;
    int32_t             total_entries_scanned = 0;
#endif /* H5C_COLLECT_CACHE_STATS */
    int32_t		entries_examined = 0;
    int32_t		initial_list_len;
    size_t		empty_space;
    hbool_t		prev_is_dirty = FALSE;
    hbool_t             didnt_flush_entry = FALSE;
    hbool_t		restart_scan;
    H5C_cache_entry_t *	entry_ptr;
    H5C_cache_entry_t *	prev_ptr;
    H5C_cache_entry_t *	next_ptr;
    herr_t		ret_value = SUCCEED;      /* Return value */

    FUNC_ENTER_NOAPI_NOINIT

    HDassert( f );
    HDassert( cache_ptr );
    HDassert( cache_ptr->magic == H5C__H5C_T_MAGIC );
    HDassert( cache_ptr->index_size ==
	      (cache_ptr->clean_index_size + cache_ptr->dirty_index_size) );

    if ( write_permitted ) {

        restart_scan = FALSE;
        initial_list_len = cache_ptr->LRU_list_len;
        entry_ptr = cache_ptr->LRU_tail_ptr;

	if ( cache_ptr->index_size >= cache_ptr->max_cache_size ) {

	   empty_space = 0;

	} else {

	   empty_space = cache_ptr->max_cache_size - cache_ptr->index_size;

	}

        while ( ( ( (cache_ptr->index_size + space_needed)
                    >
                    cache_ptr->max_cache_size
                  )
		  ||
		  (
		    ( empty_space + cache_ptr->clean_index_size )
		    <
		    ( cache_ptr->min_clean_size )
                  )
		)
                &&
                ( entries_examined <= (2 * initial_list_len) )
                &&
                ( entry_ptr != NULL )
              )
        {
	    HDassert(entry_ptr->magic == H5C__H5C_CACHE_ENTRY_T_MAGIC);
            HDassert( !(entry_ptr->is_protected) );
            HDassert( ! (entry_ptr->is_read_only) );
            HDassert( (entry_ptr->ro_ref_count) == 0 );

	    next_ptr = entry_ptr->next;
            prev_ptr = entry_ptr->prev;

	    if ( prev_ptr != NULL ) {

		prev_is_dirty = prev_ptr->is_dirty;
	    }

            if ( ( (entry_ptr->type)->id != H5C__EPOCH_MARKER_TYPE ) &&
                 ( ! entry_ptr->flush_in_progress ) ) {

                didnt_flush_entry = FALSE;

                if ( entry_ptr->is_dirty ) {

#if H5C_COLLECT_CACHE_STATS
                    if ( (cache_ptr->index_size + space_needed)
                           >
                          cache_ptr->max_cache_size ) {

                        cache_ptr->entries_scanned_to_make_space++;
                    }
#endif /* H5C_COLLECT_CACHE_STATS */

		    /* reset entries_removed_counter and 
                     * last_entry_removed_ptr prior to the call to 
                     * H5C__flush_single_entry() so that we can spot 
                     * unexpected removals of entries from the cache,
                     * and set the restart_scan flag if proceeding
                     * would be likely to cause us to scan an entry
                     * that is no longer in the cache.
                     */
                    cache_ptr->entries_removed_counter = 0;
                    cache_ptr->last_entry_removed_ptr  = NULL;

#ifdef H5_HAVE_PARALLEL
                    if(TRUE == entry_ptr->coll_access) {
                        entry_ptr->coll_access = FALSE;
                        H5C__REMOVE_FROM_COLL_LIST(cache_ptr, entry_ptr, FAIL)
                    } /* end if */
#endif

                    if(H5C__flush_single_entry(f, dxpl_id, entry_ptr, H5C__NO_FLAGS_SET, NULL, NULL) < 0)
                        HGOTO_ERROR(H5E_CACHE, H5E_CANTFLUSH, FAIL, "unable to flush entry")

		    if ( ( cache_ptr->entries_removed_counter > 1 ) ||
                         ( cache_ptr->last_entry_removed_ptr == prev_ptr ) )

                        restart_scan = TRUE;

                } else if ( (cache_ptr->index_size + space_needed) > cache_ptr->max_cache_size 
#ifdef H5_HAVE_PARALLEL
                            && !(entry_ptr->coll_access)
#endif /* H5_HAVE_PARALLEL */
                            ) {
#if H5C_COLLECT_CACHE_STATS
                    cache_ptr->entries_scanned_to_make_space++;
#endif /* H5C_COLLECT_CACHE_STATS */

                    if(H5C__flush_single_entry(f, dxpl_id, entry_ptr, H5C__FLUSH_INVALIDATE_FLAG | H5C__DEL_FROM_SLIST_ON_DESTROY_FLAG, NULL, NULL) < 0)
                        HGOTO_ERROR(H5E_CACHE, H5E_CANTFLUSH, FAIL, "unable to flush entry")
                } else {
                    /* We have enough space so don't flush clean entry. */
#if H5C_COLLECT_CACHE_STATS
                    clean_entries_skipped++;
#endif /* H5C_COLLECT_CACHE_STATS */
                    didnt_flush_entry = TRUE;
                }

#if H5C_COLLECT_CACHE_STATS
                total_entries_scanned++;
#endif /* H5C_COLLECT_CACHE_STATS */

            } else {

                /* Skip epoch markers and entries that are in the process
                 * of being flushed.
                 */
                didnt_flush_entry = TRUE;
            }

	    if ( prev_ptr != NULL ) {

		if ( didnt_flush_entry ) {

		    /* epoch markers don't get flushed, and we don't touch
                     * entries that are in the process of being flushed.
                     * Hence no need for sanity checks, as we haven't
                     * flushed anything.  Thus just set entry_ptr to prev_ptr
                     * and go on.
		     */
                    entry_ptr = prev_ptr;

		} else if ( ( restart_scan )
                            ||
                            ( prev_ptr->is_dirty != prev_is_dirty )
		            ||
		            ( prev_ptr->next != next_ptr )
		            ||
		            ( prev_ptr->is_protected )
		            ||
		            ( prev_ptr->is_pinned ) ) {

		    /* something has happened to the LRU -- start over
		     * from the tail.
		     */
                    restart_scan = FALSE;
	            entry_ptr = cache_ptr->LRU_tail_ptr;
		    H5C__UPDATE_STATS_FOR_LRU_SCAN_RESTART(cache_ptr)

		} else {

		    entry_ptr = prev_ptr;

		}
	    } else {

		entry_ptr = NULL;

	    }

	    entries_examined++;

	    if ( cache_ptr->index_size >= cache_ptr->max_cache_size ) {

	       empty_space = 0;

	    } else {

	       empty_space = cache_ptr->max_cache_size - cache_ptr->index_size;

	    }

	    HDassert( cache_ptr->index_size ==
	              (cache_ptr->clean_index_size +
		       cache_ptr->dirty_index_size) );

	}

#if H5C_COLLECT_CACHE_STATS
        cache_ptr->calls_to_msic++;

        cache_ptr->total_entries_skipped_in_msic += clean_entries_skipped;
        cache_ptr->total_entries_scanned_in_msic += total_entries_scanned;

        if ( clean_entries_skipped > cache_ptr->max_entries_skipped_in_msic ) {

            cache_ptr->max_entries_skipped_in_msic = clean_entries_skipped;
        }

        if ( total_entries_scanned > cache_ptr->max_entries_scanned_in_msic ) {

            cache_ptr->max_entries_scanned_in_msic = total_entries_scanned;
        }
#endif /* H5C_COLLECT_CACHE_STATS */

	HDassert( ( entries_examined > (2 * initial_list_len) ) ||
		  ( (cache_ptr->pl_size + cache_ptr->pel_size + cache_ptr->min_clean_size) >
		    cache_ptr->max_cache_size ) ||
		  ( ( cache_ptr->clean_index_size + empty_space )
		    >= cache_ptr->min_clean_size ) );

#if H5C_MAINTAIN_CLEAN_AND_DIRTY_LRU_LISTS

        HDassert( ( entries_examined > (2 * initial_list_len) ) ||
		  ( cache_ptr->cLRU_list_size <= cache_ptr->clean_index_size ) );
        HDassert( ( entries_examined > (2 * initial_list_len) ) ||
		  ( cache_ptr->dLRU_list_size <= cache_ptr->dirty_index_size ) );

#endif /* H5C_MAINTAIN_CLEAN_AND_DIRTY_LRU_LISTS */

    } else {

        HDassert( H5C_MAINTAIN_CLEAN_AND_DIRTY_LRU_LISTS );

        initial_list_len = cache_ptr->cLRU_list_len;
        entry_ptr = cache_ptr->cLRU_tail_ptr;

        while ( ( (cache_ptr->index_size + space_needed)
                  >
                  cache_ptr->max_cache_size
                )
                &&
                ( entries_examined <= initial_list_len )
                &&
                ( entry_ptr != NULL )
              )
        {
            HDassert( ! (entry_ptr->is_protected) );
            HDassert( ! (entry_ptr->is_read_only) );
            HDassert( (entry_ptr->ro_ref_count) == 0 );
            HDassert( ! (entry_ptr->is_dirty) );

            prev_ptr = entry_ptr->aux_prev;

#ifdef H5_HAVE_PARALLEL
            if(!(entry_ptr->coll_access)) {
#endif /* H5_HAVE_PARALLEL */
                if(H5C__flush_single_entry(f, dxpl_id, entry_ptr, H5C__FLUSH_INVALIDATE_FLAG | H5C__DEL_FROM_SLIST_ON_DESTROY_FLAG, NULL, NULL) < 0)
                    HGOTO_ERROR(H5E_CACHE, H5E_CANTFLUSH, FAIL, "unable to flush entry")
#ifdef H5_HAVE_PARALLEL
            } /* end if */
#endif /* H5_HAVE_PARALLEL */

	    /* we are scanning the clean LRU, so the serialize function
	     * will not be called on any entry -- thus there is no
	     * concern about the list being modified out from under
	     * this function.
	     */

            entry_ptr = prev_ptr;
	    entries_examined++;
        }
    }

done:

    FUNC_LEAVE_NOAPI(ret_value)

} /* H5C_make_space_in_cache() */


/*-------------------------------------------------------------------------
 *
 * Function:    H5C_validate_lru_list
 *
 * Purpose:     Debugging function that scans the LRU list for errors.
 *
 *		If an error is detected, the function generates a
 *		diagnostic and returns FAIL.  If no error is detected,
 *		the function returns SUCCEED.
 *
 * Return:      FAIL if error is detected, SUCCEED otherwise.
 *
 * Programmer:  John Mainzer, 7/14/05
 *
 * Changes:
 *
 *		Added code to verify that the LRU contains no pinned 
 *		entries.                        JRM -- 4/25/14
 *
 *-------------------------------------------------------------------------
 */
#if H5C_DO_EXTREME_SANITY_CHECKS

static herr_t
H5C_validate_lru_list(H5C_t * cache_ptr)
{
    herr_t		ret_value = SUCCEED;      /* Return value */
    int32_t             len = 0;
    size_t              size = 0;
    H5C_cache_entry_t *	entry_ptr = NULL;

    FUNC_ENTER_NOAPI_NOINIT

    HDassert( cache_ptr );
    HDassert( cache_ptr->magic == H5C__H5C_T_MAGIC );

    if ( ( ( cache_ptr->LRU_head_ptr == NULL )
           ||
           ( cache_ptr->LRU_tail_ptr == NULL )
         )
         &&
         ( cache_ptr->LRU_head_ptr != cache_ptr->LRU_tail_ptr )
       ) {

        HGOTO_ERROR(H5E_CACHE, H5E_SYSTEM, FAIL, "Check 1 failed")
    }

    if(cache_ptr->LRU_list_len < 0)
        HGOTO_ERROR(H5E_CACHE, H5E_SYSTEM, FAIL, "Check 2 failed")

    if ( ( cache_ptr->LRU_list_len == 1 )
         &&
         ( ( cache_ptr->LRU_head_ptr != cache_ptr->LRU_tail_ptr )
           ||
           ( cache_ptr->LRU_head_ptr == NULL )
           ||
           ( cache_ptr->LRU_head_ptr->size != cache_ptr->LRU_list_size )
         )
       ) {

        HGOTO_ERROR(H5E_CACHE, H5E_SYSTEM, FAIL, "Check 3 failed")
    }

    if ( ( cache_ptr->LRU_list_len >= 1 )
         &&
         ( ( cache_ptr->LRU_head_ptr == NULL )
           ||
           ( cache_ptr->LRU_head_ptr->prev != NULL )
           ||
           ( cache_ptr->LRU_tail_ptr == NULL )
           ||
           ( cache_ptr->LRU_tail_ptr->next != NULL )
         )
       ) {

        HGOTO_ERROR(H5E_CACHE, H5E_SYSTEM, FAIL, "Check 4 failed")
    }

    entry_ptr = cache_ptr->LRU_head_ptr;
    while ( entry_ptr != NULL )
    {

        if ( ( entry_ptr != cache_ptr->LRU_head_ptr ) &&
             ( ( entry_ptr->prev == NULL ) ||
               ( entry_ptr->prev->next != entry_ptr ) ) ) {

            HGOTO_ERROR(H5E_CACHE, H5E_SYSTEM, FAIL, "Check 5 failed")
        }

        if ( ( entry_ptr != cache_ptr->LRU_tail_ptr ) &&
             ( ( entry_ptr->next == NULL ) ||
               ( entry_ptr->next->prev != entry_ptr ) ) ) {

            HGOTO_ERROR(H5E_CACHE, H5E_SYSTEM, FAIL, "Check 6 failed")
        }

        if ( ( entry_ptr->is_pinned ) || 
             ( entry_ptr->pinned_from_client ) ||
             ( entry_ptr->pinned_from_cache ) ) {

            HGOTO_ERROR(H5E_CACHE, H5E_SYSTEM, FAIL, "Check 7 failed")
        }

        len++;
        size += entry_ptr->size;
        entry_ptr = entry_ptr->next;
    }

    if ( ( cache_ptr->LRU_list_len != len ) ||
         ( cache_ptr->LRU_list_size != size ) ) {

        HGOTO_ERROR(H5E_CACHE, H5E_SYSTEM, FAIL, "Check 8 failed")
    }

done:

    if ( ret_value != SUCCEED ) {

        HDassert(0);
    }

    FUNC_LEAVE_NOAPI(ret_value)

} /* H5C_validate_lru_list() */

#endif /* H5C_DO_EXTREME_SANITY_CHECKS */


/*-------------------------------------------------------------------------
 *
 * Function:    H5C_validate_pinned_entry_list
 *
 * Purpose:     Debugging function that scans the pinned entry list for 
 *              errors.
 *
 *		If an error is detected, the function generates a
 *		diagnostic and returns FAIL.  If no error is detected,
 *		the function returns SUCCEED.
 *
 * Return:      FAIL if error is detected, SUCCEED otherwise.
 *
 * Programmer:  John Mainzer, 4/25/14
 *
 * Changes:
 *
 *		None.
 *
 *-------------------------------------------------------------------------
 */
#if H5C_DO_EXTREME_SANITY_CHECKS

static herr_t
H5C_validate_pinned_entry_list(H5C_t * cache_ptr)
{
    herr_t		ret_value = SUCCEED;      /* Return value */
    int32_t             len = 0;
    size_t              size = 0;
    H5C_cache_entry_t *	entry_ptr = NULL;

    FUNC_ENTER_NOAPI_NOINIT

    HDassert( cache_ptr );
    HDassert( cache_ptr->magic == H5C__H5C_T_MAGIC );

    if ( ( ( cache_ptr->pel_head_ptr == NULL )
           ||
           ( cache_ptr->pel_tail_ptr == NULL )
         )
         &&
         ( cache_ptr->pel_head_ptr != cache_ptr->pel_tail_ptr )
       ) {

        HGOTO_ERROR(H5E_CACHE, H5E_SYSTEM, FAIL, "Check 1 failed")
    }

    if(cache_ptr->pel_len < 0)
        HGOTO_ERROR(H5E_CACHE, H5E_SYSTEM, FAIL, "Check 2 failed")

    if ( ( cache_ptr->pel_len == 1 )
         &&
         ( ( cache_ptr->pel_head_ptr != cache_ptr->pel_tail_ptr )
           ||
           ( cache_ptr->pel_head_ptr == NULL )
           ||
           ( cache_ptr->pel_head_ptr->size != cache_ptr->pel_size )
         )
       ) {

        HGOTO_ERROR(H5E_CACHE, H5E_SYSTEM, FAIL, "Check 3 failed")
    }

    if ( ( cache_ptr->pel_len >= 1 )
         &&
         ( ( cache_ptr->pel_head_ptr == NULL )
           ||
           ( cache_ptr->pel_head_ptr->prev != NULL )
           ||
           ( cache_ptr->pel_tail_ptr == NULL )
           ||
           ( cache_ptr->pel_tail_ptr->next != NULL )
         )
       ) {

        HGOTO_ERROR(H5E_CACHE, H5E_SYSTEM, FAIL, "Check 4 failed")
    }

    entry_ptr = cache_ptr->pel_head_ptr;
    while ( entry_ptr != NULL )
    {

        if ( ( entry_ptr != cache_ptr->pel_head_ptr ) &&
             ( ( entry_ptr->prev == NULL ) ||
               ( entry_ptr->prev->next != entry_ptr ) ) ) {

            HGOTO_ERROR(H5E_CACHE, H5E_SYSTEM, FAIL, "Check 5 failed")
        }

        if ( ( entry_ptr != cache_ptr->pel_tail_ptr ) &&
             ( ( entry_ptr->next == NULL ) ||
               ( entry_ptr->next->prev != entry_ptr ) ) ) {

            HGOTO_ERROR(H5E_CACHE, H5E_SYSTEM, FAIL, "Check 6 failed")
        }

        if ( ! entry_ptr->is_pinned ) {

            HGOTO_ERROR(H5E_CACHE, H5E_SYSTEM, FAIL, "Check 7 failed")
        }

        if ( ! ( ( entry_ptr->pinned_from_client ) ||
                 ( entry_ptr->pinned_from_cache ) ) ) {

            HGOTO_ERROR(H5E_CACHE, H5E_SYSTEM, FAIL, "Check 8 failed")
        }

        len++;
        size += entry_ptr->size;
        entry_ptr = entry_ptr->next;
    }

    if ( ( cache_ptr->pel_len != len ) ||
         ( cache_ptr->pel_size != size ) ) {

        HGOTO_ERROR(H5E_CACHE, H5E_SYSTEM, FAIL, "Check 9 failed")
    }

done:

    if ( ret_value != SUCCEED ) {

        HDassert(0);
    }

    FUNC_LEAVE_NOAPI(ret_value)

} /* H5C_validate_pinned_entry_list() */

#endif /* H5C_DO_EXTREME_SANITY_CHECKS */


/*-------------------------------------------------------------------------
 *
 * Function:    H5C_validate_protected_entry_list
 *
 * Purpose:     Debugging function that scans the protected entry list for 
 *              errors.
 *
 *		If an error is detected, the function generates a
 *		diagnostic and returns FAIL.  If no error is detected,
 *		the function returns SUCCEED.
 *
 * Return:      FAIL if error is detected, SUCCEED otherwise.
 *
 * Programmer:  John Mainzer, 4/25/14
 *
 * Changes:
 *
 *		None.
 *
 *-------------------------------------------------------------------------
 */
#if H5C_DO_EXTREME_SANITY_CHECKS

static herr_t
H5C_validate_protected_entry_list(H5C_t * cache_ptr)
{
    herr_t		ret_value = SUCCEED;      /* Return value */
    int32_t             len = 0;
    size_t              size = 0;
    H5C_cache_entry_t *	entry_ptr = NULL;

    FUNC_ENTER_NOAPI_NOINIT

    HDassert( cache_ptr );
    HDassert( cache_ptr->magic == H5C__H5C_T_MAGIC );

    if(((cache_ptr->pl_head_ptr == NULL) || (cache_ptr->pl_tail_ptr == NULL))
             && (cache_ptr->pl_head_ptr != cache_ptr->pl_tail_ptr))
        HGOTO_ERROR(H5E_CACHE, H5E_SYSTEM, FAIL, "Check 1 failed")

    if(cache_ptr->pl_len < 0)
        HGOTO_ERROR(H5E_CACHE, H5E_SYSTEM, FAIL, "Check 2 failed")

    if ( ( cache_ptr->pl_len == 1 )
         &&
         ( ( cache_ptr->pl_head_ptr != cache_ptr->pl_tail_ptr )
           ||
           ( cache_ptr->pl_head_ptr == NULL )
           ||
           ( cache_ptr->pl_head_ptr->size != cache_ptr->pl_size )
         )
       ) {

        HGOTO_ERROR(H5E_CACHE, H5E_SYSTEM, FAIL, "Check 3 failed")
    }

    if ( ( cache_ptr->pl_len >= 1 )
         &&
         ( ( cache_ptr->pl_head_ptr == NULL )
           ||
           ( cache_ptr->pl_head_ptr->prev != NULL )
           ||
           ( cache_ptr->pl_tail_ptr == NULL )
           ||
           ( cache_ptr->pl_tail_ptr->next != NULL )
         )
       ) {

        HGOTO_ERROR(H5E_CACHE, H5E_SYSTEM, FAIL, "Check 4 failed")
    }

    entry_ptr = cache_ptr->pl_head_ptr;
    while ( entry_ptr != NULL )
    {

        if ( ( entry_ptr != cache_ptr->pl_head_ptr ) &&
             ( ( entry_ptr->prev == NULL ) ||
               ( entry_ptr->prev->next != entry_ptr ) ) ) {

            HGOTO_ERROR(H5E_CACHE, H5E_SYSTEM, FAIL, "Check 5 failed")
        }

        if ( ( entry_ptr != cache_ptr->pl_tail_ptr ) &&
             ( ( entry_ptr->next == NULL ) ||
               ( entry_ptr->next->prev != entry_ptr ) ) ) {

            HGOTO_ERROR(H5E_CACHE, H5E_SYSTEM, FAIL, "Check 6 failed")
        }

        if ( ! entry_ptr->is_protected ) {

            HGOTO_ERROR(H5E_CACHE, H5E_SYSTEM, FAIL, "Check 7 failed")
        }

        if ( ( entry_ptr->is_read_only ) &&
             ( entry_ptr->ro_ref_count <= 0 ) ) {

            HGOTO_ERROR(H5E_CACHE, H5E_SYSTEM, FAIL, "Check 8 failed")
        }

        len++;
        size += entry_ptr->size;
        entry_ptr = entry_ptr->next;
    }

    if ( ( cache_ptr->pl_len != len ) ||
         ( cache_ptr->pl_size != size ) ) {

        HGOTO_ERROR(H5E_CACHE, H5E_SYSTEM, FAIL, "Check 9 failed")
    }

done:

    if ( ret_value != SUCCEED ) {

        HDassert(0);
    }

    FUNC_LEAVE_NOAPI(ret_value)

} /* H5C_validate_protected_entry_list() */

#endif /* H5C_DO_EXTREME_SANITY_CHECKS */


/*-------------------------------------------------------------------------
 *
 * Function:    H5C_entry_in_skip_list
 *
 * Purpose:     Debugging function that scans skip list to see if it 
 *		is in present.  We need this, as it is possible for 
 *		an entry to be in the skip list twice.
 *
 * Return:      FALSE if the entry is not in the skip list, and TRUE 
 *		if it is.
 *
 * Programmer:  John Mainzer, 11/1/14
 *
 * Changes:
 *
 *		None.
 *
 *-------------------------------------------------------------------------
 */
#if H5C_DO_SLIST_SANITY_CHECKS

static hbool_t
H5C_entry_in_skip_list(H5C_t * cache_ptr, H5C_cache_entry_t *target_ptr)
{
    hbool_t in_slist              = FALSE;
    H5SL_node_t *       node_ptr  = NULL;
    H5C_cache_entry_t *	entry_ptr = NULL;

    HDassert( cache_ptr );
    HDassert( cache_ptr->magic == H5C__H5C_T_MAGIC );
    HDassert( cache_ptr->slist_ptr );

    node_ptr = H5SL_first(cache_ptr->slist_ptr);

    while ( ( node_ptr != NULL ) && ( ! in_slist ) )
    {
        entry_ptr = (H5C_cache_entry_t *)H5SL_item(node_ptr);

	HDassert( entry_ptr );
	HDassert( entry_ptr->magic == H5C__H5C_CACHE_ENTRY_T_MAGIC );
        HDassert( entry_ptr->is_dirty );
        HDassert( entry_ptr->in_slist );

        if ( entry_ptr == target_ptr ) {

	    in_slist = TRUE;

	} else {

	    node_ptr = H5SL_next(node_ptr);
	}
    }

    return(in_slist);

} /* H5C_entry_in_skip_list() */

#endif /* H5C_DO_SLIST_SANITY_CHECKS */


/*-------------------------------------------------------------------------
 *
 * Function:    H5C_get_entry_ptr_from_addr()
 *
 * Purpose:     Debugging function that attempts to look up an entry in the 
 *		cache by its file address, and if found, returns a pointer 
 *		to the entry in *entry_ptr_ptr.  If the entry is not in the 
 *		cache, *entry_ptr_ptr is set to NULL.
 *
 *		WARNING: This call should be used only in debugging  
 *			 routines, and it should be avoided when 
 *			 possible.
 *
 *			 Further, if we ever multi-thread the cache, 
 *			 this routine will have to be either discarded 
 *			 or heavily re-worked.
 *
 *			 Finally, keep in mind that the entry whose 
 *			 pointer is obtained in this fashion may not 
 *			 be in a stable state.  
 *
 *		Note that this function is only defined if NDEBUG
 *		is not defined.
 *
 *		As heavy use of this function is almost certainly a 
 *		bad idea, the metadata cache tracks the number of 
 *		successful calls to this function, and (if 
 *              H5C_DO_SANITY_CHECKS is defined) displays any 
 *		non-zero count on cache shutdown.
 *
 * Return:      FAIL if error is detected, SUCCEED otherwise.
 *
 * Programmer:  John Mainzer, 5/30/14
 *
 * Changes:
 *
 *		None.
 *
 *-------------------------------------------------------------------------
 */
#ifndef NDEBUG
herr_t
H5C_get_entry_ptr_from_addr(const H5F_t *f,
                            haddr_t   addr,
			    void ** entry_ptr_ptr)
{
    H5C_t             * cache_ptr;
    H5C_cache_entry_t * entry_ptr = NULL;
    herr_t              ret_value = SUCCEED;      /* Return value */

    FUNC_ENTER_NOAPI(FAIL)

    HDassert( f );
    HDassert( f->shared );

    cache_ptr = f->shared->cache;

    HDassert( cache_ptr != NULL );
    HDassert( cache_ptr->magic == H5C__H5C_T_MAGIC );
    HDassert( H5F_addr_defined(addr) );
    HDassert( entry_ptr_ptr != NULL );

    /* this test duplicates two of the above asserts, but we need an
     * invocation of HGOTO_ERROR to keep the compiler happy.
     */
    if ( ( cache_ptr == NULL ) || ( cache_ptr->magic != H5C__H5C_T_MAGIC ) ) {

        HGOTO_ERROR(H5E_CACHE, H5E_SYSTEM, FAIL, "Bad cache_ptr on entry.")
    }

    H5C__SEARCH_INDEX(cache_ptr, addr, entry_ptr, FAIL)

    if ( entry_ptr == NULL ) {

        /* the entry doesn't exist in the cache -- report this
         * and quit.
         */
        *entry_ptr_ptr = NULL;

    } else {

        *entry_ptr_ptr = entry_ptr;

	/* increment call counter */
	(cache_ptr->get_entry_ptr_from_addr_counter)++;
    }

done:

    FUNC_LEAVE_NOAPI(ret_value)

} /* H5C_get_entry_ptr_from_addr() */

#endif /* NDEBUG */


/*-------------------------------------------------------------------------
 *
 * Function:    H5C_cache_is_clean()
 *
 * Purpose:     Debugging function that verifies that all rings in the 
 *		metadata cache are clean from the outermost ring, inwards
 *		to the inner ring specified.
 *
 *		Returns TRUE if all specified rings are clean, and FALSE
 *		if not.  Throws an assertion failure on error.
 *
 * Return:      TRUE if the indicated ring(s) are clean, and FALSE otherwise.
 *
 * Programmer:  John Mainzer, 6/18/16
 *
 * Changes:     None.
 *
 *-------------------------------------------------------------------------
 */
#ifndef NDEBUG
hbool_t
H5C_cache_is_clean(const H5F_t *f, H5C_ring_t inner_ring)
{
    H5C_t             * cache_ptr;
    H5C_ring_t		ring = H5C_RING_USER;
    hbool_t             ret_value = TRUE;      /* Return value */

    FUNC_ENTER_NOAPI_NOINIT_NOERR

    HDassert( f );
    HDassert( f->shared );

    cache_ptr = f->shared->cache;

    HDassert( cache_ptr != NULL );
    HDassert( cache_ptr->magic == H5C__H5C_T_MAGIC );

    HDassert(inner_ring >= H5C_RING_USER);
    HDassert(inner_ring <= H5C_RING_SB);

    while ( ring <= inner_ring ) {

	if ( cache_ptr->dirty_index_ring_size[ring] > 0 )
            ret_value = FALSE;

	ring++;
    }

    FUNC_LEAVE_NOAPI(ret_value)

} /* H5C_cache_is_clean() */

#endif /* NDEBUG */


/*-------------------------------------------------------------------------
 *
 * Function:    H5C_verify_entry_type()
 *
 * Purpose:     Debugging function that attempts to look up an entry in the 
 *		cache by its file address, and if found, test to see if its
 *		type field contains the expted value.
 *
 *		If the specified entry is in cache, *in_cache_ptr is set
 *		to TRUE, and *type_ok_ptr is set to TRUE or FALSE
 *		depending on whether the entries type field matches the 
 *		expected_type parameter
 *
 *		If the target entry is not in cache, *in_cache_ptr is 
 *		set to FALSE, and *type_ok_ptr is undefined.
 *
 *		Note that this function is only defined if NDEBUG
 *		is not defined.
 *
 * Return:      FAIL if error is detected, SUCCEED otherwise.
 *
 * Programmer:  John Mainzer, 5/30/14
 *
 * Changes:     Updated function to handle prefetched entries 
 *		correctly.
 *						JRM -- 8/25/15
 *
 *-------------------------------------------------------------------------
 */
#ifndef NDEBUG
herr_t
H5C_verify_entry_type(const H5F_t *f,
                      haddr_t   addr,
                      const H5C_class_t * expected_type,
                      hbool_t * in_cache_ptr,
                      hbool_t * type_ok_ptr)
{
    H5C_t             * cache_ptr;
    H5C_cache_entry_t * entry_ptr = NULL;
    herr_t              ret_value = SUCCEED;      /* Return value */

    FUNC_ENTER_NOAPI(FAIL)

    HDassert( f );
    HDassert( f->shared );

    cache_ptr = f->shared->cache;

    HDassert( cache_ptr != NULL );
    HDassert( cache_ptr->magic == H5C__H5C_T_MAGIC );
    HDassert( H5F_addr_defined(addr) );
    HDassert( in_cache_ptr != NULL );
    HDassert( type_ok_ptr != NULL );

    /* this test duplicates two of the above asserts, but we need an
     * invocation of HGOTO_ERROR to keep the compiler happy.
     */
    if ( ( cache_ptr == NULL ) || ( cache_ptr->magic != H5C__H5C_T_MAGIC ) ) {

        HGOTO_ERROR(H5E_CACHE, H5E_SYSTEM, FAIL, "Bad cache_ptr on entry.")
    }

    H5C__SEARCH_INDEX(cache_ptr, addr, entry_ptr, FAIL)

    if ( entry_ptr == NULL ) {

        /* the entry doesn't exist in the cache -- report this
         * and quit.
         */
        *in_cache_ptr = FALSE;

    } else {

        *in_cache_ptr = TRUE;

	*type_ok_ptr = ((expected_type == entry_ptr->type) ||
                        ((entry_ptr->prefetched) &&
                         (entry_ptr->prefetch_type_id == expected_type->id)));
    }

done:

    FUNC_LEAVE_NOAPI(ret_value)

} /* H5C_verify_entry_type() */

#endif /* NDEBUG */


/*-------------------------------------------------------------------------
 *
<<<<<<< HEAD
 * Function:    H5C_ignore_tags
 *
 * Purpose:     Override all assertion frameworks associated with making
 *              sure proper tags are applied to cache entries. 
 *
 *              NOTE: This should really only be used in tests that need 
 *              to access internal functions without going through 
 *              standard API paths. Since tags are set inside dxpl_id's
 *              before coming into the cache, any external functions that
 *              use the internal library functions (i.e., tests) should
 *              use this function if they don't plan on setting up proper
 *              metadata tags.
 *
 * Return:      FAIL if error is detected, SUCCEED otherwise.
 *
 * Programmer:  Mike McGreevy
 *              December 1, 2009
 *
 *-------------------------------------------------------------------------
 */
herr_t
H5C_ignore_tags(H5C_t * cache_ptr)
{
    FUNC_ENTER_NOAPI_NOERR

    /* Assertions */
    HDassert(cache_ptr != NULL);
    HDassert(cache_ptr->magic == H5C__H5C_T_MAGIC);

    /* Set variable to ignore tag values upon assignment */
    cache_ptr->ignore_tags = TRUE;

    FUNC_LEAVE_NOAPI(SUCCEED)
} /* H5C_ignore_tags */


/*-------------------------------------------------------------------------
 *
 * Function:    H5C_get_ignore_tags
 *
 * Purpose:     Retrieve the 'ignore_tags' field for the cache
 *
 * Return:      'ignore_tags' value (can't fail)
 *
 * Programmer:  Quincey Koziol
 *              April 30, 2016
 *
 *-------------------------------------------------------------------------
 */
hbool_t
H5C_get_ignore_tags(const H5C_t *cache_ptr)
{
    FUNC_ENTER_NOAPI_NOERR

    /* Sanity checks */
    HDassert(cache_ptr);
    HDassert(cache_ptr->magic == H5C__H5C_T_MAGIC);

    /* Return ignore tag value */
    FUNC_LEAVE_NOAPI(cache_ptr->ignore_tags)
} /* H5C_get_ignore_tags */


/*-------------------------------------------------------------------------
 *
 * Function:    H5C_tag_entry
 *
 * Purpose:     Tags an entry with the provided tag (contained in the dxpl_id).
 *              If sanity checking is enabled, this function will perform 
 *              validation that a proper tag is contained within the provided 
 *              data access property list id before application.
 *
 * Return:      FAIL if error is detected, SUCCEED otherwise.
 *
 * Programmer:  Mike McGreevy
 *              January 14, 2010
 *
 * Modifications:
 *
 *-------------------------------------------------------------------------
 */
herr_t
H5C_tag_entry(H5C_t * cache_ptr, H5C_cache_entry_t * entry_ptr, hid_t dxpl_id)
{
    H5P_genplist_t *dxpl;       /* dataset transfer property list */
    H5C_tag_t tag;              /* Tag structure */
    herr_t ret_value = SUCCEED;  /* Return value */

    FUNC_ENTER_NOAPI(FAIL)

    /* Assertions */
    HDassert(cache_ptr != NULL);
    HDassert(entry_ptr != NULL);
    HDassert(cache_ptr->magic == H5C__H5C_T_MAGIC);

    /* Get the dataset transfer property list */
    if(NULL == (dxpl = (H5P_genplist_t *)H5I_object_verify(dxpl_id, H5I_GENPROP_LST)))
        HGOTO_ERROR(H5E_ARGS, H5E_BADTYPE, FAIL, "not a property list")

    /* Get the tag from the DXPL */
    if((H5P_get(dxpl, "H5C_tag", &tag)) < 0)
	HGOTO_ERROR(H5E_PLIST, H5E_CANTGET, FAIL, "unable to query property value")

    if(cache_ptr->ignore_tags != TRUE) {
#if H5C_DO_TAGGING_SANITY_CHECKS
        /* Perform some sanity checks to ensure that a correct tag is being applied */
        if(H5C_verify_tag(entry_ptr->type->id, tag.value, tag.globality) < 0)
            HGOTO_ERROR(H5E_CACHE, H5E_CANTTAG, FAIL, "tag verification failed")
#endif
    } else {
        /* if we're ignoring tags, it's because we're running
           tests on internal functions and may not have inserted a tag 
           value into a given dxpl_id before creating some metadata. Thus,
           in this case only, if a tag value has not been set, we can
           arbitrarily set it to something for the sake of passing the tests. 
           If the tag value is set, then we'll just let it get assigned without
           additional checking for correctness. */
        if(!tag.value) {
            tag.value = H5AC__IGNORE_TAG;
            tag.globality = H5C_GLOBALITY_NONE;
        } /* end if */
    } /* end if */

    /* Apply the tag to the entry */
    entry_ptr->tag = tag.value;

    /* Apply the tag globality to the entry */
    entry_ptr->globality = tag.globality;

done:
    FUNC_LEAVE_NOAPI(ret_value)
} /* H5C_tag_entry */



/*-------------------------------------------------------------------------
 *
 * Function:    H5C__mark_tagged_entries
 *
 * Purpose:     Set the flush marker on dirty entries in the cache that have
 *              the specified tag, as well as all globally tagged entries.
 *
 * Return:      FAIL if error is detected, SUCCEED otherwise.
 *
 * Programmer:  Mike McGreevy
 *              September 9, 2010
 *
 *-------------------------------------------------------------------------
 */
static herr_t 
H5C__mark_tagged_entries(H5C_t * cache_ptr, haddr_t tag)
{
    unsigned u;                 /* Local index variable */

    FUNC_ENTER_STATIC

    /* Sanity check */
    HDassert(cache_ptr);
    HDassert(cache_ptr->magic == H5C__H5C_T_MAGIC);

    /* Iterate through hash table entries, marking those with specified tag, as
     * well as any major global entries which should always be flushed
     * when flushing based on tag value */
    for(u = 0; u < H5C__HASH_TABLE_LEN; u++) {
        H5C_cache_entry_t *entry_ptr;   /* Entry pointer */

	entry_ptr = cache_ptr->index[u];
	while(entry_ptr != NULL) {
	    if((entry_ptr->tag == tag) || (entry_ptr->globality == H5C_GLOBALITY_MAJOR)) {
		/* We only want to set the flush marker on entries that
		 * actually need flushed (i.e., dirty ones) */
		if(entry_ptr->is_dirty)
		    entry_ptr->flush_marker = TRUE;
	    } /* end if */

	    entry_ptr = entry_ptr->ht_next;
	} /* end while */
    } /* end for */

    FUNC_LEAVE_NOAPI(SUCCEED)
} /* H5C__mark_tagged_entries */


/*-------------------------------------------------------------------------
 *
=======
>>>>>>> 3b507bb8
 * Function:    H5C__flush_marked_entries
 *
 * Purpose:     Flushes all marked entries in the cache.
 *
 * Return:      FAIL if error is detected, SUCCEED otherwise.
 *
 * Programmer:  Mike McGreevy
 *              November 3, 2010
 *
 *-------------------------------------------------------------------------
 */
herr_t
H5C__flush_marked_entries(H5F_t * f, hid_t dxpl_id)
{ 
    herr_t ret_value = SUCCEED;

    FUNC_ENTER_PACKAGE

    /* Assertions */
    HDassert(f != NULL);

    /* Flush all marked entries */
    if(H5C_flush_cache(f, dxpl_id, H5C__FLUSH_MARKED_ENTRIES_FLAG | H5C__FLUSH_IGNORE_PROTECTED_FLAG) < 0)
        HGOTO_ERROR(H5E_CACHE, H5E_CANTFLUSH, FAIL, "Can't flush cache")

done:
    FUNC_LEAVE_NOAPI(ret_value)
} /* H5C__flush_marked_entries */


/*-------------------------------------------------------------------------
 * Function:    H5C__generate_image
 *
 * Purpose:     Serialize an entry and generate its image.
 *
 * Return:      Non-negative on success/Negative on failure
 *
 * Programmer:  Mohamad Chaarawi
 *              2/10/16
 *
 *-------------------------------------------------------------------------
 */
static herr_t
H5C__generate_image(const H5F_t *f, H5C_t *cache_ptr, H5C_cache_entry_t *entry_ptr, 
    hid_t dxpl_id, int64_t *entry_size_change_ptr)
{
    haddr_t		new_addr = HADDR_UNDEF;
    haddr_t		old_addr = HADDR_UNDEF;
    size_t		new_len = 0;
    size_t		new_compressed_len = 0;
    unsigned            serialize_flags = H5C__SERIALIZE_NO_FLAGS_SET;
    herr_t              ret_value = SUCCEED;

    FUNC_ENTER_STATIC

    /* Sanity check */
    HDassert(!entry_ptr->image_up_to_date);

    /* reset cache_ptr->slist_changed so we can detect slist
     * modifications in the pre_serialize call.
     */
    cache_ptr->slist_changed = FALSE;

    /* make note of the entry's current address */
    old_addr = entry_ptr->addr;

    /* Call client's pre-serialize callback, if there's one */
    if(entry_ptr->type->pre_serialize && 
         (entry_ptr->type->pre_serialize)(f, dxpl_id, 
                (void *)entry_ptr, entry_ptr->addr, entry_ptr->size,
                entry_ptr->compressed_size, &new_addr, &new_len, 
                &new_compressed_len, &serialize_flags) < 0)
        HGOTO_ERROR(H5E_CACHE, H5E_CANTFLUSH, FAIL, "unable to pre-serialize entry")

    /* set cache_ptr->slist_change_in_pre_serialize if the 
     * slist was modified.
     */
    if(cache_ptr->slist_changed)
        cache_ptr->slist_change_in_pre_serialize = TRUE;

    /* Check for any flags set in the pre-serialize callback */
    if(serialize_flags != H5C__SERIALIZE_NO_FLAGS_SET) {
        /* Check for unexpected flags from serialize callback */
        if(serialize_flags & ~(H5C__SERIALIZE_RESIZED_FLAG | 
                               H5C__SERIALIZE_MOVED_FLAG |
                               H5C__SERIALIZE_COMPRESSED_FLAG))
            HGOTO_ERROR(H5E_CACHE, H5E_CANTFLUSH, FAIL, "unknown serialize flag(s)")

#ifdef H5_HAVE_PARALLEL
        /* In the parallel case, resizes and moves in
         * the serialize operation can cause problems.
         * If they occur, scream and die.
         *
         * At present, in the parallel case, the aux_ptr
         * will only be set if there is more than one
         * process.  Thus we can use this to detect
         * the parallel case.
         *
         * This works for now, but if we start using the
         * aux_ptr for other purposes, we will have to
         * change this test accordingly.
         *
         * NB: While this test detects entryies that attempt
         *     to resize or move themselves during a flush
         *     in the parallel case, it will not detect an
         *     entry that dirties, resizes, and/or moves
         *     other entries during its flush.
         *
         *     From what Quincey tells me, this test is
         *     sufficient for now, as any flush routine that
         *     does the latter will also do the former.
         *
         *     If that ceases to be the case, further
         *     tests will be necessary.
         */
        if(cache_ptr->aux_ptr != NULL)
            HGOTO_ERROR(H5E_CACHE, H5E_SYSTEM, FAIL, "resize/move in serialize occured in parallel case.")
#endif

        /* Resize the buffer if required */
        if(((!entry_ptr->compressed) && (serialize_flags & H5C__SERIALIZE_RESIZED_FLAG)) ||
                ((entry_ptr->compressed) && (serialize_flags & H5C__SERIALIZE_COMPRESSED_FLAG))) {
            size_t new_image_size;

            if(entry_ptr->compressed)
                new_image_size = new_compressed_len;
            else
                new_image_size = new_len;
            HDassert(new_image_size > 0);

            /* Release the current image */
            if(entry_ptr->image_ptr)
                entry_ptr->image_ptr = H5MM_xfree(entry_ptr->image_ptr);

            /* Allocate a new image buffer */
            if(NULL == (entry_ptr->image_ptr = H5MM_malloc(new_image_size + H5C_IMAGE_EXTRA_SPACE)))
                HGOTO_ERROR(H5E_CACHE, H5E_CANTALLOC, FAIL, "memory allocation failed for on disk image buffer")

#if H5C_DO_MEMORY_SANITY_CHECKS
            HDmemcpy(((uint8_t *)entry_ptr->image_ptr) + new_image_size, H5C_IMAGE_SANITY_VALUE, H5C_IMAGE_EXTRA_SPACE);
#endif /* H5C_DO_MEMORY_SANITY_CHECKS */
        } /* end if */

        /* If required, update the entry and the cache data structures
         * for a resize.
         */
        if(serialize_flags & H5C__SERIALIZE_RESIZED_FLAG) {
            H5C__UPDATE_STATS_FOR_ENTRY_SIZE_CHANGE(cache_ptr, entry_ptr, new_len);

            /* update the hash table for the size change*/
            H5C__UPDATE_INDEX_FOR_SIZE_CHANGE(cache_ptr, entry_ptr->size, \
                                              new_len, entry_ptr, !(entry_ptr->is_dirty));

            /* The entry can't be protected since we are
             * in the process of flushing it.  Thus we must
             * update the replacement policy data
             * structures for the size change.  The macro
             * deals with the pinned case.
             */
            H5C__UPDATE_RP_FOR_SIZE_CHANGE(cache_ptr, entry_ptr, new_len);

            /* as we haven't updated the cache data structures for 
             * for the flush or flush destroy yet, the entry should
             * be in the slist.  Thus update it for the size change.
             */
            HDassert(entry_ptr->in_slist);
            H5C__UPDATE_SLIST_FOR_SIZE_CHANGE(cache_ptr, entry_ptr->size, new_len);

            /* if defined, update *entry_size_change_ptr for the 
             * change in entry size.
             */
            if(entry_size_change_ptr != NULL)
                *entry_size_change_ptr = (int64_t)new_len - (int64_t)(entry_ptr->size);

            /* finally, update the entry for its new size */
            entry_ptr->size = new_len;
        } /* end if */

        /* If required, udate the entry and the cache data structures 
         * for a move 
         */
        if(serialize_flags & H5C__SERIALIZE_MOVED_FLAG) {
#if H5C_DO_SANITY_CHECKS
            int64_t saved_slist_len_increase;
            int64_t saved_slist_size_increase;
#endif /* H5C_DO_SANITY_CHECKS */

            H5C__UPDATE_STATS_FOR_MOVE(cache_ptr, entry_ptr);

            if(entry_ptr->addr == old_addr) {
                /* we must update cache data structures for the 
                 * change in address.
                 */

                /* update stats and entries relocated counter */
                H5C__UPDATE_STATS_FOR_MOVE(cache_ptr, entry_ptr)
                cache_ptr->entries_relocated_counter++;

                /* delete the entry from the hash table and the slist */
                H5C__DELETE_FROM_INDEX(cache_ptr, entry_ptr, FAIL);
                H5C__REMOVE_ENTRY_FROM_SLIST(cache_ptr, entry_ptr);

                /* update the entry for its new address */
                entry_ptr->addr = new_addr;

                /* and then reinsert in the index and slist */
                H5C__INSERT_IN_INDEX(cache_ptr, entry_ptr, FAIL);

#if H5C_DO_SANITY_CHECKS
                /* save cache_ptr->slist_len_increase and 
                 * cache_ptr->slist_size_increase before the 
                 * reinsertion into the slist, and restore 
                 * them afterwards to avoid skewing our sanity
                 * checking.
                 */
                saved_slist_len_increase = cache_ptr->slist_len_increase;
                saved_slist_size_increase = cache_ptr->slist_size_increase;
#endif /* H5C_DO_SANITY_CHECKS */

                H5C__INSERT_ENTRY_IN_SLIST(cache_ptr, entry_ptr, FAIL);

#if H5C_DO_SANITY_CHECKS
                cache_ptr->slist_len_increase = saved_slist_len_increase;
                cache_ptr->slist_size_increase = saved_slist_size_increase;
#endif /* H5C_DO_SANITY_CHECKS */
            } /* end if */
            else /* move is already done for us -- just do sanity checks */
                HDassert(entry_ptr->addr == new_addr);
        } /* end if */

        if(serialize_flags & H5C__SERIALIZE_COMPRESSED_FLAG) {
            /* just save the new compressed entry size in 
             * entry_ptr->compressed_size.  We don't need to 
             * do more, as compressed size is only used for I/O.
             */
            HDassert(entry_ptr->compressed);
            entry_ptr->compressed_size = new_compressed_len;
        } /* end if */
    } /* end if(serialize_flags != H5C__SERIALIZE_NO_FLAGS_SET) */

    /* Serialize object into buffer */
    {
        size_t image_len;

        if(entry_ptr->compressed)
            image_len = entry_ptr->compressed_size;
        else
            image_len = entry_ptr->size;

        /* reset cache_ptr->slist_changed so we can detect slist
         * modifications in the serialize call.
         */
        cache_ptr->slist_changed = FALSE;
            
        if(entry_ptr->type->serialize(f, entry_ptr->image_ptr, image_len, (void *)entry_ptr) < 0)
            HGOTO_ERROR(H5E_CACHE, H5E_CANTFLUSH, FAIL, "unable to serialize entry")

        /* set cache_ptr->slist_change_in_serialize if the 
         * slist was modified.
         */
        if(cache_ptr->slist_changed)
            cache_ptr->slist_change_in_serialize = TRUE;

#if H5C_DO_MEMORY_SANITY_CHECKS
        HDassert(0 == HDmemcmp(((uint8_t *)entry_ptr->image_ptr) + image_len, 
                               H5C_IMAGE_SANITY_VALUE, H5C_IMAGE_EXTRA_SPACE));
#endif /* H5C_DO_MEMORY_SANITY_CHECKS */

        entry_ptr->image_up_to_date = TRUE;
    } /* end block */

done:
    FUNC_LEAVE_NOAPI(ret_value)
} /* H5C__generate_image */
<|MERGE_RESOLUTION|>--- conflicted
+++ resolved
@@ -156,18 +156,6 @@
                              const H5C_class_t * type,
                              haddr_t             addr,
                              void *              udata);
-
-<<<<<<< HEAD
-static herr_t H5C__mark_tagged_entries(H5C_t * cache_ptr, haddr_t tag);
-
-static herr_t H5C__flush_marked_entries(H5F_t * f, 
-                                       hid_t dxpl_id);
-=======
-static herr_t H5C_make_space_in_cache(H5F_t * f,
-                                      hid_t   dxpl_id,
-       	                              size_t  space_needed,
-                                      hbool_t write_permitted);
->>>>>>> 3b507bb8
 
 static herr_t H5C__generate_image(const H5F_t *f, H5C_t * cache_ptr, H5C_cache_entry_t *entry_ptr, 
                                   hid_t dxpl_id, int64_t *entry_size_change_ptr);
@@ -252,205 +240,8 @@
 /* Declare extern free list to manage the H5C_collective_write_t struct */
 H5FL_EXTERN(H5C_collective_write_t);
 
-
  
-<<<<<<< HEAD
-/****************************************************************************
- *
- * #defines and declarations for epoch marker cache entries.
- *
- * As a strategy for automatic cache size reduction, the cache may insert
- * marker entries in the LRU list at the end of each epoch.  These markers
- * are then used to identify entries that have not been accessed for n
- * epochs so that they can be evicted from the cache.
- *
- ****************************************************************************/
-
-/* H5C__MAX_EPOCH_MARKERS and H5C__EPOCH_MARKER_TYPE are defined in H5Cpkg.h. */
-
-
-static herr_t H5C__epoch_marker_get_load_size(const void *udata_ptr,
-		                            size_t *image_len_ptr);
-static void * H5C__epoch_marker_deserialize(const void * image_ptr,
-		                            size_t len,
-			                    void * udata,
-			                    hbool_t * dirty_ptr);
-static herr_t H5C__epoch_marker_image_len(const void * thing,
-		                          size_t *image_len_ptr,
-                                          hbool_t *compressed_ptr,
-                                          size_t *compressed_len_ptr);
-static herr_t H5C__epoch_marker_pre_serialize(const H5F_t *f,
-		                             hid_t dxpl_id,
-                                             void * thing,
-                                             haddr_t addr,
-		                             size_t len,
-					     size_t compressed_len,
-		                             haddr_t * new_addr_ptr,
-		                             size_t * new_len_ptr,
-					     size_t * new_compressed_len_ptr,
-		                             unsigned * flags_ptr);
-static herr_t H5C__epoch_marker_serialize(const H5F_t *f,
-		                          void * image_ptr,
-		                          size_t len,
-                                          void * thing);
-static herr_t H5C__epoch_marker_notify(H5C_notify_action_t action, void *thing);
-static herr_t H5C__epoch_marker_free_icr(void * thing);
-
-static herr_t H5C__epoch_marker_clear(const H5F_t *f, void * thing, 
-                                      hbool_t about_to_destroy);
-static herr_t H5C__epoch_marker_fsf_size(const void H5_ATTR_UNUSED * thing, 
-                                         size_t H5_ATTR_UNUSED * fsf_size_ptr);
-
-const H5C_class_t epoch_marker_class =
-{
-    /* id               = */ H5C__EPOCH_MARKER_TYPE,
-    /* name             = */ "epoch marker",
-    /* mem_type         = */ H5FD_MEM_DEFAULT, /* value doesn't matter */
-    /* flags		= */ H5AC__CLASS_NO_FLAGS_SET,
-    /* get_load_size    = */ H5C__epoch_marker_get_load_size,
-    /* deserialize      = */ H5C__epoch_marker_deserialize,
-    /* image_len        = */ H5C__epoch_marker_image_len,
-    /* pre_serialize    = */ H5C__epoch_marker_pre_serialize,
-    /* serialize        = */ H5C__epoch_marker_serialize,
-    /* notify           = */ H5C__epoch_marker_notify,
-    /* free_icr         = */ H5C__epoch_marker_free_icr,
-    /* clear            = */ H5C__epoch_marker_clear,
-    /* fsf_size         = */ H5C__epoch_marker_fsf_size,
-};
-
-
--
-/***************************************************************************
- * Class functions for H5C__EPOCH_MAKER_TYPE:
- *
- * None of these functions should ever be called, so there is no point in
- * documenting them separately.
- *                                                     JRM - 11/16/04
- *
- ***************************************************************************/
-static herr_t
-H5C__epoch_marker_get_load_size(const void H5_ATTR_UNUSED *udata_ptr,
-    size_t H5_ATTR_UNUSED *image_len_ptr)
-{
-    FUNC_ENTER_STATIC_NOERR /* Yes, even though this pushes an error on the stack */
-
-    HERROR(H5E_CACHE, H5E_SYSTEM, "called unreachable fcn.");
-
-    FUNC_LEAVE_NOAPI(FAIL)
-} /* end H5C__epoch_marker_get_load_size() */
-
--
-static void *
-H5C__epoch_marker_deserialize(const void H5_ATTR_UNUSED * image_ptr, size_t H5_ATTR_UNUSED len,
-    void H5_ATTR_UNUSED * udata, hbool_t H5_ATTR_UNUSED * dirty_ptr)
-{
-    FUNC_ENTER_STATIC_NOERR /* Yes, even though this pushes an error on the stack */
-
-    HERROR(H5E_CACHE, H5E_SYSTEM, "called unreachable fcn.");
-
-    FUNC_LEAVE_NOAPI(NULL)
-} /* end H5C__epoch_marker_deserialize() */
-
--
-static herr_t
-H5C__epoch_marker_image_len(const void H5_ATTR_UNUSED *thing,
-    size_t H5_ATTR_UNUSED *image_len_ptr, hbool_t H5_ATTR_UNUSED *compressed_ptr,
-    size_t H5_ATTR_UNUSED *compressed_len_ptr)
-{
-    FUNC_ENTER_STATIC_NOERR /* Yes, even though this pushes an error on the stack */
-
-    HERROR(H5E_CACHE, H5E_SYSTEM, "called unreachable fcn.");
-
-    FUNC_LEAVE_NOAPI(FAIL)
-} /* end H5C__epoch_marker_image_len() */
-
--
-static herr_t
-H5C__epoch_marker_pre_serialize(const H5F_t H5_ATTR_UNUSED *f, hid_t H5_ATTR_UNUSED dxpl_id,
-    void H5_ATTR_UNUSED *thing, haddr_t H5_ATTR_UNUSED addr, size_t H5_ATTR_UNUSED len,
-    size_t H5_ATTR_UNUSED compressed_len, haddr_t H5_ATTR_UNUSED *new_addr_ptr, 
-    size_t H5_ATTR_UNUSED *new_len_ptr, size_t H5_ATTR_UNUSED *new_compressed_len_ptr,
-    unsigned H5_ATTR_UNUSED *flags_ptr)
-{
-    FUNC_ENTER_STATIC_NOERR /* Yes, even though this pushes an error on the stack */
-
-    HERROR(H5E_CACHE, H5E_SYSTEM, "called unreachable fcn.");
-
-    FUNC_LEAVE_NOAPI(FAIL)
-} /* end H5C__epoch_marker_pre_serialize() */
-
--
-static herr_t
-H5C__epoch_marker_serialize(const H5F_t H5_ATTR_UNUSED *f, void H5_ATTR_UNUSED *image_ptr,
-    size_t H5_ATTR_UNUSED len, void H5_ATTR_UNUSED *thing)
-{
-    FUNC_ENTER_STATIC_NOERR /* Yes, even though this pushes an error on the stack */
-
-    HERROR(H5E_CACHE, H5E_SYSTEM, "called unreachable fcn.");
-
-    FUNC_LEAVE_NOAPI(FAIL)
-} /* end H5C__epoch_marker_serialize() */
-
--
-static herr_t
-H5C__epoch_marker_notify(H5C_notify_action_t H5_ATTR_UNUSED action,
-                       void H5_ATTR_UNUSED * thing)
-{
-    FUNC_ENTER_STATIC_NOERR /* Yes, even though this pushes an error on the stack */
-
-    HERROR(H5E_CACHE, H5E_SYSTEM, "called unreachable fcn.");
-
-    FUNC_LEAVE_NOAPI(FAIL)
-} /* end H5C__epoch_marker_notify() */
-
--
-static herr_t
-H5C__epoch_marker_free_icr(void H5_ATTR_UNUSED * thing)
-{
-    FUNC_ENTER_STATIC_NOERR /* Yes, even though this pushes an error on the stack */
-
-    HERROR(H5E_CACHE, H5E_SYSTEM, "called unreachable fcn.");
-
-    FUNC_LEAVE_NOAPI(FAIL)
-} /* end H5C__epoch_marker_free_icr() */
-
--
-static herr_t 
-H5C__epoch_marker_clear(const H5F_t H5_ATTR_UNUSED *f, void H5_ATTR_UNUSED * thing, hbool_t H5_ATTR_UNUSED about_to_destroy)
-{
-    FUNC_ENTER_STATIC_NOERR /* Yes, even though this pushes an error on the stack */
-
-    HERROR(H5E_CACHE, H5E_SYSTEM, "called unreachable fcn.");
-
-    FUNC_LEAVE_NOAPI(FAIL)
-} /* end H5C__epoch_marker_clear() */
-
--
-static herr_t 
-H5C__epoch_marker_fsf_size(const void H5_ATTR_UNUSED * thing, size_t H5_ATTR_UNUSED *fsf_size_ptr)
-{
-    FUNC_ENTER_STATIC_NOERR /* Yes, even though this pushes an error on the stack */
-
-    HERROR(H5E_CACHE, H5E_SYSTEM, "called unreachable fcn.");
-
-    FUNC_LEAVE_NOAPI(FAIL)
-} /* end H5C__epoch_marker_fsf_size() */
-
-
--
-=======
->>>>>>> 3b507bb8
 /*-------------------------------------------------------------------------
  * Function:    H5C_create
  *
@@ -1667,7 +1458,7 @@
     entry_ptr->image_up_to_date = FALSE;
 
     /* Apply tag to newly inserted entry */
-    if(H5C_tag_entry(cache_ptr, entry_ptr, dxpl_id) < 0)
+    if(H5C__tag_entry(cache_ptr, entry_ptr, dxpl_id) < 0)
         HGOTO_ERROR(H5E_CACHE, H5E_CANTTAG, FAIL, "Cannot tag metadata entry")
 
     entry_ptr->is_protected = FALSE;
@@ -2706,7 +2497,7 @@
 #endif /* H5_HAVE_PARALLEL */
 
         /* Apply tag to newly protected entry */
-        if(H5C_tag_entry(cache_ptr, entry_ptr, dxpl_id) < 0)
+        if(H5C__tag_entry(cache_ptr, entry_ptr, dxpl_id) < 0)
             HGOTO_ERROR(H5E_CACHE, H5E_CANTTAG, NULL, "Cannot tag metadata entry")
 
         /* If the entry is very large, and we are configured to allow it,
@@ -9687,199 +9478,6 @@
 
 /*-------------------------------------------------------------------------
  *
-<<<<<<< HEAD
- * Function:    H5C_ignore_tags
- *
- * Purpose:     Override all assertion frameworks associated with making
- *              sure proper tags are applied to cache entries. 
- *
- *              NOTE: This should really only be used in tests that need 
- *              to access internal functions without going through 
- *              standard API paths. Since tags are set inside dxpl_id's
- *              before coming into the cache, any external functions that
- *              use the internal library functions (i.e., tests) should
- *              use this function if they don't plan on setting up proper
- *              metadata tags.
- *
- * Return:      FAIL if error is detected, SUCCEED otherwise.
- *
- * Programmer:  Mike McGreevy
- *              December 1, 2009
- *
- *-------------------------------------------------------------------------
- */
-herr_t
-H5C_ignore_tags(H5C_t * cache_ptr)
-{
-    FUNC_ENTER_NOAPI_NOERR
-
-    /* Assertions */
-    HDassert(cache_ptr != NULL);
-    HDassert(cache_ptr->magic == H5C__H5C_T_MAGIC);
-
-    /* Set variable to ignore tag values upon assignment */
-    cache_ptr->ignore_tags = TRUE;
-
-    FUNC_LEAVE_NOAPI(SUCCEED)
-} /* H5C_ignore_tags */
-
--
-/*-------------------------------------------------------------------------
- *
- * Function:    H5C_get_ignore_tags
- *
- * Purpose:     Retrieve the 'ignore_tags' field for the cache
- *
- * Return:      'ignore_tags' value (can't fail)
- *
- * Programmer:  Quincey Koziol
- *              April 30, 2016
- *
- *-------------------------------------------------------------------------
- */
-hbool_t
-H5C_get_ignore_tags(const H5C_t *cache_ptr)
-{
-    FUNC_ENTER_NOAPI_NOERR
-
-    /* Sanity checks */
-    HDassert(cache_ptr);
-    HDassert(cache_ptr->magic == H5C__H5C_T_MAGIC);
-
-    /* Return ignore tag value */
-    FUNC_LEAVE_NOAPI(cache_ptr->ignore_tags)
-} /* H5C_get_ignore_tags */
-
--
-/*-------------------------------------------------------------------------
- *
- * Function:    H5C_tag_entry
- *
- * Purpose:     Tags an entry with the provided tag (contained in the dxpl_id).
- *              If sanity checking is enabled, this function will perform 
- *              validation that a proper tag is contained within the provided 
- *              data access property list id before application.
- *
- * Return:      FAIL if error is detected, SUCCEED otherwise.
- *
- * Programmer:  Mike McGreevy
- *              January 14, 2010
- *
- * Modifications:
- *
- *-------------------------------------------------------------------------
- */
-herr_t
-H5C_tag_entry(H5C_t * cache_ptr, H5C_cache_entry_t * entry_ptr, hid_t dxpl_id)
-{
-    H5P_genplist_t *dxpl;       /* dataset transfer property list */
-    H5C_tag_t tag;              /* Tag structure */
-    herr_t ret_value = SUCCEED;  /* Return value */
-
-    FUNC_ENTER_NOAPI(FAIL)
-
-    /* Assertions */
-    HDassert(cache_ptr != NULL);
-    HDassert(entry_ptr != NULL);
-    HDassert(cache_ptr->magic == H5C__H5C_T_MAGIC);
-
-    /* Get the dataset transfer property list */
-    if(NULL == (dxpl = (H5P_genplist_t *)H5I_object_verify(dxpl_id, H5I_GENPROP_LST)))
-        HGOTO_ERROR(H5E_ARGS, H5E_BADTYPE, FAIL, "not a property list")
-
-    /* Get the tag from the DXPL */
-    if((H5P_get(dxpl, "H5C_tag", &tag)) < 0)
-	HGOTO_ERROR(H5E_PLIST, H5E_CANTGET, FAIL, "unable to query property value")
-
-    if(cache_ptr->ignore_tags != TRUE) {
-#if H5C_DO_TAGGING_SANITY_CHECKS
-        /* Perform some sanity checks to ensure that a correct tag is being applied */
-        if(H5C_verify_tag(entry_ptr->type->id, tag.value, tag.globality) < 0)
-            HGOTO_ERROR(H5E_CACHE, H5E_CANTTAG, FAIL, "tag verification failed")
-#endif
-    } else {
-        /* if we're ignoring tags, it's because we're running
-           tests on internal functions and may not have inserted a tag 
-           value into a given dxpl_id before creating some metadata. Thus,
-           in this case only, if a tag value has not been set, we can
-           arbitrarily set it to something for the sake of passing the tests. 
-           If the tag value is set, then we'll just let it get assigned without
-           additional checking for correctness. */
-        if(!tag.value) {
-            tag.value = H5AC__IGNORE_TAG;
-            tag.globality = H5C_GLOBALITY_NONE;
-        } /* end if */
-    } /* end if */
-
-    /* Apply the tag to the entry */
-    entry_ptr->tag = tag.value;
-
-    /* Apply the tag globality to the entry */
-    entry_ptr->globality = tag.globality;
-
-done:
-    FUNC_LEAVE_NOAPI(ret_value)
-} /* H5C_tag_entry */
-
--
--
-/*-------------------------------------------------------------------------
- *
- * Function:    H5C__mark_tagged_entries
- *
- * Purpose:     Set the flush marker on dirty entries in the cache that have
- *              the specified tag, as well as all globally tagged entries.
- *
- * Return:      FAIL if error is detected, SUCCEED otherwise.
- *
- * Programmer:  Mike McGreevy
- *              September 9, 2010
- *
- *-------------------------------------------------------------------------
- */
-static herr_t 
-H5C__mark_tagged_entries(H5C_t * cache_ptr, haddr_t tag)
-{
-    unsigned u;                 /* Local index variable */
-
-    FUNC_ENTER_STATIC
-
-    /* Sanity check */
-    HDassert(cache_ptr);
-    HDassert(cache_ptr->magic == H5C__H5C_T_MAGIC);
-
-    /* Iterate through hash table entries, marking those with specified tag, as
-     * well as any major global entries which should always be flushed
-     * when flushing based on tag value */
-    for(u = 0; u < H5C__HASH_TABLE_LEN; u++) {
-        H5C_cache_entry_t *entry_ptr;   /* Entry pointer */
-
-	entry_ptr = cache_ptr->index[u];
-	while(entry_ptr != NULL) {
-	    if((entry_ptr->tag == tag) || (entry_ptr->globality == H5C_GLOBALITY_MAJOR)) {
-		/* We only want to set the flush marker on entries that
-		 * actually need flushed (i.e., dirty ones) */
-		if(entry_ptr->is_dirty)
-		    entry_ptr->flush_marker = TRUE;
-	    } /* end if */
-
-	    entry_ptr = entry_ptr->ht_next;
-	} /* end while */
-    } /* end for */
-
-    FUNC_LEAVE_NOAPI(SUCCEED)
-} /* H5C__mark_tagged_entries */
-
--
-/*-------------------------------------------------------------------------
- *
-=======
->>>>>>> 3b507bb8
  * Function:    H5C__flush_marked_entries
  *
  * Purpose:     Flushes all marked entries in the cache.
