/* * * * * * * * * * * * * * * * * * * * * * * * * * * * * * * * * * * * * * *
 * Copyright by The HDF Group.                                               *
 * Copyright by the Board of Trustees of the University of Illinois.         *
 * All rights reserved.                                                      *
 *                                                                           *
 * This file is part of HDF5.  The full HDF5 copyright notice, including     *
 * terms governing use, modification, and redistribution, is contained in    *
 * the files COPYING and Copyright.html.  COPYING can be found at the root   *
 * of the source code distribution tree; Copyright.html can be found at the  *
 * root level of an installed copy of the electronic HDF5 document set and   *
 * is linked from the top-level documents page.  It can also be found at     *
 * http://hdfgroup.org/HDF5/doc/Copyright.html.  If you do not have          *
 * access to either file, you may request a copy from help@hdfgroup.org.     *
 * * * * * * * * * * * * * * * * * * * * * * * * * * * * * * * * * * * * * * */

/*-------------------------------------------------------------------------
 *
 * Created:     H5C.c
 *              June 1 2004
 *              John Mainzer
 *
 * Purpose:     Functions in this file implement a generic cache for
 *              things which exist on disk, and which may be
 *	 	unambiguously referenced by their disk addresses.
 *
 *              The code in this module was initially written in
 *		support of a complete re-write of the metadata cache
 *		in H5AC.c  However, other uses for the cache code
 *		suggested themselves, and thus this file was created
 *		in an attempt to support re-use.
 *
 *		For a detailed overview of the cache, please see the
 *		header comment for H5C_t in H5Cpkg.h.
 *
 *-------------------------------------------------------------------------
 */

/**************************************************************************
 *
 *				To Do:
 *
 *	Code Changes:
 *
 *	 - Remove extra functionality in H5C_flush_single_entry()?
 *
 *	 - Change protect/unprotect to lock/unlock.
 *
 *	 - Flush entries in increasing address order in
 *	   H5C_make_space_in_cache().
 *
 *	 - Also in H5C_make_space_in_cache(), use high and low water marks
 *	   to reduce the number of I/O calls.
 *
 *	 - When flushing, attempt to combine contiguous entries to reduce
 *	   I/O overhead.  Can't do this just yet as some entries are not
 *	   contiguous.  Do this in parallel only or in serial as well?
 *
 *	 - Create MPI type for dirty objects when flushing in parallel.
 *
 *	 - Now that TBBT routines aren't used, fix nodes in memory to
 *         point directly to the skip list node from the LRU list, eliminating
 *         skip list lookups when evicting objects from the cache.
 *
 *	Tests:
 *
 *	 - Trim execution time.  (This is no longer a major issue with the
 *	   shift from the TBBT to a hash table for indexing.)
 *
 *	 - Add random tests.
 *
 **************************************************************************/

#define H5C_PACKAGE		/*suppress error about including H5Cpkg   */
#define H5F_PACKAGE		/*suppress error about including H5Fpkg	  */


#include "H5private.h"		/* Generic Functions			*/
#include "H5Cpkg.h"		/* Cache				*/
#include "H5Dprivate.h"		/* Dataset functions			*/
#include "H5Eprivate.h"		/* Error handling		  	*/
#include "H5Fpkg.h"		/* Files				*/
#include "H5FDprivate.h"	/* File drivers				*/
#include "H5FLprivate.h"	/* Free Lists                           */
#include "H5Iprivate.h"		/* IDs			  		*/
#include "H5MMprivate.h"	/* Memory management			*/
#include "H5Pprivate.h"         /* Property lists                       */
#include "H5SLprivate.h"	/* Skip lists				*/


/*
 * Private file-scope variables.
 */

/* Declare a free list to manage the H5C_t struct */
H5FL_DEFINE_STATIC(H5C_t);


/*
 * Private file-scope function declarations:
 */

static herr_t H5C__auto_adjust_cache_size(H5F_t * f,
                                          hid_t primary_dxpl_id,
                                          hid_t secondary_dxpl_id,
                                          hbool_t write_permitted,
                                          hbool_t * first_flush_ptr);

static herr_t H5C__autoadjust__ageout(H5F_t * f,
                                      double hit_rate,
                                      enum H5C_resize_status * status_ptr,
                                      size_t * new_max_cache_size_ptr,
                                      hid_t primary_dxpl_id,
                                      hid_t secondary_dxpl_id,
                                      hbool_t write_permitted,
                                      hbool_t * first_flush_ptr);

static herr_t H5C__autoadjust__ageout__cycle_epoch_marker(H5C_t * cache_ptr);

static herr_t H5C__autoadjust__ageout__evict_aged_out_entries(H5F_t * f,
                                                    hid_t primary_dxpl_id,
                                                    hid_t secondary_dxpl_id,
                                                    hbool_t write_permitted,
                                                    hbool_t * first_flush_ptr);

static herr_t H5C__autoadjust__ageout__insert_new_marker(H5C_t * cache_ptr);

static herr_t H5C__autoadjust__ageout__remove_all_markers(H5C_t * cache_ptr);

static herr_t H5C__autoadjust__ageout__remove_excess_markers(H5C_t * cache_ptr);

static herr_t H5C__flash_increase_cache_size(H5C_t * cache_ptr,
                                             size_t old_entry_size,
                                             size_t new_entry_size);

static herr_t H5C_flush_single_entry(H5F_t *       	 f,
                                     hid_t               primary_dxpl_id,
                                     hid_t               secondary_dxpl_id,
                                     const H5C_class_t * type_ptr,
                                     haddr_t             addr,
                                     unsigned            flags,
                                     hbool_t *           first_flush_ptr,
                                     hbool_t    del_entry_from_slist_on_destroy);

static herr_t H5C_flush_invalidate_cache(H5F_t *  f,
	                                 hid_t    primary_dxpl_id,
				         hid_t    secondary_dxpl_id,
					 unsigned flags);

static void * H5C_load_entry(H5F_t *             f,
                             hid_t               dxpl_id,
                             const H5C_class_t * type,
                             haddr_t             addr,
                             void *              udata);

static herr_t H5C_make_space_in_cache(H5F_t * f,
                                      hid_t   primary_dxpl_id,
                                      hid_t   secondary_dxpl_id,
                                      size_t  space_needed,
                                      hbool_t write_permitted,
                                      hbool_t * first_flush_ptr);
#if H5C_DO_EXTREME_SANITY_CHECKS
static herr_t H5C_validate_lru_list(H5C_t * cache_ptr);
static herr_t H5C_verify_not_in_index(H5C_t * cache_ptr,
                                      H5C_cache_entry_t * entry_ptr);
#endif /* H5C_DO_EXTREME_SANITY_CHECKS */


/****************************************************************************
 *
 * #defines and declarations for epoch marker cache entries.
 *
 * As a strategy for automatic cache size reduction, the cache may insert
 * marker entries in the LRU list at the end of each epoch.  These markers
 * are then used to identify entries that have not been accessed for n
 * epochs so that they can be evicted from the cache.
 *
 ****************************************************************************/

/* Note that H5C__MAX_EPOCH_MARKERS is defined in H5Cpkg.h, not here because
 * it is needed to dimension arrays in H5C_t.
 */

#define H5C__EPOCH_MARKER_TYPE	H5C__MAX_NUM_TYPE_IDS

static void *H5C_epoch_marker_load(H5F_t *f, hid_t dxpl_id, haddr_t addr,
                                   void *udata);
static herr_t H5C_epoch_marker_flush(H5F_t *f, hid_t dxpl_id, hbool_t dest,
                                     haddr_t addr, void *thing,
				     unsigned *flags_ptr);
static herr_t H5C_epoch_marker_dest(H5F_t *f, void *thing);
static herr_t H5C_epoch_marker_clear(H5F_t *f, void *thing, hbool_t dest);
static herr_t H5C_epoch_marker_notify(H5C_notify_action_t action, void *thing);
static herr_t H5C_epoch_marker_size(const H5F_t *f, const void *thing, size_t *size_ptr);

const H5C_class_t epoch_marker_class =
{
    /* id    = */ H5C__EPOCH_MARKER_TYPE,
    /* load  = */ &H5C_epoch_marker_load,
    /* flush = */ &H5C_epoch_marker_flush,
    /* dest  = */ &H5C_epoch_marker_dest,
    /* clear = */ &H5C_epoch_marker_clear,
    /* size  = */ &H5C_epoch_marker_size
};

/***************************************************************************
 * Class functions for H5C__EPOCH_MAKER_TYPE:
 *
 * None of these functions should ever be called, so there is no point in
 * documenting them separately.
 *                                                     JRM - 11/16/04
 *
 ***************************************************************************/

static void *
H5C_epoch_marker_load(H5F_t UNUSED * f,
                      hid_t UNUSED dxpl_id,
                      haddr_t UNUSED addr,
                      void UNUSED * udata)
{
    void * ret_value = NULL;      /* Return value */

    FUNC_ENTER_NOAPI(H5C_epoch_marker_load, NULL)

    HGOTO_ERROR(H5E_CACHE, H5E_SYSTEM, NULL, "called unreachable fcn.")

done:

    FUNC_LEAVE_NOAPI(ret_value)
}

static herr_t
H5C_epoch_marker_flush(H5F_t UNUSED *f,
                       hid_t UNUSED dxpl_id,
                       hbool_t UNUSED dest,
                       haddr_t UNUSED addr,
                       void UNUSED *thing,
		       unsigned UNUSED * flags_ptr)
{
    herr_t ret_value = FAIL;      /* Return value */

    FUNC_ENTER_NOAPI(H5C_epoch_marker_flush, FAIL)

    HGOTO_ERROR(H5E_CACHE, H5E_SYSTEM, FAIL, "called unreachable fcn.")

done:

    FUNC_LEAVE_NOAPI(ret_value)
}

static herr_t
H5C_epoch_marker_dest(H5F_t UNUSED * f,
                      void UNUSED * thing)
{
    herr_t ret_value = FAIL;      /* Return value */

    FUNC_ENTER_NOAPI(H5C_epoch_marker_dest, FAIL)

    HGOTO_ERROR(H5E_CACHE, H5E_SYSTEM, FAIL, "called unreachable fcn.")

done:

    FUNC_LEAVE_NOAPI(ret_value)
}

static herr_t
H5C_epoch_marker_clear(H5F_t UNUSED * f,
                       void UNUSED * thing,
                       hbool_t UNUSED dest)
{
    herr_t ret_value = FAIL;      /* Return value */

    FUNC_ENTER_NOAPI(H5C_epoch_marker_clear, FAIL)

    HGOTO_ERROR(H5E_CACHE, H5E_SYSTEM, FAIL, "called unreachable fcn.")

done:

    FUNC_LEAVE_NOAPI(ret_value)
}

static herr_t
H5C_epoch_marker_notify(H5C_notify_action_t UNUSED action,
                       void UNUSED * thing)
{
    herr_t ret_value = FAIL;      /* Return value */

    FUNC_ENTER_NOAPI_NOINIT(H5C_epoch_marker_notify)

    HGOTO_ERROR(H5E_CACHE, H5E_SYSTEM, FAIL, "called unreachable fcn.")

done:
    FUNC_LEAVE_NOAPI(ret_value)
}

static herr_t
H5C_epoch_marker_size(const H5F_t UNUSED * f,
                      const void UNUSED * thing,
                      size_t UNUSED * size_ptr)
{
    herr_t ret_value = FAIL;      /* Return value */

    FUNC_ENTER_NOAPI(H5C_epoch_marker_size, FAIL)

    HGOTO_ERROR(H5E_CACHE, H5E_SYSTEM, FAIL, "called unreachable fcn.")

done:

    FUNC_LEAVE_NOAPI(ret_value)
}


/*-------------------------------------------------------------------------
 * Function:    H5C_apply_candidate_list
 *
 * Purpose:     Apply the supplied candidate list.
 *
 *		We used to do this by simply having each process write 
 *		every mpi_size-th entry in the candidate list, starting 
 *		at index mpi_rank, and mark all the others clean.  
 *
 *		However, this can cause unnecessary contention in a file 
 *		system by increasing the number of processes writing to 
 *		adjacent locations in the HDF5 file.
 *
 *		To attempt to minimize this, we now arange matters such 
 *		that each process writes n adjacent entries in the 
 *		candidate list, and marks all others clean.  We must do
 *		this in such a fashion as to guarantee that each entry 
 *		on the candidate list is written by exactly one process, 
 *		and marked clean by all others.  
 *
 *		To do this, first construct a table mapping mpi_rank
 *		to the index of the first entry in the candidate list to
 *		be written by the process of that mpi_rank, and then use
 *		the table to control which entries are written and which
 *		are marked as clean as a function of the mpi_rank.
 *
 *		Note that the table must be identical on all processes, as
 *		all see the same candidate list, mpi_size, and mpi_rank --
 *		the inputs used to construct the table.  
 *
 *		We construct the table as follows.  Let:
 *
 *			n = num_candidates / mpi_size;
 *
 *			m = num_candidates % mpi_size;
 *
 *		Now allocate an array of integers of length mpi_size + 1, 
 *		and call this array candidate_assignment_table. 
 *
 *		Conceptually, if the number of candidates is a multiple
 *		of the mpi_size, we simply pass through the candidate list
 *		and assign n entries to each process to flush, with the 
 *		index of the first entry to flush in the location in 
 *		the candidate_assignment_table indicated by the mpi_rank
 *		of the process.  
 *
 *		In the more common case in which the candidate list isn't 
 *		isn't a multiple of the mpi_size, we pretend it is, and 
 *		give num_candidates % mpi_size processes one extra entry
 *		each to make things work out.
 *
 *		Once the table is constructed, we determine the first and
 *		last entry this process is to flush as follows:
 *
 *	 	first_entry_to_flush = candidate_assignment_table[mpi_rank]
 *
 *		last_entry_to_flush = 
 *			candidate_assignment_table[mpi_rank + 1] - 1;
 *		
 *		With these values determined, we simply scan through the 
 *		candidate list, marking all entries in the range 
 *		[first_entry_to_flush, last_entry_to_flush] for flush,
 *		and all others to be cleaned.
 *
 *		Finally, we scan the LRU from tail to head, flushing 
 *		or marking clean the candidate entries as indicated.
 *		If necessary, we scan the pinned list as well.
 *
 *		Note that this function will fail if any protected or 
 *		clean entries appear on the candidate list.
 *
 *		This function is used in managing sync points, and 
 *		shouldn't be used elsewhere.
 *
 * Return:      Success:        SUCCEED
 *
 *              Failure:        FAIL
 *
 * Programmer:  John Mainzer
 *              3/17/10
 *
 * Modifications:
 *
 *		Heavily reworked to have each process flush a group of 
 *		adjacent entries.
 *						JRM -- 4/15/10
 *
 *-------------------------------------------------------------------------
 */
#ifdef H5_HAVE_PARALLEL
#define H5C_APPLY_CANDIDATE_LIST__DEBUG 0
herr_t
H5C_apply_candidate_list(H5F_t * f,
                         hid_t primary_dxpl_id,
                         hid_t secondary_dxpl_id,
                         H5C_t * cache_ptr,
                         int num_candidates,
                         haddr_t * candidates_list_ptr,
                         int mpi_rank,
                         int mpi_size)
{
    hbool_t             first_flush = FALSE;
    int                 i;
    int			m;
    int			n;
    int			first_entry_to_flush;
    int			last_entry_to_flush;
    int			entries_to_clear = 0;
    int			entries_to_flush = 0;
    int			entries_cleared = 0;
    int			entries_flushed = 0;
    int			entries_examined = 0;
    int			initial_list_len;
    int               * candidate_assignment_table = NULL;
    haddr_t		addr;
    H5C_cache_entry_t *	clear_ptr = NULL;
    H5C_cache_entry_t *	entry_ptr = NULL;
    H5C_cache_entry_t *	flush_ptr = NULL;
#if H5C_DO_SANITY_CHECKS
    haddr_t		last_addr;
#endif /* H5C_DO_SANITY_CHECKS */
#if H5C_APPLY_CANDIDATE_LIST__DEBUG
    char		tbl_buf[1024];
#endif /* H5C_APPLY_CANDIDATE_LIST__DEBUG */
    herr_t              ret_value = SUCCEED;      /* Return value */

    FUNC_ENTER_NOAPI(H5C_apply_candidate_list, FAIL)

    HDassert( cache_ptr != NULL );
    HDassert( cache_ptr->magic == H5C__H5C_T_MAGIC );
    HDassert( num_candidates > 0 );
    HDassert( num_candidates <= cache_ptr->slist_len );
    HDassert( candidates_list_ptr != NULL );
    HDassert( 0 <= mpi_rank );
    HDassert( mpi_rank < mpi_size );

#if H5C_APPLY_CANDIDATE_LIST__DEBUG
    HDfprintf(stdout, "%s:%d: setting up candidate assignment table.\n", 
              FUNC, mpi_rank);
    for ( i = 0; i < 1024; i++ ) tbl_buf[i] = '\0';
    sprintf(&(tbl_buf[0]), "candidate list = ");
    for ( i = 0; i < num_candidates; i++ )
    {
        sprintf(&(tbl_buf[strlen(tbl_buf)]), " 0x%llx", 
                (long long)(*(candidates_list_ptr + i)));
    }
    sprintf(&(tbl_buf[strlen(tbl_buf)]), "\n");
    HDfprintf(stdout, "%s", tbl_buf);
#endif /* H5C_APPLY_CANDIDATE_LIST__DEBUG */

    n = num_candidates / mpi_size;
    m = num_candidates % mpi_size;
    HDassert(n >= 0);

    if(NULL == (candidate_assignment_table = (int *)H5MM_malloc(sizeof(int) * (size_t)(mpi_size + 1))))
        HGOTO_ERROR(H5E_RESOURCE, H5E_NOSPACE, FAIL, "memory allocation failed for candidate assignment table")

    candidate_assignment_table[0] = 0;
    candidate_assignment_table[mpi_size] = num_candidates;

    if(m == 0) { /* mpi_size is an even divisor of num_candidates */
        HDassert(n > 0);
        for(i = 1; i < mpi_size; i++)
            candidate_assignment_table[i] = candidate_assignment_table[i - 1] + n;
    } /* end if */
    else { 
        for(i = 1; i <= m; i++)
            candidate_assignment_table[i] = candidate_assignment_table[i - 1] + n + 1;

        if(num_candidates < mpi_size) {
            for(i = m + 1; i < mpi_size; i++)
                candidate_assignment_table[i] = num_candidates;
        } /* end if */
        else {
            for(i = m + 1; i < mpi_size; i++)
                candidate_assignment_table[i] = candidate_assignment_table[i - 1] + n;
        } /* end else */
    } /* end else */
    HDassert((candidate_assignment_table[mpi_size - 1] + n) == num_candidates);

#if H5C_DO_SANITY_CHECKS
    /* verify that the candidate assignment table has the expected form */
    for ( i = 1; i < mpi_size - 1; i++ ) 
    {
        int a, b;

        a = candidate_assignment_table[i] - candidate_assignment_table[i - 1];
        b = candidate_assignment_table[i + 1] - candidate_assignment_table[i];

        HDassert( n + 1 >= a );
        HDassert( a >= b );
        HDassert( b >= n );
    }
#endif /* H5C_DO_SANITY_CHECKS */

    first_entry_to_flush = candidate_assignment_table[mpi_rank];
    last_entry_to_flush = candidate_assignment_table[mpi_rank + 1] - 1;

#if H5C_APPLY_CANDIDATE_LIST__DEBUG
    for ( i = 0; i < 1024; i++ )
        tbl_buf[i] = '\0';
    sprintf(&(tbl_buf[0]), "candidate assignment table = ");
    for(i = 0; i <= mpi_size; i++)
        sprintf(&(tbl_buf[strlen(tbl_buf)]), " %d", candidate_assignment_table[i]);
    sprintf(&(tbl_buf[strlen(tbl_buf)]), "\n");
    HDfprintf(stdout, "%s", tbl_buf);

    HDfprintf(stdout, "%s:%d: flush entries [%d, %d].\n", 
              FUNC, mpi_rank, first_entry_to_flush, last_entry_to_flush);

    HDfprintf(stdout, "%s:%d: marking entries.\n", FUNC, mpi_rank);
#endif /* H5C_APPLY_CANDIDATE_LIST__DEBUG */

    for(i = 0; i < num_candidates; i++) {
        addr = candidates_list_ptr[i];
        HDassert( H5F_addr_defined(addr) );

#if H5C_DO_SANITY_CHECKS
        if ( i > 0 ) {
            if ( last_addr == addr ) {
                HGOTO_ERROR(H5E_CACHE, H5E_SYSTEM, FAIL, "Duplicate entry in cleaned list.\n")
            } else if ( last_addr > addr ) {
                HGOTO_ERROR(H5E_CACHE, H5E_SYSTEM, FAIL, "candidate list not sorted.\n")
            }
        }

        last_addr = addr;
#endif /* H5C_DO_SANITY_CHECKS */

        H5C__SEARCH_INDEX(cache_ptr, addr, entry_ptr, FAIL)
        if(entry_ptr == NULL) {
            HGOTO_ERROR(H5E_CACHE, H5E_SYSTEM, FAIL, "Listed candidate entry not in cache?!?!?.")
        } else if(!entry_ptr->is_dirty) {
            HGOTO_ERROR(H5E_CACHE, H5E_SYSTEM, FAIL, "Listed entry not dirty?!?!?.")
        } else if ( entry_ptr->is_protected ) {
            /* For now at least, we can't deal with protected entries.
             * If we encounter one, scream and die.  If it becomes an
             * issue, we should be able to work around this. 
             */
            HGOTO_ERROR(H5E_CACHE, H5E_SYSTEM, FAIL, "Listed entry is protected?!?!?.")
        } else {
            /* determine whether the entry is to be cleared or flushed,
             * and mark it accordingly.  We will scan the protected and 
             * pinned list shortly, and clear or flush according to these
             * markings.  
             */
            if((i >= first_entry_to_flush) && (i <= last_entry_to_flush)) {
                entries_to_flush++;
                entry_ptr->flush_immediately = TRUE;
            } /* end if */
            else {
                entries_to_clear++;
                entry_ptr->clear_on_unprotect = TRUE;
            } /* end else */
        } /* end else */
    } /* end for */

#if H5C_APPLY_CANDIDATE_LIST__DEBUG
    HDfprintf(stdout, "%s:%d: num candidates/to clear/to flush = %d/%d/%d.\n", 
              FUNC, mpi_rank, (int)num_candidates, (int)entries_to_clear,
              (int)entries_to_flush);
#endif /* H5C_APPLY_CANDIDATE_LIST__DEBUG */


    /* We have now marked all the entries on the candidate list for 
     * either flush or clear -- now scan the LRU and the pinned list
     * for these entries and do the deed.
     *
     * Note that we are doing things in this round about manner so as
     * to preserve the order of the LRU list to the best of our ability.
     * If we don't do this, my experiments indicate that we will have a
     * noticably poorer hit ratio as a result.
     */

#if H5C_APPLY_CANDIDATE_LIST__DEBUG
    HDfprintf(stdout, "%s:%d: scanning LRU list. len = %d.\n", FUNC, mpi_rank,
              (int)(cache_ptr->LRU_list_len));
#endif /* H5C_APPLY_CANDIDATE_LIST__DEBUG */

    entries_examined = 0;
    initial_list_len = cache_ptr->LRU_list_len;
    entry_ptr = cache_ptr->LRU_tail_ptr;

    while((entry_ptr != NULL) && (entries_examined <= initial_list_len) &&
            ((entries_cleared + entries_flushed) < num_candidates)) {
        if(entry_ptr->clear_on_unprotect) {
            entry_ptr->clear_on_unprotect = FALSE;
            clear_ptr = entry_ptr;
            entry_ptr = entry_ptr->prev;
            entries_cleared++;

#if ( H5C_APPLY_CANDIDATE_LIST__DEBUG > 1 )
    HDfprintf(stdout, "%s:%d: clearing 0x%llx.\n", FUNC, mpi_rank, 
              (long long)clear_ptr->addr);
#endif /* H5C_APPLY_CANDIDATE_LIST__DEBUG */

            if(H5C_flush_single_entry(f,
                                      primary_dxpl_id,
                                      secondary_dxpl_id,
                                      clear_ptr->type,
                                      clear_ptr->addr,
                                      H5C__FLUSH_CLEAR_ONLY_FLAG,
                                      &first_flush,
                                      TRUE) < 0)
                HGOTO_ERROR(H5E_CACHE, H5E_SYSTEM, FAIL, "Can't clear entry.")
        } else if(entry_ptr->flush_immediately) {
            entry_ptr->flush_immediately = FALSE;
            flush_ptr = entry_ptr;
            entry_ptr = entry_ptr->prev;
            entries_flushed++;

#if ( H5C_APPLY_CANDIDATE_LIST__DEBUG > 1 )
    HDfprintf(stdout, "%s:%d: flushing 0x%llx.\n", FUNC, mpi_rank, 
              (long long)flush_ptr->addr);
#endif /* H5C_APPLY_CANDIDATE_LIST__DEBUG */

            if(H5C_flush_single_entry(f,
                                      primary_dxpl_id,
                                      secondary_dxpl_id,
                                      flush_ptr->type,
                                      flush_ptr->addr,
                                      H5C__NO_FLAGS_SET,
                                      &first_flush,
                                      TRUE) < 0)
                HGOTO_ERROR(H5E_CACHE, H5E_SYSTEM, FAIL, "Can't clear entry.")
        } else {
            entry_ptr = entry_ptr->prev;
        }

        entries_examined++;
    } /* end while */

#if H5C_APPLY_CANDIDATE_LIST__DEBUG
    HDfprintf(stdout, "%s:%d: entries examined/cleared/flushed = %d/%d/%d.\n", 
              FUNC, mpi_rank, entries_examined, 
              entries_cleared, entries_flushed);
#endif /* H5C_APPLY_CANDIDATE_LIST__DEBUG */

    /* It is also possible that some of the cleared entries are on the
     * pinned list.  Must scan that also.
     */

#if H5C_APPLY_CANDIDATE_LIST__DEBUG
    HDfprintf(stdout, "%s:%d: scanning pinned entry list. len = %d\n", 
             FUNC, mpi_rank, (int)(cache_ptr->pel_len));
#endif /* H5C_APPLY_CANDIDATE_LIST__DEBUG */

    entry_ptr = cache_ptr->pel_head_ptr;
    while((entry_ptr != NULL) &&
            ((entries_cleared + entries_flushed) < num_candidates)) {
        if(entry_ptr->clear_on_unprotect) {
            entry_ptr->clear_on_unprotect = FALSE;
            clear_ptr = entry_ptr;
            entry_ptr = entry_ptr->next;
            entries_cleared++;

#if ( H5C_APPLY_CANDIDATE_LIST__DEBUG > 1 )
            HDfprintf(stdout, "%s:%d: clearing 0x%llx.\n", FUNC, mpi_rank, 
                      (long long)clear_ptr->addr);
#endif /* H5C_APPLY_CANDIDATE_LIST__DEBUG */

            if(H5C_flush_single_entry(f,
                                      primary_dxpl_id,
                                      secondary_dxpl_id,
                                      clear_ptr->type,
                                      clear_ptr->addr,
                                      H5C__FLUSH_CLEAR_ONLY_FLAG,
                                      &first_flush,
                                      TRUE) < 0)
                HGOTO_ERROR(H5E_CACHE, H5E_SYSTEM, FAIL, "Can't clear entry.")
        } else if(entry_ptr->flush_immediately) {
            entry_ptr->flush_immediately = FALSE;
            flush_ptr = entry_ptr;
            entry_ptr = entry_ptr->next;
            entries_flushed++;

#if ( H5C_APPLY_CANDIDATE_LIST__DEBUG > 1 )
            HDfprintf(stdout, "%s:%d: flushing 0x%llx.\n", FUNC, mpi_rank, 
                      (long long)flush_ptr->addr);
#endif /* H5C_APPLY_CANDIDATE_LIST__DEBUG */

            if(H5C_flush_single_entry(f,
                                      primary_dxpl_id,
                                      secondary_dxpl_id,
                                      flush_ptr->type,
                                      flush_ptr->addr,
                                      H5C__NO_FLAGS_SET,
                                      &first_flush,
                                      TRUE) < 0)
                HGOTO_ERROR(H5E_CACHE, H5E_SYSTEM, FAIL, "Can't clear entry.")
        } else {
            entry_ptr = entry_ptr->next;
        }
    } /* end while */

#if H5C_APPLY_CANDIDATE_LIST__DEBUG
    HDfprintf(stdout, 
              "%s:%d: pel entries examined/cleared/flushed = %d/%d/%d.\n", 
              FUNC, mpi_rank, entries_examined, 
              entries_cleared, entries_flushed);
    HDfprintf(stdout, "%s:%d: done.\n", FUNC, mpi_rank);

    fsync(stdout);
#endif /* H5C_APPLY_CANDIDATE_LIST__DEBUG */

    if((entries_flushed != entries_to_flush) || (entries_cleared != entries_to_clear))
        HGOTO_ERROR(H5E_CACHE, H5E_SYSTEM, FAIL, "entry count mismatch.")

done:
    if(candidate_assignment_table != NULL)
        candidate_assignment_table = (int *)H5MM_xfree((void *)candidate_assignment_table);

    FUNC_LEAVE_NOAPI(ret_value)
} /* H5C_apply_candidate_list() */
#endif /* H5_HAVE_PARALLEL */


/*-------------------------------------------------------------------------
 * Function:    H5C_construct_candidate_list__clean_cache
 *
 * Purpose:     Construct the list of entries that should be flushed to 
 *		clean all entries in the cache.
 *
 *		This function is used in managing sync points, and 
 *		shouldn't be used elsewhere.
 *
 * Return:      Success:        SUCCEED
 *
 *              Failure:        FAIL
 *
 * Programmer:  John Mainzer
 *              3/17/10
 *
 *-------------------------------------------------------------------------
 */
#ifdef H5_HAVE_PARALLEL
herr_t
H5C_construct_candidate_list__clean_cache(H5C_t * cache_ptr)
{
    size_t              space_needed;
    herr_t              ret_value = SUCCEED;      /* Return value */

    FUNC_ENTER_NOAPI(H5C_construct_candidate_list__clean_cache, FAIL)

    HDassert( cache_ptr != NULL );
    HDassert( cache_ptr->magic == H5C__H5C_T_MAGIC );

    /* As a sanity check, set space needed to the size of the skip list.
     * This should be the sum total of the sizes of all the dirty entries
     * in the metadata cache.
     */
    space_needed = cache_ptr->slist_size;

    /* Recall that while we shouldn't have any protected entries at this
     * point, it is possible that some dirty entries may reside on the
     * pinned list at this point.
     */
    HDassert( cache_ptr->slist_size <= 
              (cache_ptr->dLRU_list_size + cache_ptr->pel_size) );
    HDassert( cache_ptr->slist_len  <= 
              (cache_ptr->dLRU_list_len + cache_ptr->pel_len) );

    if(space_needed > 0) { /* we have work to do */
        H5C_cache_entry_t *entry_ptr;
        int     nominated_entries_count = 0;
        size_t  nominated_entries_size = 0;
        haddr_t	nominated_addr;

        HDassert( cache_ptr->slist_len > 0 );

        /* Scan the dirty LRU list from tail forward and nominate sufficient
         * entries to free up the necessary space. 
         */
        entry_ptr = cache_ptr->dLRU_tail_ptr;
        while((nominated_entries_size < space_needed) &&
                (nominated_entries_count < cache_ptr->slist_len) &&
                (entry_ptr != NULL)) {
            HDassert( ! (entry_ptr->is_protected) );
            HDassert( ! (entry_ptr->is_read_only) );
            HDassert( entry_ptr->ro_ref_count == 0 );
            HDassert( entry_ptr->is_dirty );
            HDassert( entry_ptr->in_slist );

            nominated_addr = entry_ptr->addr;
            if(H5AC_add_candidate((H5AC_t *)cache_ptr, nominated_addr) < 0)
                HGOTO_ERROR(H5E_CACHE, H5E_SYSTEM, FAIL, "H5AC_add_candidate() failed(1).")

            nominated_entries_size += entry_ptr->size;
            nominated_entries_count++;
            entry_ptr = entry_ptr->aux_prev;
        } /* end while */
        HDassert( entry_ptr == NULL );

        /* it is possible that there are some dirty entries on the 
         * protected entry list as well -- scan it too if necessary
         */
        entry_ptr = cache_ptr->pel_head_ptr;
        while((nominated_entries_size < space_needed) &&
                (nominated_entries_count < cache_ptr->slist_len) &&
                (entry_ptr != NULL)) {
            if(entry_ptr->is_dirty) {
                HDassert( ! (entry_ptr->is_protected) );
                HDassert( ! (entry_ptr->is_read_only) );
                HDassert( entry_ptr->ro_ref_count == 0 );
                HDassert( entry_ptr->is_dirty );
                HDassert( entry_ptr->in_slist );

                nominated_addr = entry_ptr->addr;
                if(H5AC_add_candidate((H5AC_t *)cache_ptr, nominated_addr) < 0)
                    HGOTO_ERROR(H5E_CACHE, H5E_SYSTEM, FAIL, "H5AC_add_candidate() failed(2).")

                nominated_entries_size += entry_ptr->size;
                nominated_entries_count++;
            } /* end if */

            entry_ptr = entry_ptr->next;
        } /* end while */

        HDassert( nominated_entries_count == cache_ptr->slist_len );
        HDassert( nominated_entries_size == space_needed );
    } /* end if */

done:
    FUNC_LEAVE_NOAPI(ret_value)
} /* H5C_construct_candidate_list__clean_cache() */
#endif /* H5_HAVE_PARALLEL */


/*-------------------------------------------------------------------------
 * Function:    H5C_construct_candidate_list__min_clean
 *
 * Purpose:     Construct the list of entries that should be flushed to 
 *		get the cache back within its min clean constraints.
 *
 *		This function is used in managing sync points, and 
 *		shouldn't be used elsewhere.
 *
 * Return:      Success:        SUCCEED
 *
 *              Failure:        FAIL
 *
 * Programmer:  John Mainzer
 *              3/17/10
 *
 *-------------------------------------------------------------------------
 */
#ifdef H5_HAVE_PARALLEL
herr_t
H5C_construct_candidate_list__min_clean(H5C_t * cache_ptr)
{
    size_t              space_needed = 0;
    herr_t              ret_value = SUCCEED;      /* Return value */

    FUNC_ENTER_NOAPI(H5C_construct_candidate_list__min_clean, FAIL)

    HDassert( cache_ptr != NULL );
    HDassert( cache_ptr->magic == H5C__H5C_T_MAGIC );

    /* compute the number of bytes (if any) that must be flushed to get the 
     * cache back within its min clean constraints.
     */
    if(cache_ptr->max_cache_size > cache_ptr->index_size) {
        if(((cache_ptr->max_cache_size - cache_ptr->index_size) +
               cache_ptr->cLRU_list_size) >= cache_ptr->min_clean_size)
            space_needed = 0;
        else
            space_needed = cache_ptr->min_clean_size -
                ((cache_ptr->max_cache_size - cache_ptr->index_size) +
                 cache_ptr->cLRU_list_size);
    } /* end if */
    else {
        if(cache_ptr->min_clean_size <= cache_ptr->cLRU_list_size)
           space_needed = 0;
        else
            space_needed = cache_ptr->min_clean_size -
                           cache_ptr->cLRU_list_size;
    } /* end else */

    if(space_needed > 0) { /* we have work to do */
        H5C_cache_entry_t *entry_ptr;
        int    nominated_entries_count = 0;
        size_t nominated_entries_size = 0;

        HDassert( cache_ptr->slist_len > 0 );

        /* Scan the dirty LRU list from tail forward and nominate sufficient
         * entries to free up the necessary space. 
         */
        entry_ptr = cache_ptr->dLRU_tail_ptr;
        while((nominated_entries_size < space_needed) &&
                (nominated_entries_count < cache_ptr->slist_len) &&
                (entry_ptr != NULL)) {
            haddr_t		nominated_addr;

            HDassert( ! (entry_ptr->is_protected) );
            HDassert( ! (entry_ptr->is_read_only) );
            HDassert( entry_ptr->ro_ref_count == 0 );
            HDassert( entry_ptr->is_dirty );
            HDassert( entry_ptr->in_slist );

            nominated_addr = entry_ptr->addr;
            if(H5AC_add_candidate((H5AC_t *)cache_ptr, nominated_addr) < 0)
                HGOTO_ERROR(H5E_CACHE, H5E_SYSTEM, FAIL, "H5AC_add_candidate() failed.")

            nominated_entries_size += entry_ptr->size;
            nominated_entries_count++;
            entry_ptr = entry_ptr->aux_prev;
        } /* end while */
        HDassert( nominated_entries_count <= cache_ptr->slist_len );
        HDassert( nominated_entries_size >= space_needed );
    } /* end if */

done:
    FUNC_LEAVE_NOAPI(ret_value)
} /* H5C_construct_candidate_list__min_clean() */
#endif /* H5_HAVE_PARALLEL */


/*-------------------------------------------------------------------------
 * Function:    H5C_create
 *
 * Purpose:     Allocate, initialize, and return the address of a new
 *		instance of H5C_t.
 *
 *		In general, the max_cache_size parameter must be positive,
 *		and the min_clean_size parameter must lie in the closed
 *		interval [0, max_cache_size].
 *
 *		The check_write_permitted parameter must either be NULL,
 *		or point to a function of type H5C_write_permitted_func_t.
 *		If it is NULL, the cache will use the write_permitted
 *		flag to determine whether writes are permitted.
 *
 * Return:      Success:        Pointer to the new instance.
 *
 *              Failure:        NULL
 *
 * Programmer:  John Mainzer
 *              6/2/04
 *
 *-------------------------------------------------------------------------
 */
H5C_t *
H5C_create(size_t		      max_cache_size,
           size_t		      min_clean_size,
           int			      max_type_id,
           const char *		      (* type_name_table_ptr),
           H5C_write_permitted_func_t check_write_permitted,
           hbool_t		      write_permitted,
           H5C_log_flush_func_t       log_flush,
           void *                     aux_ptr)
{
    int i;
    H5C_t * cache_ptr = NULL;
    H5C_t * ret_value = NULL;      /* Return value */

    FUNC_ENTER_NOAPI(H5C_create, NULL)

    HDassert( max_cache_size >= H5C__MIN_MAX_CACHE_SIZE );
    HDassert( max_cache_size <= H5C__MAX_MAX_CACHE_SIZE );
    HDassert( min_clean_size <= max_cache_size );

    HDassert( max_type_id >= 0 );
    HDassert( max_type_id < H5C__MAX_NUM_TYPE_IDS );
    HDassert( type_name_table_ptr );

    HDassert( ( write_permitted == TRUE ) || ( write_permitted == FALSE ) );

    for ( i = 0; i <= max_type_id; i++ ) {

        HDassert( (type_name_table_ptr)[i] );
        HDassert( HDstrlen(( type_name_table_ptr)[i]) > 0 );
    }

    if ( NULL == (cache_ptr = H5FL_CALLOC(H5C_t)) ) {

	HGOTO_ERROR(H5E_RESOURCE, H5E_NOSPACE, NULL, \
                    "memory allocation failed")
    }

    if ( (cache_ptr->slist_ptr = H5SL_create(H5SL_TYPE_HADDR)) == NULL ) {

        HGOTO_ERROR(H5E_CACHE, H5E_CANTCREATE, NULL, "can't create skip list.")
    }

    /* If we get this far, we should succeed.  Go ahead and initialize all
     * the fields.
     */

    cache_ptr->magic 				= H5C__H5C_T_MAGIC;

    cache_ptr->flush_in_progress		= FALSE;

    cache_ptr->trace_file_ptr			= NULL;

    cache_ptr->aux_ptr				= aux_ptr;

    cache_ptr->max_type_id			= max_type_id;

    cache_ptr->type_name_table_ptr		= type_name_table_ptr;

    cache_ptr->max_cache_size			= max_cache_size;
    cache_ptr->min_clean_size			= min_clean_size;

    cache_ptr->check_write_permitted		= check_write_permitted;
    cache_ptr->write_permitted			= write_permitted;

    cache_ptr->log_flush			= log_flush;

    cache_ptr->evictions_enabled		= TRUE;

    cache_ptr->index_len			= 0;
    cache_ptr->index_size			= (size_t)0;
    cache_ptr->clean_index_size			= (size_t)0;
    cache_ptr->dirty_index_size			= (size_t)0;

    cache_ptr->slist_len			= 0;
    cache_ptr->slist_size			= (size_t)0;

#if H5C_DO_SANITY_CHECKS
    cache_ptr->slist_len_increase		= 0;
    cache_ptr->slist_size_increase		= 0;
#endif /* H5C_DO_SANITY_CHECKS */

    for ( i = 0; i < H5C__HASH_TABLE_LEN; i++ )
    {
        (cache_ptr->index)[i] = NULL;
    }

    cache_ptr->pl_len				= 0;
    cache_ptr->pl_size				= (size_t)0;
    cache_ptr->pl_head_ptr			= NULL;
    cache_ptr->pl_tail_ptr			= NULL;

    cache_ptr->pel_len				= 0;
    cache_ptr->pel_size				= (size_t)0;
    cache_ptr->pel_head_ptr			= NULL;
    cache_ptr->pel_tail_ptr			= NULL;

    cache_ptr->LRU_list_len			= 0;
    cache_ptr->LRU_list_size			= (size_t)0;
    cache_ptr->LRU_head_ptr			= NULL;
    cache_ptr->LRU_tail_ptr			= NULL;

    cache_ptr->cLRU_list_len			= 0;
    cache_ptr->cLRU_list_size			= (size_t)0;
    cache_ptr->cLRU_head_ptr			= NULL;
    cache_ptr->cLRU_tail_ptr			= NULL;

    cache_ptr->dLRU_list_len			= 0;
    cache_ptr->dLRU_list_size			= (size_t)0;
    cache_ptr->dLRU_head_ptr			= NULL;
    cache_ptr->dLRU_tail_ptr			= NULL;

    cache_ptr->size_increase_possible		= FALSE;
    cache_ptr->flash_size_increase_possible     = FALSE;
    cache_ptr->flash_size_increase_threshold    = 0;
    cache_ptr->size_decrease_possible		= FALSE;
    cache_ptr->resize_enabled			= FALSE;
    cache_ptr->cache_full			= FALSE;
    cache_ptr->size_decreased			= FALSE;

    (cache_ptr->resize_ctl).version		= H5C__CURR_AUTO_SIZE_CTL_VER;
    (cache_ptr->resize_ctl).rpt_fcn		= NULL;
    (cache_ptr->resize_ctl).set_initial_size	= FALSE;
    (cache_ptr->resize_ctl).initial_size	= H5C__DEF_AR_INIT_SIZE;
    (cache_ptr->resize_ctl).min_clean_fraction	= H5C__DEF_AR_MIN_CLEAN_FRAC;
    (cache_ptr->resize_ctl).max_size		= H5C__DEF_AR_MAX_SIZE;
    (cache_ptr->resize_ctl).min_size		= H5C__DEF_AR_MIN_SIZE;
    (cache_ptr->resize_ctl).epoch_length	= H5C__DEF_AR_EPOCH_LENGTH;

    (cache_ptr->resize_ctl).incr_mode		= H5C_incr__off;
    (cache_ptr->resize_ctl).lower_hr_threshold	= H5C__DEF_AR_LOWER_THRESHHOLD;
    (cache_ptr->resize_ctl).increment	        = H5C__DEF_AR_INCREMENT;
    (cache_ptr->resize_ctl).apply_max_increment	= TRUE;
    (cache_ptr->resize_ctl).max_increment	= H5C__DEF_AR_MAX_INCREMENT;

    (cache_ptr->resize_ctl).flash_incr_mode     = H5C_flash_incr__off;
    (cache_ptr->resize_ctl).flash_multiple      = 1.0;
    (cache_ptr->resize_ctl).flash_threshold     = 0.25;

    (cache_ptr->resize_ctl).decr_mode		= H5C_decr__off;
    (cache_ptr->resize_ctl).upper_hr_threshold	= H5C__DEF_AR_UPPER_THRESHHOLD;
    (cache_ptr->resize_ctl).decrement	        = H5C__DEF_AR_DECREMENT;
    (cache_ptr->resize_ctl).apply_max_decrement	= TRUE;
    (cache_ptr->resize_ctl).max_decrement	= H5C__DEF_AR_MAX_DECREMENT;
    (cache_ptr->resize_ctl).epochs_before_eviction = H5C__DEF_AR_EPCHS_B4_EVICT;
    (cache_ptr->resize_ctl).apply_empty_reserve = TRUE;
    (cache_ptr->resize_ctl).empty_reserve	= H5C__DEF_AR_EMPTY_RESERVE;

    cache_ptr->epoch_markers_active		= 0;

    /* no need to initialize the ring buffer itself */
    cache_ptr->epoch_marker_ringbuf_first	= 1;
    cache_ptr->epoch_marker_ringbuf_last	= 0;
    cache_ptr->epoch_marker_ringbuf_size	= 0;

    for ( i = 0; i < H5C__MAX_EPOCH_MARKERS; i++ )
    {
        (cache_ptr->epoch_marker_active)[i]		 = FALSE;
#ifndef NDEBUG
        ((cache_ptr->epoch_markers)[i]).magic		 =
					       H5C__H5C_CACHE_ENTRY_T_MAGIC;
#endif /* NDEBUG */
        ((cache_ptr->epoch_markers)[i]).addr		 = (haddr_t)i;
        ((cache_ptr->epoch_markers)[i]).size		 = (size_t)0;
        ((cache_ptr->epoch_markers)[i]).type		 = &epoch_marker_class;
        ((cache_ptr->epoch_markers)[i]).is_dirty	 = FALSE;
        ((cache_ptr->epoch_markers)[i]).dirtied		 = FALSE;
        ((cache_ptr->epoch_markers)[i]).is_protected	 = FALSE;
	((cache_ptr->epoch_markers)[i]).is_read_only	 = FALSE;
	((cache_ptr->epoch_markers)[i]).ro_ref_count	 = 0;
        ((cache_ptr->epoch_markers)[i]).is_pinned	 = FALSE;
        ((cache_ptr->epoch_markers)[i]).in_slist	 = FALSE;
        ((cache_ptr->epoch_markers)[i]).ht_next		 = NULL;
        ((cache_ptr->epoch_markers)[i]).ht_prev		 = NULL;
        ((cache_ptr->epoch_markers)[i]).next		 = NULL;
        ((cache_ptr->epoch_markers)[i]).prev		 = NULL;
        ((cache_ptr->epoch_markers)[i]).aux_next	 = NULL;
        ((cache_ptr->epoch_markers)[i]).aux_prev	 = NULL;
#if H5C_COLLECT_CACHE_ENTRY_STATS
        ((cache_ptr->epoch_markers)[i]).accesses	 = 0;
        ((cache_ptr->epoch_markers)[i]).clears		 = 0;
        ((cache_ptr->epoch_markers)[i]).flushes		 = 0;
        ((cache_ptr->epoch_markers)[i]).pins		 = 0;
#endif /* H5C_COLLECT_CACHE_ENTRY_STATS */
    }

    if ( H5C_reset_cache_hit_rate_stats(cache_ptr) != SUCCEED ) {

        /* this should be impossible... */
        HGOTO_ERROR(H5E_CACHE, H5E_SYSTEM, NULL, \
                    "H5C_reset_cache_hit_rate_stats failed.")
    }

    H5C_stats__reset(cache_ptr);

    cache_ptr->prefix[0]			= '\0';  /* empty string */

    /* Set return value */
    ret_value = cache_ptr;

done:

    if ( ret_value == 0 ) {

        if ( cache_ptr != NULL ) {

            if ( cache_ptr->slist_ptr != NULL )
                H5SL_close(cache_ptr->slist_ptr);

            cache_ptr->magic = 0;
            cache_ptr = H5FL_FREE(H5C_t, cache_ptr);

        } /* end if */

    } /* end if */

    FUNC_LEAVE_NOAPI(ret_value)

} /* H5C_create() */


/*-------------------------------------------------------------------------
 * Function:    H5C_def_auto_resize_rpt_fcn
 *
 * Purpose:     Print results of a automatic cache resize.
 *
 *		This function should only be used where HDprintf() behaves
 *		well -- i.e. not on Windows.
 *
 * Return:      void
 *
 * Programmer:  John Mainzer
 *		10/27/04
 *
 *-------------------------------------------------------------------------
 */
void
H5C_def_auto_resize_rpt_fcn(H5C_t * cache_ptr,
#ifndef NDEBUG
                            int32_t version,
#else /* NDEBUG */
                            int32_t UNUSED version,
#endif /* NDEBUG */
                            double hit_rate,
                            enum H5C_resize_status status,
                            size_t old_max_cache_size,
                            size_t new_max_cache_size,
                            size_t old_min_clean_size,
                            size_t new_min_clean_size)
{
    HDassert( cache_ptr != NULL );
    HDassert( cache_ptr->magic == H5C__H5C_T_MAGIC );
    HDassert( version == H5C__CURR_AUTO_RESIZE_RPT_FCN_VER );

    switch ( status )
    {
        case in_spec:
            HDfprintf(stdout,
                      "%sAuto cache resize -- no change. (hit rate = %lf)\n",
                      cache_ptr->prefix, hit_rate);
            break;

        case increase:
            HDassert( hit_rate < (cache_ptr->resize_ctl).lower_hr_threshold );
            HDassert( old_max_cache_size < new_max_cache_size );

            HDfprintf(stdout,
                      "%sAuto cache resize -- hit rate (%lf) out of bounds low (%6.5lf).\n",
                      cache_ptr->prefix, hit_rate,
                      (cache_ptr->resize_ctl).lower_hr_threshold);

            HDfprintf(stdout,
                    "%s	cache size increased from (%Zu/%Zu) to (%Zu/%Zu).\n",
                    cache_ptr->prefix,
                    old_max_cache_size,
                    old_min_clean_size,
                    new_max_cache_size,
                    new_min_clean_size);
            break;

        case flash_increase:
            HDassert( old_max_cache_size < new_max_cache_size );

            HDfprintf(stdout,
                    "%sflash cache resize(%d) -- size threshold = %Zu.\n",
                    cache_ptr->prefix,
                    (int)((cache_ptr->resize_ctl).flash_incr_mode),
                    cache_ptr->flash_size_increase_threshold);

            HDfprintf(stdout,
                  "%s cache size increased from (%Zu/%Zu) to (%Zu/%Zu).\n",
                   cache_ptr->prefix,
                   old_max_cache_size,
                   old_min_clean_size,
                   new_max_cache_size,
                   new_min_clean_size);
                break;

        case decrease:
            HDassert( old_max_cache_size > new_max_cache_size );

            switch ( (cache_ptr->resize_ctl).decr_mode )
            {
                case H5C_decr__off:
                    HDfprintf(stdout,
                              "%sAuto cache resize -- decrease off.  HR = %lf\n",
                              cache_ptr->prefix, hit_rate);
                    break;

                case H5C_decr__threshold:
                    HDassert( hit_rate >
                              (cache_ptr->resize_ctl).upper_hr_threshold );

                    HDfprintf(stdout,
                              "%sAuto cache resize -- decrease by threshold.  HR = %lf > %6.5lf\n",
                              cache_ptr->prefix, hit_rate,
                              (cache_ptr->resize_ctl).upper_hr_threshold);

                    HDfprintf(stdout, "%sout of bounds high (%6.5lf).\n",
                              cache_ptr->prefix,
                              (cache_ptr->resize_ctl).upper_hr_threshold);
                    break;

                case H5C_decr__age_out:
                    HDfprintf(stdout,
                              "%sAuto cache resize -- decrease by ageout.  HR = %lf\n",
                              cache_ptr->prefix, hit_rate);
                    break;

                case H5C_decr__age_out_with_threshold:
                    HDassert( hit_rate >
                              (cache_ptr->resize_ctl).upper_hr_threshold );

                    HDfprintf(stdout,
                              "%sAuto cache resize -- decrease by ageout with threshold. HR = %lf > %6.5lf\n",
                              cache_ptr->prefix, hit_rate,
                              (cache_ptr->resize_ctl).upper_hr_threshold);
                    break;

                default:
                    HDfprintf(stdout,
                              "%sAuto cache resize -- decrease by unknown mode.  HR = %lf\n",
                              cache_ptr->prefix, hit_rate);
            }

            HDfprintf(stdout,
                      "%s	cache size decreased from (%Zu/%Zu) to (%Zu/%Zu).\n",
                      cache_ptr->prefix,
                      old_max_cache_size,
                      old_min_clean_size,
                      new_max_cache_size,
                      new_min_clean_size);
            break;

        case at_max_size:
            HDfprintf(stdout,
                      "%sAuto cache resize -- hit rate (%lf) out of bounds low (%6.5lf).\n",
                      cache_ptr->prefix, hit_rate,
                      (cache_ptr->resize_ctl).lower_hr_threshold);
            HDfprintf(stdout,
                      "%s	cache already at maximum size so no change.\n",
                      cache_ptr->prefix);
            break;

        case at_min_size:
            HDfprintf(stdout,
                      "%sAuto cache resize -- hit rate (%lf) -- can't decrease.\n",
                      cache_ptr->prefix, hit_rate);
            HDfprintf(stdout, "%s	cache already at minimum size.\n",
                      cache_ptr->prefix);
            break;

        case increase_disabled:
            HDfprintf(stdout,
                      "%sAuto cache resize -- increase disabled -- HR = %lf.",
                      cache_ptr->prefix, hit_rate);
            break;

        case decrease_disabled:
            HDfprintf(stdout,
                      "%sAuto cache resize -- decrease disabled -- HR = %lf.\n",
                      cache_ptr->prefix, hit_rate);
            break;

        case not_full:
            HDassert( hit_rate < (cache_ptr->resize_ctl).lower_hr_threshold );

            HDfprintf(stdout,
                      "%sAuto cache resize -- hit rate (%lf) out of bounds low (%6.5lf).\n",
                      cache_ptr->prefix, hit_rate,
                      (cache_ptr->resize_ctl).lower_hr_threshold);
            HDfprintf(stdout,
                      "%s	cache not full so no increase in size.\n",
                      cache_ptr->prefix);
            break;

        default:
            HDfprintf(stdout, "%sAuto cache resize -- unknown status code.\n",
                      cache_ptr->prefix);
            break;
    }

    return;

} /* H5C_def_auto_resize_rpt_fcn() */


/*-------------------------------------------------------------------------
 * Function:    H5C_dest
 *
 * Purpose:     Flush all data to disk and destroy the cache.
 *
 *              This function fails if any object are protected since the
 *              resulting file might not be consistent.
 *
 *		The primary_dxpl_id and secondary_dxpl_id parameters
 *		specify the dxpl_ids used on the first write occasioned
 *		by the destroy (primary_dxpl_id), and on all subsequent
 *		writes (secondary_dxpl_id).  This is useful in the metadata
 *		cache, but may not be needed elsewhere.  If so, just use the
 *		same dxpl_id for both parameters.
 *
 *		Note that *cache_ptr has been freed upon successful return.
 *
 * Return:      Non-negative on success/Negative on failure
 *
 * Programmer:  John Mainzer
 *		6/2/04
 *
 *-------------------------------------------------------------------------
 */
herr_t
H5C_dest(H5F_t * f,
         hid_t	 primary_dxpl_id,
         hid_t	 secondary_dxpl_id)
{
    H5C_t * cache_ptr = f->shared->cache;
    herr_t ret_value = SUCCEED;      /* Return value */

    FUNC_ENTER_NOAPI(H5C_dest, FAIL)

    /* Sanity check */
    HDassert(cache_ptr);
    HDassert(cache_ptr->magic == H5C__H5C_T_MAGIC);

    /* Flush and invalidate all cache entries */
    if(H5C_flush_invalidate_cache(f, primary_dxpl_id, secondary_dxpl_id,
                H5C__NO_FLAGS_SET) < 0 )
        HGOTO_ERROR(H5E_CACHE, H5E_CANTFLUSH, FAIL, "unable to flush cache")

    if(cache_ptr->slist_ptr != NULL) {
        H5SL_close(cache_ptr->slist_ptr);
        cache_ptr->slist_ptr = NULL;
    } /* end if */

    cache_ptr->magic = 0;

    cache_ptr = H5FL_FREE(H5C_t, cache_ptr);

done:
    FUNC_LEAVE_NOAPI(ret_value)
} /* H5C_dest() */


/*-------------------------------------------------------------------------
 *
 * Function:    H5C_expunge_entry
 *
 * Purpose:     Use this function to tell the cache to expunge an entry
 * 		from the cache without writing it to disk even if it is
 * 		dirty.  The entry may not be either pinned or protected.
 *
 * Return:      Non-negative on success/Negative on failure
 *
 * Programmer:  John Mainzer
 *              6/29/06
 *
 *-------------------------------------------------------------------------
 */
herr_t
H5C_expunge_entry(H5F_t *             f,
                  hid_t               primary_dxpl_id,
                  hid_t               secondary_dxpl_id,
                  const H5C_class_t * type,
                  haddr_t 	      addr,
                  unsigned 	      flags)
{
    H5C_t *		cache_ptr;
    herr_t		result;
    hbool_t		first_flush = TRUE;
    H5C_cache_entry_t *	entry_ptr = NULL;
    herr_t		ret_value = SUCCEED;      /* Return value */

    FUNC_ENTER_NOAPI(H5C_expunge_entry, FAIL)

    HDassert( f );
    HDassert( f->shared );

    cache_ptr = f->shared->cache;

    HDassert( cache_ptr );
    HDassert( cache_ptr->magic == H5C__H5C_T_MAGIC );
    HDassert( type );
    HDassert( type->clear );
    HDassert( type->dest );
    HDassert( H5F_addr_defined(addr) );

#if H5C_DO_EXTREME_SANITY_CHECKS
        if ( H5C_validate_lru_list(cache_ptr) < 0 ) {

                HGOTO_ERROR(H5E_CACHE, H5E_SYSTEM, FAIL, \
                            "LRU sanity check failed.\n");
        }
#endif /* H5C_DO_EXTREME_SANITY_CHECKS */

    H5C__SEARCH_INDEX(cache_ptr, addr, entry_ptr, FAIL)

    if ( ( entry_ptr == NULL ) || ( entry_ptr->type != type ) ) {

        /* the target doesn't exist in the cache, so we are done. */
        HGOTO_DONE(SUCCEED)
    }

    HDassert( entry_ptr->addr == addr );
    HDassert( entry_ptr->type == type );

    if ( entry_ptr->is_protected ) {

        HGOTO_ERROR(H5E_CACHE, H5E_CANTEXPUNGE, FAIL, \
		    "Target entry is protected.")
    }

    if ( entry_ptr->is_pinned ) {

        HGOTO_ERROR(H5E_CACHE, H5E_CANTEXPUNGE, FAIL, \
		    "Target entry is pinned.")
    }

    /* Pass along 'free file space' flag to cache client */
    entry_ptr->free_file_space_on_destroy = ( (flags & H5C__FREE_FILE_SPACE_FLAG) != 0 );

    /* If we get this far, call H5C_flush_single_entry() with the
     * H5C__FLUSH_INVALIDATE_FLAG and the H5C__FLUSH_CLEAR_ONLY_FLAG.
     * This will clear the entry, and then delete it from the cache.
     */
    result = H5C_flush_single_entry(f,
                                    primary_dxpl_id,
                                    secondary_dxpl_id,
                                    entry_ptr->type,
                                    entry_ptr->addr,
                                    H5C__FLUSH_INVALIDATE_FLAG | H5C__FLUSH_CLEAR_ONLY_FLAG,
                                    &first_flush,
                                    TRUE);

    if ( result < 0 ) {

        HGOTO_ERROR(H5E_CACHE, H5E_CANTEXPUNGE, FAIL, \
                    "H5C_flush_single_entry() failed.")
    }

done:

#if H5C_DO_EXTREME_SANITY_CHECKS
        if ( H5C_validate_lru_list(cache_ptr) < 0 ) {

                HGOTO_ERROR(H5E_CACHE, H5E_SYSTEM, FAIL, \
                            "LRU sanity check failed.\n");
        }
#endif /* H5C_DO_EXTREME_SANITY_CHECKS */

    FUNC_LEAVE_NOAPI(ret_value)

} /* H5C_expunge_entry() */


/*-------------------------------------------------------------------------
 * Function:    H5C_flush_cache
 *
 * Purpose:	Flush (and possibly destroy) the entries contained in the
 *		specified cache.
 *
 *		If the cache contains protected entries, the function will
 *		fail, as protected entries cannot be flushed.  However
 *		all unprotected entries should be flushed before the
 *		function returns failure.
 *
 *		The primary_dxpl_id and secondary_dxpl_id parameters
 *		specify the dxpl_ids used on the first write occasioned
 *		by the flush (primary_dxpl_id), and on all subsequent
 *		writes (secondary_dxpl_id).  This is useful in the metadata
 *		cache, but may not be needed elsewhere.  If so, just use the
 *		same dxpl_id for both parameters.
 *
 * Return:      Non-negative on success/Negative on failure or if there was
 *		a request to flush all items and something was protected.
 *
 * Programmer:  John Mainzer
 *		6/2/04
 *
 *-------------------------------------------------------------------------
 */
herr_t
H5C_flush_cache(H5F_t *f, hid_t primary_dxpl_id, hid_t secondary_dxpl_id, unsigned flags)
{
    H5C_t * cache_ptr = f->shared->cache;
    herr_t              status;
    herr_t		ret_value = SUCCEED;
    hbool_t             destroy;
    hbool_t		flushed_entries_last_pass;
    hbool_t		flush_marked_entries;
    hbool_t		first_flush = TRUE;
    hbool_t		ignore_protected;
    hbool_t		tried_to_flush_protected_entry = FALSE;
    int32_t		passes = 0;
    int32_t		protected_entries = 0;
    H5SL_node_t * 	node_ptr = NULL;
    H5C_cache_entry_t *	entry_ptr = NULL;
    H5C_cache_entry_t *	next_entry_ptr = NULL;
#if H5C_DO_SANITY_CHECKS
    int64_t		flushed_entries_count;
    size_t		flushed_entries_size;
    int64_t		initial_slist_len;
    size_t              initial_slist_size;
#endif /* H5C_DO_SANITY_CHECKS */

    FUNC_ENTER_NOAPI(H5C_flush_cache, FAIL)

    HDassert( cache_ptr );
    HDassert( cache_ptr->magic == H5C__H5C_T_MAGIC );
    HDassert( cache_ptr->slist_ptr );

    ignore_protected = ( (flags & H5C__FLUSH_IGNORE_PROTECTED_FLAG) != 0 );

    destroy = ( (flags & H5C__FLUSH_INVALIDATE_FLAG) != 0 );

    /* note that flush_marked_entries is set to FALSE if destroy is TRUE */
    flush_marked_entries = ( ( (flags & H5C__FLUSH_MARKED_ENTRIES_FLAG) != 0 )
                             &&
                             ( ! destroy )
                           );

    HDassert( ! ( destroy && ignore_protected ) );

    HDassert( ! ( cache_ptr->flush_in_progress ) );

    cache_ptr->flush_in_progress = TRUE;

    if ( destroy ) {

        status = H5C_flush_invalidate_cache(f,
			                    primary_dxpl_id,
					    secondary_dxpl_id,
					    flags);

        if ( status < 0 ) {

            /* This shouldn't happen -- if it does, we are toast so
             * just scream and die.
             */
            HGOTO_ERROR(H5E_CACHE, H5E_CANTFLUSH, FAIL, \
			"flush invalidate failed.")
        }
    } else {
	/* When we are only flushing marked entries, the slist will usually
	 * still contain entries when we have flushed everything we should.
	 * Thus we track whether we have flushed any entries in the last
	 * pass, and terminate if we haven't.
	 */

	flushed_entries_last_pass = TRUE;

        while ( ( passes < H5C__MAX_PASSES_ON_FLUSH ) &&
		( cache_ptr->slist_len != 0 ) &&
		( protected_entries == 0 ) &&
		( flushed_entries_last_pass ) )
	{
	    flushed_entries_last_pass = FALSE;
            node_ptr = H5SL_first(cache_ptr->slist_ptr);

            if ( node_ptr != NULL ) {

                next_entry_ptr = (H5C_cache_entry_t *)H5SL_item(node_ptr);

                if ( next_entry_ptr == NULL ) {

                    HGOTO_ERROR(H5E_CACHE, H5E_SYSTEM, FAIL, \
		                "next_entry_ptr == NULL 1 ?!?!");
                }
#ifndef NDEBUG
		HDassert( next_entry_ptr->magic ==
                          H5C__H5C_CACHE_ENTRY_T_MAGIC );
#endif /* NDEBUG */
	        HDassert( next_entry_ptr->is_dirty );
                HDassert( next_entry_ptr->in_slist );

            } else {

                next_entry_ptr = NULL;

            }

	    HDassert( node_ptr != NULL );

#if H5C_DO_SANITY_CHECKS
	    /* For sanity checking, try to verify that the skip list has
	     * the expected size and number of entries at the end of each
	     * internal while loop (see below).
	     *
	     * Doing this get a bit tricky, as depending on flags, we may
	     * or may not flush all the entries in the slist.
	     *
	     * To make things more entertaining, with the advent of the
	     * fractal heap, the entry flush callback can cause entries
	     * to be dirtied, resized, and/or moved.
	     *
	     * To deal with this, we first make note of the initial
	     * skip list length and size:
	     */
            initial_slist_len = cache_ptr->slist_len;
            initial_slist_size = cache_ptr->slist_size;

	    /* We then zero counters that we use to track the number
	     * and total size of entries flushed:
	     */
            flushed_entries_count = 0;
            flushed_entries_size = 0;

	    /* As mentioned above, there is the possibility that
	     * entries will be dirtied, resized, and/or flushed during
	     * our pass through the skip list.  To capture the number
	     * of entries added, and the skip list size delta,
	     * zero the slist_len_increase and slist_size_increase of
	     * the cache's instance of H5C_t.  These fields will be
	     * updated elsewhere to account for slist insertions and/or
	     * dirty entry size changes.
	     */
	    cache_ptr->slist_len_increase = 0;
	    cache_ptr->slist_size_increase = 0;

	    /* at the end of the loop, use these values to compute the
	     * expected slist length and size and compare this with the
	     * value recorded in the cache's instance of H5C_t.
	     */
#endif /* H5C_DO_SANITY_CHECKS */

	    while ( node_ptr != NULL )
	    {
                entry_ptr = next_entry_ptr;

                /* With the advent of the fractal heap, it is possible
		 * that the flush callback will dirty and/or resize
		 * other entries in the cache.  In particular, while
		 * Quincey has promised me that this will never happen,
		 * it is possible that the flush callback for an
		 * entry may protect an entry that is not in the cache,
		 * perhaps causing the cache to flush and possibly
		 * evict the entry associated with node_ptr to make
		 * space for the new entry.
		 *
		 * Thus we do a bit of extra sanity checking on entry_ptr,
		 * and break out of this scan of the skip list if we
		 * detect minor problems.  We have a bit of leaway on the
		 * number of passes though the skip list, so this shouldn't
		 * be an issue in the flush in and of itself, as it should
		 * be all but impossible for this to happen more than once
		 * in any flush.
		 *
		 * Observe that that breaking out of the scan early
		 * shouldn't break the sanity checks just after the end
		 * of this while loop.
		 *
		 * If an entry has merely been marked clean and removed from
		 * the s-list, we simply break out of the scan.
		 *
		 * If the entry has been evicted, we flag an error and
		 * exit.
		 */
#ifndef NDEBUG
		if ( entry_ptr->magic != H5C__H5C_CACHE_ENTRY_T_MAGIC ) {

                    HGOTO_ERROR(H5E_CACHE, H5E_SYSTEM, FAIL, \
                                "entry_ptr->magic invalid ?!?!");

	        } else
#endif /* NDEBUG */
		if ( ( ! entry_ptr->is_dirty ) ||
                     ( ! entry_ptr->in_slist ) ) {

                    /* the s-list has been modified out from under us.
                     * set node_ptr to NULL and break out of the loop.
                     */
                    node_ptr = NULL;
                    break;
                }

                /* increment node pointer now, before we delete its target
                 * from the slist.
                 */
                node_ptr = H5SL_next(node_ptr);

                if ( node_ptr != NULL ) {
                    next_entry_ptr = (H5C_cache_entry_t *)H5SL_item(node_ptr);

                    if ( next_entry_ptr == NULL ) {
                        HGOTO_ERROR(H5E_CACHE, H5E_SYSTEM, FAIL, \
                                    "next_entry_ptr == NULL 2 ?!?!");
		    }
#ifndef NDEBUG
		    HDassert( next_entry_ptr->magic ==
                              H5C__H5C_CACHE_ENTRY_T_MAGIC );
#endif /* NDEBUG */
                    HDassert( next_entry_ptr->is_dirty );
                    HDassert( next_entry_ptr->in_slist );
                } else {
                    next_entry_ptr = NULL;
                }

                HDassert( entry_ptr != NULL );
                HDassert( entry_ptr->in_slist );

                if ( ( ! flush_marked_entries ) ||
                     ( entry_ptr->flush_marker ) ) {

                    if ( entry_ptr->is_protected ) {

                        /* we probably have major problems -- but lets flush
                         * everything we can before we decide whether to flag
                         * an error.
                         */
                        tried_to_flush_protected_entry = TRUE;
	                protected_entries++;

                    } else if ( entry_ptr->is_pinned ) {
			/* Test to see if we are can flush the entry now.
			 * If we can, go ahead and flush.  Note that we
			 * aren't trying to do a destroy here, so that
			 * is not an issue.
			 */
                        if ( TRUE ) { /* When we get to multithreaded cache,
                                       * we will need either locking code,
                                       * and/or a test to see if the entry
                                       * is in flushable condition here.
                                       */
#if H5C_DO_SANITY_CHECKS
                            flushed_entries_count++;
                            flushed_entries_size += entry_ptr->size;
#endif /* H5C_DO_SANITY_CHECKS */
                            status = H5C_flush_single_entry(f,
                                                            primary_dxpl_id,
                                                            secondary_dxpl_id,
                                                            NULL,
                                                            entry_ptr->addr,
                                                            flags,
                                                            &first_flush,
                                                            FALSE);
                            if ( status < 0 ) {

                                /* This shouldn't happen -- if it does, we are
			         * toast so just scream and die.
                                 */
                                HGOTO_ERROR(H5E_CACHE, H5E_CANTFLUSH, FAIL, \
                                            "dirty pinned entry flush failed.")
                            }
			    flushed_entries_last_pass = TRUE;
			}
                    } else {
#if H5C_DO_SANITY_CHECKS
                        flushed_entries_count++;
			flushed_entries_size += entry_ptr->size;
#endif /* H5C_DO_SANITY_CHECKS */
                        status = H5C_flush_single_entry(f,
                                                        primary_dxpl_id,
                                                        secondary_dxpl_id,
                                                        NULL,
                                                        entry_ptr->addr,
                                                        flags,
                                                        &first_flush,
                                                        FALSE);
                        if ( status < 0 ) {

                            /* This shouldn't happen -- if it does, we are
			     * toast so just scream and die.
                             */
                            HGOTO_ERROR(H5E_CACHE, H5E_CANTFLUSH, FAIL, \
                                        "Can't flush entry.")
                        }
			flushed_entries_last_pass = TRUE;
                    }
                }
            } /* while ( node_ptr != NULL ) */

#if H5C_DO_SANITY_CHECKS
            /* Verify that the slist size and length are as expected. */

	    HDassert( (initial_slist_len + cache_ptr->slist_len_increase -
                       flushed_entries_count) == cache_ptr->slist_len );
	    HDassert( (initial_slist_size + cache_ptr->slist_size_increase -
		       flushed_entries_size) == cache_ptr->slist_size );
#endif /* H5C_DO_SANITY_CHECKS */

	    passes++;

	} /* while */

        HDassert( protected_entries <= cache_ptr->pl_len );

        if ( ( ( cache_ptr->pl_len > 0 ) && ( !ignore_protected ) )
             ||
             ( tried_to_flush_protected_entry ) ) {

            HGOTO_ERROR(H5E_CACHE, H5E_CANTFLUSH, FAIL, \
		        "cache has protected items")
        }

	if ( ( cache_ptr->slist_len != 0 ) &&
	     ( passes >= H5C__MAX_PASSES_ON_FLUSH ) ) {

            HGOTO_ERROR(H5E_CACHE, H5E_CANTFLUSH, FAIL, \
		        "flush pass limit exceeded.")
	}

#if H5C_DO_SANITY_CHECKS
        if ( ! flush_marked_entries ) {

            HDassert( cache_ptr->slist_len == 0 );
            HDassert( cache_ptr->slist_size == 0 );
        }
#endif /* H5C_DO_SANITY_CHECKS */

    }

done:

    cache_ptr->flush_in_progress = FALSE;

    FUNC_LEAVE_NOAPI(ret_value)

} /* H5C_flush_cache() */


/*-------------------------------------------------------------------------
 * Function:    H5C_flush_to_min_clean
 *
 * Purpose:	Flush dirty entries until the caches min clean size is
 *		attained.
 *
 *		This function is used in the implementation of the
 *		metadata cache in PHDF5.  To avoid "messages from the
 *		future", the cache on process 0 can't be allowed to
 *		flush entries until the other processes have reached
 *		the same point in the calculation.  If this constraint
 *		is not met, it is possible that the other processes will
 *		read metadata generated at a future point in the
 *		computation.
 *
 *
 * Return:      Non-negative on success/Negative on failure or if
 *		write is not permitted.
 *
 * Programmer:  John Mainzer
 *		9/16/05
 *
 *-------------------------------------------------------------------------
 */
herr_t
H5C_flush_to_min_clean(H5F_t * f,
                       hid_t   primary_dxpl_id,
                       hid_t   secondary_dxpl_id)
{
    H5C_t *            cache_ptr;
    herr_t      	result;
    hbool_t		first_flush = TRUE;
    hbool_t		write_permitted;
#if 0 /* modified code -- commented out for now */
    int			i;
    int			flushed_entries_count = 0;
    size_t		flushed_entries_size = 0;
    size_t		space_needed = 0;
    haddr_t	      * flushed_entries_list = NULL;
    H5C_cache_entry_t *	entry_ptr = NULL;
#endif /* JRM */
    herr_t		ret_value = SUCCEED;

    FUNC_ENTER_NOAPI(H5C_flush_to_min_clean, FAIL)

    HDassert( f );
    HDassert( f->shared );

    cache_ptr = f->shared->cache;

    HDassert( cache_ptr );
    HDassert( cache_ptr->magic == H5C__H5C_T_MAGIC );

    if ( cache_ptr->check_write_permitted != NULL ) {

        result = (cache_ptr->check_write_permitted)(f,
                                                    primary_dxpl_id,
                                                    &write_permitted);

        if ( result < 0 ) {

            HGOTO_ERROR(H5E_CACHE, H5E_SYSTEM, FAIL, \
                        "Can't get write_permitted")
        }
    } else {

        write_permitted = cache_ptr->write_permitted;
    }

    if ( ! write_permitted ) {

        HGOTO_ERROR(H5E_CACHE, H5E_SYSTEM, FAIL, \
                    "cache write is not permitted!?!\n");
    }
#if 1 /* original code */
    result = H5C_make_space_in_cache(f,
                                     primary_dxpl_id,
                                     secondary_dxpl_id,
                                     (size_t)0,
                                     write_permitted,
                                     &first_flush);

    if ( result < 0 ) {

        HGOTO_ERROR(H5E_CACHE, H5E_SYSTEM, FAIL, \
                    "H5C_make_space_in_cache failed.")
    }
#else /* modified code -- commented out for now */
    if ( cache_ptr->max_cache_size > cache_ptr->index_size ) {

        if ( ((cache_ptr->max_cache_size - cache_ptr->index_size) +
               cache_ptr->cLRU_list_size) >= cache_ptr->min_clean_size ) {

            space_needed = 0;

        } else {

            space_needed = cache_ptr->min_clean_size -
                ((cache_ptr->max_cache_size - cache_ptr->index_size) +
                 cache_ptr->cLRU_list_size);
        }
    } else {

        if ( cache_ptr->min_clean_size <= cache_ptr->cLRU_list_size ) {

           space_needed = 0;

        } else {

            space_needed = cache_ptr->min_clean_size -
                           cache_ptr->cLRU_list_size;
        }
    }

    if ( space_needed > 0 ) { /* we have work to do */

        HDassert( cache_ptr->slist_len > 0 );

        /* allocate an array to keep a list of the entries that we
         * mark for flush.  We need this list to touch up the LRU
         * list after the flush.
         */
        flushed_entries_list = (haddr_t *)H5MM_malloc(sizeof(haddr_t) *
                                              (size_t)(cache_ptr->slist_len));

        if ( flushed_entries_list == NULL ) {

            HGOTO_ERROR(H5E_RESOURCE, H5E_NOSPACE, FAIL, \
                        "memory allocation failed for flushed entries list")
        }

        /* Scan the dirty LRU list from tail forward and mark sufficient
         * entries to free up the necessary space.  Keep a list of the
         * entries marked in the order in which they are encountered.
         */
        entry_ptr = cache_ptr->dLRU_tail_ptr;

        while ( ( flushed_entries_size < space_needed ) &&
                ( flushed_entries_count < cache_ptr->slist_len ) &&
                ( entry_ptr != NULL ) )
        {
            HDassert( ! (entry_ptr->is_protected) );
            HDassert( ! (entry_ptr->is_read_only) );
            HDassert( entry_ptr->ro_ref_count == 0 );
            HDassert( entry_ptr->is_dirty );
            HDassert( entry_ptr->in_slist );

            entry_ptr->flush_marker = TRUE;
            flushed_entries_size += entry_ptr->size;
            flushed_entries_list[flushed_entries_count] = entry_ptr->addr;
            flushed_entries_count++;
            entry_ptr = entry_ptr->aux_prev;
        }

        HDassert( flushed_entries_count <= cache_ptr->slist_len );
        HDassert( flushed_entries_size >= space_needed );


        /* Flush the marked entries */
	result = H5C_flush_cache(f, primary_dxpl_id, secondary_dxpl_id,
                                 H5C__FLUSH_MARKED_ENTRIES_FLAG | H5C__FLUSH_IGNORE_PROTECTED_FLAG);

        if ( result < 0 ) {

            HGOTO_ERROR(H5E_CACHE, H5E_SYSTEM, FAIL, "H5C_flush_cache failed.")
        }

        /* Now touch up the LRU list so as to place the flushed entries in
         * the order they they would be in if we had flushed them in the
         * order we encountered them in.
         */

        i = 0;
        while ( i < flushed_entries_count )
        {
            H5C__SEARCH_INDEX_NO_STATS(cache_ptr, flushed_entries_list[i], \
                                       entry_ptr, FAIL)

	    /* At present, the above search must always succeed.  However,
             * that may change.  Write the code so we need only remove the
             * following assert in that event.
             */
            HDassert( entry_ptr != NULL );
            H5C__FAKE_RP_FOR_MOST_RECENT_ACCESS(cache_ptr, entry_ptr, FAIL)
            i++;
        }
    } /* if ( space_needed > 0 ) */
#endif /* end modified code -- commented out for now */

done:
    FUNC_LEAVE_NOAPI(ret_value)
} /* H5C_flush_to_min_clean() */


/*-------------------------------------------------------------------------
 * Function:    H5C_get_cache_auto_resize_config
 *
 * Purpose:	Copy the current configuration of the cache automatic
 *		re-sizing function into the instance of H5C_auto_size_ctl_t
 *		pointed to by config_ptr.
 *
 * Return:      SUCCEED on success, and FAIL on failure.
 *
 * Programmer:  John Mainzer
 *		10/8/04
 *
 *-------------------------------------------------------------------------
 */
herr_t
H5C_get_cache_auto_resize_config(const H5C_t * cache_ptr,
                                 H5C_auto_size_ctl_t *config_ptr)
{
    herr_t ret_value = SUCCEED;      /* Return value */

    FUNC_ENTER_NOAPI(H5C_get_cache_auto_resize_config, FAIL)

    if ( ( cache_ptr == NULL ) || ( cache_ptr->magic != H5C__H5C_T_MAGIC ) ) {

        HGOTO_ERROR(H5E_CACHE, H5E_SYSTEM, FAIL, "Bad cache_ptr on entry.")
    }

    if ( config_ptr == NULL ) {

        HGOTO_ERROR(H5E_CACHE, H5E_SYSTEM, FAIL, "Bad config_ptr on entry.")
    }

    *config_ptr = cache_ptr->resize_ctl;

    config_ptr->set_initial_size = FALSE;
    config_ptr->initial_size = cache_ptr->max_cache_size;

done:

    FUNC_LEAVE_NOAPI(ret_value)

} /* H5C_get_cache_auto_resize_config() */


/*-------------------------------------------------------------------------
 * Function:    H5C_get_cache_size
 *
 * Purpose:	Return the cache maximum size, the minimum clean size, the
 *		current size, and the current number of entries in
 *              *max_size_ptr, *min_clean_size_ptr, *cur_size_ptr, and
 *		*cur_num_entries_ptr respectively.  If any of these
 *		parameters are NULL, skip that value.
 *
 * Return:      SUCCEED on success, and FAIL on failure.
 *
 * Programmer:  John Mainzer
 *		10/8/04
 *
 *-------------------------------------------------------------------------
 */
herr_t
H5C_get_cache_size(H5C_t * cache_ptr,
                   size_t * max_size_ptr,
                   size_t * min_clean_size_ptr,
                   size_t * cur_size_ptr,
                   int32_t * cur_num_entries_ptr)
{
    herr_t ret_value = SUCCEED;      /* Return value */

    FUNC_ENTER_NOAPI(H5C_get_cache_size, FAIL)

    if ( ( cache_ptr == NULL ) || ( cache_ptr->magic != H5C__H5C_T_MAGIC ) ) {

        HGOTO_ERROR(H5E_CACHE, H5E_SYSTEM, FAIL, "Bad cache_ptr on entry.")
    }

    if ( max_size_ptr != NULL ) {

        *max_size_ptr = cache_ptr->max_cache_size;
    }

    if ( min_clean_size_ptr != NULL ) {

        *min_clean_size_ptr = cache_ptr->min_clean_size;
    }

    if ( cur_size_ptr != NULL ) {

        *cur_size_ptr = cache_ptr->index_size;
    }

    if ( cur_num_entries_ptr != NULL ) {

        *cur_num_entries_ptr = cache_ptr->index_len;
    }

done:

    FUNC_LEAVE_NOAPI(ret_value)

} /* H5C_get_cache_size() */


/*-------------------------------------------------------------------------
 * Function:    H5C_get_cache_hit_rate
 *
 * Purpose:	Compute and return the current cache hit rate in
 *              *hit_rate_ptr.  If there have been no accesses since the
 *              last time the cache hit rate stats were reset, set
 *		*hit_rate_ptr to 0.0.  On error, *hit_rate_ptr is
 *		undefined.
 *
 * Return:      SUCCEED on success, and FAIL on failure.
 *
 * Programmer:  John Mainzer
 *		10/7/04
 *
 *-------------------------------------------------------------------------
 */
herr_t
H5C_get_cache_hit_rate(H5C_t * cache_ptr,
                       double * hit_rate_ptr)

{
    herr_t ret_value = SUCCEED;      /* Return value */

    FUNC_ENTER_NOAPI(H5C_get_cache_hit_rate, FAIL)

    if ( ( cache_ptr == NULL ) || ( cache_ptr->magic != H5C__H5C_T_MAGIC ) ) {

        HGOTO_ERROR(H5E_CACHE, H5E_SYSTEM, FAIL, "Bad cache_ptr on entry.")
    }

    if ( hit_rate_ptr == NULL ) {

        HGOTO_ERROR(H5E_CACHE, H5E_SYSTEM, FAIL, "Bad hit_rate_ptr on entry.")
    }

    HDassert( cache_ptr->cache_hits >= 0 );
    HDassert( cache_ptr->cache_accesses >= cache_ptr->cache_hits );

    if ( cache_ptr->cache_accesses > 0 ) {

        *hit_rate_ptr = ((double)(cache_ptr->cache_hits)) /
                         ((double)(cache_ptr->cache_accesses));

    } else {

        *hit_rate_ptr = 0.0;
    }

done:

    FUNC_LEAVE_NOAPI(ret_value)

} /* H5C_get_cache_hit_rate() */


/*-------------------------------------------------------------------------
 *
 * Function:    H5C_get_entry_status
 *
 * Purpose:     This function is used to determine whether the cache
 *		contains an entry with the specified base address.  If
 *		the entry exists, it also reports some status information
 *		on the entry.
 *
 *		Status information is reported in the locations pointed
 *		to by the size_ptr, in_cache_ptr, is_dirty_ptr, and
 *		is_protected_ptr.  While in_cache_ptr must be defined,
 *		the remaining pointers may be NULL, in which case the
 *		associated data is not reported.
 *
 * Return:      Non-negative on success/Negative on failure
 *
 * Programmer:  John Mainzer
 *              7/1/05
 *
 *-------------------------------------------------------------------------
 */
herr_t
H5C_get_entry_status(const H5F_t *f,
                     haddr_t   addr,
                     size_t *  size_ptr,
                     hbool_t * in_cache_ptr,
                     hbool_t * is_dirty_ptr,
                     hbool_t * is_protected_ptr,
		     hbool_t * is_pinned_ptr)
{
    H5C_t             * cache_ptr;
    H5C_cache_entry_t *	entry_ptr = NULL;
    herr_t		ret_value = SUCCEED;      /* Return value */

    FUNC_ENTER_NOAPI(H5C_get_entry_status, FAIL)

    HDassert( f );
    HDassert( f->shared );

    cache_ptr = f->shared->cache;

    HDassert( cache_ptr != NULL );
    HDassert( cache_ptr->magic == H5C__H5C_T_MAGIC );
    HDassert( H5F_addr_defined(addr) );
    HDassert( in_cache_ptr != NULL );

    /* this test duplicates two of the above asserts, but we need an
     * invocation of HGOTO_ERROR to keep the compiler happy.
     */
    if ( ( cache_ptr == NULL ) || ( cache_ptr->magic != H5C__H5C_T_MAGIC ) ) {

        HGOTO_ERROR(H5E_CACHE, H5E_SYSTEM, FAIL, "Bad cache_ptr on entry.")
    }

    H5C__SEARCH_INDEX(cache_ptr, addr, entry_ptr, FAIL)

    if ( entry_ptr == NULL ) {

        /* the entry doesn't exist in the cache -- report this
         * and quit.
         */
        *in_cache_ptr = FALSE;

    } else {

        *in_cache_ptr = TRUE;

        if ( size_ptr != NULL ) {

            *size_ptr = entry_ptr->size;
        }

        if ( is_dirty_ptr != NULL ) {

            *is_dirty_ptr = entry_ptr->is_dirty;
        }

        if ( is_protected_ptr != NULL ) {

            *is_protected_ptr = entry_ptr->is_protected;
        }

        if ( is_pinned_ptr != NULL ) {

            *is_pinned_ptr = entry_ptr->is_pinned;
        }
    }

done:

    FUNC_LEAVE_NOAPI(ret_value)

} /* H5C_get_entry_status() */


/*-------------------------------------------------------------------------
 * Function:    H5C_get_evictions_enabled()
 *
 * Purpose:     Copy the current value of cache_ptr->evictions_enabled into
 *              *evictions_enabled_ptr.
 *
 * Return:      SUCCEED on success, and FAIL on failure.
 *
 * Programmer:  John Mainzer
 *              7/27/07
 *
 *-------------------------------------------------------------------------
 */
herr_t
H5C_get_evictions_enabled(const H5C_t *cache_ptr,
                          hbool_t * evictions_enabled_ptr)
{
    herr_t ret_value = SUCCEED;      /* Return value */

    FUNC_ENTER_NOAPI(H5C_get_evictions_enabled, FAIL)

    if ( ( cache_ptr == NULL ) || ( cache_ptr->magic != H5C__H5C_T_MAGIC ) ) {

        HGOTO_ERROR(H5E_CACHE, H5E_SYSTEM, FAIL, "Bad cache_ptr on entry.")
    }

    if ( evictions_enabled_ptr == NULL ) {

        HGOTO_ERROR(H5E_CACHE, H5E_SYSTEM, FAIL, \
                    "Bad evictions_enabled_ptr on entry.")
    }

    *evictions_enabled_ptr = cache_ptr->evictions_enabled;

done:

    FUNC_LEAVE_NOAPI(ret_value)

} /* H5C_get_evictions_enabled() */


/*-------------------------------------------------------------------------
 * Function:    H5C_get_trace_file_ptr
 *
 * Purpose:     Get the trace_file_ptr field from the cache.
 *
 *              This field will either be NULL (which indicates that trace
 *              file logging is turned off), or contain a pointer to the
 *              open file to which trace file data is to be written.
 *
 * Return:      Non-negative on success/Negative on failure
 *
 * Programmer:  John Mainzer
 *              1/20/06
 *
 *-------------------------------------------------------------------------
 */
herr_t
H5C_get_trace_file_ptr(const H5C_t *cache_ptr, FILE **trace_file_ptr_ptr)
{
    FUNC_ENTER_NOAPI_NOFUNC(H5C_get_trace_file_ptr)

    HDassert(cache_ptr);
    HDassert(cache_ptr->magic == H5C__H5C_T_MAGIC);
    HDassert(trace_file_ptr_ptr);

    *trace_file_ptr_ptr = cache_ptr->trace_file_ptr;

    FUNC_LEAVE_NOAPI(SUCCEED)
} /* H5C_get_trace_file_ptr() */


/*-------------------------------------------------------------------------
 * Function:    H5C_get_trace_file_ptr_from_entry
 *
 * Purpose:     Get the trace_file_ptr field from the cache, via an entry.
 *
 *              This field will either be NULL (which indicates that trace
 *              file logging is turned off), or contain a pointer to the
 *              open file to which trace file data is to be written.
 *
 * Return:      Non-negative on success/Negative on failure
 *
 * Programmer:  Quincey Koziol
 *              6/9/08
 *
 *-------------------------------------------------------------------------
 */
herr_t
H5C_get_trace_file_ptr_from_entry(const H5C_cache_entry_t *entry_ptr,
    FILE **trace_file_ptr_ptr)
{
    FUNC_ENTER_NOAPI_NOFUNC(H5C_get_trace_file_ptr_from_entry)

    /* Sanity checks */
    HDassert(entry_ptr);
    HDassert(entry_ptr->cache_ptr);

    H5C_get_trace_file_ptr(entry_ptr->cache_ptr, trace_file_ptr_ptr);

    FUNC_LEAVE_NOAPI(SUCCEED)
} /* H5C_get_trace_file_ptr_from_entry() */


/*-------------------------------------------------------------------------
 * Function:    H5C_insert_entry
 *
 * Purpose:     Adds the specified thing to the cache.  The thing need not
 *              exist on disk yet, but it must have an address and disk
 *              space reserved.
 *
 *		The primary_dxpl_id and secondary_dxpl_id parameters
 *		specify the dxpl_ids used on the first write occasioned
 *		by the insertion (primary_dxpl_id), and on all subsequent
 *		writes (secondary_dxpl_id).  This is useful in the
 *		metadata cache, but may not be needed elsewhere.  If so,
 *		just use the same dxpl_id for both parameters.
 *
 *		The primary_dxpl_id is the dxpl_id passed to the
 *		check_write_permitted function if such a function has been
 *		provided.
 *
 *		Observe that this function cannot occasion a read.
 *
 * Return:      Non-negative on success/Negative on failure
 *
 * Programmer:  John Mainzer
 *		6/2/04
 *
 *-------------------------------------------------------------------------
 */
herr_t
H5C_insert_entry(H5F_t *             f,
                 hid_t		     primary_dxpl_id,
                 hid_t		     secondary_dxpl_id,
                 const H5C_class_t * type,
                 haddr_t 	     addr,
                 void *		     thing,
                 unsigned int        flags)
{
    H5C_t *             cache_ptr;
    herr_t		result;
    herr_t		ret_value = SUCCEED;    /* Return value */
    hbool_t		first_flush = TRUE;
    hbool_t		insert_pinned;
    hbool_t             set_flush_marker;
    hbool_t		write_permitted = TRUE;
    size_t		empty_space;
    H5C_cache_entry_t *	entry_ptr;
    H5C_cache_entry_t *	test_entry_ptr;

    FUNC_ENTER_NOAPI(H5C_insert_entry, FAIL)

    HDassert( f );
    HDassert( f->shared );

    cache_ptr = f->shared->cache;

    HDassert( cache_ptr );
    HDassert( cache_ptr->magic == H5C__H5C_T_MAGIC );
    HDassert( type );
    HDassert( type->flush );
    HDassert( type->size );
    HDassert( H5F_addr_defined(addr) );
    HDassert( thing );

#if H5C_DO_EXTREME_SANITY_CHECKS
    if ( H5C_verify_not_in_index(cache_ptr, (H5C_cache_entry_t *)thing) < 0 ) {

        HGOTO_ERROR(H5E_CACHE, H5E_SYSTEM, FAIL, "thing already in index.\n");
    }
#endif /* H5C_DO_SANITY_CHECKS */

#if H5C_DO_EXTREME_SANITY_CHECKS
    if ( H5C_validate_lru_list(cache_ptr) < 0 ) {

            HGOTO_ERROR(H5E_CACHE, H5E_SYSTEM, FAIL, \
                        "LRU sanity check failed.\n");
    }
#endif /* H5C_DO_EXTREME_SANITY_CHECKS */

    set_flush_marker = ( (flags & H5C__SET_FLUSH_MARKER_FLAG) != 0 );
    insert_pinned    = ( (flags & H5C__PIN_ENTRY_FLAG) != 0 );

    entry_ptr = (H5C_cache_entry_t *)thing;

    /* verify that the new entry isn't already in the hash table -- scream
     * and die if it is.
     */

    H5C__SEARCH_INDEX(cache_ptr, addr, test_entry_ptr, FAIL)

    if ( test_entry_ptr != NULL ) {

        if ( test_entry_ptr == entry_ptr ) {

            HGOTO_ERROR(H5E_CACHE, H5E_CANTINS, FAIL, \
                        "entry already in cache.")

        } else {

            HGOTO_ERROR(H5E_CACHE, H5E_CANTINS, FAIL, \
                        "duplicate entry in cache.")
        }
    }

#ifndef NDEBUG
    entry_ptr->magic = H5C__H5C_CACHE_ENTRY_T_MAGIC;
#endif /* NDEBUG */
    entry_ptr->cache_ptr = cache_ptr;
    entry_ptr->addr  = addr;
    entry_ptr->type  = type;

    entry_ptr->is_protected = FALSE;
    entry_ptr->is_read_only = FALSE;
    entry_ptr->ro_ref_count = 0;

    entry_ptr->is_pinned = insert_pinned;

    /* newly inserted entries are assumed to be dirty */
    entry_ptr->is_dirty = TRUE;

    /* not protected, so can't be dirtied */
    entry_ptr->dirtied  = FALSE;

    /* Retrieve the size of the thing */
    if((type->size)(f, thing, &(entry_ptr->size)) < 0)
        HGOTO_ERROR(H5E_RESOURCE, H5E_CANTGETSIZE, FAIL, "Can't get size of thing")
    HDassert(entry_ptr->size > 0 &&  entry_ptr->size < H5C_MAX_ENTRY_SIZE);

    entry_ptr->in_slist = FALSE;

#ifdef H5_HAVE_PARALLEL
    entry_ptr->clear_on_unprotect = FALSE;
    entry_ptr->flush_immediately = FALSE;
#endif /* H5_HAVE_PARALLEL */

    entry_ptr->flush_in_progress = FALSE;
    entry_ptr->destroy_in_progress = FALSE;
    entry_ptr->free_file_space_on_destroy = FALSE;

    entry_ptr->ht_next = NULL;
    entry_ptr->ht_prev = NULL;

    entry_ptr->next = NULL;
    entry_ptr->prev = NULL;

    entry_ptr->aux_next = NULL;
    entry_ptr->aux_prev = NULL;

    H5C__RESET_CACHE_ENTRY_STATS(entry_ptr)

    if ( ( cache_ptr->flash_size_increase_possible ) &&
         ( entry_ptr->size > cache_ptr->flash_size_increase_threshold ) ) {

        result = H5C__flash_increase_cache_size(cache_ptr, 0, entry_ptr->size);

        if ( result < 0 ) {

            HGOTO_ERROR(H5E_CACHE, H5E_CANTINS, FAIL, \
                        "H5C__flash_increase_cache_size failed.")
        }
    }

    if ( cache_ptr->index_size >= cache_ptr->max_cache_size ) {

       empty_space = 0;

    } else {

       empty_space = cache_ptr->max_cache_size - cache_ptr->index_size;

    }

    if ( ( cache_ptr->evictions_enabled )
	 &&
         ( ( (cache_ptr->index_size + entry_ptr->size) >
	     cache_ptr->max_cache_size
	   )
	   ||
	   (
	     ( ( empty_space + cache_ptr->clean_index_size ) <
	       cache_ptr->min_clean_size )
	   )
	 )
       ) {

        size_t space_needed;

	if ( empty_space <= entry_ptr->size ) {

            cache_ptr->cache_full = TRUE;
	}

        if ( cache_ptr->check_write_permitted != NULL ) {

            result = (cache_ptr->check_write_permitted)(f,
                                                        primary_dxpl_id,
                                                        &write_permitted);

            if ( result < 0 ) {

                HGOTO_ERROR(H5E_CACHE, H5E_CANTINS, FAIL, \
                            "Can't get write_permitted")
            }
        } else {

            write_permitted = cache_ptr->write_permitted;
        }

        HDassert( entry_ptr->size <= H5C_MAX_ENTRY_SIZE );

        space_needed = entry_ptr->size;

        if ( space_needed > cache_ptr->max_cache_size ) {

            space_needed = cache_ptr->max_cache_size;
        }

        /* Note that space_needed is just the amount of space that
         * needed to insert the new entry without exceeding the cache
         * size limit.  The subsequent call to H5C_make_space_in_cache()
         * may evict the entries required to free more or less space
         * depending on conditions.  It MAY be less if the cache is
         * currently undersized, or more if the cache is oversized.
         *
         * The cache can exceed its maximum size limit via the following
         * mechanisms:
         *
         * First, it is possible for the cache to grow without
         * bound as long as entries are protected and not unprotected.
         *
         * Second, when writes are not permitted it is also possible
         * for the cache to grow without bound.
         *
         * Finally, we usually don't check to see if the cache is
         * oversized at the end of an unprotect.  As a result, it is
         * possible to have a vastly oversized cache with no protected
         * entries as long as all the protects preceed the unprotects.
         *
         * Since items 1 and 2 are not changing any time soon, I see
         * no point in worrying about the third.
         */

        result = H5C_make_space_in_cache(f,
                                         primary_dxpl_id,
                                         secondary_dxpl_id,
                                         space_needed,
                                         write_permitted,
                                         &first_flush);

        if ( result < 0 ) {

            HGOTO_ERROR(H5E_CACHE, H5E_CANTINS, FAIL, \
                        "H5C_make_space_in_cache failed.")
        }
    }

    H5C__INSERT_IN_INDEX(cache_ptr, entry_ptr, FAIL)

    /* New entries are presumed to be dirty, so this if statement is
     * unnecessary.  Rework it once the rest of the code changes are
     * in and tested.   -- JRM
     */
    if ( entry_ptr->is_dirty ) {

        entry_ptr->flush_marker = set_flush_marker;
        H5C__INSERT_ENTRY_IN_SLIST(cache_ptr, entry_ptr, FAIL)

    } else {

        entry_ptr->flush_marker = FALSE;
    }

    H5C__UPDATE_RP_FOR_INSERTION(cache_ptr, entry_ptr, FAIL)

#if H5C_DO_EXTREME_SANITY_CHECKS
    if ( H5C_validate_lru_list(cache_ptr) < 0 ) {

            HGOTO_ERROR(H5E_CACHE, H5E_SYSTEM, FAIL, \
                        "LRU sanity check failed.\n");
    }
#endif /* H5C_DO_EXTREME_SANITY_CHECKS */

    H5C__UPDATE_STATS_FOR_INSERTION(cache_ptr, entry_ptr)

done:

#if H5C_DO_EXTREME_SANITY_CHECKS
    if ( H5C_validate_lru_list(cache_ptr) < 0 ) {

            HGOTO_ERROR(H5E_CACHE, H5E_SYSTEM, FAIL, \
                        "LRU sanity check failed.\n");
    }
#endif /* H5C_DO_EXTREME_SANITY_CHECKS */

    FUNC_LEAVE_NOAPI(ret_value)

} /* H5C_insert_entry() */


/*-------------------------------------------------------------------------
 *
 * Function:    H5C_mark_entries_as_clean
 *
 * Purpose:     When the H5C code is used to implement the metadata caches
 *		in PHDF5, only the cache with MPI_rank 0 is allowed to
 *		actually write entries to disk -- all other caches must
 *		retain dirty entries until they are advised that the
 *		entries are clean.
 *
 *		This function exists to allow the H5C code to receive these
 *		notifications.
 *
 *		The function receives a list of entry base addresses
 *		which must refer to dirty entries in the cache.  If any
 *		of the entries are either clean or don't exist, the
 *		function flags an error.
 *
 *		The function scans the list of entries and flushes all
 *		those that are currently unprotected with the
 *		H5C__FLUSH_CLEAR_ONLY_FLAG.  Those that are currently
 *		protected are flagged for clearing when they are
 *		unprotected.
 *
 * Return:      Non-negative on success/Negative on failure
 *
 * Programmer:  John Mainzer
 *              7/5/05
 *
 *-------------------------------------------------------------------------
 */
#ifdef H5_HAVE_PARALLEL
herr_t
H5C_mark_entries_as_clean(H5F_t *  f,
                          hid_t     primary_dxpl_id,
                          hid_t     secondary_dxpl_id,
                          int32_t   ce_array_len,
                          haddr_t * ce_array_ptr)
{
    H5C_t *             cache_ptr;
    hbool_t		first_flush = TRUE;
    int			entries_cleared;
    int			entries_examined;
    int                 i;
    int			initial_list_len;
    haddr_t		addr;
#if H5C_DO_SANITY_CHECKS
    int			pinned_entries_marked = 0;
    int			protected_entries_marked = 0;
    int			other_entries_marked = 0;
    haddr_t		last_addr;
#endif /* H5C_DO_SANITY_CHECKS */
    H5C_cache_entry_t *	clear_ptr = NULL;
    H5C_cache_entry_t *	entry_ptr = NULL;
    herr_t		ret_value = SUCCEED;      /* Return value */

    FUNC_ENTER_NOAPI(H5C_mark_entries_as_clean, FAIL)

    HDassert( f );
    HDassert( f->shared );
    cache_ptr = f->shared->cache;
    HDassert( cache_ptr );
    HDassert( cache_ptr->magic == H5C__H5C_T_MAGIC );

    HDassert( ce_array_len > 0 );
    HDassert( ce_array_ptr != NULL );

#if H5C_DO_EXTREME_SANITY_CHECKS
        if ( H5C_validate_lru_list(cache_ptr) < 0 ) {

                HDassert(0);
                HGOTO_ERROR(H5E_CACHE, H5E_SYSTEM, FAIL, \
                            "LRU sanity check failed.\n");
        }
#endif /* H5C_DO_EXTREME_SANITY_CHECKS */

    for ( i = 0; i < ce_array_len; i++ )
    {
        addr = ce_array_ptr[i];

#if H5C_DO_SANITY_CHECKS
        if ( i == 0 ) {

            last_addr = addr;

        } else {

            if ( last_addr == addr ) {

                HGOTO_ERROR(H5E_CACHE, H5E_SYSTEM, FAIL, \
                            "Duplicate entry in cleaned list.\n");

            } else if ( last_addr > addr ) {

                HGOTO_ERROR(H5E_CACHE, H5E_SYSTEM, FAIL, \
                            "cleaned list not sorted.\n");
            }
        }

#if H5C_DO_EXTREME_SANITY_CHECKS
        if ( H5C_validate_lru_list(cache_ptr) < 0 ) {

                HDassert(0);
                HGOTO_ERROR(H5E_CACHE, H5E_SYSTEM, FAIL, \
                            "LRU sanity check failed.\n");
        }
#endif /* H5C_DO_EXTREME_SANITY_CHECKS */
#endif /* H5C_DO_SANITY_CHECKS */

        HDassert( H5F_addr_defined(addr) );

        H5C__SEARCH_INDEX(cache_ptr, addr, entry_ptr, FAIL)

        if ( entry_ptr == NULL ) {
#if H5C_DO_SANITY_CHECKS
	    HDfprintf(stdout,
                  "H5C_mark_entries_as_clean: entry[%d] = %ld not in cache.\n",
                      (int)i,
                      (long)addr);
#endif /* H5C_DO_SANITY_CHECKS */
            HGOTO_ERROR(H5E_CACHE, H5E_SYSTEM, FAIL, \
                        "Listed entry not in cache?!?!?.")

        } else if ( ! entry_ptr->is_dirty ) {

#if H5C_DO_SANITY_CHECKS
	    HDfprintf(stdout,
                      "H5C_mark_entries_as_clean: entry %ld is not dirty!?!\n",
                      (long)addr);
#endif /* H5C_DO_SANITY_CHECKS */
            HGOTO_ERROR(H5E_CACHE, H5E_SYSTEM, FAIL, \
                        "Listed entry not dirty?!?!?.")
#if 0 /* original code */
        } else if ( entry_ptr->is_protected ) {

            entry_ptr->clear_on_unprotect = TRUE;

        } else {

            if ( H5C_flush_single_entry(f,
                                        primary_dxpl_id,
                                        secondary_dxpl_id,
                                        entry_ptr->type,
                                        addr,
                                        H5C__FLUSH_CLEAR_ONLY_FLAG,
                                        &first_flush,
                                        TRUE) < 0 ) {

                HGOTO_ERROR(H5E_CACHE, H5E_SYSTEM, FAIL, "Can't clear entry.")
            }
        }
#else /* modified code */
        } else {
            /* Mark the entry to be cleared on unprotect.  We will
             * scan the LRU list shortly, and clear all those entries
             * not currently protected.
             */
            entry_ptr->clear_on_unprotect = TRUE;
#if H5C_DO_SANITY_CHECKS
	    if ( entry_ptr->is_protected ) {

		protected_entries_marked++;

	    } else if ( entry_ptr->is_pinned ) {

		pinned_entries_marked++;

	    } else {

		other_entries_marked++;
	    }
#endif /* H5C_DO_SANITY_CHECKS */
        }
#endif /* end modified code */
    }
#if 1 /* modified code */
    /* Scan through the LRU list from back to front, and flush the
     * entries whose clear_on_unprotect flags are set.  Observe that
     * any protected entries will not be on the LRU, and therefore
     * will not be flushed at this time.
     */

    entries_cleared = 0;
    entries_examined = 0;
    initial_list_len = cache_ptr->LRU_list_len;
    entry_ptr = cache_ptr->LRU_tail_ptr;

    while ( ( entry_ptr != NULL ) &&
            ( entries_examined <= initial_list_len ) &&
            ( entries_cleared < ce_array_len ) )
    {
        if ( entry_ptr->clear_on_unprotect ) {

            entry_ptr->clear_on_unprotect = FALSE;
            clear_ptr = entry_ptr;
            entry_ptr = entry_ptr->prev;
            entries_cleared++;

            if ( H5C_flush_single_entry(f,
                                        primary_dxpl_id,
                                        secondary_dxpl_id,
                                        clear_ptr->type,
                                        clear_ptr->addr,
                                        H5C__FLUSH_CLEAR_ONLY_FLAG,
                                        &first_flush,
                                        TRUE) < 0 ) {

                HGOTO_ERROR(H5E_CACHE, H5E_SYSTEM, FAIL, "Can't clear entry.")
            }
        } else {

            entry_ptr = entry_ptr->prev;
        }
        entries_examined++;
    }

#if H5C_DO_SANITY_CHECKS
    HDassert( entries_cleared == other_entries_marked );
#endif /* H5C_DO_SANITY_CHECKS */

    /* It is also possible that some of the cleared entries are on the
     * pinned list.  Must scan that also.
     */

    entry_ptr = cache_ptr->pel_head_ptr;

    while ( entry_ptr != NULL )
    {
        if ( entry_ptr->clear_on_unprotect ) {

            entry_ptr->clear_on_unprotect = FALSE;
            clear_ptr = entry_ptr;
            entry_ptr = entry_ptr->next;
            entries_cleared++;

            if ( H5C_flush_single_entry(f,
                                        primary_dxpl_id,
                                        secondary_dxpl_id,
                                        clear_ptr->type,
                                        clear_ptr->addr,
                                        H5C__FLUSH_CLEAR_ONLY_FLAG,
                                        &first_flush,
                                        TRUE) < 0 ) {

                HGOTO_ERROR(H5E_CACHE, H5E_SYSTEM, FAIL, "Can't clear entry.")
            }
        } else {

            entry_ptr = entry_ptr->next;
        }
    }

#if H5C_DO_SANITY_CHECKS
    HDassert( entries_cleared == pinned_entries_marked + other_entries_marked );
    HDassert( entries_cleared + protected_entries_marked == ce_array_len );
#endif /* H5C_DO_SANITY_CHECKS */

    HDassert( ( entries_cleared == ce_array_len ) ||
              ( (ce_array_len - entries_cleared) <= cache_ptr->pl_len ) );

#if H5C_DO_SANITY_CHECKS
    i = 0;
    entry_ptr = cache_ptr->pl_head_ptr;
    while ( entry_ptr != NULL )
    {
        if ( entry_ptr->clear_on_unprotect ) {

            i++;
        }
        entry_ptr = entry_ptr->next;
    }
    HDassert( (entries_cleared + i) == ce_array_len );
#endif /* H5C_DO_SANITY_CHECKS */
#endif /* modified code */

done:

#if H5C_DO_EXTREME_SANITY_CHECKS
        if ( H5C_validate_lru_list(cache_ptr) < 0 ) {

                HDassert(0);
                HGOTO_ERROR(H5E_CACHE, H5E_SYSTEM, FAIL, \
                            "LRU sanity check failed.\n");
        }
#endif /* H5C_DO_EXTREME_SANITY_CHECKS */

    FUNC_LEAVE_NOAPI(ret_value)

} /* H5C_mark_entries_as_clean() */
#endif /* H5_HAVE_PARALLEL */


/*-------------------------------------------------------------------------
 * Function:    H5C_mark_entry_dirty
 *
 * Purpose:	Mark a pinned or protected entry as dirty.  The target entry
 * 		MUST be either pinned or protected, and MAY be both.
 *
 * 		In the protected case, this call is the functional
 * 		equivalent of setting the H5C__DIRTIED_FLAG on an unprotect
 * 		call.
 *
 * 		In the pinned but not protected case, if the entry is not
 * 		already dirty, the function places function marks the entry
 * 		dirty and places it on the skip list.
 *
 * Return:      Non-negative on success/Negative on failure
 *
 * Programmer:  John Mainzer
 *              5/15/06
 *
 * 		JRM -- 11/5/08
 * 		Added call to H5C__UPDATE_INDEX_FOR_ENTRY_DIRTY() to
 * 		update the new clean_index_size and dirty_index_size
 * 		fields of H5C_t in the case that the entry was clean
 * 		prior to this call, and is pinned and not protected.
 *
 *-------------------------------------------------------------------------
 */
herr_t
H5C_mark_entry_dirty(void *thing)
{
    H5C_t *             cache_ptr;
    H5C_cache_entry_t * entry_ptr = (H5C_cache_entry_t *)thing;
    herr_t              ret_value = SUCCEED;    /* Return value */

    FUNC_ENTER_NOAPI(H5C_mark_entry_dirty, FAIL)

    /* Sanity checks */
    HDassert(entry_ptr);
    HDassert(H5F_addr_defined(entry_ptr->addr));
    cache_ptr = entry_ptr->cache_ptr;
    HDassert(cache_ptr);
    HDassert(cache_ptr->magic == H5C__H5C_T_MAGIC);

    if ( entry_ptr->is_protected ) {
	HDassert( ! ((entry_ptr)->is_read_only) );

        /* set the dirtied flag */
        entry_ptr->dirtied = TRUE;

    } else if ( entry_ptr->is_pinned ) {
        hbool_t		was_pinned_unprotected_and_clean;

	was_pinned_unprotected_and_clean = ! ( entry_ptr->is_dirty );

        /* mark the entry as dirty if it isn't already */
        entry_ptr->is_dirty = TRUE;

	if ( was_pinned_unprotected_and_clean ) {

	    H5C__UPDATE_INDEX_FOR_ENTRY_DIRTY(cache_ptr, entry_ptr);
	}

        if ( ! (entry_ptr->in_slist) ) {

            H5C__INSERT_ENTRY_IN_SLIST(cache_ptr, entry_ptr, FAIL)
        }

        H5C__UPDATE_STATS_FOR_DIRTY_PIN(cache_ptr, entry_ptr)

    } else {

        HGOTO_ERROR(H5E_CACHE, H5E_CANTMARKDIRTY, FAIL, \
                    "Entry is neither pinned nor protected??")
    }

done:
    FUNC_LEAVE_NOAPI(ret_value)
} /* H5C_mark_entry_dirty() */


/*-------------------------------------------------------------------------
 *
 * Function:    H5C_move_entry
 *
 * Purpose:     Use this function to notify the cache that an entry's
 *              file address changed.
 *
 * Return:      Non-negative on success/Negative on failure
 *
 * Programmer:  John Mainzer
 *              6/2/04
 *
 *              JRM -- 11/5/08
 *              On review this function looks like no change is needed to
 *              support the new clean_index_size and dirty_index_size
 *              fields of H5C_t.
 *
 *-------------------------------------------------------------------------
 */
herr_t
H5C_move_entry(H5C_t *	     cache_ptr,
                 const H5C_class_t * type,
                 haddr_t 	     old_addr,
	         haddr_t 	     new_addr)
{
    hbool_t			was_dirty;
    H5C_cache_entry_t *	entry_ptr = NULL;
    H5C_cache_entry_t *	test_entry_ptr = NULL;
#if H5C_DO_SANITY_CHECKS
    hbool_t			removed_entry_from_slist = FALSE;
#endif /* H5C_DO_SANITY_CHECKS */
    herr_t			ret_value = SUCCEED;      /* Return value */

    FUNC_ENTER_NOAPI(H5C_move_entry, FAIL)

    HDassert( cache_ptr );
    HDassert( cache_ptr->magic == H5C__H5C_T_MAGIC );
    HDassert( type );
    HDassert( H5F_addr_defined(old_addr) );
    HDassert( H5F_addr_defined(new_addr) );
    HDassert( H5F_addr_ne(old_addr, new_addr) );

#if H5C_DO_EXTREME_SANITY_CHECKS
        if ( H5C_validate_lru_list(cache_ptr) < 0 ) {

                HGOTO_ERROR(H5E_CACHE, H5E_SYSTEM, FAIL, \
                            "LRU sanity check failed.\n");
        }
#endif /* H5C_DO_EXTREME_SANITY_CHECKS */

    H5C__SEARCH_INDEX(cache_ptr, old_addr, entry_ptr, FAIL)

    if ( ( entry_ptr == NULL ) || ( entry_ptr->type != type ) ) {

        /* the old item doesn't exist in the cache, so we are done. */
        HGOTO_DONE(SUCCEED)
    }

    HDassert( entry_ptr->addr == old_addr );
    HDassert( entry_ptr->type == type );

    if ( entry_ptr->is_protected ) {

        HGOTO_ERROR(H5E_CACHE, H5E_CANTMOVE, FAIL, \
		    "Target entry is protected.")
    }

    H5C__SEARCH_INDEX(cache_ptr, new_addr, test_entry_ptr, FAIL)

    if ( test_entry_ptr != NULL ) { /* we are hosed */

        if ( test_entry_ptr->type == type ) {

            HGOTO_ERROR(H5E_CACHE, H5E_CANTMOVE, FAIL, \
                        "Target already moved & reinserted???.")

        } else {

            HGOTO_ERROR(H5E_CACHE, H5E_CANTMOVE, FAIL, \
                        "New address already in use?.")

        }
    }

    /* If we get this far we have work to do.  Remove *entry_ptr from
     * the hash table (and skip list if necessary), change its address to the
     * new address, mark it as dirty (if it isn't already) and then re-insert.
     *
     * Update the replacement policy for a hit to avoid an eviction before
     * the moved entry is touched.  Update stats for a move.
     *
     * Note that we do not check the size of the cache, or evict anything.
     * Since this is a simple re-name, cache size should be unaffected.
     *
     * Check to see if the target entry is in the process of being destroyed
     * before we delete from the index, etc.  If it is, all we do is
     * change the addr.  If the entry is only in the process of being flushed,
     * don't mark it as dirty either, lest we confuse the flush call back.
     */

    if ( ! ( entry_ptr->destroy_in_progress ) ) {

        H5C__DELETE_FROM_INDEX(cache_ptr, entry_ptr)

        if ( entry_ptr->in_slist ) {

            HDassert( cache_ptr->slist_ptr );

            H5C__REMOVE_ENTRY_FROM_SLIST(cache_ptr, entry_ptr)

#if H5C_DO_SANITY_CHECKS

            removed_entry_from_slist = TRUE;

#endif /* H5C_DO_SANITY_CHECKS */
        }
    }

    entry_ptr->addr = new_addr;

    if ( ! ( entry_ptr->destroy_in_progress ) ) {

        was_dirty = entry_ptr->is_dirty;

	if ( ! ( entry_ptr->flush_in_progress ) ) {

            entry_ptr->is_dirty = TRUE;
	}

        H5C__INSERT_IN_INDEX(cache_ptr, entry_ptr, FAIL)

	if ( ! ( entry_ptr->flush_in_progress ) ) {

            H5C__INSERT_ENTRY_IN_SLIST(cache_ptr, entry_ptr, FAIL)

#if H5C_DO_SANITY_CHECKS

            if ( removed_entry_from_slist ) {

		/* we just removed the entry from the slist.  Thus we
		 * must touch up cache_ptr->slist_len_increase and
		 * cache_ptr->slist_size_increase to keep from skewing
		 * the sanity checks.
		 */
		HDassert( cache_ptr->slist_len_increase > 1 );
		HDassert( cache_ptr->slist_size_increase > entry_ptr->size );

		cache_ptr->slist_len_increase -= 1;
		cache_ptr->slist_size_increase -= entry_ptr->size;
	    }

#endif /* H5C_DO_SANITY_CHECKS */

            H5C__UPDATE_RP_FOR_MOVE(cache_ptr, entry_ptr, was_dirty, FAIL)
	}
    }

    H5C__UPDATE_STATS_FOR_MOVE(cache_ptr, entry_ptr)

done:

#if H5C_DO_EXTREME_SANITY_CHECKS
        if ( H5C_validate_lru_list(cache_ptr) < 0 ) {

                HGOTO_ERROR(H5E_CACHE, H5E_SYSTEM, FAIL, \
                            "LRU sanity check failed.\n");
        }
#endif /* H5C_DO_EXTREME_SANITY_CHECKS */

    FUNC_LEAVE_NOAPI(ret_value)

} /* H5C_move_entry() */


/*-------------------------------------------------------------------------
 * Function:    H5C_resize_entry
 *
 * Purpose:	Resize a pinned or protected entry.
 *
 * 		Resizing an entry dirties it, so if the entry is not
 * 		already dirty, the function places the entry on the
 * 		skip list.
 *
 * Return:      Non-negative on success/Negative on failure
 *
 * Programmer:  John Mainzer
 *              7/5/06
 *
 *-------------------------------------------------------------------------
 */
herr_t
H5C_resize_entry(void *thing, size_t new_size)
{
    H5C_t             * cache_ptr;
    H5C_cache_entry_t * entry_ptr = (H5C_cache_entry_t *)thing;
    herr_t              ret_value = SUCCEED;    /* Return value */

    FUNC_ENTER_NOAPI(H5C_resize_entry, FAIL)

    /* Sanity checks */
    HDassert(entry_ptr);
    HDassert(H5F_addr_defined(entry_ptr->addr));
    cache_ptr = entry_ptr->cache_ptr;
    HDassert(cache_ptr);
    HDassert(cache_ptr->magic == H5C__H5C_T_MAGIC);

    /* Check for usage errors */
    if(new_size <= 0)
        HGOTO_ERROR(H5E_CACHE, H5E_BADVALUE, FAIL, "New size is non-positive.")
    if(!(entry_ptr->is_pinned || entry_ptr->is_protected))
        HGOTO_ERROR(H5E_CACHE, H5E_BADTYPE, FAIL, "Entry isn't pinned or protected??")

    /* update for change in entry size if necessary */
    if ( entry_ptr->size != new_size ) {
        hbool_t		was_clean;

        /* make note of whether the entry was clean to begin with */
        was_clean = ! ( entry_ptr->is_dirty );

        /* mark the entry as dirty if it isn't already */
        entry_ptr->is_dirty = TRUE;

        /* do a flash cache size increase if appropriate */
        if ( cache_ptr->flash_size_increase_possible ) {

            if ( new_size > entry_ptr->size ) {
                size_t             	size_increase;

                size_increase = new_size - entry_ptr->size;

                if(size_increase >= cache_ptr->flash_size_increase_threshold) {
                    if(H5C__flash_increase_cache_size(cache_ptr, entry_ptr->size, new_size) < 0)
                        HGOTO_ERROR(H5E_CACHE, H5E_CANTRESIZE, FAIL, "flash cache increase failed")
                }
            }
        }

        /* update the pinned and/or protected entry list */
        if(entry_ptr->is_pinned) {
            H5C__DLL_UPDATE_FOR_SIZE_CHANGE((cache_ptr->pel_len), \
                                            (cache_ptr->pel_size), \
                                            (entry_ptr->size), (new_size))
        } /* end if */
        if(entry_ptr->is_protected) {
            H5C__DLL_UPDATE_FOR_SIZE_CHANGE((cache_ptr->pl_len), \
                                            (cache_ptr->pl_size), \
                                            (entry_ptr->size), (new_size))
        } /* end if */

        /* update the hash table */
	H5C__UPDATE_INDEX_FOR_SIZE_CHANGE((cache_ptr), (entry_ptr->size),\
                                          (new_size), (entry_ptr), (was_clean));

        /* if the entry is in the skip list, update that too */
        if ( entry_ptr->in_slist ) {
	    H5C__UPDATE_SLIST_FOR_SIZE_CHANGE((cache_ptr), (entry_ptr->size),\
                                              (new_size));
        } /* end if */

        /* update statistics just before changing the entry size */
	H5C__UPDATE_STATS_FOR_ENTRY_SIZE_CHANGE((cache_ptr), (entry_ptr), \
                                                (new_size));

	/* finally, update the entry size proper */
	entry_ptr->size = new_size;

        if(!entry_ptr->in_slist) {
            H5C__INSERT_ENTRY_IN_SLIST(cache_ptr, entry_ptr, FAIL)
        } /* end if */

        if(entry_ptr->is_pinned) {
            H5C__UPDATE_STATS_FOR_DIRTY_PIN(cache_ptr, entry_ptr)
        } /* end if */
    } /* end if */

done:
    FUNC_LEAVE_NOAPI(ret_value)
} /* H5C_resize_entry() */


/*-------------------------------------------------------------------------
 * Function:    H5C_pin_protected_entry()
 *
 * Purpose:	Pin a protected cache entry.  The entry must be protected
 * 		at the time of call, and must be unpinned.
 *
 * Return:      Non-negative on success/Negative on failure
 *
 * Programmer:  John Mainzer
 *              4/26/06
 *
 *-------------------------------------------------------------------------
 */
herr_t
H5C_pin_protected_entry(void *thing)
{
    H5C_t             * cache_ptr;
    H5C_cache_entry_t * entry_ptr = (H5C_cache_entry_t *)thing; /* Pointer to entry to pin */
    herr_t              ret_value = SUCCEED;    /* Return value */

    FUNC_ENTER_NOAPI(H5C_pin_protected_entry, FAIL)

    /* Sanity checks */
    HDassert(entry_ptr);
    HDassert(H5F_addr_defined(entry_ptr->addr));
    cache_ptr = entry_ptr->cache_ptr;
    HDassert(cache_ptr);
    HDassert(cache_ptr->magic == H5C__H5C_T_MAGIC);

    if ( ! ( entry_ptr->is_protected ) ) {

        HGOTO_ERROR(H5E_CACHE, H5E_CANTPIN, FAIL, "Entry isn't protected")
    }

    if ( entry_ptr->is_pinned ) {

        HGOTO_ERROR(H5E_CACHE, H5E_CANTPIN, FAIL, "Entry is already pinned")
    }

    entry_ptr->is_pinned = TRUE;

    H5C__UPDATE_STATS_FOR_PIN(cache_ptr, entry_ptr)

done:

    FUNC_LEAVE_NOAPI(ret_value)

} /* H5C_pin_protected_entry() */


/*-------------------------------------------------------------------------
 * Function:    H5C_protect
 *
 * Purpose:     If the target entry is not in the cache, load it.  If
 *		necessary, attempt to evict one or more entries to keep
 *		the cache within its maximum size.
 *
 *		Mark the target entry as protected, and return its address
 *		to the caller.  The caller must call H5C_unprotect() when
 *		finished with the entry.
 *
 *		While it is protected, the entry may not be either evicted
 *		or flushed -- nor may it be accessed by another call to
 *		H5C_protect.  Any attempt to do so will result in a failure.
 *
 *		The primary_dxpl_id and secondary_dxpl_id parameters
 *		specify the dxpl_ids used on the first write occasioned
 *		by the insertion (primary_dxpl_id), and on all subsequent
 *		writes (secondary_dxpl_id).  This is useful in the
 *		metadata cache, but may not be needed elsewhere.  If so,
 *		just use the same dxpl_id for both parameters.
 *
 *		All reads are performed with the primary_dxpl_id.
 *
 *		Similarly, the primary_dxpl_id is passed to the
 *		check_write_permitted function if it is called.
 *
 * Return:      Success:        Ptr to the desired entry
 *              Failure:        NULL
 *
 * Programmer:  John Mainzer -  6/2/04
 *
 * 		JRM -- 11/13/08
 * 		Modified function to call H5C_make_space_in_cache() when
 * 		the min_clean_size is violated, not just when there isn't
 * 		enough space for and entry that has just been loaded.
 *
 *              The purpose of this modification is to avoid "metadata
 *              blizzards" in the write only case.  In such instances,
 *              the cache was allowed to fill with dirty metadata.  When
 *              we finally needed to evict an entry to make space, we had
 *              to flush out a whole cache full of metadata -- which has
 *              interesting performance effects.  We hope to avoid (or
 *              perhaps more accurately hide) this effect by maintaining
 *              the min_clean_size, which should force us to start flushing
 *              entries long before we actually have to evict something
 *              to make space.
 *
 *-------------------------------------------------------------------------
 */
void *
H5C_protect(H5F_t *		f,
            hid_t	        primary_dxpl_id,
            hid_t	        secondary_dxpl_id,
            const H5C_class_t * type,
            haddr_t 	        addr,
            void *              udata,
	    unsigned		flags)
{
    H5C_t *		cache_ptr;
    hbool_t		hit;
    hbool_t		first_flush;
    hbool_t		have_write_permitted = FALSE;
    hbool_t		read_only = FALSE;
    hbool_t		write_permitted;
    herr_t		result;
    size_t		empty_space;
    void *		thing;
    H5C_cache_entry_t *	entry_ptr;
    void *		ret_value;      /* Return value */

    FUNC_ENTER_NOAPI(H5C_protect, NULL)

    /* check args */
    HDassert( f );
    HDassert( f->shared );

    cache_ptr = f->shared->cache;

    HDassert( cache_ptr );
    HDassert( cache_ptr->magic == H5C__H5C_T_MAGIC );
    HDassert( type );
    HDassert( type->flush );
    HDassert( type->load );
    HDassert( H5F_addr_defined(addr) );

#if H5C_DO_EXTREME_SANITY_CHECKS
    if ( H5C_validate_lru_list(cache_ptr) < 0 ) {

	HDassert(0);
        HGOTO_ERROR(H5E_CACHE, H5E_SYSTEM, NULL, \
                    "LRU sanity check failed.\n");
    }
#endif /* H5C_DO_EXTREME_SANITY_CHECKS */

    if ( (flags & H5C__READ_ONLY_FLAG) != 0 )
    {
	read_only = TRUE;
    }

    /* first check to see if the target is in cache */
    H5C__SEARCH_INDEX(cache_ptr, addr, entry_ptr, NULL)

    if ( entry_ptr != NULL ) {

        /* Check for trying to load the wrong type of entry from an address */
        if(entry_ptr->type != type)
            HGOTO_ERROR(H5E_CACHE, H5E_BADTYPE, NULL, "incorrect cache entry type")

        hit = TRUE;
	thing = (void *)entry_ptr;

    } else {

        /* must try to load the entry from disk. */

        hit = FALSE;

        thing = H5C_load_entry(f, primary_dxpl_id, type, addr, udata);

        if ( thing == NULL ) {

            HGOTO_ERROR(H5E_CACHE, H5E_CANTLOAD, NULL, "can't load entry")
        }

        entry_ptr = (H5C_cache_entry_t *)thing;

        /* If the entry is very large, and we are configured to allow it,
         * we may wish to perform a flash cache size increase.
         */
        if ( ( cache_ptr->flash_size_increase_possible ) &&
             ( entry_ptr->size > cache_ptr->flash_size_increase_threshold ) ) {

            result = H5C__flash_increase_cache_size(cache_ptr, 0,
                                                     entry_ptr->size);

            if ( result < 0 ) {

                HGOTO_ERROR(H5E_CACHE, H5E_CANTPROTECT, NULL, \
                            "H5C__flash_increase_cache_size failed.")
             }
        }

        if ( cache_ptr->index_size >= cache_ptr->max_cache_size ) {

           empty_space = 0;

        } else {

           empty_space = cache_ptr->max_cache_size - cache_ptr->index_size;

        }

	/* try to free up if necceary and if evictions are permitted.  Note
	 * that if evictions are enabled, we will call H5C_make_space_in_cache()
	 * regardless if the min_free_space requirement is not met.
	 */

        if ( ( cache_ptr->evictions_enabled ) &&
             ( ( (cache_ptr->index_size + entry_ptr->size) >
	         cache_ptr->max_cache_size)
	       ||
	       ( ( empty_space + cache_ptr->clean_index_size ) <
	         cache_ptr->min_clean_size )
	     )
           ) {

            size_t space_needed;

	    if ( empty_space <= entry_ptr->size ) {

                cache_ptr->cache_full = TRUE;

	    }

            if ( cache_ptr->check_write_permitted != NULL ) {

                result = (cache_ptr->check_write_permitted)(f,
                                                            primary_dxpl_id,
                                                            &write_permitted);

                if ( result < 0 ) {

                    HGOTO_ERROR(H5E_CACHE, H5E_CANTPROTECT, NULL, \
                               "Can't get write_permitted 1")

                } else {

                    have_write_permitted = TRUE;

                    first_flush = TRUE;
                }
            } else {

                write_permitted = cache_ptr->write_permitted;

                have_write_permitted = TRUE;

                first_flush = TRUE;
            }

            HDassert( entry_ptr->size <= H5C_MAX_ENTRY_SIZE );

            space_needed = entry_ptr->size;

            if ( space_needed > cache_ptr->max_cache_size ) {

                space_needed = cache_ptr->max_cache_size;
            }

            /* Note that space_needed is just the amount of space that
             * needed to insert the new entry without exceeding the cache
             * size limit.  The subsequent call to H5C_make_space_in_cache()
             * may evict the entries required to free more or less space
             * depending on conditions.  It MAY be less if the cache is
             * currently undersized, or more if the cache is oversized.
             *
             * The cache can exceed its maximum size limit via the following
             * mechanisms:
             *
             * First, it is possible for the cache to grow without
             * bound as long as entries are protected and not unprotected.
             *
             * Second, when writes are not permitted it is also possible
             * for the cache to grow without bound.
	     *
	     * Third, the user may choose to disable evictions -- causing
	     * the cache to grow without bound until evictions are
	     * re-enabled.
             *
             * Finally, we usually don't check to see if the cache is
             * oversized at the end of an unprotect.  As a result, it is
             * possible to have a vastly oversized cache with no protected
             * entries as long as all the protects preceed the unprotects.
             *
             * Since items 1, 2, and 3 are not changing any time soon, I
             * see no point in worrying about the fourth.
             */

            result = H5C_make_space_in_cache(f, primary_dxpl_id,
                                             secondary_dxpl_id,
                                             space_needed, write_permitted,
                                             &first_flush);

            if ( result < 0 ) {

                HGOTO_ERROR(H5E_CACHE, H5E_CANTPROTECT, NULL, \
                            "H5C_make_space_in_cache failed 1.")
            }
        }

        /* Insert the entry in the hash table.  It can't be dirty yet, so
         * we don't even check to see if it should go in the skip list.
         *
         * This is no longer true -- due to a bug fix, we may modify
         * data on load to repair a file.
         */
        H5C__INSERT_IN_INDEX(cache_ptr, entry_ptr, NULL)

        if ( ( entry_ptr->is_dirty ) && ( ! (entry_ptr->in_slist) ) ) {

            H5C__INSERT_ENTRY_IN_SLIST(cache_ptr, entry_ptr, NULL)
        }

        /* insert the entry in the data structures used by the replacement
         * policy.  We are just going to take it out again when we update
         * the replacement policy for a protect, but this simplifies the
         * code.  If we do this often enough, we may want to optimize this.
         */
        H5C__UPDATE_RP_FOR_INSERTION(cache_ptr, entry_ptr, NULL)
    }

    HDassert( entry_ptr->addr == addr );
    HDassert( entry_ptr->type == type );

    if ( entry_ptr->is_protected ) {

	if ( ( read_only ) && ( entry_ptr->is_read_only ) ) {

	    HDassert( entry_ptr->ro_ref_count > 0 );

	    (entry_ptr->ro_ref_count)++;

	} else {

            HGOTO_ERROR(H5E_CACHE, H5E_CANTPROTECT, NULL, \
                        "Target already protected & not read only?!?.")
	}
    } else {

    	H5C__UPDATE_RP_FOR_PROTECT(cache_ptr, entry_ptr, NULL)

    	entry_ptr->is_protected = TRUE;

	if ( read_only ) {

	    entry_ptr->is_read_only = TRUE;
	    entry_ptr->ro_ref_count = 1;
	}

    	entry_ptr->dirtied = FALSE;
    }

    H5C__UPDATE_CACHE_HIT_RATE_STATS(cache_ptr, hit)

    H5C__UPDATE_STATS_FOR_PROTECT(cache_ptr, entry_ptr, hit)

    ret_value = thing;

    if ( ( cache_ptr->evictions_enabled ) &&
         ( ( cache_ptr->size_decreased ) ||
           ( ( cache_ptr->resize_enabled ) &&
             ( cache_ptr->cache_accesses >=
               (cache_ptr->resize_ctl).epoch_length ) ) ) ) {

        if ( ! have_write_permitted ) {

            if ( cache_ptr->check_write_permitted != NULL ) {

                result = (cache_ptr->check_write_permitted)(f,
                                                            primary_dxpl_id,
                                                            &write_permitted);

                if ( result < 0 ) {

                    HGOTO_ERROR(H5E_CACHE, H5E_CANTPROTECT, NULL, \
                               "Can't get write_permitted 2")

                } else {

                    have_write_permitted = TRUE;

                    first_flush = TRUE;
                }
            } else {

                write_permitted = cache_ptr->write_permitted;

                have_write_permitted = TRUE;

                first_flush = TRUE;
            }
        }

        if ( ( cache_ptr->resize_enabled ) &&
             ( cache_ptr->cache_accesses >=
               (cache_ptr->resize_ctl).epoch_length ) ) {

            result = H5C__auto_adjust_cache_size(f,
                                                 primary_dxpl_id,
                                                 secondary_dxpl_id,
                                                 write_permitted,
                                                 &first_flush);
            if ( result != SUCCEED ) {

                HGOTO_ERROR(H5E_CACHE, H5E_CANTPROTECT, NULL, \
                            "Cache auto-resize failed.")
            }
        }

        if ( cache_ptr->size_decreased  ) {

            cache_ptr->size_decreased = FALSE;

            /* check to see if the cache is now oversized due to the cache
             * size reduction.  If it is, try to evict enough entries to
             * bring the cache size down to the current maximum cache size.
	     *
	     * Also, if the min_clean_size requirement is not met, we
	     * should also call H5C_make_space_in_cache() to bring us
	     * into complience.
             */

            if ( cache_ptr->index_size >= cache_ptr->max_cache_size ) {

               empty_space = 0;

            } else {

               empty_space = cache_ptr->max_cache_size - cache_ptr->index_size;

            }

            if ( ( cache_ptr->index_size > cache_ptr->max_cache_size )
	         ||
	         ( ( empty_space + cache_ptr->clean_index_size ) <
	           cache_ptr->min_clean_size) ) {

		if ( cache_ptr->index_size > cache_ptr->max_cache_size ) {

                    cache_ptr->cache_full = TRUE;
		}

                result = H5C_make_space_in_cache(f, primary_dxpl_id,
                                                 secondary_dxpl_id,
                                                 (size_t)0, write_permitted,
                                                 &first_flush);

                if ( result < 0 ) {

                    HGOTO_ERROR(H5E_CACHE, H5E_CANTPROTECT, NULL, \
                                "H5C_make_space_in_cache failed 2.")
                }
            }
        }
    }

done:

#if H5C_DO_EXTREME_SANITY_CHECKS
        if ( H5C_validate_lru_list(cache_ptr) < 0 ) {

                HGOTO_ERROR(H5E_CACHE, H5E_SYSTEM, NULL, \
                            "LRU sanity check failed.\n");
        }
#endif /* H5C_DO_EXTREME_SANITY_CHECKS */

    FUNC_LEAVE_NOAPI(ret_value)

} /* H5C_protect() */


/*-------------------------------------------------------------------------
 *
 * Function:    H5C_reset_cache_hit_rate_stats()
 *
 * Purpose:     Reset the cache hit rate computation fields.
 *
 * Return:      SUCCEED on success, and FAIL on failure.
 *
 * Programmer:  John Mainzer, 10/5/04
 *
 *-------------------------------------------------------------------------
 */
herr_t
H5C_reset_cache_hit_rate_stats(H5C_t * cache_ptr)
{
    herr_t	ret_value = SUCCEED;      /* Return value */

    FUNC_ENTER_NOAPI(H5C_reset_cache_hit_rate_stats, FAIL)

    if ( ( cache_ptr == NULL ) || ( cache_ptr->magic != H5C__H5C_T_MAGIC ) ) {

        HGOTO_ERROR(H5E_CACHE, H5E_SYSTEM, FAIL, "Bad cache_ptr on entry.")
    }

    cache_ptr->cache_hits		= 0;
    cache_ptr->cache_accesses		= 0;

done:

    FUNC_LEAVE_NOAPI(ret_value)

} /* H5C_reset_cache_hit_rate_stats() */


/*-------------------------------------------------------------------------
 * Function:    H5C_set_cache_auto_resize_config
 *
 * Purpose:	Set the cache automatic resize configuration to the
 *		provided values if they are in range, and fail if they
 *		are not.
 *
 *		If the new configuration enables automatic cache resizing,
 *		coerce the cache max size and min clean size into agreement
 *		with the new policy and re-set the full cache hit rate
 *		stats.
 *
 * Return:      SUCCEED on success, and FAIL on failure.
 *
 * Programmer:  John Mainzer
 *		10/8/04
 *
 *-------------------------------------------------------------------------
 */
herr_t
H5C_set_cache_auto_resize_config(H5C_t *cache_ptr,
                                 H5C_auto_size_ctl_t *config_ptr)
{
    herr_t	result;
    size_t      new_max_cache_size;
    size_t      new_min_clean_size;
    herr_t	ret_value = SUCCEED;      /* Return value */

    FUNC_ENTER_NOAPI(H5C_set_cache_auto_resize_config, FAIL)

    if ( ( cache_ptr == NULL ) || ( cache_ptr->magic != H5C__H5C_T_MAGIC ) ) {

        HGOTO_ERROR(H5E_CACHE, H5E_SYSTEM, FAIL, "Bad cache_ptr on entry.")
    }

    if ( config_ptr == NULL ) {

        HGOTO_ERROR(H5E_CACHE, H5E_SYSTEM, FAIL, "NULL config_ptr on entry.")
    }

    if ( config_ptr->version != H5C__CURR_AUTO_SIZE_CTL_VER ) {

        HGOTO_ERROR(H5E_CACHE, H5E_SYSTEM, FAIL, "Unknown config version.")
    }

    /* check general configuration section of the config: */
    if ( SUCCEED != H5C_validate_resize_config(config_ptr,
                                   H5C_RESIZE_CFG__VALIDATE_GENERAL) ) {

        HGOTO_ERROR(H5E_ARGS, H5E_BADRANGE, FAIL, \
                    "error in general configuration fields of new config.")
    }

    /* check size increase control fields of the config: */
    if ( SUCCEED != H5C_validate_resize_config(config_ptr,
                                   H5C_RESIZE_CFG__VALIDATE_INCREMENT) ) {

        HGOTO_ERROR(H5E_ARGS, H5E_BADRANGE, FAIL, \
                    "error in the size increase control fields of new config.")
    }

    /* check size decrease control fields of the config: */
    if ( SUCCEED != H5C_validate_resize_config(config_ptr,
                                   H5C_RESIZE_CFG__VALIDATE_DECREMENT) ) {

        HGOTO_ERROR(H5E_ARGS, H5E_BADRANGE, FAIL, \
                    "error in the size decrease control fields of new config.")
    }

    /* check for conflicts between size increase and size decrease controls: */
    if ( SUCCEED != H5C_validate_resize_config(config_ptr,
                                   H5C_RESIZE_CFG__VALIDATE_INTERACTIONS) ) {

        HGOTO_ERROR(H5E_ARGS, H5E_BADRANGE, FAIL, \
                    "conflicting threshold fields in new config.")
    }

    /* will set the increase possible fields to FALSE later if needed */
    cache_ptr->size_increase_possible       = TRUE;
    cache_ptr->flash_size_increase_possible = TRUE;
    cache_ptr->size_decrease_possible       = TRUE;

    switch ( config_ptr->incr_mode )
    {
        case H5C_incr__off:
            cache_ptr->size_increase_possible = FALSE;
            break;

        case H5C_incr__threshold:
            if ( ( config_ptr->lower_hr_threshold <= 0.0 ) ||
                 ( config_ptr->increment <= 1.0 ) ||
                 ( ( config_ptr->apply_max_increment ) &&
                   ( config_ptr->max_increment <= 0 ) ) ) {

                 cache_ptr->size_increase_possible = FALSE;
            }
            break;

        default: /* should be unreachable */
            HGOTO_ERROR(H5E_CACHE, H5E_SYSTEM, FAIL, "Unknown incr_mode?!?!?.")
    }

    /* logically, this is were configuration for flash cache size increases
     * should go.  However, this configuration depends on max_cache_size, so
     * we wait until the end of the function, when this field is set.
     */

    switch ( config_ptr->decr_mode )
    {
        case H5C_decr__off:
            cache_ptr->size_decrease_possible = FALSE;
            break;

        case H5C_decr__threshold:
            if ( ( config_ptr->upper_hr_threshold >= 1.0 ) ||
                 ( config_ptr->decrement >= 1.0 ) ||
                 ( ( config_ptr->apply_max_decrement ) &&
                   ( config_ptr->max_decrement <= 0 ) ) ) {

                cache_ptr->size_decrease_possible = FALSE;
            }
            break;

        case H5C_decr__age_out:
            if ( ( ( config_ptr->apply_empty_reserve ) &&
                   ( config_ptr->empty_reserve >= 1.0 ) ) ||
                 ( ( config_ptr->apply_max_decrement ) &&
                   ( config_ptr->max_decrement <= 0 ) ) ) {

                cache_ptr->size_decrease_possible = FALSE;
            }
            break;

        case H5C_decr__age_out_with_threshold:
            if ( ( ( config_ptr->apply_empty_reserve ) &&
                   ( config_ptr->empty_reserve >= 1.0 ) ) ||
                 ( ( config_ptr->apply_max_decrement ) &&
                   ( config_ptr->max_decrement <= 0 ) ) ||
                 ( config_ptr->upper_hr_threshold >= 1.0 ) ) {

                cache_ptr->size_decrease_possible = FALSE;
            }
            break;

        default: /* should be unreachable */
            HGOTO_ERROR(H5E_CACHE, H5E_SYSTEM, FAIL, "Unknown decr_mode?!?!?.")
    }

    if ( config_ptr->max_size == config_ptr->min_size ) {

        cache_ptr->size_increase_possible = FALSE;
	cache_ptr->flash_size_increase_possible = FALSE;
        cache_ptr->size_decrease_possible = FALSE;
    }

    /* flash_size_increase_possible is intentionally omitted from the
     * following:
     */
    cache_ptr->resize_enabled = cache_ptr->size_increase_possible ||
                                cache_ptr->size_decrease_possible;

    cache_ptr->resize_ctl = *config_ptr;

    /* Resize the cache to the supplied initial value if requested, or as
     * necessary to force it within the bounds of the current automatic
     * cache resizing configuration.
     *
     * Note that the min_clean_fraction may have changed, so we
     * go through the exercise even if the current size is within
     * range and an initial size has not been provided.
     */
    if ( (cache_ptr->resize_ctl).set_initial_size ) {

        new_max_cache_size = (cache_ptr->resize_ctl).initial_size;
    }
    else if ( cache_ptr->max_cache_size > (cache_ptr->resize_ctl).max_size ) {

        new_max_cache_size = (cache_ptr->resize_ctl).max_size;
    }
    else if ( cache_ptr->max_cache_size < (cache_ptr->resize_ctl).min_size ) {

        new_max_cache_size = (cache_ptr->resize_ctl).min_size;

    } else {

        new_max_cache_size = cache_ptr->max_cache_size;
    }

    new_min_clean_size = (size_t)
                         ((double)new_max_cache_size *
                          ((cache_ptr->resize_ctl).min_clean_fraction));


    /* since new_min_clean_size is of type size_t, we have
     *
     * 	( 0 <= new_min_clean_size )
     *
     * by definition.
     */
    HDassert( new_min_clean_size <= new_max_cache_size );
    HDassert( (cache_ptr->resize_ctl).min_size <= new_max_cache_size );
    HDassert( new_max_cache_size <= (cache_ptr->resize_ctl).max_size );

    if ( new_max_cache_size < cache_ptr->max_cache_size ) {

        cache_ptr->size_decreased = TRUE;
    }

    cache_ptr->max_cache_size = new_max_cache_size;
    cache_ptr->min_clean_size = new_min_clean_size;

    if ( H5C_reset_cache_hit_rate_stats(cache_ptr) != SUCCEED ) {

        /* this should be impossible... */
        HGOTO_ERROR(H5E_CACHE, H5E_SYSTEM, FAIL, \
                    "H5C_reset_cache_hit_rate_stats failed.")
    }

    /* remove excess epoch markers if any */
    if ( ( config_ptr->decr_mode == H5C_decr__age_out_with_threshold ) ||
         ( config_ptr->decr_mode == H5C_decr__age_out ) ) {

        if ( cache_ptr->epoch_markers_active >
             (cache_ptr->resize_ctl).epochs_before_eviction ) {

            result =
                H5C__autoadjust__ageout__remove_excess_markers(cache_ptr);

            if ( result != SUCCEED ) {

                HGOTO_ERROR(H5E_CACHE, H5E_SYSTEM, FAIL, \
                            "can't remove excess epoch markers.")
            }
        }
    } else if ( cache_ptr->epoch_markers_active > 0 ) {

        result = H5C__autoadjust__ageout__remove_all_markers(cache_ptr);

        if ( result != SUCCEED ) {

            HGOTO_ERROR(H5E_CACHE, H5E_SYSTEM, FAIL, \
                        "error removing all epoch markers.")
        }
    }

    /* configure flash size increase facility.  We wait until the
     * end of the function, as we need the max_cache_size set before
     * we start to keep things simple.
     *
     * If we haven't already ruled out flash cache size increases above,
     * go ahead and configure it.
     */

    if ( cache_ptr->flash_size_increase_possible ) {

        switch ( config_ptr->flash_incr_mode )
        {
            case H5C_flash_incr__off:
                cache_ptr->flash_size_increase_possible = FALSE;
                break;

            case H5C_flash_incr__add_space:
                cache_ptr->flash_size_increase_possible = TRUE;
                cache_ptr->flash_size_increase_threshold =
                    (size_t)
                    (((double)(cache_ptr->max_cache_size)) *
                     ((cache_ptr->resize_ctl).flash_threshold));
                break;

            default: /* should be unreachable */
                 HGOTO_ERROR(H5E_CACHE, H5E_SYSTEM, FAIL, \
                             "Unknown flash_incr_mode?!?!?.")
                 break;
        }
    }

done:

    FUNC_LEAVE_NOAPI(ret_value)

} /* H5C_set_cache_auto_resize_config() */


/*-------------------------------------------------------------------------
 * Function:    H5C_set_evictions_enabled()
 *
 * Purpose:     Set cache_ptr->evictions_enabled to the value of the
 *              evictions enabled parameter.
 *
 * Return:      SUCCEED on success, and FAIL on failure.
 *
 * Programmer:  John Mainzer
 *              7/27/07
 *
 *-------------------------------------------------------------------------
 */
herr_t
H5C_set_evictions_enabled(H5C_t *cache_ptr,
                          hbool_t evictions_enabled)
{
    herr_t ret_value = SUCCEED;      /* Return value */

    FUNC_ENTER_NOAPI(H5C_set_evictions_enabled, FAIL)

    if ( ( cache_ptr == NULL ) || ( cache_ptr->magic != H5C__H5C_T_MAGIC ) ) {

        HGOTO_ERROR(H5E_CACHE, H5E_SYSTEM, FAIL, "Bad cache_ptr on entry.")
    }

    if ( ( evictions_enabled != TRUE ) && ( evictions_enabled != FALSE ) ) {

        HGOTO_ERROR(H5E_CACHE, H5E_SYSTEM, FAIL, \
                    "Bad evictions_enabled on entry.")
    }

    /* There is no fundamental reason why we should not permit
     * evictions to be disabled while automatic resize is enabled.
     * However, I can't think of any good reason why one would
     * want to, and allowing it would greatly complicate testing
     * the feature.  Hence the following:
     */
    if ( ( evictions_enabled != TRUE ) &&
         ( ( cache_ptr->resize_ctl.incr_mode != H5C_incr__off ) ||
	   ( cache_ptr->resize_ctl.decr_mode != H5C_decr__off ) ) ) {

        HGOTO_ERROR(H5E_CACHE, H5E_SYSTEM, FAIL, \
                    "Can't disable evictions when auto resize enabled.")
    }

    cache_ptr->evictions_enabled = evictions_enabled;

done:

    FUNC_LEAVE_NOAPI(ret_value)

} /* H5C_set_evictions_enabled() */


/*-------------------------------------------------------------------------
 * Function:    H5C_set_prefix
 *
 * Purpose:     Set the values of the prefix field of H5C_t.  This
 *		filed is used to label some debugging output.
 *
 * Return:      Non-negative on success/Negative on failure
 *
 * Programmer:  John Mainzer
 *              1/20/06
 *
 * Changes:	Moved sanity checks from asserts to if statements and 
 *		calls to HGOTO_ERROR() to placate Coverity.  Also replaced
 *		call to HDstrcpy with call to HDstrncpy().
 *
 *						JRM -- 10/1/10
 *
 *-------------------------------------------------------------------------
 */
herr_t
H5C_set_prefix(H5C_t * cache_ptr, char * prefix)
{
    herr_t ret_value = SUCCEED;   /* Return value */
<<<<<<< HEAD

    FUNC_ENTER_NOAPI(H5C_set_prefix, FAIL)

    if ( ( cache_ptr == NULL ) ||
         ( cache_ptr->magic != H5C__H5C_T_MAGIC ) ||
         ( prefix == NULL ) ||
         ( HDstrlen(prefix) >= H5C__PREFIX_LEN ) ) {

=======

    FUNC_ENTER_NOAPI(H5C_set_prefix, FAIL)

    if ( ( cache_ptr == NULL ) ||
         ( cache_ptr->magic != H5C__H5C_T_MAGIC ) ||
         ( prefix == NULL ) ||
         ( HDstrlen(prefix) >= H5C__PREFIX_LEN ) ) {

>>>>>>> 84ef7b0a
        HGOTO_ERROR(H5E_CACHE, H5E_SYSTEM, FAIL, "Bad param(s) on entry.")
    }

    HDstrncpy(&(cache_ptr->prefix[0]), prefix, (size_t)(H5C__PREFIX_LEN));

    cache_ptr->prefix[H5C__PREFIX_LEN - 1] = '\0';

done:

    FUNC_LEAVE_NOAPI(ret_value)

} /* H5C_set_prefix() */


/*-------------------------------------------------------------------------
 * Function:    H5C_set_trace_file_ptr
 *
 * Purpose:     Set the trace_file_ptr field for the cache.
 *
 *              This field must either be NULL (which turns of trace
 *              file logging), or be a pointer to an open file to which
 *              trace file data is to be written.
 *
 * Return:      Non-negative on success/Negative on failure
 *
 * Programmer:  John Mainzer
 *              1/20/06
 *
 *-------------------------------------------------------------------------
 */
herr_t
H5C_set_trace_file_ptr(H5C_t * cache_ptr,
                       FILE * trace_file_ptr)
{
    herr_t		ret_value = SUCCEED;   /* Return value */

    FUNC_ENTER_NOAPI(H5C_set_trace_file_ptr, FAIL)

    /* This would normally be an assert, but we need to use an HGOTO_ERROR
     * call to shut up the compiler.
     */
    if ( ( ! cache_ptr ) || ( cache_ptr->magic != H5C__H5C_T_MAGIC ) ) {

        HGOTO_ERROR(H5E_CACHE, H5E_SYSTEM, FAIL, "Bad cache_ptr")
    }

    cache_ptr->trace_file_ptr = trace_file_ptr;

done:
    FUNC_LEAVE_NOAPI(ret_value)

} /* H5C_set_trace_file_ptr() */


/*-------------------------------------------------------------------------
 * Function:    H5C_stats
 *
 * Purpose:     Prints statistics about the cache.
 *
 * Return:      Non-negative on success/Negative on failure
 *
 * Programmer:  John Mainzer
 *              6/2/04
 *
 *		JRM -- 11/13/08
 *		Added code displaying the max_clean_index_size and
 *		max_dirty_index_size.
 *
 *              MAM -- 01/06/09
 *              Added code displaying the calls_to_msic,
 *              total_entries_skipped_in_msic, total_entries_scanned_in_msic,
 *              and max_entries_skipped_in_msic fields.
 *
 *-------------------------------------------------------------------------
 */
herr_t
H5C_stats(H5C_t * cache_ptr,
          const char *  cache_name,
          hbool_t
#if !H5C_COLLECT_CACHE_STATS
          UNUSED
#endif /* H5C_COLLECT_CACHE_STATS */
          display_detailed_stats)
{
    herr_t	ret_value = SUCCEED;   /* Return value */

#if H5C_COLLECT_CACHE_STATS
    int		i;
    int64_t     total_hits = 0;
    int64_t     total_misses = 0;
    int64_t	total_write_protects = 0;
    int64_t	total_read_protects = 0;
    int64_t	max_read_protects = 0;
    int64_t     total_insertions = 0;
    int64_t     total_pinned_insertions = 0;
    int64_t     total_clears = 0;
    int64_t     total_flushes = 0;
    int64_t     total_evictions = 0;
    int64_t     total_moves = 0;
    int64_t     total_entry_flush_moves = 0;
    int64_t     total_cache_flush_moves = 0;
    int64_t	total_size_increases = 0;
    int64_t	total_size_decreases = 0;
    int64_t	total_entry_flush_size_changes = 0;
    int64_t	total_cache_flush_size_changes = 0;
    int64_t	total_pins = 0;
    int64_t	total_unpins = 0;
    int64_t	total_dirty_pins = 0;
    int64_t	total_pinned_flushes = 0;
    int64_t	total_pinned_clears = 0;
    int32_t     aggregate_max_accesses = 0;
    int32_t     aggregate_min_accesses = 1000000;
    int32_t     aggregate_max_clears = 0;
    int32_t     aggregate_max_flushes = 0;
    size_t      aggregate_max_size = 0;
    int32_t	aggregate_max_pins = 0;
    double      hit_rate;
    double	average_successful_search_depth = 0.0;
    double	average_failed_search_depth = 0.0;
    double      average_entries_skipped_per_calls_to_msic = 0.0;
    double      average_entries_scanned_per_calls_to_msic = 0.0;
#endif /* H5C_COLLECT_CACHE_STATS */

    FUNC_ENTER_NOAPI(H5C_stats, FAIL)

    /* This would normally be an assert, but we need to use an HGOTO_ERROR
     * call to shut up the compiler.
     */
    if ( ( ! cache_ptr ) ||
         ( cache_ptr->magic != H5C__H5C_T_MAGIC ) ||
         ( !cache_name ) ) {

        HGOTO_ERROR(H5E_CACHE, H5E_SYSTEM, FAIL, "Bad cache_ptr or cache_name")
    }

#if H5C_COLLECT_CACHE_STATS

    for ( i = 0; i <= cache_ptr->max_type_id; i++ ) {

        total_hits              += cache_ptr->hits[i];
        total_misses            += cache_ptr->misses[i];
	total_write_protects	+= cache_ptr->write_protects[i];
	total_read_protects	+= cache_ptr->read_protects[i];
	if ( max_read_protects < cache_ptr->max_read_protects[i] ) {
	    max_read_protects = cache_ptr->max_read_protects[i];
	}
        total_insertions        += cache_ptr->insertions[i];
        total_pinned_insertions += cache_ptr->pinned_insertions[i];
        total_clears            += cache_ptr->clears[i];
        total_flushes           += cache_ptr->flushes[i];
        total_evictions         += cache_ptr->evictions[i];
        total_moves           += cache_ptr->moves[i];
	total_entry_flush_moves
				+= cache_ptr->entry_flush_moves[i];
	total_cache_flush_moves
				+= cache_ptr->cache_flush_moves[i];
        total_size_increases    += cache_ptr->size_increases[i];
        total_size_decreases    += cache_ptr->size_decreases[i];
    	total_entry_flush_size_changes
				+= cache_ptr->entry_flush_size_changes[i];
    	total_cache_flush_size_changes
				+= cache_ptr->cache_flush_size_changes[i];
	total_pins              += cache_ptr->pins[i];
	total_unpins            += cache_ptr->unpins[i];
	total_dirty_pins        += cache_ptr->dirty_pins[i];
	total_pinned_flushes    += cache_ptr->pinned_flushes[i];
	total_pinned_clears     += cache_ptr->pinned_clears[i];
#if H5C_COLLECT_CACHE_ENTRY_STATS
    if ( aggregate_max_accesses < cache_ptr->max_accesses[i] )
        aggregate_max_accesses = cache_ptr->max_accesses[i];
    if ( aggregate_min_accesses > aggregate_max_accesses )
        aggregate_min_accesses = aggregate_max_accesses;
    if ( aggregate_min_accesses > cache_ptr->min_accesses[i] )
        aggregate_min_accesses = cache_ptr->min_accesses[i];
    if ( aggregate_max_clears < cache_ptr->max_clears[i] )
        aggregate_max_clears = cache_ptr->max_clears[i];
    if ( aggregate_max_flushes < cache_ptr->max_flushes[i] )
        aggregate_max_flushes = cache_ptr->max_flushes[i];
    if ( aggregate_max_size < cache_ptr->max_size[i] )
        aggregate_max_size = cache_ptr->max_size[i];
    if ( aggregate_max_pins < cache_ptr->max_pins[i] )
        aggregate_max_pins = cache_ptr->max_pins[i];
#endif /* H5C_COLLECT_CACHE_ENTRY_STATS */
    }

    if ( ( total_hits > 0 ) || ( total_misses > 0 ) ) {

        hit_rate = 100.0 * ((double)(total_hits)) /
                   ((double)(total_hits + total_misses));
    } else {
        hit_rate = 0.0;
    }

    if ( cache_ptr->successful_ht_searches > 0 ) {

        average_successful_search_depth =
            ((double)(cache_ptr->total_successful_ht_search_depth)) /
            ((double)(cache_ptr->successful_ht_searches));
    }

    if ( cache_ptr->failed_ht_searches > 0 ) {

        average_failed_search_depth =
            ((double)(cache_ptr->total_failed_ht_search_depth)) /
            ((double)(cache_ptr->failed_ht_searches));
    }


    HDfprintf(stdout, "\n%sH5C: cache statistics for %s\n",
              cache_ptr->prefix, cache_name);

    HDfprintf(stdout, "\n");

    HDfprintf(stdout,
              "%s  hash table insertion / deletions   = %ld / %ld\n",
              cache_ptr->prefix,
              (long)(cache_ptr->total_ht_insertions),
              (long)(cache_ptr->total_ht_deletions));

    HDfprintf(stdout,
              "%s  HT successful / failed searches    = %ld / %ld\n",
              cache_ptr->prefix,
              (long)(cache_ptr->successful_ht_searches),
              (long)(cache_ptr->failed_ht_searches));

    HDfprintf(stdout,
              "%s  Av. HT suc / failed search depth   = %f / %f\n",
              cache_ptr->prefix,
              average_successful_search_depth,
              average_failed_search_depth);

    HDfprintf(stdout,
             "%s  current (max) index size / length  = %ld (%ld) / %ld (%ld)\n",
              cache_ptr->prefix,
              (long)(cache_ptr->index_size),
              (long)(cache_ptr->max_index_size),
              (long)(cache_ptr->index_len),
              (long)(cache_ptr->max_index_len));

    HDfprintf(stdout,
             "%s  current (max) clean/dirty idx size = %ld (%ld) / %ld (%ld)\n",
              cache_ptr->prefix,
              (long)(cache_ptr->clean_index_size),
              (long)(cache_ptr->max_clean_index_size),
              (long)(cache_ptr->dirty_index_size),
              (long)(cache_ptr->max_dirty_index_size));

    HDfprintf(stdout,
             "%s  current (max) slist size / length  = %ld (%ld) / %ld (%ld)\n",
              cache_ptr->prefix,
              (long)(cache_ptr->slist_size),
              (long)(cache_ptr->max_slist_size),
              (long)(cache_ptr->slist_len),
              (long)(cache_ptr->max_slist_len));

    HDfprintf(stdout,
             "%s  current (max) PL size / length     = %ld (%ld) / %ld (%ld)\n",
              cache_ptr->prefix,
              (long)(cache_ptr->pl_size),
              (long)(cache_ptr->max_pl_size),
              (long)(cache_ptr->pl_len),
              (long)(cache_ptr->max_pl_len));

    HDfprintf(stdout,
             "%s  current (max) PEL size / length    = %ld (%ld) / %ld (%ld)\n",
              cache_ptr->prefix,
              (long)(cache_ptr->pel_size),
              (long)(cache_ptr->max_pel_size),
              (long)(cache_ptr->pel_len),
              (long)(cache_ptr->max_pel_len));

    HDfprintf(stdout,
              "%s  current LRU list size / length     = %ld / %ld\n",
              cache_ptr->prefix,
              (long)(cache_ptr->LRU_list_size),
              (long)(cache_ptr->LRU_list_len));

    HDfprintf(stdout,
              "%s  current clean LRU size / length    = %ld / %ld\n",
              cache_ptr->prefix,
              (long)(cache_ptr->cLRU_list_size),
              (long)(cache_ptr->cLRU_list_len));

    HDfprintf(stdout,
              "%s  current dirty LRU size / length    = %ld / %ld\n",
              cache_ptr->prefix,
              (long)(cache_ptr->dLRU_list_size),
              (long)(cache_ptr->dLRU_list_len));

    HDfprintf(stdout,
              "%s  Total hits / misses / hit_rate     = %ld / %ld / %f\n",
              cache_ptr->prefix,
              (long)total_hits,
              (long)total_misses,
              hit_rate);

    HDfprintf(stdout,
              "%s  Total write / read (max) protects  = %ld / %ld (%ld)\n",
              cache_ptr->prefix,
              (long)total_write_protects,
              (long)total_read_protects,
              (long)max_read_protects);

    HDfprintf(stdout,
              "%s  Total clears / flushes / evictions = %ld / %ld / %ld\n",
              cache_ptr->prefix,
              (long)total_clears,
              (long)total_flushes,
              (long)total_evictions);

    HDfprintf(stdout,
	      "%s  Total insertions(pinned) / moves = %ld(%ld) / %ld\n",
              cache_ptr->prefix,
              (long)total_insertions,
              (long)total_pinned_insertions,
              (long)total_moves);

    HDfprintf(stdout,
	      "%s  Total entry / cache flush moves  = %ld / %ld\n",
              cache_ptr->prefix,
              (long)total_entry_flush_moves,
              (long)total_cache_flush_moves);

    HDfprintf(stdout, "%s  Total entry size incrs / decrs     = %ld / %ld\n",
              cache_ptr->prefix,
              (long)total_size_increases,
              (long)total_size_decreases);

    HDfprintf(stdout, "%s  Ttl entry/cache flush size changes = %ld / %ld\n",
              cache_ptr->prefix,
              (long)total_entry_flush_size_changes,
              (long)total_cache_flush_size_changes);

    HDfprintf(stdout,
	      "%s  Total entry pins (dirty) / unpins  = %ld (%ld) / %ld\n",
              cache_ptr->prefix,
              (long)total_pins,
	      (long)total_dirty_pins,
              (long)total_unpins);

    HDfprintf(stdout, "%s  Total pinned flushes / clears      = %ld / %ld\n",
              cache_ptr->prefix,
              (long)total_pinned_flushes,
              (long)total_pinned_clears);

    HDfprintf(stdout, "%s  MSIC: (make space in cache) calls  = %lld\n",
              cache_ptr->prefix,
              (long long)(cache_ptr->calls_to_msic));

    if (cache_ptr->calls_to_msic > 0) {
        average_entries_skipped_per_calls_to_msic =
            (((double)(cache_ptr->total_entries_skipped_in_msic)) /
            ((double)(cache_ptr->calls_to_msic)));
    }

    HDfprintf(stdout, "%s  MSIC: Average/max entries skipped  = %lf / %ld\n",
              cache_ptr->prefix,
              (float)average_entries_skipped_per_calls_to_msic,
              (long)(cache_ptr->max_entries_skipped_in_msic));

    if (cache_ptr->calls_to_msic > 0) {
        average_entries_scanned_per_calls_to_msic =
            (((double)(cache_ptr->total_entries_scanned_in_msic)) /
            ((double)(cache_ptr->calls_to_msic)));
    }

    HDfprintf(stdout, "%s  MSIC: Average/max entries scanned  = %lf / %ld\n",
              cache_ptr->prefix,
              (float)average_entries_scanned_per_calls_to_msic,
              (long)(cache_ptr->max_entries_scanned_in_msic));

    HDfprintf(stdout, "%s  MSIC: Scanned to make space(evict) = %lld\n",
              cache_ptr->prefix,
              (long long)(cache_ptr->entries_scanned_to_make_space));

    HDfprintf(stdout, "%s  MSIC: Scanned to satisfy min_clean = %lld\n",
              cache_ptr->prefix,
              (long long)(cache_ptr->total_entries_scanned_in_msic -
                            cache_ptr->entries_scanned_to_make_space));

#if H5C_COLLECT_CACHE_ENTRY_STATS

    HDfprintf(stdout, "%s  aggregate max / min accesses       = %d / %d\n",
              cache_ptr->prefix,
              (int)aggregate_max_accesses,
              (int)aggregate_min_accesses);

    HDfprintf(stdout, "%s  aggregate max_clears / max_flushes = %d / %d\n",
              cache_ptr->prefix,
              (int)aggregate_max_clears,
              (int)aggregate_max_flushes);

    HDfprintf(stdout, "%s  aggregate max_size / max_pins      = %d / %d\n",
              cache_ptr->prefix,
              (int)aggregate_max_size,
	      (int)aggregate_max_pins);

#endif /* H5C_COLLECT_CACHE_ENTRY_STATS */

    if ( display_detailed_stats )
    {

        for ( i = 0; i <= cache_ptr->max_type_id; i++ ) {

            HDfprintf(stdout, "\n");

            HDfprintf(stdout, "%s  Stats on %s:\n",
                      cache_ptr->prefix,
                      ((cache_ptr->type_name_table_ptr))[i]);

            if ( ( cache_ptr->hits[i] > 0 ) || ( cache_ptr->misses[i] > 0 ) ) {

                hit_rate = 100.0 * ((double)(cache_ptr->hits[i])) /
                          ((double)(cache_ptr->hits[i] + cache_ptr->misses[i]));
            } else {
                hit_rate = 0.0;
            }

            HDfprintf(stdout,
                      "%s    hits / misses / hit_rate       = %ld / %ld / %f\n",
                      cache_ptr->prefix,
                      (long)(cache_ptr->hits[i]),
                      (long)(cache_ptr->misses[i]),
                      hit_rate);

            HDfprintf(stdout,
                      "%s    write / read (max) protects    = %ld / %ld (%d)\n",
                      cache_ptr->prefix,
                      (long)(cache_ptr->write_protects[i]),
                      (long)(cache_ptr->read_protects[i]),
                      (int)(cache_ptr->max_read_protects[i]));

            HDfprintf(stdout,
                     "%s    clears / flushes / evictions   = %ld / %ld / %ld\n",
                      cache_ptr->prefix,
                      (long)(cache_ptr->clears[i]),
                      (long)(cache_ptr->flushes[i]),
                      (long)(cache_ptr->evictions[i]));

            HDfprintf(stdout,
                      "%s    insertions(pinned) / moves   = %ld(%ld) / %ld\n",
                      cache_ptr->prefix,
                      (long)(cache_ptr->insertions[i]),
                      (long)(cache_ptr->pinned_insertions[i]),
                      (long)(cache_ptr->moves[i]));

            HDfprintf(stdout,
                      "%s    entry / cache flush moves    = %ld / %ld\n",
                      cache_ptr->prefix,
                      (long)(cache_ptr->entry_flush_moves[i]),
                      (long)(cache_ptr->cache_flush_moves[i]));

            HDfprintf(stdout,
                      "%s    size increases / decreases     = %ld / %ld\n",
                      cache_ptr->prefix,
                      (long)(cache_ptr->size_increases[i]),
                      (long)(cache_ptr->size_decreases[i]));

            HDfprintf(stdout,
                      "%s    entry/cache flush size changes = %ld / %ld\n",
                      cache_ptr->prefix,
                      (long)(cache_ptr->entry_flush_size_changes[i]),
                      (long)(cache_ptr->cache_flush_size_changes[i]));


            HDfprintf(stdout,
                      "%s    entry pins / unpins            = %ld / %ld\n",
                      cache_ptr->prefix,
                      (long)(cache_ptr->pins[i]),
                      (long)(cache_ptr->unpins[i]));

            HDfprintf(stdout,
                      "%s    entry dirty pins/pin'd flushes  = %ld / %ld\n",
                      cache_ptr->prefix,
                      (long)(cache_ptr->dirty_pins[i]),
                      (long)(cache_ptr->pinned_flushes[i]));

#if H5C_COLLECT_CACHE_ENTRY_STATS

            HDfprintf(stdout,
                      "%s    entry max / min accesses       = %d / %d\n",
                      cache_ptr->prefix,
                      cache_ptr->max_accesses[i],
                      cache_ptr->min_accesses[i]);

            HDfprintf(stdout,
                      "%s    entry max_clears / max_flushes = %d / %d\n",
                      cache_ptr->prefix,
                      cache_ptr->max_clears[i],
                      cache_ptr->max_flushes[i]);

            HDfprintf(stdout,
                      "%s    entry max_size / max_pins      = %d / %d\n",
                      cache_ptr->prefix,
                      (int)(cache_ptr->max_size[i]),
		      (int)(cache_ptr->max_pins[i]));


#endif /* H5C_COLLECT_CACHE_ENTRY_STATS */

        }
    }

    HDfprintf(stdout, "\n");

#endif /* H5C_COLLECT_CACHE_STATS */

done:
    FUNC_LEAVE_NOAPI(ret_value)

} /* H5C_stats() */


/*-------------------------------------------------------------------------
 *
 * Function:    H5C_stats__reset
 *
 * Purpose:     Reset the stats fields to their initial values.
 *
 * Return:      void
 *
 * Programmer:  John Mainzer, 4/28/04
 *
 *		JRM 11/13/08
 *		Added initialization for the new max_clean_index_size and
 *		max_dirty_index_size fields.
 *
 *              MAM -- 01/06/09
 *              Added code to initalize the calls_to_msic,
 *              total_entries_skipped_in_msic, total_entries_scanned_in_msic,
 *              and max_entries_skipped_in_msic fields.
 *
 *-------------------------------------------------------------------------
 */
void
#ifndef NDEBUG
H5C_stats__reset(H5C_t * cache_ptr)
#else /* NDEBUG */
#if H5C_COLLECT_CACHE_STATS
H5C_stats__reset(H5C_t * cache_ptr)
#else /* H5C_COLLECT_CACHE_STATS */
H5C_stats__reset(H5C_t UNUSED * cache_ptr)
#endif /* H5C_COLLECT_CACHE_STATS */
#endif /* NDEBUG */
{
#if H5C_COLLECT_CACHE_STATS
    int i;
#endif /* H5C_COLLECT_CACHE_STATS */

    HDassert( cache_ptr );
    HDassert( cache_ptr->magic == H5C__H5C_T_MAGIC );

#if H5C_COLLECT_CACHE_STATS
    for ( i = 0; i <= cache_ptr->max_type_id; i++ )
    {
        cache_ptr->hits[i]			= 0;
        cache_ptr->misses[i]			= 0;
        cache_ptr->write_protects[i]		= 0;
        cache_ptr->read_protects[i]		= 0;
        cache_ptr->max_read_protects[i]		= 0;
        cache_ptr->insertions[i]		= 0;
        cache_ptr->pinned_insertions[i]		= 0;
        cache_ptr->clears[i]			= 0;
        cache_ptr->flushes[i]			= 0;
        cache_ptr->evictions[i]	 		= 0;
        cache_ptr->moves[i]	 		= 0;
        cache_ptr->entry_flush_moves[i]	= 0;
        cache_ptr->cache_flush_moves[i]	= 0;
        cache_ptr->pins[i]	 		= 0;
        cache_ptr->unpins[i]	 		= 0;
        cache_ptr->dirty_pins[i]	 	= 0;
        cache_ptr->pinned_flushes[i]	 	= 0;
        cache_ptr->pinned_clears[i]	 	= 0;
        cache_ptr->size_increases[i] 		= 0;
        cache_ptr->size_decreases[i] 		= 0;
	cache_ptr->entry_flush_size_changes[i]	= 0;
	cache_ptr->cache_flush_size_changes[i]	= 0;
    }

    cache_ptr->total_ht_insertions		= 0;
    cache_ptr->total_ht_deletions		= 0;
    cache_ptr->successful_ht_searches		= 0;
    cache_ptr->total_successful_ht_search_depth	= 0;
    cache_ptr->failed_ht_searches		= 0;
    cache_ptr->total_failed_ht_search_depth	= 0;

    cache_ptr->max_index_len			= 0;
    cache_ptr->max_index_size			= (size_t)0;
    cache_ptr->max_clean_index_size		= (size_t)0;
    cache_ptr->max_dirty_index_size		= (size_t)0;

    cache_ptr->max_slist_len			= 0;
    cache_ptr->max_slist_size			= (size_t)0;

    cache_ptr->max_pl_len			= 0;
    cache_ptr->max_pl_size			= (size_t)0;

    cache_ptr->max_pel_len			= 0;
    cache_ptr->max_pel_size			= (size_t)0;

    cache_ptr->calls_to_msic                    = 0;
    cache_ptr->total_entries_skipped_in_msic    = 0;
    cache_ptr->total_entries_scanned_in_msic    = 0;
    cache_ptr->max_entries_skipped_in_msic      = 0;
    cache_ptr->max_entries_scanned_in_msic      = 0;
    cache_ptr->entries_scanned_to_make_space    = 0;

#if H5C_COLLECT_CACHE_ENTRY_STATS

    for ( i = 0; i <= cache_ptr->max_type_id; i++ )
    {
        cache_ptr->max_accesses[i]		= 0;
        cache_ptr->min_accesses[i]		= 1000000;
        cache_ptr->max_clears[i]		= 0;
        cache_ptr->max_flushes[i]		= 0;
        cache_ptr->max_size[i]			= (size_t)0;
        cache_ptr->max_pins[i]			= 0;
    }

#endif /* H5C_COLLECT_CACHE_ENTRY_STATS */
#endif /* H5C_COLLECT_CACHE_STATS */

    return;

} /* H5C_stats__reset() */


/*-------------------------------------------------------------------------
 * Function:    H5C_dump_cache
 *
 * Purpose:     Print a summary of the contents of the metadata cache for
 *              debugging purposes.
 *
 * Return:      Non-negative on success/Negative on failure
 *
 * Programmer:  John Mainzer
 *              10/10/10
 *
 *-------------------------------------------------------------------------
 */
herr_t
H5C_dump_cache(H5C_t * cache_ptr,
               const char *  cache_name)
{
    herr_t              ret_value = SUCCEED;   /* Return value */
    int                 i;
    H5C_cache_entry_t * entry_ptr = NULL;
    H5SL_t *            slist_ptr = NULL;
    H5SL_node_t *       node_ptr = NULL;

    FUNC_ENTER_NOAPI(H5C_dump_cache, FAIL)

    HDassert(cache_ptr != NULL);
    HDassert(cache_ptr->magic == H5C__H5C_T_MAGIC);
    HDassert(cache_name != NULL );

    /* First, create a skip list */
    slist_ptr = H5SL_create(H5SL_TYPE_HADDR);

    if ( slist_ptr == NULL ) {

        HGOTO_ERROR(H5E_CACHE, H5E_CANTCREATE, FAIL, "can't create skip list.")
    }

    /* Next, scan the index, and insert all entries in the skip list.
     * Do this, as we want to display cache entries in increasing address
     * order.
     */
    for ( i = 0; i < H5C__HASH_TABLE_LEN; i++ ) {

        entry_ptr = cache_ptr->index[i];

        while ( entry_ptr != NULL ) {

            HDassert( entry_ptr->magic == H5C__H5C_CACHE_ENTRY_T_MAGIC );

            if ( H5SL_insert(slist_ptr, entry_ptr, &(entry_ptr->addr)) < 0 ) {

                HGOTO_ERROR(H5E_CACHE, H5E_BADVALUE, FAIL, \
                            "Can't insert entry in skip list")
            }

            entry_ptr = entry_ptr->ht_next;
        }
    }

    /* If we get this far, all entries in the cache are listed in the
     * skip list -- scan the skip list generating the desired output.
     */

    HDfprintf(stdout, "\n\nDump of metadata cache \"%s\".\n", cache_name);
    HDfprintf(stdout,
        "Num:   Addr:           Len:    Type:   Prot:   Pinned: Dirty:\n");

    i = 0;

    node_ptr = H5SL_first(slist_ptr);

    if ( node_ptr != NULL ) {

        entry_ptr = (H5C_cache_entry_t *)H5SL_item(node_ptr);

    } else {

        entry_ptr = NULL;
    }

    while ( entry_ptr != NULL ) {

        HDassert( entry_ptr->magic == H5C__H5C_CACHE_ENTRY_T_MAGIC );

        HDfprintf(stdout,
            "%s%d       0x%08llx        0x%3llx %2d     %d      %d      %d\n",
             cache_ptr->prefix, i,
             (long long)(entry_ptr->addr),
             (long long)(entry_ptr->size),
             (int)(entry_ptr->type->id),
             (int)(entry_ptr->is_protected),
             (int)(entry_ptr->is_pinned),
             (int)(entry_ptr->is_dirty));

        /* increment node_ptr before we delete its target */
        node_ptr = H5SL_next(node_ptr);

        /* remove the first item in the skip list */
        if ( H5SL_remove(slist_ptr, &(entry_ptr->addr)) != entry_ptr ) {

            HGOTO_ERROR(H5E_CACHE, H5E_BADVALUE, FAIL, \
                        "Can't delete entry from skip list.")
        }

        if ( node_ptr != NULL ) {

            entry_ptr = (H5C_cache_entry_t *)H5SL_item(node_ptr);

        } else {

            entry_ptr = NULL;
        }

        i++;
    }

    HDfprintf(stdout, "\n\n");

    /* Finally, discard the skip list */

    HDassert( H5SL_count(slist_ptr) == 0 );

    H5SL_close(slist_ptr);

done:

    FUNC_LEAVE_NOAPI(ret_value)

} /* H5C_dump_cache() */


/*-------------------------------------------------------------------------
 * Function:    H5C_unpin_entry()
 *
 * Purpose:	Unpin a cache entry.  The entry must be unprotected at
 * 		the time of call, and must be pinned.
 *
 * Return:      Non-negative on success/Negative on failure
 *
 * Programmer:  John Mainzer
 *              3/22/06
 *
 * Modifications:
 *
 * 		JRM -- 4/26/06
 *		Modified routine to allow it to operate on protected
 *		entries.
 *
 *-------------------------------------------------------------------------
 */
herr_t
H5C_unpin_entry(void *_entry_ptr)
{
    H5C_t             * cache_ptr;
    H5C_cache_entry_t * entry_ptr = (H5C_cache_entry_t *)_entry_ptr; /* Pointer to entry to unpin */
    herr_t              ret_value = SUCCEED;    /* Return value */

    FUNC_ENTER_NOAPI(H5C_unpin_entry, FAIL)

    /* Sanity check */
    HDassert(entry_ptr);
    cache_ptr = entry_ptr->cache_ptr;
    HDassert(cache_ptr);
    HDassert(cache_ptr->magic == H5C__H5C_T_MAGIC);

    if ( ! ( entry_ptr->is_pinned ) ) {

        HGOTO_ERROR(H5E_CACHE, H5E_CANTUNPIN, FAIL, "Entry isn't pinned")
    }

    if ( ! ( entry_ptr->is_protected ) ) {

        H5C__UPDATE_RP_FOR_UNPIN(cache_ptr, entry_ptr, FAIL)
    }

    entry_ptr->is_pinned = FALSE;

    H5C__UPDATE_STATS_FOR_UNPIN(cache_ptr, entry_ptr)

done:

    FUNC_LEAVE_NOAPI(ret_value)

} /* H5C_unpin_entry() */


/*-------------------------------------------------------------------------
 * Function:    H5C_unprotect
 *
 * Purpose:	Undo an H5C_protect() call -- specifically, mark the
 *		entry as unprotected, remove it from the protected list,
 *		and give it back to the replacement policy.
 *
 *		The TYPE and ADDR arguments must be the same as those in
 *		the corresponding call to H5C_protect() and the THING
 *		argument must be the value returned by that call to
 *		H5C_protect().
 *
 *		The primary_dxpl_id and secondary_dxpl_id parameters
 *		specify the dxpl_ids used on the first write occasioned
 *		by the unprotect (primary_dxpl_id), and on all subsequent
 *		writes (secondary_dxpl_id).  Since an uprotect cannot
 *		occasion a write at present, all this is moot for now.
 *		However, things change, and in any case,
 *		H5C_flush_single_entry() needs primary_dxpl_id and
 *		secondary_dxpl_id in its parameter list.
 *
 *		The function can't cause a read either, so the dxpl_id
 *		parameters are moot in this case as well.
 *
 * Return:      Non-negative on success/Negative on failure
 *
 *		If the deleted flag is TRUE, simply remove the target entry
 *		from the cache, clear it, and free it without writing it to
 *		disk.
 *
 * Return:      Non-negative on success/Negative on failure
 *
 * Programmer:  John Mainzer
 *              6/2/04
 *
 *-------------------------------------------------------------------------
 */
herr_t
H5C_unprotect(H5F_t *		  f,
              hid_t		  primary_dxpl_id,
              hid_t		  secondary_dxpl_id,
              const H5C_class_t * type,
              haddr_t		  addr,
              void *		  thing,
              unsigned int        flags)
{
    H5C_t *		cache_ptr;
    hbool_t		deleted;
    hbool_t		dirtied;
    hbool_t             set_flush_marker;
    hbool_t		pin_entry;
    hbool_t		unpin_entry;
    hbool_t		free_file_space;
    hbool_t		take_ownership;
    hbool_t 		was_clean;
#ifdef H5_HAVE_PARALLEL
    hbool_t		clear_entry = FALSE;
#endif /* H5_HAVE_PARALLEL */
    H5C_cache_entry_t *	entry_ptr;
    H5C_cache_entry_t *	test_entry_ptr;
    herr_t              ret_value = SUCCEED;    /* Return value */

    FUNC_ENTER_NOAPI(H5C_unprotect, FAIL)

    deleted          = ( (flags & H5C__DELETED_FLAG) != 0 );
    dirtied          = ( (flags & H5C__DIRTIED_FLAG) != 0 );
    set_flush_marker = ( (flags & H5C__SET_FLUSH_MARKER_FLAG) != 0 );
    pin_entry        = ( (flags & H5C__PIN_ENTRY_FLAG) != 0 );
    unpin_entry      = ( (flags & H5C__UNPIN_ENTRY_FLAG) != 0 );
    free_file_space  = ( (flags & H5C__FREE_FILE_SPACE_FLAG) != 0 );
    take_ownership   = ( (flags & H5C__TAKE_OWNERSHIP_FLAG) != 0 );

    HDassert( f );
    HDassert( f->shared );

    cache_ptr = f->shared->cache;

    HDassert( cache_ptr );
    HDassert( cache_ptr->magic == H5C__H5C_T_MAGIC );
    HDassert( type );
    HDassert( type->clear );
    HDassert( type->flush );
    HDassert( H5F_addr_defined(addr) );
    HDassert( thing );
    HDassert( ! ( pin_entry && unpin_entry ) );
    HDassert( ( ! free_file_space ) || ( deleted ) );   /* deleted flag must accompany free_file_space */
    HDassert( ( ! take_ownership ) || ( deleted ) );    /* deleted flag must accompany take_ownership */
    HDassert( ! ( free_file_space && take_ownership ) );    /* can't have both free_file_space & take_ownership */

    entry_ptr = (H5C_cache_entry_t *)thing;

    HDassert( entry_ptr->addr == addr );
    HDassert( entry_ptr->type == type );

    /* also set the dirtied variable if the dirtied field is set in
     * the entry.
     */
    dirtied |= entry_ptr->dirtied;
    was_clean = ! ( entry_ptr->is_dirty );

#if H5C_DO_EXTREME_SANITY_CHECKS
        if ( H5C_validate_lru_list(cache_ptr) < 0 ) {

                HGOTO_ERROR(H5E_CACHE, H5E_SYSTEM, FAIL, \
                            "LRU sanity check failed.\n");
        }
#endif /* H5C_DO_EXTREME_SANITY_CHECKS */


    /* if the entry has multiple read only protects, just decrement
     * the ro_ref_counter.  Don't actually unprotect until the ref count
     * drops to zero.
     */
    if ( entry_ptr->ro_ref_count > 1 ) {

	HDassert( entry_ptr->is_protected );
        HDassert( entry_ptr->is_read_only );

	if ( dirtied ) {

            HGOTO_ERROR(H5E_CACHE, H5E_CANTUNPROTECT, FAIL, \
                        "Read only entry modified(1)??")
	}

	(entry_ptr->ro_ref_count)--;

        /* Pin or unpin the entry as requested. */
        if ( pin_entry ) {

            if ( entry_ptr->is_pinned ) {

                HGOTO_ERROR(H5E_CACHE, H5E_CANTPIN, FAIL, \
                            "Entry already pinned???")
            }
	    entry_ptr->is_pinned = TRUE;
	    H5C__UPDATE_STATS_FOR_PIN(cache_ptr, entry_ptr)

        } else if ( unpin_entry ) {

            if ( ! ( entry_ptr->is_pinned ) ) {

                HGOTO_ERROR(H5E_CACHE, H5E_CANTUNPIN, FAIL, \
			    "Entry already unpinned???")
            }
	    entry_ptr->is_pinned = FALSE;
	    H5C__UPDATE_STATS_FOR_UNPIN(cache_ptr, entry_ptr)

        }

    } else {

	if ( entry_ptr->is_read_only ) {

	    HDassert( entry_ptr->ro_ref_count == 1 );

	    if ( dirtied ) {

                HGOTO_ERROR(H5E_CACHE, H5E_CANTUNPROTECT, FAIL, \
                            "Read only entry modified(2)??")
	    }

	    entry_ptr->is_read_only = FALSE;
	    entry_ptr->ro_ref_count = 0;
	}

#ifdef H5_HAVE_PARALLEL
        /* When the H5C code is used to implement the metadata cache in the
         * PHDF5 case, only the cache on process 0 is allowed to write to file.
         * All the other metadata caches must hold dirty entries until they
         * are told that the entries are clean.
         *
         * The clear_on_unprotect flag in the H5C_cache_entry_t structure
         * exists to deal with the case in which an entry is protected when
         * its cache receives word that the entry is now clean.  In this case,
         * the clear_on_unprotect flag is set, and the entry is flushed with
         * the H5C__FLUSH_CLEAR_ONLY_FLAG.
         *
         * All this is a bit awkward, but until the metadata cache entries
         * are contiguous, with only one dirty flag, we have to let the supplied
         * functions deal with the reseting the is_dirty flag.
         */
        if ( entry_ptr->clear_on_unprotect ) {

            HDassert( entry_ptr->is_dirty );

            entry_ptr->clear_on_unprotect = FALSE;

            if ( ! dirtied ) {

                clear_entry = TRUE;
            }
        }
#endif /* H5_HAVE_PARALLEL */

        if ( ! (entry_ptr->is_protected) ) {

                HGOTO_ERROR(H5E_CACHE, H5E_CANTUNPROTECT, FAIL, \
                            "Entry already unprotected??")
        }

        /* mark the entry as dirty if appropriate */
        entry_ptr->is_dirty = ( (entry_ptr->is_dirty) || dirtied );

        if ( ( was_clean ) && ( entry_ptr->is_dirty ) ) {

	    H5C__UPDATE_INDEX_FOR_ENTRY_DIRTY(cache_ptr, entry_ptr)
	}

        /* Pin or unpin the entry as requested. */
        if ( pin_entry ) {

            if ( entry_ptr->is_pinned ) {

                HGOTO_ERROR(H5E_CACHE, H5E_CANTPIN, FAIL, \
                            "Entry already pinned???")
            }
	    entry_ptr->is_pinned = TRUE;
	    H5C__UPDATE_STATS_FOR_PIN(cache_ptr, entry_ptr)

        } else if ( unpin_entry ) {

            if ( ! ( entry_ptr->is_pinned ) ) {

                HGOTO_ERROR(H5E_CACHE, H5E_CANTUNPIN, FAIL, \
			    "Entry already unpinned???")
            }
	    entry_ptr->is_pinned = FALSE;
	    H5C__UPDATE_STATS_FOR_UNPIN(cache_ptr, entry_ptr)

        }

        /* H5C__UPDATE_RP_FOR_UNPROTECT will place the unprotected entry on
         * the pinned entry list if entry_ptr->is_pinned is TRUE.
         */
        H5C__UPDATE_RP_FOR_UNPROTECT(cache_ptr, entry_ptr, FAIL)

        entry_ptr->is_protected = FALSE;

        /* if the entry is dirty, 'or' its flush_marker with the set flush flag,
         * and then add it to the skip list if it isn't there already.
         */

        if ( entry_ptr->is_dirty ) {

            entry_ptr->flush_marker |= set_flush_marker;

            if ( ! (entry_ptr->in_slist) ) {

                H5C__INSERT_ENTRY_IN_SLIST(cache_ptr, entry_ptr, FAIL)
            }
        }

        /* this implementation of the "deleted" option is a bit inefficient, as
         * we re-insert the entry to be deleted into the replacement policy
         * data structures, only to remove them again.  Depending on how often
         * we do this, we may want to optimize a bit.
         *
         * On the other hand, this implementation is reasonably clean, and
         * makes good use of existing code.
         *                                             JRM - 5/19/04
         */
        if ( deleted ) {

            /* the following first flush flag will never be used as we are
             * calling H5C_flush_single_entry with both the
             * H5C__FLUSH_CLEAR_ONLY_FLAG and H5C__FLUSH_INVALIDATE_FLAG flags.
	     * However, it is needed for the function call.
             */
            hbool_t	dummy_first_flush = TRUE;
            unsigned    flush_flags = (H5C__FLUSH_CLEAR_ONLY_FLAG |
                                         H5C__FLUSH_INVALIDATE_FLAG);

	    /* we can't delete a pinned entry */
	    HDassert ( ! (entry_ptr->is_pinned ) );

            /* verify that the target entry is in the cache. */

            H5C__SEARCH_INDEX(cache_ptr, addr, test_entry_ptr, FAIL)

            if ( test_entry_ptr == NULL ) {

                HGOTO_ERROR(H5E_CACHE, H5E_CANTUNPROTECT, FAIL, \
                            "entry not in hash table?!?.")
            }
            else if ( test_entry_ptr != entry_ptr ) {

                HGOTO_ERROR(H5E_CACHE, H5E_CANTUNPROTECT, FAIL, \
                            "hash table contains multiple entries for addr?!?.")
            }

            /* Pass along 'free file space' flag to cache client */

            entry_ptr->free_file_space_on_destroy = free_file_space;

            /* Set the "take ownership" flag for the flush, if needed */
            if ( take_ownership) {

                flush_flags |= H5C__TAKE_OWNERSHIP_FLAG;
            }

            if ( H5C_flush_single_entry(f,
                                        primary_dxpl_id,
                                        secondary_dxpl_id,
                                        type,
                                        addr,
                                        flush_flags,
                                        &dummy_first_flush,
                                        TRUE) < 0 ) {

                HGOTO_ERROR(H5E_CACHE, H5E_CANTUNPROTECT, FAIL, "Can't flush.")
            }
        }
#ifdef H5_HAVE_PARALLEL
        else if ( clear_entry ) {

            /* the following first flush flag will never be used as we are
             * calling H5C_flush_single_entry with the
	     * H5C__FLUSH_CLEAR_ONLY_FLAG flag.  However, it is needed for
	     * the function call.
             */
            hbool_t		dummy_first_flush = TRUE;

            /* verify that the target entry is in the cache. */

            H5C__SEARCH_INDEX(cache_ptr, addr, test_entry_ptr, FAIL)

            if ( test_entry_ptr == NULL ) {

                HGOTO_ERROR(H5E_CACHE, H5E_CANTUNPROTECT, FAIL, \
                            "entry not in hash table?!?.")
            }
            else if ( test_entry_ptr != entry_ptr ) {

                HGOTO_ERROR(H5E_CACHE, H5E_CANTUNPROTECT, FAIL, \
                            "hash table contains multiple entries for addr?!?.")
            }

            if ( H5C_flush_single_entry(f,
                                        primary_dxpl_id,
                                        secondary_dxpl_id,
                                        type,
                                        addr,
                                        H5C__FLUSH_CLEAR_ONLY_FLAG,
                                        &dummy_first_flush,
                                        TRUE) < 0 ) {

                HGOTO_ERROR(H5E_CACHE, H5E_CANTUNPROTECT, FAIL, "Can't clear.")
            }
        }
#endif /* H5_HAVE_PARALLEL */
    }

    H5C__UPDATE_STATS_FOR_UNPROTECT(cache_ptr)

done:

#if H5C_DO_EXTREME_SANITY_CHECKS
        if ( H5C_validate_lru_list(cache_ptr) < 0 ) {

                HGOTO_ERROR(H5E_CACHE, H5E_SYSTEM, FAIL, \
                            "LRU sanity check failed.\n");
        }
#endif /* H5C_DO_EXTREME_SANITY_CHECKS */

    FUNC_LEAVE_NOAPI(ret_value)

} /* H5C_unprotect() */


/*-------------------------------------------------------------------------
 * Function:    H5C_validate_resize_config()
 *
 * Purpose:	Run a sanity check on the specified sections of the
 *		provided instance of struct H5C_auto_size_ctl_t.
 *
 *		Do nothing and return SUCCEED if no errors are detected,
 *		and flag an error and return FAIL otherwise.
 *
 * Return:      Non-negative on success/Negative on failure
 *
 * Programmer:  John Mainzer
 *              3/23/05
 *
 *-------------------------------------------------------------------------
 */
herr_t
H5C_validate_resize_config(H5C_auto_size_ctl_t * config_ptr,
                           unsigned int tests)
{
    herr_t              ret_value = SUCCEED;    /* Return value */

    FUNC_ENTER_NOAPI(H5C_validate_resize_config, FAIL)

    if ( config_ptr == NULL ) {

        HGOTO_ERROR(H5E_CACHE, H5E_SYSTEM, FAIL, "NULL config_ptr on entry.")
    }

    if ( config_ptr->version != H5C__CURR_AUTO_SIZE_CTL_VER ) {

        HGOTO_ERROR(H5E_CACHE, H5E_SYSTEM, FAIL, "Unknown config version.")
    }


    if ( (tests & H5C_RESIZE_CFG__VALIDATE_GENERAL) != 0 ) {

        if ( ( config_ptr->set_initial_size != TRUE ) &&
             ( config_ptr->set_initial_size != FALSE ) ) {

            HGOTO_ERROR(H5E_ARGS, H5E_BADVALUE, FAIL, \
                        "set_initial_size must be either TRUE or FALSE");
        }

        if ( config_ptr->max_size > H5C__MAX_MAX_CACHE_SIZE ) {

            HGOTO_ERROR(H5E_ARGS, H5E_BADVALUE, FAIL, "max_size too big");
        }

        if ( config_ptr->min_size < H5C__MIN_MAX_CACHE_SIZE ) {

            HGOTO_ERROR(H5E_ARGS, H5E_BADVALUE, FAIL, "min_size too small");
        }

        if ( config_ptr->min_size > config_ptr->max_size ) {

            HGOTO_ERROR(H5E_ARGS, H5E_BADVALUE, FAIL, "min_size > max_size");
        }

        if ( ( config_ptr->set_initial_size ) &&
             ( ( config_ptr->initial_size < config_ptr->min_size ) ||
               ( config_ptr->initial_size > config_ptr->max_size ) ) ) {

            HGOTO_ERROR(H5E_ARGS, H5E_BADVALUE, FAIL, \
                  "initial_size must be in the interval [min_size, max_size]");
        }

        if ( ( config_ptr->min_clean_fraction < 0.0 ) ||
             ( config_ptr->min_clean_fraction > 1.0 ) ) {

            HGOTO_ERROR(H5E_ARGS, H5E_BADVALUE, FAIL, \
                  "min_clean_fraction must be in the interval [0.0, 1.0]");
        }

        if ( config_ptr->epoch_length < H5C__MIN_AR_EPOCH_LENGTH ) {

            HGOTO_ERROR(H5E_ARGS, H5E_BADVALUE, FAIL, "epoch_length too small");
        }

        if ( config_ptr->epoch_length > H5C__MAX_AR_EPOCH_LENGTH ) {

            HGOTO_ERROR(H5E_ARGS, H5E_BADVALUE, FAIL, "epoch_length too big");
        }
    } /* H5C_RESIZE_CFG__VALIDATE_GENERAL */


    if ( (tests & H5C_RESIZE_CFG__VALIDATE_INCREMENT) != 0 ) {

        if ( ( config_ptr->incr_mode != H5C_incr__off ) &&
             ( config_ptr->incr_mode != H5C_incr__threshold ) ) {

            HGOTO_ERROR(H5E_ARGS, H5E_BADVALUE, FAIL, "Invalid incr_mode");
        }

        if ( config_ptr->incr_mode == H5C_incr__threshold ) {

            if ( ( config_ptr->lower_hr_threshold < 0.0 ) ||
                 ( config_ptr->lower_hr_threshold > 1.0 ) ) {

                HGOTO_ERROR(H5E_ARGS, H5E_BADVALUE, FAIL, \
                    "lower_hr_threshold must be in the range [0.0, 1.0]");
            }

            if ( config_ptr->increment < 1.0 ) {

                HGOTO_ERROR(H5E_ARGS, H5E_BADVALUE, FAIL, \
                            "increment must be greater than or equal to 1.0");
            }

            if ( ( config_ptr->apply_max_increment != TRUE ) &&
                 ( config_ptr->apply_max_increment != FALSE ) ) {

                HGOTO_ERROR(H5E_ARGS, H5E_BADVALUE, FAIL, \
                            "apply_max_increment must be either TRUE or FALSE");
            }

            /* no need to check max_increment, as it is a size_t,
             * and thus must be non-negative.
             */
        } /* H5C_incr__threshold */

        switch ( config_ptr->flash_incr_mode )
        {
            case H5C_flash_incr__off:
                /* nothing to do here */
                break;

            case H5C_flash_incr__add_space:
                if ( ( config_ptr->flash_multiple < 0.1 ) ||
                     ( config_ptr->flash_multiple > 10.0 ) ) {

                    HGOTO_ERROR(H5E_ARGS, H5E_BADVALUE, FAIL, \
                        "flash_multiple must be in the range [0.1, 10.0]");
                }

                if ( ( config_ptr->flash_threshold < 0.1 ) ||
                     ( config_ptr->flash_threshold > 1.0 ) ) {

                    HGOTO_ERROR(H5E_ARGS, H5E_BADVALUE, FAIL, \
                           "flash_threshold must be in the range [0.1, 1.0]");
                }
                break;

            default:
                HGOTO_ERROR(H5E_ARGS, H5E_BADVALUE, FAIL, \
                            "Invalid flash_incr_mode");
                break;
        }
    } /* H5C_RESIZE_CFG__VALIDATE_INCREMENT */


    if ( (tests & H5C_RESIZE_CFG__VALIDATE_DECREMENT) != 0 ) {

        if ( ( config_ptr->decr_mode != H5C_decr__off ) &&
             ( config_ptr->decr_mode != H5C_decr__threshold ) &&
             ( config_ptr->decr_mode != H5C_decr__age_out ) &&
             ( config_ptr->decr_mode != H5C_decr__age_out_with_threshold )
           ) {

            HGOTO_ERROR(H5E_ARGS, H5E_BADVALUE, FAIL, "Invalid decr_mode");
        }

        if ( config_ptr->decr_mode == H5C_decr__threshold ) {

            if ( config_ptr->upper_hr_threshold > 1.0 ) {

                HGOTO_ERROR(H5E_ARGS, H5E_BADVALUE, FAIL, \
                            "upper_hr_threshold must be <= 1.0");
            }

            if ( ( config_ptr->decrement > 1.0 ) ||
                 ( config_ptr->decrement < 0.0 ) ) {

                HGOTO_ERROR(H5E_ARGS, H5E_BADVALUE, FAIL, \
                            "decrement must be in the interval [0.0, 1.0]");
            }

            /* no need to check max_decrement as it is a size_t
             * and thus must be non-negative.
             */
        } /* H5C_decr__threshold */

        if ( ( config_ptr->decr_mode == H5C_decr__age_out ) ||
             ( config_ptr->decr_mode == H5C_decr__age_out_with_threshold )
           ) {

            if ( config_ptr->epochs_before_eviction < 1 ) {

                HGOTO_ERROR(H5E_ARGS, H5E_BADVALUE, FAIL, \
                            "epochs_before_eviction must be positive");
            }

            if ( config_ptr->epochs_before_eviction > H5C__MAX_EPOCH_MARKERS ) {

                HGOTO_ERROR(H5E_ARGS, H5E_BADVALUE, FAIL, \
                            "epochs_before_eviction too big");
            }

            if ( ( config_ptr->apply_empty_reserve != TRUE ) &&
                 ( config_ptr->apply_empty_reserve != FALSE ) ) {

                HGOTO_ERROR(H5E_ARGS, H5E_BADVALUE, FAIL, \
                            "apply_empty_reserve must be either TRUE or FALSE");
            }

            if ( ( config_ptr->apply_empty_reserve ) &&
                 ( ( config_ptr->empty_reserve > 1.0 ) ||
                   ( config_ptr->empty_reserve < 0.0 ) ) ) {

                HGOTO_ERROR(H5E_ARGS, H5E_BADVALUE, FAIL, \
                            "empty_reserve must be in the interval [0.0, 1.0]");
            }

            /* no need to check max_decrement as it is a size_t
             * and thus must be non-negative.
             */
        } /* H5C_decr__age_out || H5C_decr__age_out_with_threshold */

        if ( config_ptr->decr_mode == H5C_decr__age_out_with_threshold ) {

            if ( ( config_ptr->upper_hr_threshold > 1.0 ) ||
                 ( config_ptr->upper_hr_threshold < 0.0 ) ) {

                HGOTO_ERROR(H5E_ARGS, H5E_BADVALUE, FAIL, \
                       "upper_hr_threshold must be in the interval [0.0, 1.0]");
            }
        } /* H5C_decr__age_out_with_threshold */

    } /* H5C_RESIZE_CFG__VALIDATE_DECREMENT */


    if ( (tests & H5C_RESIZE_CFG__VALIDATE_INTERACTIONS) != 0 ) {

        if ( ( config_ptr->incr_mode == H5C_incr__threshold )
             &&
             ( ( config_ptr->decr_mode == H5C_decr__threshold )
               ||
               ( config_ptr->decr_mode == H5C_decr__age_out_with_threshold )
             )
             &&
             ( config_ptr->lower_hr_threshold
               >=
               config_ptr->upper_hr_threshold
             )
           ) {

            HGOTO_ERROR(H5E_ARGS, H5E_BADVALUE, FAIL, \
                        "conflicting threshold fields in config.")
        }
    } /* H5C_RESIZE_CFG__VALIDATE_INTERACTIONS */

done:

    FUNC_LEAVE_NOAPI(ret_value)

} /* H5C_validate_resize_config() */


/*************************************************************************/
/**************************** Private Functions: *************************/
/*************************************************************************/

/*-------------------------------------------------------------------------
 *
 * Function:	H5C__auto_adjust_cache_size
 *
 * Purpose:    	Obtain the current full cache hit rate, and compare it
 *		with the hit rate thresholds for modifying cache size.
 *		If one of the thresholds has been crossed, adjusts the
 *		size of the cache accordingly.
 *
 *		The function then resets the full cache hit rate
 *		statistics, and exits.
 *
 * Return:      Non-negative on success/Negative on failure or if there was
 *		an attempt to flush a protected item.
 *
 *
 * Programmer:  John Mainzer, 10/7/04
 *
 *-------------------------------------------------------------------------
 */
static herr_t
H5C__auto_adjust_cache_size(H5F_t * f,
                            hid_t primary_dxpl_id,
                            hid_t secondary_dxpl_id,
                            hbool_t write_permitted,
                            hbool_t * first_flush_ptr)
{
    H5C_t *			cache_ptr = f->shared->cache;
    herr_t			result;
    hbool_t			inserted_epoch_marker = FALSE;
    size_t			new_max_cache_size = 0;
    size_t			old_max_cache_size = 0;
    size_t			new_min_clean_size = 0;
    size_t			old_min_clean_size = 0;
    double			hit_rate;
    enum H5C_resize_status	status = in_spec; /* will change if needed */
    herr_t			ret_value = SUCCEED;      /* Return value */

    FUNC_ENTER_NOAPI_NOINIT(H5C__auto_adjust_cache_size)

    HDassert( f );
    HDassert( cache_ptr );
    HDassert( cache_ptr->magic == H5C__H5C_T_MAGIC );
    HDassert( cache_ptr->cache_accesses >=
              (cache_ptr->resize_ctl).epoch_length );
    HDassert( 0.0 <= (cache_ptr->resize_ctl).min_clean_fraction );
    HDassert( (cache_ptr->resize_ctl).min_clean_fraction <= 100.0 );

    if ( !cache_ptr->resize_enabled ) {

        HGOTO_ERROR(H5E_CACHE, H5E_SYSTEM, FAIL, "Auto cache resize disabled.")
    }

    HDassert( ( (cache_ptr->resize_ctl).incr_mode != H5C_incr__off ) || \
              ( (cache_ptr->resize_ctl).decr_mode != H5C_decr__off ) );

    if ( H5C_get_cache_hit_rate(cache_ptr, &hit_rate) != SUCCEED ) {

        HGOTO_ERROR(H5E_CACHE, H5E_SYSTEM, FAIL, "Can't get hit rate.")
    }

    HDassert( ( 0.0 <= hit_rate ) && ( hit_rate <= 1.0 ) );

    switch ( (cache_ptr->resize_ctl).incr_mode )
    {
        case H5C_incr__off:
            if ( cache_ptr->size_increase_possible ) {

                HGOTO_ERROR(H5E_CACHE, H5E_SYSTEM, FAIL, \
                           "size_increase_possible but H5C_incr__off?!?!?")
            }
            break;

        case H5C_incr__threshold:
            if ( hit_rate < (cache_ptr->resize_ctl).lower_hr_threshold ) {

                if ( ! cache_ptr->size_increase_possible ) {

                    status = increase_disabled;

                } else if ( cache_ptr->max_cache_size >=
                            (cache_ptr->resize_ctl).max_size ) {

                    HDassert( cache_ptr->max_cache_size == \
                              (cache_ptr->resize_ctl).max_size );
                    status = at_max_size;

                } else if ( ! cache_ptr->cache_full ) {

                    status = not_full;

                } else {

                    new_max_cache_size = (size_t)
                                     (((double)(cache_ptr->max_cache_size)) *
                                      (cache_ptr->resize_ctl).increment);

                    /* clip to max size if necessary */
                    if ( new_max_cache_size >
                         (cache_ptr->resize_ctl).max_size ) {

                        new_max_cache_size = (cache_ptr->resize_ctl).max_size;
                    }

                    /* clip to max increment if necessary */
                    if ( ( (cache_ptr->resize_ctl).apply_max_increment ) &&
                         ( (cache_ptr->max_cache_size +
                            (cache_ptr->resize_ctl).max_increment) <
                           new_max_cache_size ) ) {

                        new_max_cache_size = cache_ptr->max_cache_size +
                                         (cache_ptr->resize_ctl).max_increment;
                    }

                    status = increase;
                }
            }
            break;

        default:
            HGOTO_ERROR(H5E_CACHE, H5E_SYSTEM, FAIL, "unknown incr_mode.")
    }

    /* If the decr_mode is either age out or age out with threshold, we
     * must run the marker maintenance code, whether we run the size
     * reduction code or not.  We do this in two places -- here we
     * insert a new marker if the number of active epoch markers is
     * is less than the the current epochs before eviction, and after
     * the ageout call, we cycle the markers.
     *
     * However, we can't call the ageout code or cycle the markers
     * unless there was a full complement of markers in place on
     * entry.  The inserted_epoch_marker flag is used to track this.
     */

    if ( ( ( (cache_ptr->resize_ctl).decr_mode == H5C_decr__age_out )
           ||
           ( (cache_ptr->resize_ctl).decr_mode ==
              H5C_decr__age_out_with_threshold
           )
         )
         &&
         ( cache_ptr->epoch_markers_active <
           (cache_ptr->resize_ctl).epochs_before_eviction
         )
       ) {

        result = H5C__autoadjust__ageout__insert_new_marker(cache_ptr);

        if ( result != SUCCEED ) {

            HGOTO_ERROR(H5E_CACHE, H5E_SYSTEM, FAIL, \
                        "can't insert new epoch marker.")

        } else {

            inserted_epoch_marker = TRUE;
        }
    }

    /* don't run the cache size decrease code unless the cache size
     * increase code is disabled, or the size increase code sees no need
     * for action.  In either case, status == in_spec at this point.
     */

    if ( status == in_spec ) {

        switch ( (cache_ptr->resize_ctl).decr_mode )
        {
            case H5C_decr__off:
                break;

            case H5C_decr__threshold:
                if ( hit_rate > (cache_ptr->resize_ctl).upper_hr_threshold ) {

                    if ( ! cache_ptr->size_decrease_possible ) {

                        status = decrease_disabled;

                    } else if ( cache_ptr->max_cache_size <=
                                (cache_ptr->resize_ctl).min_size ) {

                        HDassert( cache_ptr->max_cache_size ==
                                  (cache_ptr->resize_ctl).min_size );
                        status = at_min_size;

                    } else {

                        new_max_cache_size = (size_t)
                                 (((double)(cache_ptr->max_cache_size)) *
                                  (cache_ptr->resize_ctl).decrement);

                        /* clip to min size if necessary */
                        if ( new_max_cache_size <
                             (cache_ptr->resize_ctl).min_size ) {

                            new_max_cache_size =
                                (cache_ptr->resize_ctl).min_size;
                        }

                        /* clip to max decrement if necessary */
                        if ( ( (cache_ptr->resize_ctl).apply_max_decrement ) &&
                             ( ((cache_ptr->resize_ctl).max_decrement +
                                new_max_cache_size) <
                               cache_ptr->max_cache_size ) ) {

                            new_max_cache_size = cache_ptr->max_cache_size -
                                         (cache_ptr->resize_ctl).max_decrement;
                        }

                        status = decrease;
                    }
                }
                break;

            case H5C_decr__age_out_with_threshold:
            case H5C_decr__age_out:
                if ( ! inserted_epoch_marker ) {

                    if ( ! cache_ptr->size_decrease_possible ) {

                        status = decrease_disabled;

                    } else {

                        result = H5C__autoadjust__ageout(f,
                                                         hit_rate,
                                                         &status,
                                                         &new_max_cache_size,
                                                         primary_dxpl_id,
                                                         secondary_dxpl_id,
                                                         write_permitted,
                                                         first_flush_ptr);

                        if ( result != SUCCEED ) {

                            HGOTO_ERROR(H5E_CACHE, H5E_SYSTEM, FAIL, \
                                        "ageout code failed.")
                        }
                    }
                }
                break;

            default:
                HGOTO_ERROR(H5E_CACHE, H5E_SYSTEM, FAIL, "unknown incr_mode.")
        }
    }

    /* cycle the epoch markers here if appropriate */
    if ( ( ( (cache_ptr->resize_ctl).decr_mode == H5C_decr__age_out )
           ||
           ( (cache_ptr->resize_ctl).decr_mode ==
              H5C_decr__age_out_with_threshold
           )
         )
         &&
         ( ! inserted_epoch_marker )
       ) {

        /* move last epoch marker to the head of the LRU list */
        result = H5C__autoadjust__ageout__cycle_epoch_marker(cache_ptr);

        if ( result != SUCCEED ) {

            HGOTO_ERROR(H5E_CACHE, H5E_SYSTEM, FAIL, \
                        "error cycling epoch marker.")
        }
    }

    if ( ( status == increase ) || ( status == decrease ) ) {

        old_max_cache_size = cache_ptr->max_cache_size;
        old_min_clean_size = cache_ptr->min_clean_size;

        new_min_clean_size = (size_t)
                             ((double)new_max_cache_size *
                              ((cache_ptr->resize_ctl).min_clean_fraction));

        /* new_min_clean_size is of size_t, and thus must be non-negative.
         * Hence we have
         *
         * 	( 0 <= new_min_clean_size ).
         *
 	 * by definition.
         */
        HDassert( new_min_clean_size <= new_max_cache_size );
        HDassert( (cache_ptr->resize_ctl).min_size <= new_max_cache_size );
        HDassert( new_max_cache_size <= (cache_ptr->resize_ctl).max_size );

        cache_ptr->max_cache_size = new_max_cache_size;
        cache_ptr->min_clean_size = new_min_clean_size;

        if ( status == increase ) {

            cache_ptr->cache_full = FALSE;

        } else if ( status == decrease ) {

            cache_ptr->size_decreased = TRUE;
        }

	/* update flash cache size increase fields as appropriate */
	if ( cache_ptr->flash_size_increase_possible ) {

            switch ( (cache_ptr->resize_ctl).flash_incr_mode )
            {
                case H5C_flash_incr__off:

                    HGOTO_ERROR(H5E_CACHE, H5E_SYSTEM, FAIL, \
                     "flash_size_increase_possible but H5C_flash_incr__off?!")
                    break;

                case H5C_flash_incr__add_space:
                    cache_ptr->flash_size_increase_threshold =
                        (size_t)
                        (((double)(cache_ptr->max_cache_size)) *
                         ((cache_ptr->resize_ctl).flash_threshold));
                     break;

                default: /* should be unreachable */
                    HGOTO_ERROR(H5E_CACHE, H5E_SYSTEM, FAIL, \
                                "Unknown flash_incr_mode?!?!?.")
                    break;
            }
        }
    }

    if ( (cache_ptr->resize_ctl).rpt_fcn != NULL ) {

        (*((cache_ptr->resize_ctl).rpt_fcn))
            (cache_ptr,
             H5C__CURR_AUTO_RESIZE_RPT_FCN_VER,
             hit_rate,
             status,
             old_max_cache_size,
             new_max_cache_size,
             old_min_clean_size,
             new_min_clean_size);
    }

    if ( H5C_reset_cache_hit_rate_stats(cache_ptr) != SUCCEED ) {

        /* this should be impossible... */
        HGOTO_ERROR(H5E_CACHE, H5E_SYSTEM, FAIL, \
                    "H5C_reset_cache_hit_rate_stats failed.")
    }

done:

    FUNC_LEAVE_NOAPI(ret_value)

} /* H5C__auto_adjust_cache_size() */


/*-------------------------------------------------------------------------
 *
 * Function:    H5C__autoadjust__ageout
 *
 * Purpose:     Implement the ageout automatic cache size decrement
 *		algorithm.  Note that while this code evicts aged out
 *		entries, the code does not change the maximum cache size.
 *		Instead, the function simply computes the new value (if
 *		any change is indicated) and reports this value in
 *		*new_max_cache_size_ptr.
 *
 * Return:      Non-negative on success/Negative on failure or if there was
 *              an attempt to flush a protected item.
 *
 *
 * Programmer:  John Mainzer, 11/18/04
 *
 *-------------------------------------------------------------------------
 */
static herr_t
H5C__autoadjust__ageout(H5F_t * f,
                        double hit_rate,
                        enum H5C_resize_status * status_ptr,
                        size_t * new_max_cache_size_ptr,
                        hid_t primary_dxpl_id,
                        hid_t secondary_dxpl_id,
                        hbool_t write_permitted,
                        hbool_t * first_flush_ptr)
{
    H5C_t *     cache_ptr = f->shared->cache;
    herr_t	result;
    size_t	test_size;
    herr_t	ret_value = SUCCEED;      /* Return value */

    FUNC_ENTER_NOAPI_NOINIT(H5C__autoadjust__ageout)

    HDassert( f );
    HDassert( cache_ptr );
    HDassert( cache_ptr->magic == H5C__H5C_T_MAGIC );
    HDassert( ( status_ptr ) && ( *status_ptr == in_spec ) );
    HDassert( ( new_max_cache_size_ptr ) && ( *new_max_cache_size_ptr == 0 ) );

    /* remove excess epoch markers if any */
    if ( cache_ptr->epoch_markers_active >
         (cache_ptr->resize_ctl).epochs_before_eviction ) {

        result = H5C__autoadjust__ageout__remove_excess_markers(cache_ptr);

        if ( result != SUCCEED ) {

            HGOTO_ERROR(H5E_CACHE, H5E_SYSTEM, FAIL, \
                        "can't remove excess epoch markers.")
        }
    }

    if ( ( (cache_ptr->resize_ctl).decr_mode == H5C_decr__age_out )
         ||
         ( ( (cache_ptr->resize_ctl).decr_mode ==
              H5C_decr__age_out_with_threshold
               )
           &&
           ( hit_rate >= (cache_ptr->resize_ctl).upper_hr_threshold )
         )
       ) {

        if ( cache_ptr->max_cache_size > (cache_ptr->resize_ctl).min_size ){

            /* evict aged out cache entries if appropriate... */
            if(H5C__autoadjust__ageout__evict_aged_out_entries(f, primary_dxpl_id,
                    secondary_dxpl_id, write_permitted, first_flush_ptr) < 0)
                HGOTO_ERROR(H5E_CACHE, H5E_SYSTEM, FAIL, "error flushing aged out entries.")

            /* ... and then reduce cache size if appropriate */
            if ( cache_ptr->index_size < cache_ptr->max_cache_size ) {

                if ( (cache_ptr->resize_ctl).apply_empty_reserve ) {

                    test_size = (size_t)(((double)cache_ptr->index_size) /
                                (1 - (cache_ptr->resize_ctl).empty_reserve));

                    if ( test_size < cache_ptr->max_cache_size ) {

                        *status_ptr = decrease;
                        *new_max_cache_size_ptr = test_size;
                    }
                } else {

                    *status_ptr = decrease;
                    *new_max_cache_size_ptr = cache_ptr->index_size;
                }

                if ( *status_ptr == decrease ) {

                    /* clip to min size if necessary */
                    if ( *new_max_cache_size_ptr <
                         (cache_ptr->resize_ctl).min_size ) {

                        *new_max_cache_size_ptr =
                                (cache_ptr->resize_ctl).min_size;
                    }

                    /* clip to max decrement if necessary */
                    if ( ( (cache_ptr->resize_ctl).apply_max_decrement ) &&
                         ( ((cache_ptr->resize_ctl).max_decrement +
                            *new_max_cache_size_ptr) <
                           cache_ptr->max_cache_size ) ) {

                        *new_max_cache_size_ptr = cache_ptr->max_cache_size -
                                         (cache_ptr->resize_ctl).max_decrement;
                    }
                }
            }
        } else {

            *status_ptr = at_min_size;
        }
    }

done:

    FUNC_LEAVE_NOAPI(ret_value)

} /* H5C__autoadjust__ageout() */


/*-------------------------------------------------------------------------
 *
 * Function:    H5C__autoadjust__ageout__cycle_epoch_marker
 *
 * Purpose:     Remove the oldest epoch marker from the LRU list,
 *		and reinsert it at the head of the LRU list.  Also
 *		remove the epoch marker's index from the head of the
 *		ring buffer, and re-insert it at the tail of the ring
 *		buffer.
 *
 * Return:      SUCCEED on success/FAIL on failure.
 *
 * Programmer:  John Mainzer, 11/22/04
 *
 *-------------------------------------------------------------------------
 */
static herr_t
H5C__autoadjust__ageout__cycle_epoch_marker(H5C_t * cache_ptr)
{
    herr_t                      ret_value = SUCCEED;      /* Return value */
    int i;

    FUNC_ENTER_NOAPI_NOINIT(H5C__autoadjust__ageout__cycle_epoch_marker)

    HDassert( cache_ptr );
    HDassert( cache_ptr->magic == H5C__H5C_T_MAGIC );

    if ( cache_ptr->epoch_markers_active <= 0 ) {

        HGOTO_ERROR(H5E_CACHE, H5E_SYSTEM, FAIL, \
                    "No active epoch markers on entry?!?!?.")
    }

    /* remove the last marker from both the ring buffer and the LRU list */

    i = cache_ptr->epoch_marker_ringbuf[cache_ptr->epoch_marker_ringbuf_first];

    cache_ptr->epoch_marker_ringbuf_first =
            (cache_ptr->epoch_marker_ringbuf_first + 1) %
            (H5C__MAX_EPOCH_MARKERS + 1);

    cache_ptr->epoch_marker_ringbuf_size -= 1;

    if ( cache_ptr->epoch_marker_ringbuf_size < 0 ) {

        HGOTO_ERROR(H5E_CACHE, H5E_SYSTEM, FAIL, "ring buffer underflow.")
    }

    if ( (cache_ptr->epoch_marker_active)[i] != TRUE ) {

        HGOTO_ERROR(H5E_CACHE, H5E_SYSTEM, FAIL, "unused marker in LRU?!?")
    }

    H5C__DLL_REMOVE((&((cache_ptr->epoch_markers)[i])), \
                    (cache_ptr)->LRU_head_ptr, \
                    (cache_ptr)->LRU_tail_ptr, \
                    (cache_ptr)->LRU_list_len, \
                    (cache_ptr)->LRU_list_size, \
                    (FAIL))

    /* now, re-insert it at the head of the LRU list, and at the tail of
     * the ring buffer.
     */

    HDassert( ((cache_ptr->epoch_markers)[i]).addr == (haddr_t)i );
    HDassert( ((cache_ptr->epoch_markers)[i]).next == NULL );
    HDassert( ((cache_ptr->epoch_markers)[i]).prev == NULL );

    cache_ptr->epoch_marker_ringbuf_last =
        (cache_ptr->epoch_marker_ringbuf_last + 1) %
        (H5C__MAX_EPOCH_MARKERS + 1);

    (cache_ptr->epoch_marker_ringbuf)[cache_ptr->epoch_marker_ringbuf_last] = i;

    cache_ptr->epoch_marker_ringbuf_size += 1;

    if ( cache_ptr->epoch_marker_ringbuf_size > H5C__MAX_EPOCH_MARKERS ) {

        HGOTO_ERROR(H5E_CACHE, H5E_SYSTEM, FAIL, "ring buffer overflow.")
    }

    H5C__DLL_PREPEND((&((cache_ptr->epoch_markers)[i])), \
                     (cache_ptr)->LRU_head_ptr, \
                     (cache_ptr)->LRU_tail_ptr, \
                     (cache_ptr)->LRU_list_len, \
                     (cache_ptr)->LRU_list_size, \
                     (FAIL))
done:

    FUNC_LEAVE_NOAPI(ret_value)

} /* H5C__autoadjust__ageout__cycle_epoch_marker() */


/*-------------------------------------------------------------------------
 *
 * Function:    H5C__autoadjust__ageout__evict_aged_out_entries
 *
 * Purpose:     Evict clean entries in the cache that haven't
 *		been accessed for at least
 *              (cache_ptr->resize_ctl).epochs_before_eviction epochs,
 *      	and flush dirty entries that haven't been accessed for
 *		that amount of time.
 *
 *		Depending on configuration, the function will either
 *		flush or evict all such entries, or all such entries it
 *		encounters until it has freed the maximum amount of space
 *		allowed under the maximum decrement.
 *
 *		If we are running in parallel mode, writes may not be
 *		permitted.  If so, the function simply skips any dirty
 *		entries it may encounter.
 *
 *		The function makes no attempt to maintain the minimum
 *		clean size, as there is no guarantee that the cache size
 *		will be changed.
 *
 *		If there is no cache size change, the minimum clean size
 *		constraint will be met through a combination of clean
 *		entries and free space in the cache.
 *
 *		If there is a cache size reduction, the minimum clean size
 *		will be re-calculated, and will be enforced the next time
 *		we have to make space in the cache.
 *
 *              The primary_dxpl_id and secondary_dxpl_id parameters
 *              specify the dxpl_ids used depending on the value of
 *		*first_flush_ptr.  The idea is to use the primary_dxpl_id
 *		on the first write in a sequence of writes, and to use
 *		the secondary_dxpl_id on all subsequent writes.
 *
 *              This is useful in the metadata cache, but may not be
 *		needed elsewhere.  If so, just use the same dxpl_id for
 *		both parameters.
 *
 *              Observe that this function cannot occasion a read.
 *
 * Return:      Non-negative on success/Negative on failure.
 *
 * Programmer:  John Mainzer, 11/22/04
 *
 *-------------------------------------------------------------------------
 */
static herr_t
H5C__autoadjust__ageout__evict_aged_out_entries(H5F_t * f,
                                                hid_t   primary_dxpl_id,
                                                hid_t   secondary_dxpl_id,
                                                hbool_t write_permitted,
                                                hbool_t * first_flush_ptr)
{
    H5C_t *		cache_ptr = f->shared->cache;
    herr_t              result;
    size_t		eviction_size_limit;
    size_t		bytes_evicted = 0;
    hbool_t		prev_is_dirty = FALSE;
    H5C_cache_entry_t * entry_ptr;
    H5C_cache_entry_t * next_ptr;
    H5C_cache_entry_t * prev_ptr;
    herr_t              ret_value = SUCCEED;      /* Return value */

    FUNC_ENTER_NOAPI_NOINIT(H5C__autoadjust__ageout__evict_aged_out_entries)

    HDassert( f );
    HDassert( cache_ptr );
    HDassert( cache_ptr->magic == H5C__H5C_T_MAGIC );

    /* if there is a limit on the amount that the cache size can be decrease
     * in any one round of the cache size reduction algorithm, load that
     * limit into eviction_size_limit.  Otherwise, set eviction_size_limit
     * to the equivalent of infinity.  The current size of the index will
     * do nicely.
     */
    if ( (cache_ptr->resize_ctl).apply_max_decrement ) {

        eviction_size_limit = (cache_ptr->resize_ctl).max_decrement;

    } else {

        eviction_size_limit = cache_ptr->index_size; /* i.e. infinity */
    }

    if ( write_permitted ) {

        entry_ptr = cache_ptr->LRU_tail_ptr;

        while ( ( entry_ptr != NULL ) &&
                ( (entry_ptr->type)->id != H5C__EPOCH_MARKER_TYPE ) &&
                ( bytes_evicted < eviction_size_limit ) )
        {
            HDassert( ! (entry_ptr->is_protected) );

	    next_ptr = entry_ptr->next;
            prev_ptr = entry_ptr->prev;

	    if ( prev_ptr != NULL ) {

                prev_is_dirty = prev_ptr->is_dirty;
            }

            if ( entry_ptr->is_dirty ) {

                result = H5C_flush_single_entry(f,
                                                primary_dxpl_id,
                                                secondary_dxpl_id,
                                                entry_ptr->type,
                                                entry_ptr->addr,
                                                H5C__NO_FLAGS_SET,
                                                first_flush_ptr,
                                                FALSE);
            } else {

                bytes_evicted += entry_ptr->size;

                result = H5C_flush_single_entry(f,
                                                primary_dxpl_id,
                                                secondary_dxpl_id,
                                                entry_ptr->type,
                                                entry_ptr->addr,
                                                H5C__FLUSH_INVALIDATE_FLAG,
                                                first_flush_ptr,
                                                TRUE);
            }

            if ( result < 0 ) {

                HGOTO_ERROR(H5E_CACHE, H5E_CANTFLUSH, FAIL, \
                            "unable to flush entry")
            }

            if ( prev_ptr != NULL ) {
#ifndef NDEBUG
                if ( prev_ptr->magic != H5C__H5C_CACHE_ENTRY_T_MAGIC ) {

                    /* something horrible has happened to *prev_ptr --
                     * scream and die.
                     */
                    HGOTO_ERROR(H5E_CACHE, H5E_SYSTEM, FAIL, \
                                "*prev_ptr corrupt")

                } else
#endif /* NDEBUG */
		if ( ( prev_ptr->is_dirty != prev_is_dirty )
                         ||
                         ( prev_ptr->next != next_ptr )
                         ||
                         ( prev_ptr->is_protected )
                         ||
                         ( prev_ptr->is_pinned ) ) {

                    /* something has happened to the LRU -- start over
		     * from the tail.
                     */
                    entry_ptr = cache_ptr->LRU_tail_ptr;

                } else {

                    entry_ptr = prev_ptr;

                }
	    } else {

		entry_ptr = NULL;

	    }
        } /* end while */

        /* for now at least, don't bother to maintain the minimum clean size,
         * as the cache should now be less than its maximum size.  Due to
         * the vaguries of the cache size reduction algorthim, we may not
         * reduce the size of the cache.
         *
         * If we do, we will calculate a new minimum clean size, which will
         * be enforced the next time we try to make space in the cache.
         *
         * If we don't, no action is necessary, as we have just evicted and/or
         * or flushed a bunch of entries and therefore the sum of the clean
         * and free space in the cache must be greater than or equal to the
         * min clean space requirement (assuming that requirement was met on
         * entry).
         */

    } else /* ! write_permitted */  {

        /* since we are not allowed to write, all we can do is evict
         * any clean entries that we may encounter before we either
         * hit the eviction size limit, or encounter the epoch marker.
         *
         * If we are operating read only, this isn't an issue, as there
         * will not be any dirty entries.
         *
         * If we are operating in R/W mode, all the dirty entries we
         * skip will be flushed the next time we attempt to make space
         * when writes are permitted.  This may have some local
         * performance implications, but it shouldn't cause any net
         * slowdown.
         */

        HDassert( H5C_MAINTAIN_CLEAN_AND_DIRTY_LRU_LISTS );

        entry_ptr = cache_ptr->LRU_tail_ptr;

        while ( ( entry_ptr != NULL ) &&
                ( (entry_ptr->type)->id != H5C__EPOCH_MARKER_TYPE ) &&
                ( bytes_evicted < eviction_size_limit ) )
        {
            HDassert( ! (entry_ptr->is_protected) );

            prev_ptr = entry_ptr->prev;

            if ( ! (entry_ptr->is_dirty) ) {

                result = H5C_flush_single_entry(f,
                                                primary_dxpl_id,
                                                secondary_dxpl_id,
                                                entry_ptr->type,
                                                entry_ptr->addr,
                                                H5C__FLUSH_INVALIDATE_FLAG,
                                                first_flush_ptr,
                                                TRUE);

                if ( result < 0 ) {

                    HGOTO_ERROR(H5E_CACHE, H5E_CANTFLUSH, FAIL, \
                                "unable to flush clean entry")
                }
            }
            /* just skip the entry if it is dirty, as we can't do
             * anything with it now since we can't write.
             */

            entry_ptr = prev_ptr;

        } /* end while */
    }

    if ( cache_ptr->index_size < cache_ptr->max_cache_size ) {

        cache_ptr->cache_full = FALSE;
    }

done:

    FUNC_LEAVE_NOAPI(ret_value)

} /* H5C__autoadjust__ageout__evict_aged_out_entries() */


/*-------------------------------------------------------------------------
 *
 * Function:    H5C__autoadjust__ageout__insert_new_marker
 *
 * Purpose:     Find an unused marker cache entry, mark it as used, and
 *		insert it at the head of the LRU list.  Also add the
 *		marker's index in the epoch_markers array.
 *
 * Return:      SUCCEED on success/FAIL on failure.
 *
 * Programmer:  John Mainzer, 11/19/04
 *
 *-------------------------------------------------------------------------
 */
static herr_t
H5C__autoadjust__ageout__insert_new_marker(H5C_t * cache_ptr)
{
    herr_t                      ret_value = SUCCEED;      /* Return value */
    int i;

    FUNC_ENTER_NOAPI_NOINIT(H5C__autoadjust__ageout__insert_new_marker)

    HDassert( cache_ptr );
    HDassert( cache_ptr->magic == H5C__H5C_T_MAGIC );

    if ( cache_ptr->epoch_markers_active >=
         (cache_ptr->resize_ctl).epochs_before_eviction ) {

        HGOTO_ERROR(H5E_CACHE, H5E_SYSTEM, FAIL, \
                    "Already have a full complement of markers.")
    }

    /* find an unused marker */
    i = 0;
    while ( ( (cache_ptr->epoch_marker_active)[i] ) &&
            ( i < H5C__MAX_EPOCH_MARKERS ) )
    {
        i++;
    }

    if(i >= H5C__MAX_EPOCH_MARKERS)
        HGOTO_ERROR(H5E_CACHE, H5E_SYSTEM, FAIL, "Can't find unused marker.")

    HDassert( ((cache_ptr->epoch_markers)[i]).addr == (haddr_t)i );
    HDassert( ((cache_ptr->epoch_markers)[i]).next == NULL );
    HDassert( ((cache_ptr->epoch_markers)[i]).prev == NULL );

    (cache_ptr->epoch_marker_active)[i] = TRUE;

    cache_ptr->epoch_marker_ringbuf_last =
        (cache_ptr->epoch_marker_ringbuf_last + 1) %
        (H5C__MAX_EPOCH_MARKERS + 1);

    (cache_ptr->epoch_marker_ringbuf)[cache_ptr->epoch_marker_ringbuf_last] = i;

    cache_ptr->epoch_marker_ringbuf_size += 1;

    if ( cache_ptr->epoch_marker_ringbuf_size > H5C__MAX_EPOCH_MARKERS ) {

        HGOTO_ERROR(H5E_CACHE, H5E_SYSTEM, FAIL, "ring buffer overflow.")
    }

    H5C__DLL_PREPEND((&((cache_ptr->epoch_markers)[i])), \
                     (cache_ptr)->LRU_head_ptr, \
                     (cache_ptr)->LRU_tail_ptr, \
                     (cache_ptr)->LRU_list_len, \
                     (cache_ptr)->LRU_list_size, \
                     (FAIL))

    cache_ptr->epoch_markers_active += 1;

done:

    FUNC_LEAVE_NOAPI(ret_value)

} /* H5C__autoadjust__ageout__insert_new_marker() */


/*-------------------------------------------------------------------------
 *
 * Function:    H5C__autoadjust__ageout__remove_all_markers
 *
 * Purpose:     Remove all epoch markers from the LRU list and mark them
 *		as inactive.
 *
 * Return:      SUCCEED on success/FAIL on failure.
 *
 * Programmer:  John Mainzer, 11/22/04
 *
 *-------------------------------------------------------------------------
 */
static herr_t
H5C__autoadjust__ageout__remove_all_markers(H5C_t * cache_ptr)
{
    herr_t                      ret_value = SUCCEED;      /* Return value */
    int i;
    int ring_buf_index;

    FUNC_ENTER_NOAPI_NOINIT(H5C__autoadjust__ageout__remove_all_markers)

    HDassert( cache_ptr );
    HDassert( cache_ptr->magic == H5C__H5C_T_MAGIC );

    while ( cache_ptr->epoch_markers_active > 0 )
    {
        /* get the index of the last epoch marker in the LRU list
         * and remove it from the ring buffer.
         */

        ring_buf_index = cache_ptr->epoch_marker_ringbuf_first;
        i = (cache_ptr->epoch_marker_ringbuf)[ring_buf_index];

        cache_ptr->epoch_marker_ringbuf_first =
            (cache_ptr->epoch_marker_ringbuf_first + 1) %
            (H5C__MAX_EPOCH_MARKERS + 1);

        cache_ptr->epoch_marker_ringbuf_size -= 1;

        if ( cache_ptr->epoch_marker_ringbuf_size < 0 ) {

            HGOTO_ERROR(H5E_CACHE, H5E_SYSTEM, FAIL, "ring buffer underflow.")
        }

        if ( (cache_ptr->epoch_marker_active)[i] != TRUE ) {

            HGOTO_ERROR(H5E_CACHE, H5E_SYSTEM, FAIL, "unused marker in LRU?!?")
        }

        /* remove the epoch marker from the LRU list */
        H5C__DLL_REMOVE((&((cache_ptr->epoch_markers)[i])), \
                        (cache_ptr)->LRU_head_ptr, \
                        (cache_ptr)->LRU_tail_ptr, \
                        (cache_ptr)->LRU_list_len, \
                        (cache_ptr)->LRU_list_size, \
                        (FAIL))

        /* mark the epoch marker as unused. */
        (cache_ptr->epoch_marker_active)[i] = FALSE;

        HDassert( ((cache_ptr->epoch_markers)[i]).addr == (haddr_t)i );
        HDassert( ((cache_ptr->epoch_markers)[i]).next == NULL );
        HDassert( ((cache_ptr->epoch_markers)[i]).prev == NULL );

        /* decrement the number of active epoch markers */
        cache_ptr->epoch_markers_active -= 1;

        HDassert( cache_ptr->epoch_markers_active == \
                  cache_ptr->epoch_marker_ringbuf_size );
    }

done:

    FUNC_LEAVE_NOAPI(ret_value)

} /* H5C__autoadjust__ageout__remove_all_markers() */


/*-------------------------------------------------------------------------
 *
 * Function:    H5C__autoadjust__ageout__remove_excess_markers
 *
 * Purpose:     Remove epoch markers from the end of the LRU list and
 *		mark them as inactive until the number of active markers
 *		equals the the current value of
 *		(cache_ptr->resize_ctl).epochs_before_eviction.
 *
 * Return:      SUCCEED on success/FAIL on failure.
 *
 * Programmer:  John Mainzer, 11/19/04
 *
 *-------------------------------------------------------------------------
 */
static herr_t
H5C__autoadjust__ageout__remove_excess_markers(H5C_t * cache_ptr)
{
    herr_t	ret_value = SUCCEED;      /* Return value */
    int		i;
    int		ring_buf_index;

    FUNC_ENTER_NOAPI_NOINIT(H5C__autoadjust__ageout__remove_excess_markers)

    HDassert( cache_ptr );
    HDassert( cache_ptr->magic == H5C__H5C_T_MAGIC );

    if ( cache_ptr->epoch_markers_active <=
         (cache_ptr->resize_ctl).epochs_before_eviction ) {

        HGOTO_ERROR(H5E_CACHE, H5E_SYSTEM, FAIL, "no excess markers on entry.")
    }

    while ( cache_ptr->epoch_markers_active >
            (cache_ptr->resize_ctl).epochs_before_eviction )
    {
        /* get the index of the last epoch marker in the LRU list
         * and remove it from the ring buffer.
         */

        ring_buf_index = cache_ptr->epoch_marker_ringbuf_first;
        i = (cache_ptr->epoch_marker_ringbuf)[ring_buf_index];

        cache_ptr->epoch_marker_ringbuf_first =
            (cache_ptr->epoch_marker_ringbuf_first + 1) %
            (H5C__MAX_EPOCH_MARKERS + 1);

        cache_ptr->epoch_marker_ringbuf_size -= 1;

        if ( cache_ptr->epoch_marker_ringbuf_size < 0 ) {

            HGOTO_ERROR(H5E_CACHE, H5E_SYSTEM, FAIL, "ring buffer underflow.")
        }

        if ( (cache_ptr->epoch_marker_active)[i] != TRUE ) {

            HGOTO_ERROR(H5E_CACHE, H5E_SYSTEM, FAIL, "unused marker in LRU?!?")
        }

        /* remove the epoch marker from the LRU list */
        H5C__DLL_REMOVE((&((cache_ptr->epoch_markers)[i])), \
                        (cache_ptr)->LRU_head_ptr, \
                        (cache_ptr)->LRU_tail_ptr, \
                        (cache_ptr)->LRU_list_len, \
                        (cache_ptr)->LRU_list_size, \
                        (FAIL))

        /* mark the epoch marker as unused. */
        (cache_ptr->epoch_marker_active)[i] = FALSE;

        HDassert( ((cache_ptr->epoch_markers)[i]).addr == (haddr_t)i );
        HDassert( ((cache_ptr->epoch_markers)[i]).next == NULL );
        HDassert( ((cache_ptr->epoch_markers)[i]).prev == NULL );

        /* decrement the number of active epoch markers */
        cache_ptr->epoch_markers_active -= 1;

        HDassert( cache_ptr->epoch_markers_active == \
                  cache_ptr->epoch_marker_ringbuf_size );
    }

done:

    FUNC_LEAVE_NOAPI(ret_value)

} /* H5C__autoadjust__ageout__remove_excess_markers() */


/*-------------------------------------------------------------------------
 *
 * Function:    H5C__flash_increase_cache_size
 *
 * Purpose:     If there is not at least new_entry_size - old_entry_size
 *              bytes of free space in the cache and the current
 *              max_cache_size is less than (cache_ptr->resize_ctl).max_size,
 *              perform a flash increase in the cache size and then reset
 *              the full cache hit rate statistics, and exit.
 *
 * Return:      Non-negative on success/Negative on failure.
 *
 * Programmer:  John Mainzer, 12/31/07
 *
 *-------------------------------------------------------------------------
 */
static herr_t
H5C__flash_increase_cache_size(H5C_t * cache_ptr,
                               size_t old_entry_size,
                               size_t new_entry_size)
{
    size_t                     new_max_cache_size = 0;
    size_t                     old_max_cache_size = 0;
    size_t                     new_min_clean_size = 0;
    size_t                     old_min_clean_size = 0;
    size_t                     space_needed;
    enum H5C_resize_status     status = flash_increase;  /* may change */
    double                     hit_rate;
    herr_t                     ret_value = SUCCEED;      /* Return value */

    FUNC_ENTER_NOAPI_NOINIT(H5C__flash_increase_cache_size)

    HDassert( cache_ptr );
    HDassert( cache_ptr->magic == H5C__H5C_T_MAGIC );
    HDassert( cache_ptr->flash_size_increase_possible );
    HDassert( new_entry_size > cache_ptr->flash_size_increase_threshold );
    HDassert( old_entry_size < new_entry_size );

    if ( old_entry_size >= new_entry_size ) {

        HGOTO_ERROR(H5E_CACHE, H5E_SYSTEM, FAIL, \
                    "old_entry_size >= new_entry_size")
    }

    space_needed = new_entry_size - old_entry_size;

    if ( ( (cache_ptr->index_size + space_needed) >
                            cache_ptr->max_cache_size ) &&
         ( cache_ptr->max_cache_size < (cache_ptr->resize_ctl).max_size ) ) {

        /* we have work to do */

        switch ( (cache_ptr->resize_ctl).flash_incr_mode )
        {
            case H5C_flash_incr__off:
                HGOTO_ERROR(H5E_CACHE, H5E_SYSTEM, FAIL, \
                   "flash_size_increase_possible but H5C_flash_incr__off?!")
                break;

            case H5C_flash_incr__add_space:
                if ( cache_ptr->index_size < cache_ptr->max_cache_size ) {

                    HDassert( (cache_ptr->max_cache_size - cache_ptr->index_size)
                               < space_needed );
                    space_needed -= cache_ptr->max_cache_size -
			            cache_ptr->index_size;
                }
                space_needed =
                    (size_t)(((double)space_needed) *
                             (cache_ptr->resize_ctl).flash_multiple);

                new_max_cache_size = cache_ptr->max_cache_size + space_needed;

                break;

            default: /* should be unreachable */
                HGOTO_ERROR(H5E_CACHE, H5E_SYSTEM, FAIL, \
                            "Unknown flash_incr_mode?!?!?.")
                break;
        }

        if ( new_max_cache_size > (cache_ptr->resize_ctl).max_size ) {

            new_max_cache_size = (cache_ptr->resize_ctl).max_size;
        }

        HDassert( new_max_cache_size > cache_ptr->max_cache_size );

        new_min_clean_size = (size_t)
                             ((double)new_max_cache_size *
                              ((cache_ptr->resize_ctl).min_clean_fraction));

        HDassert( new_min_clean_size <= new_max_cache_size );

        old_max_cache_size = cache_ptr->max_cache_size;
        old_min_clean_size = cache_ptr->min_clean_size;

        cache_ptr->max_cache_size = new_max_cache_size;
        cache_ptr->min_clean_size = new_min_clean_size;

        /* update flash cache size increase fields as appropriate */
        HDassert ( cache_ptr->flash_size_increase_possible );

        switch ( (cache_ptr->resize_ctl).flash_incr_mode )
        {
            case H5C_flash_incr__off:
                HGOTO_ERROR(H5E_CACHE, H5E_SYSTEM, FAIL, \
                    "flash_size_increase_possible but H5C_flash_incr__off?!")
                break;

            case H5C_flash_incr__add_space:
                cache_ptr->flash_size_increase_threshold =
                    (size_t)
                    (((double)(cache_ptr->max_cache_size)) *
                     ((cache_ptr->resize_ctl).flash_threshold));
                break;

            default: /* should be unreachable */
                HGOTO_ERROR(H5E_CACHE, H5E_SYSTEM, FAIL, \
                            "Unknown flash_incr_mode?!?!?.")
                break;
        }

        /* note that we don't cycle the epoch markers.  We can
	 * argue either way as to whether we should, but for now
	 * we don't.
	 */

        if ( (cache_ptr->resize_ctl).rpt_fcn != NULL ) {

            /* get the hit rate for the reporting function.  Should still
             * be good as we havent reset the hit rate statistics.
             */
            if ( H5C_get_cache_hit_rate(cache_ptr, &hit_rate) != SUCCEED ) {

                HGOTO_ERROR(H5E_CACHE, H5E_SYSTEM, FAIL, "Can't get hit rate.")
            }

            (*((cache_ptr->resize_ctl).rpt_fcn))
                (cache_ptr,
                 H5C__CURR_AUTO_RESIZE_RPT_FCN_VER,
                 hit_rate,
                 status,
                 old_max_cache_size,
                 new_max_cache_size,
                 old_min_clean_size,
                 new_min_clean_size);
        }

        if ( H5C_reset_cache_hit_rate_stats(cache_ptr) != SUCCEED ) {

            /* this should be impossible... */
            HGOTO_ERROR(H5E_CACHE, H5E_SYSTEM, FAIL, \
                        "H5C_reset_cache_hit_rate_stats failed.")
        }
    }

done:

    FUNC_LEAVE_NOAPI(ret_value)

} /* H5C__flash_increase_cache_size() */


/*-------------------------------------------------------------------------
 * Function:    H5C_flush_invalidate_cache
 *
 * Purpose:	Flush and destroy the entries contained in the target
 *		cache.
 *
 *		If the cache contains protected entries, the function will
 *		fail, as protected entries cannot be either flushed or
 *		destroyed.  However all unprotected entries should be
 *		flushed and destroyed before the function returns failure.
 *
 *		While pinned entries can usually be flushed, they cannot
 *		be destroyed.  However, they should be unpinned when all
 *		the entries that reference them have been destroyed (thus
 *		reduding the pinned entry's reference count to 0, allowing
 *		it to be unpinned).
 *
 *		If pinned entries are present, the function makes repeated
 *		passes through the cache, flushing all dirty entries
 *		(including the pinned dirty entries where permitted) and
 *		destroying all unpinned entries.  This process is repeated
 *		until either the cache is empty, or the number of pinned
 *		entries stops decreasing on each pass.
 *
 *		The primary_dxpl_id and secondary_dxpl_id parameters
 *		specify the dxpl_ids used on the first write occasioned
 *		by the flush (primary_dxpl_id), and on all subsequent
 *		writes (secondary_dxpl_id).
 *
 * Return:      Non-negative on success/Negative on failure or if there was
 *		a request to flush all items and something was protected.
 *
 * Programmer:  John Mainzer
 *		3/24/065
 *
 *-------------------------------------------------------------------------
 */
static herr_t
H5C_flush_invalidate_cache(H5F_t * f,
                           hid_t    primary_dxpl_id,
                           hid_t    secondary_dxpl_id,
			   unsigned flags)
{
    H5C_t *		cache_ptr = f->shared->cache;
    herr_t              status;
    hbool_t		first_flush = TRUE;
    int32_t		protected_entries = 0;
    int32_t		i;
    int32_t		cur_pel_len;
    int32_t		old_pel_len;
    int32_t		passes = 0;
    unsigned		cooked_flags;
    H5SL_node_t * 	node_ptr = NULL;
    H5C_cache_entry_t *	entry_ptr = NULL;
    H5C_cache_entry_t *	next_entry_ptr = NULL;
#if H5C_DO_SANITY_CHECKS
    int64_t		actual_slist_len = 0;
    int64_t		initial_slist_len = 0;
    size_t              actual_slist_size = 0;
    size_t              initial_slist_size = 0;
#endif /* H5C_DO_SANITY_CHECKS */
    herr_t		ret_value = SUCCEED;

    FUNC_ENTER_NOAPI(H5C_flush_invalidate_cache, FAIL)

    HDassert( f );
    HDassert( cache_ptr );
    HDassert( cache_ptr->magic == H5C__H5C_T_MAGIC );
    HDassert( cache_ptr->slist_ptr );

    /* Filter out the flags that are not relevant to the flush/invalidate.
     * At present, only the H5C__FLUSH_CLEAR_ONLY_FLAG is kept.
     */
    cooked_flags = flags & H5C__FLUSH_CLEAR_ONLY_FLAG;

    /* remove ageout markers if present */
    if ( cache_ptr->epoch_markers_active > 0 ) {

        status = H5C__autoadjust__ageout__remove_all_markers(cache_ptr);

        if ( status != SUCCEED ) {

            HGOTO_ERROR(H5E_CACHE, H5E_SYSTEM, FAIL, \
                        "error removing all epoch markers.")
        }
    }

    /* The flush proceedure here is a bit strange.
     *
     * In the outer while loop we make at least one pass through the
     * cache, and then repeat until either all the pinned entries
     * unpin themselves, or until the number of pinned entries stops
     * declining.  In this later case, we scream and die.
     *
     * Since the fractal heap can dirty, resize, and/or move entries
     * in is flush callback, it is possible that the cache will still
     * contain dirty entries at this point.  If so, we must make up to
     * H5C__MAX_PASSES_ON_FLUSH more passes through the skip list
     * to allow it to empty.  If is is not empty at this point, we again
     * scream and die.
     *
     * Further, since clean entries can be dirtied, resized, and/or moved
     * as the result of a flush call back (either the entries own, or that
     * for some other cache entry), we can no longer promise to flush
     * the cache entries in increasing address order.
     *
     * Instead, we just do the best we can -- making a pass through
     * the skip list, and then a pass through the "clean" entries, and
     * then repeating as needed.  Thus it is quite possible that an
     * entry will be evicted from the cache only to be re-loaded later
     * in the flush process (From what Quincey tells me, the pin
     * mechanism makes this impossible, but even it it is true now,
     * we shouldn't count on it in the future.)
     *
     * The bottom line is that entries will probably be flushed in close
     * to increasing address order, but there are no guarantees.
     */

    cur_pel_len = cache_ptr->pel_len;
    old_pel_len = cache_ptr->pel_len;

    while ( cache_ptr->index_len > 0 )
    {
	/* first, try to flush-destroy any dirty entries.   Do this by
	 * making a scan through the slist.  Note that new dirty entries
	 * may be created by the flush call backs.  Thus it is possible
	 * that the slist will not be empty after we finish the scan.
	 */

        if ( cache_ptr->slist_len == 0 ) {

            node_ptr = NULL;
            HDassert( cache_ptr->slist_size == 0 );

        } else {

            node_ptr = H5SL_first(cache_ptr->slist_ptr);

            if ( node_ptr == NULL ) {
                HGOTO_ERROR(H5E_CACHE, H5E_SYSTEM, FAIL, \
                            "slist_len != 0 && node_ptr == NULL");
            }

            next_entry_ptr = (H5C_cache_entry_t *)H5SL_item(node_ptr);

            if ( next_entry_ptr == NULL ) {
                HGOTO_ERROR(H5E_CACHE, H5E_SYSTEM, FAIL, \
                            "next_entry_ptr == NULL 1 ?!?!");
            }
#ifndef NDEBUG
	    HDassert( next_entry_ptr->magic == H5C__H5C_CACHE_ENTRY_T_MAGIC );
#endif /* NDEBUG */
            HDassert( next_entry_ptr->is_dirty );
            HDassert( next_entry_ptr->in_slist );

        }

#if H5C_DO_SANITY_CHECKS
        /* Depending on circumstances, H5C_flush_single_entry() will
         * remove dirty entries from the slist as it flushes them.
         * Thus for sanity checks we must make note of the initial
         * slist length and size before we do any flushes.
         */
        initial_slist_len = cache_ptr->slist_len;
        initial_slist_size = cache_ptr->slist_size;

        /* There is also the possibility that entries will be
         * dirtied, resized, and/or moved as the result of
         * calls to the flush callbacks.  We use the slist_len_increase
         * and slist_size_increase increase fields in struct H5C_t
         * to track these changes for purpose of sanity checking.
         * To this end, we must zero these fields before we start
         * the pass through the slist.
         */
        cache_ptr->slist_len_increase = 0;
        cache_ptr->slist_size_increase = 0;

	/* Finally, reset the actual_slist_len and actual_slist_size
	 * fields to zero, as these fields are used to accumulate
	 * the slist lenght and size that we see as we scan through
	 * the slist.
	 */
	actual_slist_len = 0;
	actual_slist_size = 0;
#endif /* H5C_DO_SANITY_CHECKS */

        while ( node_ptr != NULL )
        {
            entry_ptr = next_entry_ptr;

            /* With the advent of the fractal heap, it is possible
             * that the flush callback will dirty and/or resize
             * other entries in the cache.  In particular, while
             * Quincey has promised me that this will never happen,
             * it is possible that the flush callback for an
             * entry may protect an entry that is not in the cache,
             * perhaps causing the cache to flush and possibly
             * evict the entry associated with node_ptr to make
             * space for the new entry.
             *
             * Thus we do a bit of extra sanity checking on entry_ptr,
             * and break out of this scan of the skip list if we
             * detect major problems.  We have a bit of leaway on the
             * number of passes though the skip list, so this shouldn't
             * be an issue in the flush in and of itself, as it should
             * be all but impossible for this to happen more than once
             * in any flush.
             *
             * Observe that that breaking out of the scan early
             * shouldn't break the sanity checks just after the end
	     * of this while loop.
	     *
	     * If an entry has merely been marked clean and removed from
	     * the s-list, we simply break out of the scan.
	     *
	     * If the entry has been evicted, we flag an error and
	     * exit.
             */
#ifndef NDEBUG
	    if ( entry_ptr->magic != H5C__H5C_CACHE_ENTRY_T_MAGIC ) {

                HGOTO_ERROR(H5E_CACHE, H5E_SYSTEM, FAIL, \
                            "entry_ptr->magic is invalid ?!?!");

	    } else
#endif /* NDEBUG */
	    if ( ( ! entry_ptr->is_dirty ) ||
                 ( ! entry_ptr->in_slist ) ) {

                /* the s-list has been modified out from under us.
	         * break out of the loop.
                 */
                break;
            }

            /* increment node pointer now, before we delete its target
             * from the slist.
             */
            node_ptr = H5SL_next(node_ptr);
            if ( node_ptr != NULL ) {

                next_entry_ptr = (H5C_cache_entry_t *)H5SL_item(node_ptr);
                if ( next_entry_ptr == NULL ) {
                    HGOTO_ERROR(H5E_CACHE, H5E_SYSTEM, FAIL, \
                                "next_entry_ptr == NULL 2 ?!?!");
	        }
#ifndef NDEBUG
		HDassert( next_entry_ptr->magic ==
                          H5C__H5C_CACHE_ENTRY_T_MAGIC );
#endif /* NDEBUG */
                HDassert( next_entry_ptr->is_dirty );
                HDassert( next_entry_ptr->in_slist );

            } else {

                next_entry_ptr = NULL;
	    }

            /* Note that we now remove nodes from the slist as we flush
	     * the associated entries, instead of leaving them there
	     * until we are done, and then destroying all nodes in
             * the slist.
             *
             * While this optimization used to be easy, with the possibility
             * of new entries being added to the slist in the midst of the
             * flush, we must keep the slist in cannonical form at all
             * times.
             */

            HDassert( entry_ptr != NULL );
            HDassert( entry_ptr->in_slist );

#if H5C_DO_SANITY_CHECKS
            /* update actual_slist_len & actual_slist_size before
	     * the flush.  Note that the entry will be removed
	     * from the slist after the flush, and thus may be
	     * resized by the flush callback.  This is OK, as
	     * we will catch the size delta in
	     * cache_ptr->slist_size_increase.
	     *
	     * Note that we include pinned entries in this count, even
	     * though we will not actually flush them.
	     */
            actual_slist_len++;
            actual_slist_size += entry_ptr->size;
#endif /* H5C_DO_SANITY_CHECKS */

            if ( entry_ptr->is_protected ) {

                /* we have major problems -- but lets flush
                 * everything we can before we flag an error.
                 */
	        protected_entries++;

            } else if ( entry_ptr->is_pinned ) {

		/* Test to see if we are can flush the entry now.
                 * If we can, go ahead and flush, but don't tell
                 * H5C_flush_single_entry() to destroy the entry
                 * as pinned entries can't be evicted.
                 */
		if ( TRUE ) { /* When we get to multithreaded cache,
			       * we will need either locking code, and/or
			       * a test to see if the entry is in flushable
			       * condition here.
			       */

                    status = H5C_flush_single_entry(f,
                                                    primary_dxpl_id,
                                                    secondary_dxpl_id,
                                                    NULL,
                                                    entry_ptr->addr,
                                                    H5C__NO_FLAGS_SET,
                                                    &first_flush,
                                                    FALSE);
                    if ( status < 0 ) {

                        /* This shouldn't happen -- if it does, we are toast
                         * so just scream and die.
                         */

                        HGOTO_ERROR(H5E_CACHE, H5E_CANTFLUSH, FAIL, \
                                    "dirty pinned entry flush failed.")
                    }
                }
            } else {

                status = H5C_flush_single_entry(f,
                                                primary_dxpl_id,
                                                secondary_dxpl_id,
                                                NULL,
                                                entry_ptr->addr,
                                                (cooked_flags | H5C__FLUSH_INVALIDATE_FLAG),
                                                &first_flush,
                                                TRUE);
                if ( status < 0 ) {

                    /* This shouldn't happen -- if it does, we are toast so
                     * just scream and die.
                     */

                    HGOTO_ERROR(H5E_CACHE, H5E_CANTFLUSH, FAIL, \
                                "dirty entry flush destroy failed.")
                }
            }
        } /* end while loop scanning skip list */

#if H5C_DO_SANITY_CHECKS
	/* It is possible that entries were added to the slist during
	 * the scan, either before or after scan pointer.  The following
	 * asserts take this into account.
         *
         * Don't bother with the sanity checks if node_ptr != NULL, as
         * in this case we broke out of the loop because it got changed
         * out from under us.
         */

	if ( node_ptr == NULL ) {

            HDassert( (actual_slist_len + cache_ptr->slist_len) ==
		      (initial_slist_len + cache_ptr->slist_len_increase) );
            HDassert( (actual_slist_size + cache_ptr->slist_size) ==
		      (initial_slist_size + cache_ptr->slist_size_increase) );
	}
#endif /* H5C_DO_SANITY_CHECKS */

        /* Since we are doing a destroy, we must make a pass through
         * the hash table and try to flush - destroy all entries that
         * remain.
	 *
	 * It used to be that all entries remaining in the cache at
	 * this point had to be clean, but with the fractal heap mods
	 * this may not be the case.  If so, we will flush entries out
	 * of increasing address order.
	 *
	 * Writes to disk are possible here.
         */
        for ( i = 0; i < H5C__HASH_TABLE_LEN; i++ )
        {
	    next_entry_ptr = cache_ptr->index[i];

            while ( next_entry_ptr != NULL )
            {
                entry_ptr = next_entry_ptr;

                next_entry_ptr = entry_ptr->ht_next;
#ifndef NDEBUG
		HDassert ( ( next_entry_ptr == NULL ) ||
                           ( next_entry_ptr->magic ==
                             H5C__H5C_CACHE_ENTRY_T_MAGIC ) );
#endif /* NDEBUG */
                if ( entry_ptr->is_protected ) {
#ifndef NDEBUG
                    HDassert( entry_ptr->magic == H5C__H5C_CACHE_ENTRY_T_MAGIC );
#endif /* NDEBUG */

                    /* we have major problems -- but lets flush and destroy
                     * everything we can before we flag an error.
                     */
	            protected_entries++;

                    if ( ! entry_ptr->in_slist ) {

                        HDassert( !(entry_ptr->is_dirty) );
                    }
                } else if ( ! ( entry_ptr->is_pinned ) ) {

                    status = H5C_flush_single_entry(f,
                                                    primary_dxpl_id,
                                                    secondary_dxpl_id,
                                                    NULL,
                                                    entry_ptr->addr,
                                                    (cooked_flags | H5C__FLUSH_INVALIDATE_FLAG),
                                                    &first_flush,
                                                    TRUE);
                    if ( status < 0 ) {

                        /* This shouldn't happen -- if it does, we are toast so
                         * just scream and die.
                         */

                        HGOTO_ERROR(H5E_CACHE, H5E_CANTFLUSH, FAIL, \
                                    "Entry flush destroy failed.")
                    }
                }
	        /* We can't do anything if the entry is pinned.  The
		 * hope is that the entry will be unpinned as the
		 * result of destroys of entries that reference it.
		 *
		 * We detect this by noting the change in the number
		 * of pinned entries from pass to pass.  If it stops
		 * shrinking before it hits zero, we scream and die.
		 */
                /* if the flush function on the entry we last evicted
                 * loaded an entry into cache (as Quincey has promised me
                 * it never will), and if the cache was full, it is
                 * possible that *next_entry_ptr was flushed or evicted.
                 *
                 * Test to see if this happened here.  Note that if this
		 * test is triggred, we are accessing a deallocated piece
		 * of dynamically allocated memory, so we just scream and
		 * die.
                 */
#ifndef NDEBUG
                if ( ( next_entry_ptr != NULL ) &&
                     ( next_entry_ptr->magic !=
                       H5C__H5C_CACHE_ENTRY_T_MAGIC ) ) {

                    /* Something horrible has happened to
                     * *next_entry_ptr -- scream and die.
                     */
                    HGOTO_ERROR(H5E_CACHE, H5E_SYSTEM, FAIL, \
                                "next_entry_ptr->magic is invalid?!?!?.")
                }
#endif /* NDEBUG */
            } /* end while loop scanning hash table bin */
        } /* end for loop scanning hash table */

	old_pel_len = cur_pel_len;
	cur_pel_len = cache_ptr->pel_len;

	if ( ( cur_pel_len > 0 ) && ( cur_pel_len >= old_pel_len ) ) {

	   /* The number of pinned entries is positive, and it is not
	    * declining.  Scream and die.
	    */

            HGOTO_ERROR(H5E_CACHE, H5E_CANTFLUSH, FAIL, \
                        "Pinned entry count not decreasing, cur_pel_len = %d, old_pel_len = %d", (int)cur_pel_len, (int)old_pel_len)

        } else if ( ( cur_pel_len == 0 ) && ( old_pel_len == 0 ) ) {

	    /* increment the pass count */
	    passes++;
	}

	if ( passes >= H5C__MAX_PASSES_ON_FLUSH ) {

	    /* we have exceeded the maximum number of passes through the
	     * cache to flush and destroy all entries.  Scream and die.
	     */

            HGOTO_ERROR(H5E_CACHE, H5E_CANTFLUSH, FAIL, \
	                "Maximum passes on flush exceeded.")
	}
    } /* main while loop */

    /* Invariants, after destroying all entries in the hash table */
    HDassert( cache_ptr->index_size == 0 );
    HDassert( cache_ptr->clean_index_size == 0 );
    HDassert( cache_ptr->dirty_index_size == 0 );
    HDassert( cache_ptr->slist_len == 0 );
    HDassert( cache_ptr->slist_size == 0 );
    HDassert( cache_ptr->pel_len == 0 );
    HDassert( cache_ptr->pel_size == 0 );
    HDassert( cache_ptr->pl_len == 0 );
    HDassert( cache_ptr->pl_size == 0 );
    HDassert( cache_ptr->LRU_list_len == 0 );
    HDassert( cache_ptr->LRU_list_size == 0 );


    HDassert( protected_entries <= cache_ptr->pl_len );

    if ( protected_entries > 0 ) {

        HGOTO_ERROR(H5E_CACHE, H5E_CANTFLUSH, FAIL, \
	            "Cache has protected entries.")

    } else if ( cur_pel_len > 0 ) {

        HGOTO_ERROR(H5E_CACHE, H5E_CANTFLUSH, FAIL, \
	            "Can't unpin all pinned entries.")

    }

done:

    FUNC_LEAVE_NOAPI(ret_value)

} /* H5C_flush_invalidate_cache() */


/*-------------------------------------------------------------------------
 *
 * Function:    H5C_flush_single_entry
 *
 * Purpose:     Flush or clear (and evict if requested) the cache entry
 *		with the specified address and type.  If the type is NULL,
 *		any unprotected entry at the specified address will be
 *		flushed (and possibly evicted).
 *
 *		Attempts to flush a protected entry will result in an
 *		error.
 *
 *		*first_flush_ptr should be true if only one
 *		flush is contemplated before the next load, or if this
 *		is the first of a sequence of flushes that will be
 *		completed before the next load.  *first_flush_ptr is set
 *		to false if a flush actually takes place, and should be
 *		left false until the end of the sequence.
 *
 *		The primary_dxpl_id is used if *first_flush_ptr is TRUE
 *		on entry, and a flush actually takes place.  The
 *		secondary_dxpl_id is used in any subsequent flush where
 *		*first_flush_ptr is FALSE on entry.
 *
 *		If the H5C__FLUSH_INVALIDATE_FLAG flag is set, the entry will
 *		be cleared and not flushed -- in the case *first_flush_ptr,
 *		primary_dxpl_id, and secondary_dxpl_id are all irrelevent,
 *		and the call can't be part of a sequence of flushes.
 *
 *		If the caller knows the address of the TBBT node at
 *		which the target entry resides, it can avoid a lookup
 *		by supplying that address in the tgt_node_ptr parameter.
 *		If this parameter is NULL, the function will do a TBBT
 *		search for the entry instead.
 *
 *		The function does nothing silently if there is no entry
 *		at the supplied address, or if the entry found has the
 *		wrong type.
 *
 * Return:      Non-negative on success/Negative on failure or if there was
 *		an attempt to flush a protected item.
 *
 * Programmer:  John Mainzer, 5/5/04
 *
 *-------------------------------------------------------------------------
 */
static herr_t
H5C_flush_single_entry(H5F_t *	   	   f,
                       hid_t 		   primary_dxpl_id,
                       hid_t 		   secondary_dxpl_id,
                       const H5C_class_t * type_ptr,
                       haddr_t		   addr,
                       unsigned	     	   flags,
                       hbool_t *	   first_flush_ptr,
                       hbool_t		   del_entry_from_slist_on_destroy)
{
    H5C_t *	     	cache_ptr = f->shared->cache;
    hbool_t		destroy;
    hbool_t		clear_only;
    hbool_t		take_ownership;
    hbool_t		was_dirty;
    hbool_t		destroy_entry;
    herr_t		status;
    int			type_id;
    unsigned		flush_flags = H5C_CALLBACK__NO_FLAGS_SET;
    H5C_cache_entry_t * entry_ptr = NULL;
    herr_t		ret_value = SUCCEED;      /* Return value */

    FUNC_ENTER_NOAPI_NOINIT(H5C_flush_single_entry)

    HDassert( f );
    HDassert( cache_ptr );
    HDassert( cache_ptr->magic == H5C__H5C_T_MAGIC );
    HDassert( H5F_addr_defined(addr) );
    HDassert( first_flush_ptr );

    destroy = ( (flags & H5C__FLUSH_INVALIDATE_FLAG) != 0 );
    clear_only = ( (flags & H5C__FLUSH_CLEAR_ONLY_FLAG) != 0);
    take_ownership = ( (flags & H5C__TAKE_OWNERSHIP_FLAG) != 0);

    /* Set the flag for destroying the entry, based on the 'take ownership'
     *  and 'destroy' flags
     */
    if(take_ownership)
        destroy_entry = FALSE;
    else
        destroy_entry = destroy;

    /* attempt to find the target entry in the hash table */
    H5C__SEARCH_INDEX(cache_ptr, addr, entry_ptr, FAIL)

#if H5C_DO_SANITY_CHECKS
    if ( entry_ptr != NULL ) {

        HDassert( ! ( ( destroy ) && ( entry_ptr->is_pinned ) ) );

        if ( entry_ptr->in_slist ) {

            if ( ( ( entry_ptr->flush_marker ) && ( ! entry_ptr->is_dirty ) ) ||
                 ( entry_ptr->addr != addr ) ) {

                HGOTO_ERROR(H5E_CACHE, H5E_SYSTEM, FAIL, \
                            "entry in slist failed sanity checks.")
            }
        } else {

            if ( ( entry_ptr->is_dirty ) ||
                 ( entry_ptr->flush_marker ) ||
                 ( entry_ptr->addr != addr ) ) {

                HGOTO_ERROR(H5E_CACHE, H5E_SYSTEM, FAIL, \
                            "entry failed sanity checks.")
            }
        }
    }
#endif /* H5C_DO_SANITY_CHECKS */

    if ( ( entry_ptr != NULL ) && ( entry_ptr->is_protected ) )
    {

        /* Attempt to flush a protected entry -- scream and die. */
        HGOTO_ERROR(H5E_CACHE, H5E_PROTECT, FAIL, \
                    "Attempt to flush a protected entry.")
    }

    if ( ( entry_ptr != NULL ) &&
         ( ( type_ptr == NULL ) || ( type_ptr->id == entry_ptr->type->id ) ) )
    {
        /* we have work to do */

	/* We will set flush_in_progress back to FALSE at the end if the
	 * entry still exists at that point.
	 */
	entry_ptr->flush_in_progress = TRUE;

#ifdef H5_HAVE_PARALLEL
#ifndef NDEBUG

        /* If MPI based VFD is used, do special parallel I/O sanity checks.
         * Note that we only do these sanity checks when the clear_only flag
         * is not set, and the entry to be flushed is dirty.  Don't bother
         * otherwise as no file I/O can result.
         */
        if ( ( ! clear_only ) &&
             ( entry_ptr->is_dirty ) &&
             ( IS_H5FD_MPI(f) ) ) {

            H5P_genplist_t *dxpl;           /* Dataset transfer property list */
            H5FD_mpio_xfer_t xfer_mode;     /* I/O xfer mode property value */

            /* Get the dataset transfer property list */
            if ( NULL == (dxpl = H5I_object(primary_dxpl_id)) ) {

                HGOTO_ERROR(H5E_ARGS, H5E_BADTYPE, FAIL, \
                            "not a dataset transfer property list")
            }

            /* Get the transfer mode property */
            if( H5P_get(dxpl, H5D_XFER_IO_XFER_MODE_NAME, &xfer_mode) < 0 ) {

                HGOTO_ERROR(H5E_PLIST, H5E_CANTGET, FAIL, \
                            "can't retrieve xfer mode")
            }

            /* Sanity check transfer mode */
            HDassert( xfer_mode == H5FD_MPIO_COLLECTIVE );
        }

#endif /* NDEBUG */
#endif /* H5_HAVE_PARALLEL */

        was_dirty = entry_ptr->is_dirty;
        type_id = entry_ptr->type->id;

        entry_ptr->flush_marker = FALSE;

        if ( clear_only ) {
            H5C__UPDATE_STATS_FOR_CLEAR(cache_ptr, entry_ptr)
        } else {
            H5C__UPDATE_STATS_FOR_FLUSH(cache_ptr, entry_ptr)
        }

        if ( destroy ) {
            H5C__UPDATE_STATS_FOR_EVICTION(cache_ptr, entry_ptr)
        }

        /* Always remove the entry from the hash table on a destroy.  On a
         * flush with destroy, it is cheaper to discard the skip list all at
         * once rather than remove the entries one by one, so we only delete
         * from the slist only if requested.
         *
         * We must do deletions now as the callback routines will free the
         * entry if destroy is true.
	 *
	 * Note that it is possible that the entry will be moved during
	 * its call to flush.  This will upset H5C_move_entry() if we
	 * don't tell it that it doesn't have to worry about updating the
	 * index and SLIST.  Use the destroy_in_progress field for this
	 * purpose.
         */
        if ( destroy ) {

            entry_ptr->destroy_in_progress = TRUE;

            H5C__DELETE_FROM_INDEX(cache_ptr, entry_ptr)

            if ( ( entry_ptr->in_slist ) &&
                 ( del_entry_from_slist_on_destroy ) ) {

                H5C__REMOVE_ENTRY_FROM_SLIST(cache_ptr, entry_ptr)
            }
        }

        /* Update the replacement policy for the flush or eviction.
         * Again, do this now so we don't have to reference freed
         * memory in the destroy case.
         */
        if ( destroy ) { /* AKA eviction */

            H5C__UPDATE_RP_FOR_EVICTION(cache_ptr, entry_ptr, FAIL)

        } else {

            H5C__UPDATE_RP_FOR_FLUSH(cache_ptr, entry_ptr, FAIL)
        }

        /* Clear the dirty flag only, if requested */
        if ( clear_only ) {

	    if ( destroy ) {
#ifndef NDEBUG
		/* we are about to call the clear callback with the
		 * destroy flag set -- this will result in *entry_ptr
		 * being freed.  Set the magic field to bad magic
		 * so we can detect a freed cache entry if we see
		 * one.
		 */
		entry_ptr->magic = H5C__H5C_CACHE_ENTRY_T_BAD_MAGIC;
#endif /* NDEBUG */
                entry_ptr->cache_ptr = NULL;
	    }
            /* Call the callback routine to clear all dirty flags for object */
            if ( (entry_ptr->type->clear)(f, entry_ptr, destroy_entry) < 0 ) {

                HGOTO_ERROR(H5E_CACHE, H5E_CANTFLUSH, FAIL, "can't clear entry")
            }
        } else {

#if H5C_DO_SANITY_CHECKS
            if ( ( entry_ptr->is_dirty ) &&
                 ( cache_ptr->check_write_permitted == NULL ) &&
                 ( ! (cache_ptr->write_permitted) ) ) {

                HGOTO_ERROR(H5E_CACHE, H5E_SYSTEM, FAIL, \
                            "Write when writes are always forbidden!?!?!")
            }
#endif /* H5C_DO_SANITY_CHECKS */

	    if ( destroy ) {
#ifndef NDEBUG
	        /* we are about to call the flush callback with the
	         * destroy flag set -- this will result in *entry_ptr
	         * being freed.  Set the magic field to bad magic
	         * so we can detect a freed cache entry if we see
	         * one.
	         */
	        entry_ptr->magic = H5C__H5C_CACHE_ENTRY_T_BAD_MAGIC;
#endif /* NDEBUG */
                entry_ptr->cache_ptr = NULL;
	    }

            /* Only block for all the processes on the first piece of metadata
             */

            if ( *first_flush_ptr && entry_ptr->is_dirty ) {

                status = (entry_ptr->type->flush)(f, primary_dxpl_id, destroy_entry,
                                                 entry_ptr->addr, entry_ptr,
						 &flush_flags);
                *first_flush_ptr = FALSE;

            } else {

                status = (entry_ptr->type->flush)(f, secondary_dxpl_id,
                                                 destroy_entry, entry_ptr->addr,
                                                 entry_ptr, &flush_flags);
            }

            if ( status < 0 ) {

                HGOTO_ERROR(H5E_CACHE, H5E_CANTFLUSH, FAIL, \
                            "unable to flush entry")
            }

#ifdef H5_HAVE_PARALLEL
            if ( flush_flags != H5C_CALLBACK__NO_FLAGS_SET ) {

                /* In the parallel case, flush operations can
		 * cause problems.  If they occur, scream and
		 * die.
		 *
		 * At present, in the parallel case, the aux_ptr
		 * will only be set if there is more than one
		 * process.  Thus we can use this to detect
		 * the parallel case.
		 *
		 * This works for now, but if we start using the
		 * aux_ptr for other purposes, we will have to
		 * change this test accordingly.
		 *
		 * NB: While this test detects entryies that attempt
		 *     to resize or move themselves during a flush
		 *     in the parallel case, it will not detect an
		 *     entry that dirties, resizes, and/or moves
		 *     other entries during its flush.
		 *
		 *     From what Quincey tells me, this test is
		 *     sufficient for now, as any flush routine that
		 *     does the latter will also do the former.
		 *
		 *     If that ceases to be the case, further
		 *     tests will be necessary.
		 */
		if ( cache_ptr->aux_ptr != NULL ) {

                    HGOTO_ERROR(H5E_CACHE, H5E_SYSTEM, FAIL, \
		        "resize/move in serialize occured in parallel case.")

		}
	    }
#endif /* H5_HAVE_PARALLEL */
        }

        if ( ( ! destroy ) && ( entry_ptr->in_slist ) ) {

            H5C__REMOVE_ENTRY_FROM_SLIST(cache_ptr, entry_ptr)

        }

	if ( ( ! destroy ) && ( was_dirty ) ) {

            H5C__UPDATE_INDEX_FOR_ENTRY_CLEAN(cache_ptr, entry_ptr);
        }

        if ( ! destroy ) { /* i.e. if the entry still exists */

            HDassert( !(entry_ptr->is_dirty) );
            HDassert( !(entry_ptr->flush_marker) );
            HDassert( !(entry_ptr->in_slist) );
            HDassert( !(entry_ptr->is_protected) );
            HDassert( !(entry_ptr->is_read_only) );
            HDassert( (entry_ptr->ro_ref_count) == 0 );

	    if ( (flush_flags & H5C_CALLBACK__SIZE_CHANGED_FLAG) != 0 ) {

		/* The entry size changed as a result of the flush.
		 *
		 * Most likely, the entry was compressed, and the
		 * new version is of a different size than the old.
		 *
		 * In any case, we must update entry and cache size
		 * accordingly.
		 */
		size_t new_size;

                if ( (entry_ptr->type->size)(f, (void *)entry_ptr, &new_size)
                     < 0 ) {

                    HGOTO_ERROR(H5E_RESOURCE, H5E_CANTGETSIZE, FAIL, \
                                "Can't get entry size after flush")
                }

		if ( new_size != entry_ptr->size ) {

                    HDassert( entry_ptr->size < H5C_MAX_ENTRY_SIZE );

                    /* update the hash table for the size change
		     * We pass TRUE as the was_clean parameter, as we
		     * have already updated the clean and dirty index
		     * size fields for the fact that the entry has
		     * been flushed. (See above call to
		     * H5C__UPDATE_INDEX_FOR_ENTRY_CLEAN()).
		     */
	            H5C__UPDATE_INDEX_FOR_SIZE_CHANGE((cache_ptr), \
				                      (entry_ptr->size), \
                                                      (new_size), \
						      (entry_ptr), \
						      (TRUE))

		    /* The entry can't be protected since we just flushed it.
		     * Thus we must update the replacement policy data
		     * structures for the size change.  The macro deals
		     * with the pinned case.
		     */
		    H5C__UPDATE_RP_FOR_SIZE_CHANGE(cache_ptr, entry_ptr, \
				                   new_size)

		    /* The entry can't be in the slist, so no need to update
		     * the slist for the size change.
		     */

		    /* update stats for the size change */
		    H5C__UPDATE_STATS_FOR_ENTRY_SIZE_CHANGE(cache_ptr, \
				                            entry_ptr, \
							    new_size)

		    /* finally, update the entry size proper */
		    entry_ptr->size = new_size;
		}
	    }

	    if ( (flush_flags & H5C_CALLBACK__MOVED_FLAG) != 0 ) {

		/* The entry was moved as the result of the flush.
		 *
		 * Most likely, the entry was compressed, and the
		 * new version is larger than the old and thus had
		 * to be relocated.
		 *
		 * At preset, all processing for this case is
		 * handled elsewhere.  But lets keep the if statement
		 * around just in case.
		 */

	    }

	    entry_ptr->flush_in_progress = FALSE;
        }

        if ( cache_ptr->log_flush ) {

            status = (cache_ptr->log_flush)(cache_ptr, addr, was_dirty,
                                            flags, type_id);

            if ( status < 0 ) {

                HGOTO_ERROR(H5E_CACHE, H5E_CANTFLUSH, FAIL, \
                            "log_flush callback failed.")
            }
        }
    }

done:
    FUNC_LEAVE_NOAPI(ret_value)
} /* H5C_flush_single_entry() */


/*-------------------------------------------------------------------------
 *
 * Function:    H5C_load_entry
 *
 * Purpose:     Attempt to load the entry at the specified disk address
 *		and with the specified type into memory.  If successful.
 *		return the in memory address of the entry.  Return NULL
 *		on failure.
 *
 *		Note that this function simply loads the entry into
 *		core.  It does not insert it into the cache.
 *
 * Return:      Non-NULL on success / NULL on failure.
 *
 * Programmer:  John Mainzer, 5/18/04
 *
 *		QAK -- 1/31/08
 *		Added initialization for the new free_file_space_on_destroy
 *		field.
 *
 *-------------------------------------------------------------------------
 */
static void *
H5C_load_entry(H5F_t *             f,
               hid_t               dxpl_id,
               const H5C_class_t * type,
               haddr_t             addr,
               void *              udata)
{
    void *		thing = NULL;   /* Pointer to thing loaded */
    H5C_cache_entry_t *	entry;          /* Alias for thing loaded, as cache entry */
    void *		ret_value;      /* Return value */

    FUNC_ENTER_NOAPI_NOINIT(H5C_load_entry)

    HDassert(f);
    HDassert(f->shared);
    HDassert(f->shared->cache);
    HDassert(type);
    HDassert(type->load);
    HDassert(type->size);
    HDassert(H5F_addr_defined(addr));

    if(NULL == (thing = (type->load)(f, dxpl_id, addr, udata)))

        HGOTO_ERROR(H5E_CACHE, H5E_CANTLOAD, NULL, "unable to load entry")


    entry = (H5C_cache_entry_t *)thing;

    /* In general, an entry should be clean just after it is loaded.
     *
     * However, when this code is used in the metadata cache, it is
     * possible that object headers will be dirty at this point, as
     * the load function will alter object headers if necessary to
     * fix an old bug.
     *
     * To support this bug fix, I have replace the old assert:
     *
     * 	HDassert( entry->is_dirty == FALSE );
     *
     * with:
     *
     * 	HDassert( ( entry->is_dirty == FALSE ) || ( type->id == 5 ) );
     *
     * Note that type id 5 is associated with object headers in the metadata
     * cache.
     *
     * When we get to using H5C for other purposes, we may wish to
     * tighten up the assert so that the loophole only applies to the
     * metadata cache.
     */

    HDassert( ( entry->is_dirty == FALSE ) || ( type->id == 5 ) );
#ifndef NDEBUG
    entry->magic                = H5C__H5C_CACHE_ENTRY_T_MAGIC;
#endif /* NDEBUG */
    entry->cache_ptr            = f->shared->cache;
    entry->addr                 = addr;
    entry->type                 = type;
    entry->is_protected         = FALSE;
    entry->is_read_only         = FALSE;
    entry->ro_ref_count         = 0;
    entry->in_slist             = FALSE;
    entry->flush_marker         = FALSE;
#ifdef H5_HAVE_PARALLEL
    entry->clear_on_unprotect   = FALSE;
    entry->flush_immediately    = FALSE;
#endif /* H5_HAVE_PARALLEL */
    entry->flush_in_progress    = FALSE;
    entry->destroy_in_progress  = FALSE;
    entry->free_file_space_on_destroy = FALSE;

    if((type->size)(f, thing, &(entry->size)) < 0)

        HGOTO_ERROR(H5E_RESOURCE, H5E_CANTGETSIZE, NULL, "Can't get size of thing")

    HDassert( entry->size < H5C_MAX_ENTRY_SIZE );

    entry->next                 = NULL;
    entry->prev                 = NULL;

    entry->aux_next             = NULL;
    entry->aux_prev             = NULL;

    H5C__RESET_CACHE_ENTRY_STATS(entry);

    ret_value = thing;

done:

    FUNC_LEAVE_NOAPI(ret_value)
} /* H5C_load_entry() */


/*-------------------------------------------------------------------------
 *
 * Function:    H5C_make_space_in_cache
 *
 * Purpose:     Attempt to evict cache entries until the index_size
 *		is at least needed_space below max_cache_size.
 *
 *		In passing, also attempt to bring cLRU_list_size to a
 *		value greater than min_clean_size.
 *
 *		Depending on circumstances, both of these goals may
 *		be impossible, as in parallel mode, we must avoid generating
 *		a write as part of a read (to avoid deadlock in collective
 *		I/O), and in all cases, it is possible (though hopefully
 *		highly unlikely) that the protected list may exceed the
 *		maximum size of the cache.
 *
 *		Thus the function simply does its best, returning success
 *		unless an error is encountered.
 *
 *		The primary_dxpl_id and secondary_dxpl_id parameters
 *		specify the dxpl_ids used on the first write occasioned
 *		by the call (primary_dxpl_id), and on all subsequent
 *		writes (secondary_dxpl_id).  This is useful in the metadata
 *		cache, but may not be needed elsewhere.  If so, just use the
 *		same dxpl_id for both parameters.
 *
 *		Observe that this function cannot occasion a read.
 *
 * Return:      Non-negative on success/Negative on failure.
 *
 * Programmer:  John Mainzer, 5/14/04
 *
 *              JRM -- 11/13/08
 *              Modified function to always observe the min_clean_size
 *              whether we are maintaining the clean and dirt LRU lists
 *              or not.  To do this, we had to add the new clean_index_size
 *              and dirty_index_size fields to H5C_t, and supporting code
 *              as needed throughout the cache.
 *
 *              The purpose of this modification is to avoid "metadata
 *              blizzards" in the write only case.  In such instances,
 *              the cache was allowed to fill with dirty metadata.  When
 *              we finally needed to evict an entry to make space, we had
 *              to flush out a whole cache full of metadata -- which has
 *              interesting performance effects.  We hope to avoid (or
 *              perhaps more accurately hide) this effect by maintaining
 *              the min_clean_size, which should force us to start flushing
 *              entries long before we actually have to evict something
 *              to make space.
 *
 *              MAM -- 01/06/09
 *              Added code to maintain clean_entries_skipped and total_entries
 *              scanned statistics.
 *-------------------------------------------------------------------------
 */
static herr_t
H5C_make_space_in_cache(H5F_t *	f,
                        hid_t	primary_dxpl_id,
                        hid_t	secondary_dxpl_id,
		        size_t	space_needed,
                        hbool_t	write_permitted,
                        hbool_t * first_flush_ptr)
{
    H5C_t *		cache_ptr = f->shared->cache;
    herr_t		result;
#if H5C_COLLECT_CACHE_STATS
    int32_t             clean_entries_skipped = 0;
    int32_t             total_entries_scanned = 0;
#endif /* H5C_COLLECT_CACHE_STATS */
    int32_t		entries_examined = 0;
    int32_t		initial_list_len;
    size_t		empty_space;
    hbool_t		prev_is_dirty = FALSE;
    hbool_t             didnt_flush_entry = FALSE;
    H5C_cache_entry_t *	entry_ptr;
    H5C_cache_entry_t *	prev_ptr;
    H5C_cache_entry_t *	next_ptr;
    herr_t		ret_value = SUCCEED;      /* Return value */

    FUNC_ENTER_NOAPI_NOINIT(H5C_make_space_in_cache)

    HDassert( f );
    HDassert( cache_ptr );
    HDassert( cache_ptr->magic == H5C__H5C_T_MAGIC );
    HDassert( first_flush_ptr != NULL );
    HDassert( ( *first_flush_ptr == TRUE ) || ( *first_flush_ptr == FALSE ) );
    HDassert( cache_ptr->index_size ==
	      (cache_ptr->clean_index_size + cache_ptr->dirty_index_size) );

    if ( write_permitted ) {

        initial_list_len = cache_ptr->LRU_list_len;

        entry_ptr = cache_ptr->LRU_tail_ptr;

	if ( cache_ptr->index_size >= cache_ptr->max_cache_size ) {

	   empty_space = 0;

	} else {

	   empty_space = cache_ptr->max_cache_size - cache_ptr->index_size;

	}

        while ( ( ( (cache_ptr->index_size + space_needed)
                    >
                    cache_ptr->max_cache_size
                  )
		  ||
		  (
		    ( empty_space + cache_ptr->clean_index_size )
		    <
		    ( cache_ptr->min_clean_size )
                  )
		)
                &&
                ( entries_examined <= (2 * initial_list_len) )
                &&
                ( entry_ptr != NULL )
              )
        {
            HDassert( ! (entry_ptr->is_protected) );
            HDassert( ! (entry_ptr->is_read_only) );
            HDassert( (entry_ptr->ro_ref_count) == 0 );

	    next_ptr = entry_ptr->next;
            prev_ptr = entry_ptr->prev;

	    if ( prev_ptr != NULL ) {

		prev_is_dirty = prev_ptr->is_dirty;
	    }

            if ( (entry_ptr->type)->id != H5C__EPOCH_MARKER_TYPE ) {

                didnt_flush_entry = FALSE;

                if ( entry_ptr->is_dirty ) {

#if H5C_COLLECT_CACHE_STATS
                    if ( (cache_ptr->index_size + space_needed)
                           >
                          cache_ptr->max_cache_size ) {

                        cache_ptr->entries_scanned_to_make_space++;
                    }
#endif /* H5C_COLLECT_CACHE_STATS */
                    result = H5C_flush_single_entry(f,
                                                    primary_dxpl_id,
                                                    secondary_dxpl_id,
                                                    entry_ptr->type,
                                                    entry_ptr->addr,
                                                    H5C__NO_FLAGS_SET,
                                                    first_flush_ptr,
                                                    FALSE);
                } else if ( (cache_ptr->index_size + space_needed)
                              >
                             cache_ptr->max_cache_size ) {
#if H5C_COLLECT_CACHE_STATS
                    cache_ptr->entries_scanned_to_make_space++;
#endif /* H5C_COLLECT_CACHE_STATS */

                    result = H5C_flush_single_entry(f,
                                                    primary_dxpl_id,
                                                    secondary_dxpl_id,
                                                    entry_ptr->type,
                                                    entry_ptr->addr,
                                                    H5C__FLUSH_INVALIDATE_FLAG,
                                                    first_flush_ptr,
                                                    TRUE);
                } else {

                    /* We have enough space so don't flush clean entry.
                     * Set result to SUCCEED to avoid triggering the error
                     * code below.
                     */
#if H5C_COLLECT_CACHE_STATS
                    clean_entries_skipped++;
#endif /* H5C_COLLECT_CACHE_STATS */
                    didnt_flush_entry = TRUE;
                    result = SUCCEED;

                }

#if H5C_COLLECT_CACHE_STATS
                total_entries_scanned++;
#endif /* H5C_COLLECT_CACHE_STATS */


            } else {

                /* Skip epoch markers.  Set result to SUCCEED to avoid
                 * triggering the error code below.
                 */
                didnt_flush_entry = TRUE;
                result = SUCCEED;
            }

            if ( result < 0 ) {

                HGOTO_ERROR(H5E_CACHE, H5E_CANTFLUSH, FAIL, \
                            "unable to flush entry")
            }

	    if ( prev_ptr != NULL ) {
#ifndef NDEBUG
		if ( prev_ptr->magic != H5C__H5C_CACHE_ENTRY_T_MAGIC ) {

		    /* something horrible has happened to *prev_ptr --
		     * scream and die.
		     */
                    HGOTO_ERROR(H5E_CACHE, H5E_SYSTEM, FAIL, \
				"*prev_ptr corrupt 1")

                }
#endif /* NDEBUG */
		if ( didnt_flush_entry ) {

		    /* epoch markers don't get flushed, so the sanity checks
		     * on normal entries will fail -- thus just set entry_ptr
		     * to prev_ptr and go on.
		     */
                    entry_ptr = prev_ptr;

		} else if ( ( prev_ptr->is_dirty != prev_is_dirty )
		            ||
		            ( prev_ptr->next != next_ptr )
		            ||
		            ( prev_ptr->is_protected )
		            ||
		            ( prev_ptr->is_pinned ) ) {

		    /* something has happened to the LRU -- start over
		     * from the tail.
		     */
	            entry_ptr = cache_ptr->LRU_tail_ptr;

		} else {

		    entry_ptr = prev_ptr;

		}
	    } else {

		entry_ptr = NULL;

	    }

	    entries_examined++;

	    if ( cache_ptr->index_size >= cache_ptr->max_cache_size ) {

	       empty_space = 0;

	    } else {

	       empty_space = cache_ptr->max_cache_size - cache_ptr->index_size;

	    }

	    HDassert( cache_ptr->index_size ==
	              (cache_ptr->clean_index_size +
		       cache_ptr->dirty_index_size) );

	}

#if H5C_COLLECT_CACHE_STATS
        cache_ptr->calls_to_msic++;

        cache_ptr->total_entries_skipped_in_msic += clean_entries_skipped;
        cache_ptr->total_entries_scanned_in_msic += total_entries_scanned;

        if ( clean_entries_skipped > cache_ptr->max_entries_skipped_in_msic ) {

            cache_ptr->max_entries_skipped_in_msic = clean_entries_skipped;
        }

        if ( total_entries_scanned > cache_ptr->max_entries_scanned_in_msic ) {

            cache_ptr->max_entries_scanned_in_msic = total_entries_scanned;
        }
#endif /* H5C_COLLECT_CACHE_STATS */

	HDassert( ( entries_examined > (2 * initial_list_len) ) ||
		  ( (cache_ptr->pl_size + cache_ptr->pel_size + cache_ptr->min_clean_size) >
		    cache_ptr->max_cache_size ) ||
		  ( ( cache_ptr->clean_index_size + empty_space )
		    >= cache_ptr->min_clean_size ) );

#if H5C_MAINTAIN_CLEAN_AND_DIRTY_LRU_LISTS

        HDassert( ( entries_examined > (2 * initial_list_len) ) ||
		  ( cache_ptr->cLRU_list_size <= cache_ptr->clean_index_size ) );
        HDassert( ( entries_examined > (2 * initial_list_len) ) ||
		  ( cache_ptr->dLRU_list_size <= cache_ptr->dirty_index_size ) );

#endif /* H5C_MAINTAIN_CLEAN_AND_DIRTY_LRU_LISTS */

    } else {

        HDassert( H5C_MAINTAIN_CLEAN_AND_DIRTY_LRU_LISTS );

        initial_list_len = cache_ptr->cLRU_list_len;
        entry_ptr = cache_ptr->cLRU_tail_ptr;

        while ( ( (cache_ptr->index_size + space_needed)
                  >
                  cache_ptr->max_cache_size
                )
                &&
                ( entries_examined <= initial_list_len )
                &&
                ( entry_ptr != NULL )
              )
        {
            HDassert( ! (entry_ptr->is_protected) );
            HDassert( ! (entry_ptr->is_read_only) );
            HDassert( (entry_ptr->ro_ref_count) == 0 );
            HDassert( ! (entry_ptr->is_dirty) );

            prev_ptr = entry_ptr->aux_prev;

            result = H5C_flush_single_entry(f,
                                            primary_dxpl_id,
                                            secondary_dxpl_id,
                                            entry_ptr->type,
                                            entry_ptr->addr,
                                            H5C__FLUSH_INVALIDATE_FLAG,
                                            first_flush_ptr,
                                            TRUE);

            if ( result < 0 ) {

                HGOTO_ERROR(H5E_CACHE, H5E_CANTFLUSH, FAIL, \
                            "unable to flush entry")
            }

            entry_ptr = prev_ptr;
	    entries_examined++;
        }
    }

done:

    FUNC_LEAVE_NOAPI(ret_value)

} /* H5C_make_space_in_cache() */


/*-------------------------------------------------------------------------
 *
 * Function:    H5C_validate_lru_list
 *
 * Purpose:     Debugging function that scans the LRU list for errors.
 *
 *		If an error is detected, the function generates a
 *		diagnostic and returns FAIL.  If no error is detected,
 *		the function returns SUCCEED.
 *
 * Return:      FAIL if error is detected, SUCCEED otherwise.
 *
 * Programmer:  John Mainzer, 7/14/05
 *
 *-------------------------------------------------------------------------
 */
#if H5C_DO_EXTREME_SANITY_CHECKS

static herr_t
H5C_validate_lru_list(H5C_t * cache_ptr)
{
    herr_t		ret_value = SUCCEED;      /* Return value */
    int32_t             len = 0;
    size_t              size = 0;
    H5C_cache_entry_t *	entry_ptr = NULL;

    FUNC_ENTER_NOAPI_NOINIT(H5C_validate_lru_list)

    HDassert( cache_ptr );
    HDassert( cache_ptr->magic == H5C__H5C_T_MAGIC );

    if ( ( ( cache_ptr->LRU_head_ptr == NULL )
           ||
           ( cache_ptr->LRU_tail_ptr == NULL )
         )
         &&
         ( cache_ptr->LRU_head_ptr != cache_ptr->LRU_tail_ptr )
       ) {

        HGOTO_ERROR(H5E_CACHE, H5E_SYSTEM, FAIL, "Check 1 failed")
    }

    if ( ( cache_ptr->LRU_list_len < 0 ) || ( cache_ptr->LRU_list_size < 0 ) ) {

        HGOTO_ERROR(H5E_CACHE, H5E_SYSTEM, FAIL, "Check 2 failed")
    }

    if ( ( cache_ptr->LRU_list_len == 1 )
         &&
         ( ( cache_ptr->LRU_head_ptr != cache_ptr->LRU_tail_ptr )
           ||
           ( cache_ptr->LRU_head_ptr == NULL )
           ||
           ( cache_ptr->LRU_head_ptr->size != cache_ptr->LRU_list_size )
         )
       ) {

        HGOTO_ERROR(H5E_CACHE, H5E_SYSTEM, FAIL, "Check 3 failed")
    }

    if ( ( cache_ptr->LRU_list_len >= 1 )
         &&
         ( ( cache_ptr->LRU_head_ptr == NULL )
           ||
           ( cache_ptr->LRU_head_ptr->prev != NULL )
           ||
           ( cache_ptr->LRU_tail_ptr == NULL )
           ||
           ( cache_ptr->LRU_tail_ptr->next != NULL )
         )
       ) {

        HGOTO_ERROR(H5E_CACHE, H5E_SYSTEM, FAIL, "Check 4 failed")
    }

    entry_ptr = cache_ptr->LRU_head_ptr;
    while ( entry_ptr != NULL )
    {

        if ( ( entry_ptr != cache_ptr->LRU_head_ptr ) &&
             ( ( entry_ptr->prev == NULL ) ||
               ( entry_ptr->prev->next != entry_ptr ) ) ) {

            HGOTO_ERROR(H5E_CACHE, H5E_SYSTEM, FAIL, "Check 5 failed")
        }

        if ( ( entry_ptr != cache_ptr->LRU_tail_ptr ) &&
             ( ( entry_ptr->next == NULL ) ||
               ( entry_ptr->next->prev != entry_ptr ) ) ) {

            HGOTO_ERROR(H5E_CACHE, H5E_SYSTEM, FAIL, "Check 6 failed")
        }

        len++;
        size += entry_ptr->size;
        entry_ptr = entry_ptr->next;
    }

    if ( ( cache_ptr->LRU_list_len != len ) ||
         ( cache_ptr->LRU_list_size != size ) ) {

        HGOTO_ERROR(H5E_CACHE, H5E_SYSTEM, FAIL, "Check 7 failed")
    }

done:

    if ( ret_value != SUCCEED ) {

        HDassert(0);
    }

    FUNC_LEAVE_NOAPI(ret_value)

} /* H5C_validate_lru_list() */

#endif /* H5C_DO_EXTREME_SANITY_CHECKS */


/*-------------------------------------------------------------------------
 *
 * Function:    H5C_verify_not_in_index
 *
 * Purpose:     Debugging function that scans the hash table to verify
 *		that the specified instance of H5C_cache_entry_t is not
 *		present.
 *
 *		If an error is detected, the function generates a
 *		diagnostic and returns FAIL.  If no error is detected,
 *		the function returns SUCCEED.
 *
 * Return:      FAIL if error is detected, SUCCEED otherwise.
 *
 * Programmer:  John Mainzer, 7/14/05
 *
 *-------------------------------------------------------------------------
 */
#if H5C_DO_EXTREME_SANITY_CHECKS

static herr_t
H5C_verify_not_in_index(H5C_t * cache_ptr,
                        H5C_cache_entry_t * entry_ptr)
{
    herr_t		ret_value = SUCCEED;      /* Return value */
    int32_t             i;
    int32_t             depth;
    H5C_cache_entry_t *	scan_ptr = NULL;

    FUNC_ENTER_NOAPI_NOINIT(H5C_verify_not_in_index)

    HDassert( cache_ptr != NULL );
    HDassert( cache_ptr->magic == H5C__H5C_T_MAGIC );
    HDassert( entry_ptr != NULL );

    for ( i = 0; i < H5C__HASH_TABLE_LEN; i++ )
    {
        depth = 0;
        scan_ptr = cache_ptr->index[i];

        while ( scan_ptr != NULL )
        {
            if ( scan_ptr == entry_ptr ) {

                HGOTO_ERROR(H5E_CACHE, H5E_SYSTEM, FAIL, \
                            "Entry already in index.")
            }
            depth++;
            scan_ptr = scan_ptr->ht_next;
        }
    }

done:

    if ( ret_value != SUCCEED ) {

        HDassert(0);
    }

    FUNC_LEAVE_NOAPI(ret_value)

} /* H5C_verify_not_in_index() */

#endif /* H5C_DO_EXTREME_SANITY_CHECKS */
<|MERGE_RESOLUTION|>--- conflicted
+++ resolved
@@ -4275,19 +4275,12 @@
  * Programmer:  John Mainzer
  *              1/20/06
  *
- * Changes:	Moved sanity checks from asserts to if statements and 
- *		calls to HGOTO_ERROR() to placate Coverity.  Also replaced
- *		call to HDstrcpy with call to HDstrncpy().
- *
- *						JRM -- 10/1/10
- *
  *-------------------------------------------------------------------------
  */
 herr_t
 H5C_set_prefix(H5C_t * cache_ptr, char * prefix)
 {
     herr_t ret_value = SUCCEED;   /* Return value */
-<<<<<<< HEAD
 
     FUNC_ENTER_NOAPI(H5C_set_prefix, FAIL)
 
@@ -4296,16 +4289,6 @@
          ( prefix == NULL ) ||
          ( HDstrlen(prefix) >= H5C__PREFIX_LEN ) ) {
 
-=======
-
-    FUNC_ENTER_NOAPI(H5C_set_prefix, FAIL)
-
-    if ( ( cache_ptr == NULL ) ||
-         ( cache_ptr->magic != H5C__H5C_T_MAGIC ) ||
-         ( prefix == NULL ) ||
-         ( HDstrlen(prefix) >= H5C__PREFIX_LEN ) ) {
-
->>>>>>> 84ef7b0a
         HGOTO_ERROR(H5E_CACHE, H5E_SYSTEM, FAIL, "Bad param(s) on entry.")
     }
 
