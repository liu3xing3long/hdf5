--- conflicted
+++ resolved
@@ -191,15 +191,12 @@
 herr_t H5C_dump_cache_skip_list(H5C_t * cache_ptr, char * calling_fcn);
 #endif /* debugging routines */
 
-<<<<<<< HEAD
 static herr_t H5C_serialize_ring(const H5F_t * f, hid_t dxpl_id, 
     H5C_ring_t ring);
 
 static herr_t H5C_serialize_single_entry(const H5F_t *f, hid_t dxpl_id, 
     H5C_t *cache_ptr, H5C_cache_entry_t *entry_ptr, hbool_t *restart_scan_ptr,
     hbool_t *restart_bucket_ptr);
-=======
->>>>>>> 35e69282
 
 /*********************/
 /* Package Variables */
@@ -8911,6 +8908,7 @@
 #endif /* NDEBUG */
 
 
+#ifdef NOTUSE
  
 /*-------------------------------------------------------------------------
@@ -9682,6 +9680,7 @@
     FUNC_LEAVE_NOAPI(ret_value)
 
 } /* H5C_serialize_single_entry() */
+#endif
 
 #if 1
 herr_t
@@ -9704,14 +9703,11 @@
 
     ring = H5C_RING_USER;
     while(ring < H5C_RING_NTYPES) {
-        unsigned curr_flush_dep_height = 0;
-
-        while(curr_flush_dep_height <= H5C__NUM_FLUSH_DEP_HEIGHTS) {
+
             for(u = 0; u < H5C__HASH_TABLE_LEN; u++) {
                 entry_ptr = cache_ptr->index[u];
                 while(entry_ptr != NULL) {
-                    if(entry_ptr->flush_dep_height == curr_flush_dep_height && 
-                       entry_ptr->ring == ring) {
+                    if(entry_ptr->ring == ring) {
                         if(!(entry_ptr->image_up_to_date))
                             if(H5C__generate_image(f, cache_ptr, entry_ptr, dxpl_id, NULL) < 0)
                                 HGOTO_ERROR(H5E_CACHE, H5E_CANTGET, FAIL, "Can't generate cache entry image");
@@ -9719,8 +9715,6 @@
                     entry_ptr = entry_ptr->ht_next;
                 } /* end while */
             } /* for */
-            curr_flush_dep_height ++;
-        }
         ring++;
     } /* end while */
 
