--- conflicted
+++ resolved
@@ -4107,19 +4107,14 @@
      * that it is possible for and entry to be clean and unserialized.
      */
     if(!child_entry->image_up_to_date) {
-<<<<<<< HEAD
         HDassert(parent_entry->flush_dep_nunser_children < parent_entry->flush_dep_nchildren);
+
         parent_entry->flush_dep_nunser_children++;
 
         /* If the parent has a 'notify' callback, send a 'child entry unserialized' notice */
         if(parent_entry->type->notify &&
                 (parent_entry->type->notify)(H5C_NOTIFY_ACTION_CHILD_UNSERIALIZED, parent_entry) < 0)
             HGOTO_ERROR(H5E_CACHE, H5E_CANTNOTIFY, FAIL, "can't notify parent about child entry serialized flag reset")
-=======
-        HDassert(parent_entry->flush_dep_nunser_children <
-                 parent_entry->flush_dep_nchildren);
-        parent_entry->flush_dep_nunser_children++;
->>>>>>> 54250453
     } /* end if */
 
     /* Post-conditions, for successful operation */
@@ -4237,15 +4232,13 @@
     /* adjust parent entry's number of unserialized children */
     if(!child_entry->image_up_to_date) {
         HDassert(parent_entry->flush_dep_nunser_children > 0);
+
         parent_entry->flush_dep_nunser_children--;
-<<<<<<< HEAD
 
         /* If the parent has a 'notify' callback, send a 'child entry serialized' notice */
         if(parent_entry->type->notify &&
                 (parent_entry->type->notify)(H5C_NOTIFY_ACTION_CHILD_SERIALIZED, parent_entry) < 0)
             HGOTO_ERROR(H5E_CACHE, H5E_CANTNOTIFY, FAIL, "can't notify parent about child entry serialized flag set")
-=======
->>>>>>> 54250453
     } /* end if */
 
     /* Shrink or free the parent array if apporpriate */
@@ -9145,7 +9138,6 @@
 
 done:
     FUNC_LEAVE_NOAPI(ret_value)
-<<<<<<< HEAD
 } /* H5C__generate_image */
 
 @@ -9265,6 +9257,3 @@
 done:
     FUNC_LEAVE_NOAPI(ret_value)
 } /* H5C__remove_entry() */
-=======
-} /* H5C__generate_image */
->>>>>>> 54250453
