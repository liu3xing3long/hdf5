--- conflicted
+++ resolved
@@ -1365,7 +1365,6 @@
 	    HGOTO_ERROR(H5E_CACHE, H5E_CANTLOAD, FAIL, "can't load cache image")
     } /* end if */
 
-<<<<<<< HEAD
     cache_ptr->close_warning_received = TRUE;
 
     /* Before we start to generate the cache image (if requested), verify
@@ -1385,12 +1384,9 @@
         HDassert(!(cache_ptr->image_ctl.generate_image));
     }
 
-    if(cache_ptr->image_ctl.generate_image) { /* we have work to do */
-
-=======
     /* Generate the cache image, if requested */
     if(cache_ptr->image_ctl.generate_image) {
->>>>>>> 27ab96b2
+
         /* Create the cache image super block extension message.
          * 
          * Note that the base address and length of the metadata cache
@@ -1406,12 +1402,17 @@
          * cache_ptr->image_ctl.flags.
          */
         if(cache_ptr->image_ctl.flags & H5C_CI__GEN_MDCI_SBE_MESG)
+
             if(H5C__write_cache_image_superblock_msg(f, dxpl_id, TRUE) < 0)
-                HGOTO_ERROR(H5E_CACHE, H5E_SYSTEM, FAIL, "creation of cache image SB mesg failed.")
+
+                HGOTO_ERROR(H5E_CACHE, H5E_SYSTEM, FAIL, 
+                            "creation of cache image SB mesg failed.")
 
         /* Serialize the cache */
         if(H5C__serialize_cache(f, dxpl_id) < 0)
-            HGOTO_ERROR(H5E_CACHE, H5E_SYSTEM, FAIL, "serialization of the cache failed")
+
+            HGOTO_ERROR(H5E_CACHE, H5E_SYSTEM, FAIL, \
+                        "serialization of the cache failed")
 
         /* Scan the cache and record data needed to construct the 
          * cache image.  In particular, for each entry we must record:
@@ -1430,7 +1431,10 @@
          * manager code, this size should be correct.
          */
         if(H5C__prep_for_file_close__scan_entries(f, cache_ptr) < 0)
-            HGOTO_ERROR(H5E_CACHE, H5E_SYSTEM, FAIL, "H5C__prep_for_file_close__scan_entries failed")
+
+            HGOTO_ERROR(H5E_CACHE, H5E_SYSTEM, FAIL, \
+                        "H5C__prep_for_file_close__scan_entries failed")
+
         HDassert(HADDR_UNDEF == cache_ptr->image_addr);
 
 #ifdef H5_HAVE_PARALLEL
@@ -1447,16 +1451,23 @@
                 aux_ptr->p0_image_len = (unsigned)cache_ptr->image_data_len;
                 p0_image_len = aux_ptr->p0_image_len;
 
-                if(MPI_SUCCESS != (mpi_result = MPI_Bcast(&p0_image_len, 1, MPI_UNSIGNED, 0, aux_ptr->mpi_comm)))
+                if(MPI_SUCCESS != (mpi_result = MPI_Bcast(&p0_image_len, 1, 
+                                                          MPI_UNSIGNED, 0, 
+                                                          aux_ptr->mpi_comm)))
+
                     HMPI_GOTO_ERROR(FAIL, "MPI_Bcast failed", mpi_result)
 
                 HDassert(p0_image_len == aux_ptr->p0_image_len);
             } /* end if */
             else {
-                if(MPI_SUCCESS != (mpi_result = MPI_Bcast(&p0_image_len, 1, MPI_UNSIGNED, 0, aux_ptr->mpi_comm)))
+                if(MPI_SUCCESS != (mpi_result = MPI_Bcast(&p0_image_len, 1, 
+                                                          MPI_UNSIGNED, 0, 
+                                                          aux_ptr->mpi_comm)))
+
                     HMPI_GOTO_ERROR(FAIL, "MPI_Bcast failed", mpi_result)
                 
                 aux_ptr->p0_image_len = p0_image_len;
+
             } /* end else */
 
             /* Allocate space for a cache image of size equal to that 
@@ -1468,30 +1479,30 @@
              * Note that we allocate the cache image directly from the file 
              * driver so as to avoid unsettling the free space managers.
              */
-<<<<<<< HEAD
             if ( HADDR_UNDEF == (cache_ptr->image_addr = 
-                    H5FD_alloc(f->shared->lf, dxpl_id, H5FD_MEM_SUPER, f,
-                               (hsize_t)p0_image_len, &eoa_frag_addr, 
-                               &eoa_frag_size)))
-                HGOTO_ERROR(H5E_CACHE, H5E_NOSPACE, FAIL, "can't allocate file space for metadata cache image")
+                                 H5FD_alloc(f->shared->lf, dxpl_id, 
+                                            H5FD_MEM_SUPER, f,
+                                            (hsize_t)p0_image_len, 
+                                            &eoa_frag_addr, 
+                                            &eoa_frag_size)) )
+
+                HGOTO_ERROR(H5E_CACHE, H5E_NOSPACE, FAIL, \
+                        "can't allocate file space for metadata cache image")
         } /* end if */
         else
-
-=======
-            if(HADDR_UNDEF == (cache_ptr->image_addr = H5FD_alloc(f->shared->lf, dxpl_id, H5FD_MEM_SUPER, f,
-                        (hsize_t)p0_image_len, &eoa_frag_addr, &eoa_frag_size)))
-                HGOTO_ERROR(H5E_CACHE, H5E_NOSPACE, FAIL, "can't allocate file space for metadata cache image")
-        } /* end if */
-        else
->>>>>>> 27ab96b2
 #endif /* H5_HAVE_PARALLEL */
             /* Allocate the cache image block.  Note that we allocate this 
              * this space directly from the file driver so as to avoid 
              * unsettling the free space managers.
              */
-            if(HADDR_UNDEF == (cache_ptr->image_addr = H5FD_alloc(f->shared->lf, dxpl_id, H5FD_MEM_SUPER, f,
-                        (hsize_t)(cache_ptr->image_data_len), &eoa_frag_addr, &eoa_frag_size)))
-                HGOTO_ERROR(H5E_CACHE, H5E_NOSPACE, FAIL, "can't allocate file space for metadata cache image")
+            if ( HADDR_UNDEF == (cache_ptr->image_addr = 
+                                 H5FD_alloc(f->shared->lf, dxpl_id, 
+                                          H5FD_MEM_SUPER, f, 
+                                          (hsize_t)(cache_ptr->image_data_len),
+                                          &eoa_frag_addr, &eoa_frag_size)) )
+
+                HGOTO_ERROR(H5E_CACHE, H5E_NOSPACE, FAIL, \
+                        "can't allocate file space for metadata cache image")
 
             /* make note of the eoa after allocation of the cache image 
              * block.  This value is used for sanity checking when we 
@@ -1499,8 +1510,12 @@
              * we destroy the metadata cache.
              */
             HDassert(HADDR_UNDEF == f->shared->eoa_post_mdci_fsalloc);
-            if(HADDR_UNDEF == (f->shared->eoa_post_mdci_fsalloc = H5FD_get_eoa(f->shared->lf, H5FD_MEM_DEFAULT)))
-                HGOTO_ERROR(H5E_FILE, H5E_CANTGET, FAIL, "unable to get file size")
+
+            if ( HADDR_UNDEF == (f->shared->eoa_post_mdci_fsalloc = 
+                                H5FD_get_eoa(f->shared->lf, H5FD_MEM_DEFAULT)) )
+
+                HGOTO_ERROR(H5E_FILE, H5E_CANTGET, FAIL, \
+                                "unable to get file size")
 
         /* For now, drop any fragment left over from the allocation of the
          * image block on the ground.  A fragment should only be returned
@@ -1532,8 +1547,11 @@
          * cache_ptr->image_ctl.flags.
          */
         if(cache_ptr->image_ctl.flags & H5C_CI__GEN_MDC_IMAGE_BLK)
+
             if(H5C__write_cache_image_superblock_msg(f, dxpl_id, FALSE) < 0)
-                HGOTO_ERROR(H5E_CACHE, H5E_SYSTEM, FAIL, "update of cache image SB mesg failed.")
+
+                HGOTO_ERROR(H5E_CACHE, H5E_SYSTEM, FAIL, \
+                            "update of cache image SB mesg failed.")
 
         /* At this point:
          *
@@ -1569,15 +1587,22 @@
          * allow the file close to continue normally without the 
          * unecessary generation of the metadata cache image.
          */
-        if(cache_ptr->num_entries_in_image > 0) {
-            if(H5C__prep_for_file_close__setup_image_entries_array(cache_ptr) < 0)
-                HGOTO_ERROR(H5E_CACHE, H5E_CANTINIT, FAIL, "can't setup image entries array.")
+        if ( cache_ptr->num_entries_in_image > 0 ) {
+
+            if ( H5C__prep_for_file_close__setup_image_entries_array(
+                                                       cache_ptr) < 0 )
+
+                HGOTO_ERROR(H5E_CACHE, H5E_CANTINIT, FAIL, \
+                           "can't setup image entries array.")
 
             /* Sort the entries */
-            HDqsort(cache_ptr->image_entries, (size_t)cache_ptr->num_entries_in_image,
+            HDqsort(cache_ptr->image_entries, 
+                    (size_t)cache_ptr->num_entries_in_image,
                     sizeof(H5C_image_entry_t), H5C__image_entry_cmp);
+
         } /* end if */
         else { /* cancel creation of metadata cache image */
+
             HDassert(cache_ptr->image_entries == NULL);
 
             /* To avoid breaking the control flow tests, only delete 
@@ -1586,14 +1611,19 @@
              * cache_ptr->image_ctl.flags.
              */
             if(cache_ptr->image_ctl.flags & H5C_CI__GEN_MDC_IMAGE_BLK)
+
                 if(H5F_super_ext_remove_msg(f, dxpl_id, H5O_MDCI_MSG_ID) < 0)
-                    HGOTO_ERROR(H5E_CACHE, H5E_CANTREMOVE, FAIL, "can't remove MDC image msg from superblock ext.")
+
+                    HGOTO_ERROR(H5E_CACHE, H5E_CANTREMOVE, FAIL, \
+                           "can't remove MDC image msg from superblock ext.")
 
             cache_ptr->image_ctl.generate_image = FALSE;
+
         } /* end else */
 
         /* Indicate that a cache image was generated */
         *image_generated = TRUE;
+
     } /* end if */
 
 done:
