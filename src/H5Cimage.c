/* * * * * * * * * * * * * * * * * * * * * * * * * * * * * * * * * * * * * * *
 * Copyright by The HDF Group.                                               *
 * Copyright by the Board of Trustees of the University of Illinois.         *
 * All rights reserved.                                                      *
 *                                                                           *
 * This file is part of HDF5.  The full HDF5 copyright notice, including     *
 * terms governing use, modification, and redistribution, is contained in    *
 * the files COPYING and Copyright.html.  COPYING can be found at the root   *
 * of the source code distribution tree; Copyright.html can be found at the  *
 * root level of an installed copy of the electronic HDF5 document set and   *
 * is linked from the top-level documents page.  It can also be found at     *
 * http://hdfgroup.org/HDF5/doc/Copyright.html.  If you do not have          *
 * access to either file, you may request a copy from help@hdfgroup.org.     *
 * * * * * * * * * * * * * * * * * * * * * * * * * * * * * * * * * * * * * * */

/*-------------------------------------------------------------------------
 *
 * Created:     H5Cimage.c
 *              July 20, 2015
 *              John Mainzer
 *
 * Purpose:     Functions in this file are specific to the implementation
 *		of the metadata cache image feature.
 *
 *-------------------------------------------------------------------------
 */

/****************/
/* Module Setup */
/****************/

#include "H5Cmodule.h"          /* This source code file is part of the H5C module */
#define H5F_FRIEND		/*suppress error about including H5Fpkg	  */


/***********/
/* Headers */
/***********/
#include "H5private.h"		/* Generic Functions			*/
#ifdef H5_HAVE_PARALLEL
#define H5AC_FRIEND		/*suppress error about including H5ACpkg  */
#include "H5ACpkg.h"            /* Metadata cache                       */
#endif /* H5_HAVE_PARALLEL */
#include "H5Cpkg.h"		/* Cache				*/
#include "H5Eprivate.h"		/* Error handling		  	*/
#include "H5Fpkg.h"		/* Files				*/
#include "H5FDprivate.h"	/* File drivers				*/
#include "H5FLprivate.h"	/* Free Lists                           */
#include "H5Iprivate.h"		/* IDs			  		*/
#include "H5MFprivate.h"	/* File memory management		*/
#include "H5MMprivate.h"	/* Memory management			*/


/****************/
/* Local Macros */
/****************/
#if H5C_DO_MEMORY_SANITY_CHECKS
#define H5C_IMAGE_EXTRA_SPACE 8
#define H5C_IMAGE_SANITY_VALUE "DeadBeef"
#else /* H5C_DO_MEMORY_SANITY_CHECKS */
#define H5C_IMAGE_EXTRA_SPACE 0
#endif /* H5C_DO_MEMORY_SANITY_CHECKS */

/* Cache image buffer components, on disk */
#define H5C__MDCI_BLOCK_SIGNATURE	"MDCI"
#define H5C__MDCI_BLOCK_SIGNATURE_LEN	4
#define H5C__MDCI_BLOCK_VERSION_0	0
#define H5C__MDCI_ENTRY_SIGNATURE	"MDEI"
#define H5C__MDCI_ENTRY_SIGNATURE_LEN	4

/* Metadata cache image header flags -- max 8 bits */
#define H5C__MDCI_HEADER_HAVE_RESIZE_STATUS	0x01

/* Metadata cache image entry flags -- max 8 bits */
#define H5C__MDCI_ENTRY_DIRTY_FLAG		0x01
#define H5C__MDCI_ENTRY_IN_LRU_FLAG		0x02
#define H5C__MDCI_ENTRY_IS_FD_PARENT_FLAG	0x04
#define H5C__MDCI_ENTRY_IS_FD_CHILD_FLAG	0x08

/* Limits on flush dependency values, stored in 16-bit values on disk */
#define H5C__MDCI_MAX_FD_CHILDREN		USHRT_MAX
#define H5C__MDCI_MAX_FD_PARENTS		USHRT_MAX

/******************/
/* Local Typedefs */
/******************/


/********************/
/* Local Prototypes */
/********************/

/* Helper routines */
static size_t H5C_cache_image_block_entry_header_size(H5F_t *f);
static size_t H5C_cache_image_block_header_size(H5F_t *f);
static herr_t H5C_decode_cache_image_buffer(H5F_t *f, H5C_t *cache_ptr);
static const uint8_t * H5C_decode_cache_image_header(H5F_t *f,
    H5C_t *cache_ptr, const uint8_t *buf);
static const uint8_t *H5C_decode_cache_image_entry(H5F_t *f, H5C_t *cache_ptr,
    const uint8_t *buf, int entry_num, size_t expected_entry_header_len);
static herr_t H5C_destroy_pf_entry_child_flush_deps(H5C_t *cache_ptr, 
    H5C_cache_entry_t *pf_entry_ptr, H5C_cache_entry_t **fd_children);
static uint8_t * H5C_encode_cache_image_header(H5F_t *f, H5C_t *cache_ptr, 
    uint8_t *buf);
static uint8_t * H5C_encode_cache_image_entry(H5F_t *f, H5C_t *cache_ptr, 
    uint8_t *buf, int entry_num, size_t expected_entry_header_len);
static herr_t H5C_prep_for_file_close__compute_fd_heights(H5C_t *cache_ptr);
static void H5C_prep_for_file_close__compute_fd_heights_real(
    H5C_cache_entry_t  *entry_ptr, uint32_t fd_height);
static void H5C_prep_for_file_close__partition_image_entries_array(
    H5C_t *cache_ptr, int bottom, int *middle_ptr, int top);
static void H5C_prep_for_file_close__qsort_image_entries_array(
    H5C_t *cache_ptr, int bottom, int top);
static herr_t H5C_prep_for_file_close__setup_image_entries_array(
    H5C_t *cache_ptr);
static herr_t H5C_prep_for_file_close__scan_entries(H5F_t *f, hid_t dxpl_id,
    H5C_t *cache_ptr);
static herr_t H5C_reconstruct_cache_contents(H5F_t *f, hid_t dxpl_id, 
    H5C_t *cache_ptr);
static H5C_cache_entry_t * H5C_reconstruct_cache_entry(H5C_t *cache_ptr, 
    int i);
static herr_t H5C_serialize_ring(const H5F_t *f, hid_t dxpl_id, 
    H5C_ring_t ring);
static herr_t H5C_serialize_single_entry(const H5F_t *f, hid_t dxpl_id, 
    H5C_t *cache_ptr, H5C_cache_entry_t *entry_ptr, 
    hbool_t *restart_list_scan_ptr);
static herr_t H5C__write_cache_image_superblock_msg(H5F_t *f, hid_t dxpl_id, 
    hbool_t create);


/*********************/
/* Package Variables */
/*********************/

/* Declare a free list to manage H5C_cache_entry_t objects */
H5FL_DEFINE(H5C_cache_entry_t);


/*****************************/
/* Library Private Variables */
/*****************************/


/*******************/
/* Local Variables */
/*******************/


/*-------------------------------------------------------------------------
 *
 * Function:    H5C_cache_image_pending()
 *
 * Purpose:     Tests to see if the load of a metadata cache image 
 *              load is pending (i.e. will be executed on the next 
 *              protect or insert)
 *
 *              Returns TRUE if a cache image load is pending, and FALSE
 *              if not.  Throws an assertion failure on error.
 *
 * Return:      TRUE if a cache image load is pending, and FALSE otherwise.
 *
 * Programmer:  John Mainzer, 6/18/16
 *
 *-------------------------------------------------------------------------
 */
hbool_t
H5C_cache_image_pending(const H5C_t *cache_ptr)
{
    hbool_t             ret_value = TRUE;      /* Return value */

    FUNC_ENTER_NOAPI_NOINIT_NOERR

    /* Sanity checks */
    HDassert(cache_ptr);
    HDassert(cache_ptr->magic == H5C__H5C_T_MAGIC);

    ret_value = ( ( cache_ptr->load_image ) && ( ! cache_ptr->image_loaded ) );

    FUNC_LEAVE_NOAPI(ret_value)

} /* H5C_cache_image_pending() */


/*-------------------------------------------------------------------------
 * Function:    H5C_cache_image_status()
 *
 * Purpose:     Examine the metadata cache associated with the supplied 
 *              instance of H5F_t to determine whether the load of a 
 *              cache image has either been queued or executed, and if 
 *              construction of a cache image has been requested.
 *
 *              This done, it set *load_ci_ptr to TRUE if a cache image
 *              has either been loaded or a load has been requested, and
 *              to FALSE otherwise.
 *
 *              Similarly, set *write_ci_ptr to TRUE if construction of 
 *              a cache image has been requested, and to FALSE otherwise.
 *
 * Return:      SUCCEED on success, and FAIL on failure.
 *
 * Programmer:  John Mainzer
 *              12/29/16
 *
 *-------------------------------------------------------------------------
 */
herr_t
H5C_cache_image_status(H5F_t * f, hbool_t *load_ci_ptr, hbool_t *write_ci_ptr)
{
    H5C_t *     cache_ptr;

    FUNC_ENTER_NOAPI_NOINIT_NOERR

    /* Sanity checks */
    HDassert(f);
    HDassert(f->shared);
    cache_ptr = f->shared->cache;
    HDassert(cache_ptr);
    HDassert(cache_ptr->magic == H5C__H5C_T_MAGIC);
    HDassert(load_ci_ptr);
    HDassert(write_ci_ptr);
 
    *load_ci_ptr = cache_ptr->load_image || cache_ptr->image_loaded;
    *write_ci_ptr = cache_ptr->image_ctl.generate_image;

    FUNC_LEAVE_NOAPI(SUCCEED)
} /* H5C_cache_image_status() */


/*-------------------------------------------------------------------------
 * Function:    H5C_construct_cache_image_buffer()
 *
 * Purpose:     Allocate a buffer of size cache_ptr->image_len, and 
 *		load it with an image of the metadata cache image block.
 *
 *		Note that by the time this function is called, the cache
 *		should have removed all entries from its data structures.
 *
 * Return:      SUCCEED on success, and FAIL on failure.
 *
 * Programmer:  John Mainzer
 *              8/5/15
 *
 *-------------------------------------------------------------------------
 */
herr_t
H5C_construct_cache_image_buffer(H5F_t * f, H5C_t *cache_ptr)
{
    uint8_t *	p;                      /* Pointer into image buffer */
    uint32_t    chksum;
    size_t 	entry_header_size;
    int		i;
    herr_t 	ret_value = SUCCEED;    /* Return value */

    FUNC_ENTER_NOAPI(FAIL)

    /* Sanity checks */
    HDassert(f);
    HDassert(f->shared);
    HDassert(cache_ptr == f->shared->cache);
    HDassert(cache_ptr);
    HDassert(cache_ptr->magic == H5C__H5C_T_MAGIC);
    HDassert(cache_ptr->close_warning_received);
    HDassert(cache_ptr->image_ctl.generate_image);
    HDassert(cache_ptr->num_entries_in_image > 0);
    HDassert(cache_ptr->index_len == 0);
    HDassert(cache_ptr->image_data_len > 0);
    HDassert(cache_ptr->image_data_len <= cache_ptr->image_len);

    /* Allocate the buffer in which to construct the cache image block */
    if(NULL == (cache_ptr->image_buffer = H5MM_malloc(cache_ptr->image_len + 1)))
	HGOTO_ERROR(H5E_CACHE, H5E_CANTALLOC, FAIL, "memory allocation failed for cache image buffer")

    /* Construct the cache image block header image */
    p = (uint8_t *)cache_ptr->image_buffer;
    if ( NULL == (p = H5C_encode_cache_image_header(f, cache_ptr, p)) )
        HGOTO_ERROR(H5E_CACHE, H5E_SYSTEM, FAIL, "header image construction failed")
    HDassert((size_t)(p - (uint8_t *)cache_ptr->image_buffer) < cache_ptr->image_data_len);


    /* Construct the cache entry images */
    entry_header_size = H5C_cache_image_block_entry_header_size(f);
    for ( i = 0; i < cache_ptr->num_entries_in_image; i++ ) {
	p = H5C_encode_cache_image_entry(f, cache_ptr, p, i, entry_header_size);
	if ( NULL ==  p )
            HGOTO_ERROR(H5E_CACHE, H5E_CANTENCODE, FAIL, "entry image construction failed")
    }
    HDassert((size_t)(p - (uint8_t *)cache_ptr->image_buffer) < cache_ptr->image_data_len);

    /* Construct the adaptive resize status image -- not yet */

    /* Compute the checksum and encode */
    chksum = H5_checksum_metadata(cache_ptr->image_buffer, (size_t)(cache_ptr->image_data_len - H5F_SIZEOF_CHKSUM), 0);
    UINT32ENCODE(p, chksum);
    HDassert((size_t)(p - (uint8_t *)cache_ptr->image_buffer) == cache_ptr->image_data_len);
    HDassert((size_t)(p - (uint8_t *)cache_ptr->image_buffer) <= cache_ptr->image_len);

#ifndef NDEBUG
    /* validate the metadata cache image we just constructed by decoding it
     * and comparing the result with the original data.
     */
    {
        uint32_t        old_chksum;
        const uint8_t *	q;
        H5C_t *	        fake_cache_ptr = NULL;
        int             j;

	fake_cache_ptr = (H5C_t *)H5MM_malloc(sizeof(H5C_t));
        HDassert(fake_cache_ptr);
        fake_cache_ptr->magic = H5C__H5C_T_MAGIC;

	/* needed for sanity checks */
	fake_cache_ptr->image_len = cache_ptr->image_len;
        q = (const uint8_t *)cache_ptr->image_buffer;

        q = H5C_decode_cache_image_header(f, fake_cache_ptr, q);

        HDassert(NULL != p);
        HDassert(fake_cache_ptr->num_entries_in_image == cache_ptr->num_entries_in_image);

	fake_cache_ptr->image_entries = (H5C_image_entry_t *)H5MM_malloc(sizeof(H5C_image_entry_t) *
                (size_t)(fake_cache_ptr->num_entries_in_image + 1));
	HDassert(fake_cache_ptr->image_entries);

        for ( i = 0; i < fake_cache_ptr->num_entries_in_image; i++ ) {

	    (fake_cache_ptr->image_entries)[i].magic = H5C__H5C_IMAGE_ENTRY_T_MAGIC;
            (fake_cache_ptr->image_entries)[i].image_index = i;
            (fake_cache_ptr->image_entries)[i].image_ptr = NULL;

	    /* touch up f->shared->cache to satisfy sanity checks... */
            f->shared->cache = fake_cache_ptr;
	    q = H5C_decode_cache_image_entry(f, fake_cache_ptr, q, i, entry_header_size);
	    HDassert(q);

	    /* ...and then return f->shared->cache to its correct value */
            f->shared->cache = cache_ptr;

	    /* verify expected contents */
	    HDassert((cache_ptr->image_entries)[i].addr == (fake_cache_ptr->image_entries)[i].addr);
	    HDassert((cache_ptr->image_entries)[i].size == (fake_cache_ptr->image_entries)[i].size);
	    HDassert((cache_ptr->image_entries)[i].type_id == (fake_cache_ptr->image_entries)[i].type_id);
	    HDassert((cache_ptr->image_entries)[i].lru_rank == (fake_cache_ptr->image_entries)[i].lru_rank);
	    HDassert((cache_ptr->image_entries)[i].is_dirty == (fake_cache_ptr->image_entries)[i].is_dirty);
	    /* don't check image_fd_height as it is not stored in 
             * the metadata cache image block.
             */
	    HDassert((cache_ptr->image_entries)[i].fd_child_count == (fake_cache_ptr->image_entries)[i].fd_child_count);
	    HDassert((cache_ptr->image_entries)[i].fd_dirty_child_count == (fake_cache_ptr->image_entries)[i].fd_dirty_child_count);
	    HDassert((cache_ptr->image_entries)[i].fd_parent_count == (fake_cache_ptr->image_entries)[i].fd_parent_count);

	    for(j = 0; j < (int)((cache_ptr->image_entries)[i].fd_parent_count); j++)
		HDassert((cache_ptr->image_entries)[i].fd_parent_addrs[j] == (fake_cache_ptr->image_entries)[i].fd_parent_addrs[j]);

	    /* free the fd_parent_addrs array if it exists */
	    if((fake_cache_ptr->image_entries)[i].fd_parent_addrs) {
		HDassert((fake_cache_ptr->image_entries)[i].fd_parent_count > 0);
		(fake_cache_ptr->image_entries)[i].fd_parent_addrs = (haddr_t *)H5MM_xfree((fake_cache_ptr->image_entries)[i].fd_parent_addrs);
		(fake_cache_ptr->image_entries)[i].fd_parent_count = 0;
	    } /* end if */
            else 
		HDassert((fake_cache_ptr->image_entries)[i].fd_parent_count == 0);

	    HDassert((cache_ptr->image_entries)[i].image_ptr);
            HDassert((fake_cache_ptr->image_entries)[i].image_ptr);
            HDassert(!HDmemcmp((cache_ptr->image_entries)[i].image_ptr,
                               (fake_cache_ptr->image_entries)[i].image_ptr,
                               (cache_ptr->image_entries)[i].size));

	    (fake_cache_ptr->image_entries)[i].image_ptr = H5MM_xfree((fake_cache_ptr->image_entries)[i].image_ptr);
	}

        HDassert((size_t)(q - (const uint8_t *)cache_ptr->image_buffer) == cache_ptr->image_data_len - H5F_SIZEOF_CHKSUM);

        /* compute the checksum  */
        old_chksum = chksum;
        chksum = H5_checksum_metadata(cache_ptr->image_buffer, (size_t)(cache_ptr->image_data_len - H5F_SIZEOF_CHKSUM), 0);
	HDassert(chksum == old_chksum);

	fake_cache_ptr->image_entries = (H5C_image_entry_t *)H5MM_xfree(fake_cache_ptr->image_entries);
	fake_cache_ptr = (H5C_t *)H5MM_xfree(fake_cache_ptr);
    } /* end block */
#endif /* NDEBUG */

done:
    FUNC_LEAVE_NOAPI(ret_value)
} /* H5C_construct_cache_image_buffer() */


/*-------------------------------------------------------------------------
 *
 * Function:    H5C_deserialize_prefetched_entry()
 *
 * Purpose:     Deserialize the supplied prefetched entry entry, and return
 *		a pointer to the deserialized entry in *entry_ptr_ptr. 
 *		If successful, remove the prefetched entry from the cache,
 *		and free it.  Insert the deserialized entry into the cache.
 *
 *		Note that the on disk image of the entry is not freed -- 
 *		a pointer to it is stored in the deserialized entries'
 *		image_ptr field, and its image_up_to_date field is set to
 *		TRUE unless the entry is dirtied by the deserialize call.
 *
 *		If the prefetched entry is a flush dependency child,
 *		destroy that flush dependency prior to calling the 
 *		deserialize callback.  If appropriate, the flush dependency
 *		relationship will be recreated by the cache client.
 *
 *		If the prefetched entry is a flush dependency parent,
 *		destroy the flush dependency relationship with all its 
 *		children.  As all these children must be prefetched entries,
 *		recreate these flush dependency relationships with 
 *		deserialized entry after it is inserted in the cache.
 *
 *		Since deserializing a prefetched entry is semantically 
 *		equivalent to a load, issue an entry loaded nofification 
 *		if the notify callback is defined.
 *
 * Return:      SUCCEED on success, and FAIL on failure.
 *
 *		Note that *entry_ptr_ptr is undefined on failure.
 *
 * Programmer:  John Mainzer, 8/10/15
 *
 *-------------------------------------------------------------------------
 */
herr_t
H5C_deserialize_prefetched_entry(H5F_t *f, hid_t dxpl_id, H5C_t *cache_ptr,
    H5C_cache_entry_t **entry_ptr_ptr, const H5C_class_t *type,
    haddr_t addr, void *udata)
{
    hbool_t		dirty = FALSE;  /* Flag indicating whether thing was 
                                         * dirtied during deserialize 
                                         */
    size_t              len;            /* Size of image in file */
    void *		thing = NULL;   /* Pointer to thing loaded */
    H5C_cache_entry_t * pf_entry_ptr;   /* pointer to the prefetched entry   */
                                        /* supplied in *entry_ptr_ptr.       */
    H5C_cache_entry_t *	ds_entry_ptr;   /* Alias for thing loaded, as cache 
                                         * entry 
                                         */
    H5C_cache_entry_t** fd_children = NULL; /* Pointer to a dynamically      */
                                        /* allocated array of pointers to    */
                                        /* the flush dependency children of  */
                                        /* the prefetched entry, or NULL if  */
                                        /* that array does not exist.        */
    unsigned            flush_flags = (H5C__FLUSH_INVALIDATE_FLAG | 
				       H5C__FLUSH_CLEAR_ONLY_FLAG);
    int			i;
    herr_t      	ret_value = SUCCEED;      /* Return value */

    FUNC_ENTER_NOAPI_NOINIT

    /* sanity checks */
    HDassert(f);
    HDassert(f->shared);
    HDassert(f->shared->cache);
    HDassert(f->shared->cache == cache_ptr);
    HDassert(cache_ptr->magic == H5C__H5C_T_MAGIC);
    HDassert(entry_ptr_ptr);
    HDassert(*entry_ptr_ptr);
    pf_entry_ptr = *entry_ptr_ptr;
    HDassert(pf_entry_ptr->magic == H5C__H5C_CACHE_ENTRY_T_MAGIC);
    HDassert(pf_entry_ptr->type);
    HDassert(pf_entry_ptr->type->id == H5AC_PREFETCHED_ENTRY_ID);
    HDassert(pf_entry_ptr->prefetched);
    HDassert(pf_entry_ptr->image_up_to_date);
    HDassert(pf_entry_ptr->image_ptr);
    HDassert(pf_entry_ptr->size > 0);
    HDassert(pf_entry_ptr->addr == addr);
    HDassert(type);
    HDassert(type->id == pf_entry_ptr->prefetch_type_id);
    HDassert(type->mem_type == H5C__class_mem_types[type->id]);

    /* verify absence of prohibited or unsupported type flag combinations */
    HDassert(!(type->flags & H5C__CLASS_SKIP_READS));
 
    /* Can't see how skip reads could be usefully combined with 
     * either the speculative read flag.  Hence disallow.
     */
    HDassert(!((type->flags & H5C__CLASS_SKIP_READS) &&
               (type->flags & H5C__CLASS_SPECULATIVE_LOAD_FLAG)));

    HDassert(H5F_addr_defined(addr));
    HDassert(type->get_initial_load_size);
    HDassert(type->deserialize);

    /* if *pf_entry_ptr is a flush dependency child, destroy all such
     * relationships now.  The client will restore the relationship(s) with
     * the deserialized entry if appropriate.
     */
    HDassert(pf_entry_ptr->fd_parent_count == pf_entry_ptr->flush_dep_nparents);
    for(i = (int)(pf_entry_ptr->fd_parent_count) - 1; i >= 0; i--) {
        HDassert(pf_entry_ptr->flush_dep_parent);
        HDassert(pf_entry_ptr->flush_dep_parent[i]);
        HDassert(pf_entry_ptr->flush_dep_parent[i]->magic == H5C__H5C_CACHE_ENTRY_T_MAGIC);
        HDassert(pf_entry_ptr->flush_dep_parent[i]->flush_dep_nchildren > 0);
        HDassert(pf_entry_ptr->fd_parent_addrs);
        HDassert(pf_entry_ptr->flush_dep_parent[i]->addr == pf_entry_ptr->fd_parent_addrs[i]);
        
        if(H5C_destroy_flush_dependency(pf_entry_ptr->flush_dep_parent[i], pf_entry_ptr) < 0)
            HGOTO_ERROR(H5E_CACHE, H5E_CANTUNDEPEND, FAIL, "can't destroy pf entry parent flush dependency")

        pf_entry_ptr->fd_parent_addrs[i] = HADDR_UNDEF;
    } /* end for */
    HDassert(pf_entry_ptr->flush_dep_nparents == 0);

    /* If *pf_entry_ptr is a flush dependency parent, destroy its flush 
     * dependency relationships with all its children (which must be 
     * prefetched entries as well).
     *
     * These flush dependency relationships will have to be restored 
     * after the deserialized entry is inserted into the cache in order
     * to transfer these relationships to the new entry.  Hence save the
     * pointers to the flush dependency children of *pf_enty_ptr for later
     * use.
     */
    if(pf_entry_ptr->fd_child_count > 0) {
        if(NULL == (fd_children = (H5C_cache_entry_t **)H5MM_calloc(sizeof(H5C_cache_entry_t **) * (size_t)(pf_entry_ptr->fd_child_count + 1))))
                HGOTO_ERROR(H5E_CACHE, H5E_CANTALLOC, FAIL, "memory allocation failed for fd child ptr array")

        if(H5C_destroy_pf_entry_child_flush_deps(cache_ptr, pf_entry_ptr, fd_children) < 0)
            HGOTO_ERROR(H5E_CACHE, H5E_CANTUNDEPEND, FAIL, "can't destroy pf entry child flush dependency(s).")
    } /* end if */

    /* Since the size of the on disk image is known exactly, there is 
     * no need for either a call to the get_initial_load_size() callback, 
     * or retries if the H5C__CLASS_SPECULATIVE_LOAD_FLAG flag is set.
     * Similarly, there is no need to clamp possible reads beyond
     * EOF.
     */
    len = pf_entry_ptr->size;

    /* Deserialize the prefetched on-disk image of the entry into the 
     * native memory form 
     */
    if(NULL == (thing = type->deserialize(pf_entry_ptr->image_ptr, len, udata, &dirty)))
        HGOTO_ERROR(H5E_CACHE, H5E_CANTLOAD, FAIL, "Can't deserialize image")

    ds_entry_ptr = (H5C_cache_entry_t *)thing;

    /* In general, an entry should be clean just after it is loaded.
     *
     * However, when this code is used in the metadata cache, it is
     * possible that object headers will be dirty at this point, as
     * the deserialize function will alter object headers if necessary to
     * fix an old bug.
     *
     * In the following assert:
     *
     * 	HDassert( ( dirty == FALSE ) || ( type->id == 5 || type->id == 6 ) );
     *
     * note that type ids 5 & 6 are associated with object headers in the 
     * metadata cache.
     *
     * When we get to using H5C for other purposes, we may wish to
     * tighten up the assert so that the loophole only applies to the
     * metadata cache.
     *
     * Note that at present, dirty can't be set to true with prefetched 
     * entries.  However this may change, so include this functionality
     * against that posibility.
     *
     * Also, note that it is possible for a prefetched entry to be dirty --
     * hence the value assigned to ds_entry_ptr->is_dirty below.
     */

    HDassert( ( dirty == FALSE ) || ( type->id == 5 || type->id == 6) );

    ds_entry_ptr->magic                     	= H5C__H5C_CACHE_ENTRY_T_MAGIC;
    ds_entry_ptr->cache_ptr                 	= f->shared->cache;
    ds_entry_ptr->addr                      	= addr;
    ds_entry_ptr->size                      	= len;
    HDassert(ds_entry_ptr->size < H5C_MAX_ENTRY_SIZE);
    ds_entry_ptr->image_ptr                 	= pf_entry_ptr->image_ptr;
    ds_entry_ptr->image_up_to_date          	= !dirty;
    ds_entry_ptr->type                      	= type;
    ds_entry_ptr->is_dirty	            	= dirty | 
						  pf_entry_ptr->is_dirty;
    ds_entry_ptr->dirtied                   	= FALSE;
    ds_entry_ptr->is_protected              	= FALSE;
    ds_entry_ptr->is_read_only              	= FALSE;
    ds_entry_ptr->ro_ref_count              	= 0;
    ds_entry_ptr->is_pinned                 	= FALSE;
    ds_entry_ptr->in_slist                  	= FALSE;
    ds_entry_ptr->flush_marker              	= FALSE;
#ifdef H5_HAVE_PARALLEL
    ds_entry_ptr->clear_on_unprotect        	= FALSE;
    ds_entry_ptr->flush_immediately         	= FALSE;
    ds_entry_ptr->coll_access               	= FALSE;
#endif /* H5_HAVE_PARALLEL */
    ds_entry_ptr->flush_in_progress         	= FALSE;
    ds_entry_ptr->destroy_in_progress       	= FALSE;

    ds_entry_ptr->ring		            	= pf_entry_ptr->ring;

    /* Initialize flush dependency height fields */
    ds_entry_ptr->flush_dep_parent          	= NULL;
    ds_entry_ptr->flush_dep_nparents        	= 0;
    ds_entry_ptr->flush_dep_parent_nalloc   	= 0;
    ds_entry_ptr->flush_dep_nchildren       	= 0;
    ds_entry_ptr->flush_dep_ndirty_children 	= 0;
    ds_entry_ptr->flush_dep_nunser_children 	= 0;

    /* Initialize fields supporting the hash table: */
    ds_entry_ptr->ht_next                   	= NULL;
    ds_entry_ptr->ht_prev                   	= NULL;
    ds_entry_ptr->il_next                   	= NULL;
    ds_entry_ptr->il_prev                   	= NULL;

    /* Initialize fields supporting replacement policies: */
    ds_entry_ptr->next                      	= NULL;
    ds_entry_ptr->prev                      	= NULL;
    ds_entry_ptr->aux_next                  	= NULL;
    ds_entry_ptr->aux_prev                  	= NULL;
#ifdef H5_HAVE_PARALLEL
    pf_entry_ptr->coll_next                 	= NULL;
    pf_entry_ptr->coll_prev                 	= NULL;
#endif /* H5_HAVE_PARALLEL */

    /* initialize cache image related fields */
    ds_entry_ptr->include_in_image          	= FALSE;
    ds_entry_ptr->lru_rank	            	= 0;
    ds_entry_ptr->image_index	            	= -1;
    ds_entry_ptr->image_dirty	            	= FALSE;
    ds_entry_ptr->fd_parent_count           	= 0;
    ds_entry_ptr->fd_parent_addrs           	= NULL;
    ds_entry_ptr->fd_child_count            	= pf_entry_ptr->fd_child_count;
    ds_entry_ptr->fd_dirty_child_count      	= 0;
    ds_entry_ptr->image_fd_height           	= 0;
    ds_entry_ptr->prefetched	            	= FALSE;
    ds_entry_ptr->prefetch_type_id          	= 0;
    ds_entry_ptr->age		          	= 0;
    ds_entry_ptr->prefetched_dirty              = pf_entry_ptr->prefetched_dirty;
#ifndef NDEBUG  /* debugging field */
    ds_entry_ptr->serialization_count           = 0;
#endif /* NDEBUG */

    H5C__RESET_CACHE_ENTRY_STATS(ds_entry_ptr);

    /* Apply to to the newly deserialized entry */
    if(H5C__tag_entry(cache_ptr, ds_entry_ptr, dxpl_id) < 0)
        HGOTO_ERROR(H5E_CACHE, H5E_CANTTAG, FAIL, "Cannot tag metadata entry")

    /* We have successfully deserialized the prefetched entry.
     *
     * Before we return a pointer to the deserialized entry, we must remove
     * the prefetched entry from the cache, discard it, and replace it with 
     * the deserialized entry.  Note that we do not free the prefetched 
     * entries image, as that has been transferred to the deserialized
     * entry.
     *
     * Also note that we have not yet restored any flush dependencies.  This
     * must wait until the deserialized entry is inserted in the cache.
     *
     * To delete the prefetched entry from the cache:
     *
     *  1) Set pf_entry_ptr->image_ptr to NULL.  Since we have already
     *     transferred the buffer containing the image to *ds_entry_ptr,
     *	   this is not a memory leak.
     * 
     *  2) Call H5C__flush_single_entry() with the H5C__FLUSH_INVALIDATE_FLAG
     *     and H5C__FLUSH_CLEAR_ONLY_FLAG flags set.
     */
    pf_entry_ptr->image_ptr = NULL; 
    if ( pf_entry_ptr->is_dirty ) {
        HDassert(pf_entry_ptr->in_slist);
        flush_flags |= H5C__DEL_FROM_SLIST_ON_DESTROY_FLAG;
    } /* end if */

    if(H5C__flush_single_entry(f, dxpl_id, pf_entry_ptr, flush_flags) < 0)
        HGOTO_ERROR(H5E_CACHE, H5E_CANTEXPUNGE, FAIL, "can't expunge prefetched entry")

#ifndef NDEGUG /* verify deletion */
    H5C__SEARCH_INDEX(cache_ptr, addr, pf_entry_ptr, FAIL);

    HDassert(NULL == pf_entry_ptr);
#endif /* NDEBUG */

    /* Insert the deserialized entry into the cache.  */
    H5C__INSERT_IN_INDEX(cache_ptr, ds_entry_ptr, FAIL)

    HDassert(!ds_entry_ptr->in_slist);

    if(ds_entry_ptr->is_dirty)
        H5C__INSERT_ENTRY_IN_SLIST(cache_ptr, ds_entry_ptr, FAIL)

    H5C__UPDATE_RP_FOR_INSERTION(cache_ptr, ds_entry_ptr, FAIL)

    /* Deserializing a prefetched entry is the conceptual equivalent of 
     * loading it from file.  If the deserialized entry has a notify callback,
     * send an "after load" notice now that the deserialized entry is fully
     * integrated into the cache.
     */
    if(ds_entry_ptr->type->notify &&
            (ds_entry_ptr->type->notify)(H5C_NOTIFY_ACTION_AFTER_LOAD, ds_entry_ptr) < 0)
        HGOTO_ERROR(H5E_CACHE, H5E_CANTNOTIFY, FAIL, "can't notify client about entry loaded into cache")

    /* restore flush dependencies with the flush dependency children of 
     * of the prefetched entry.  Note that we must protect *ds_entry_ptr 
     * before the call to avoid triggering sanity check failures, and 
     * then unprotect it afterwards.
     */
    i = 0;
    if(fd_children != NULL) {
        int j;
        hbool_t found;

        H5C__UPDATE_RP_FOR_PROTECT(cache_ptr, ds_entry_ptr, FAIL)
        ds_entry_ptr->is_protected = TRUE;
        while(fd_children[i] != NULL) {
            /* Sanity checks */
            HDassert((fd_children[i])->magic == H5C__H5C_CACHE_ENTRY_T_MAGIC);
            HDassert((fd_children[i])->prefetched);
            HDassert((fd_children[i])->fd_parent_count > 0);
            HDassert((fd_children[i])->fd_parent_addrs);

            j = 0;
            found = FALSE;
            while((j < (int)((fd_children[i])->fd_parent_count)) && (!found)) {
                if((fd_children[i])->fd_parent_addrs[j] == ds_entry_ptr->addr)
                    found = TRUE;

                j++;
            } /* end while */
            HDassert(found);

            if(H5C_create_flush_dependency(ds_entry_ptr, fd_children[i]) < 0)
                HGOTO_ERROR(H5E_CACHE, H5E_CANTDEPEND, FAIL, "Can't restore child flush dependency.")

            i++;
        } /* end while */

        H5C__UPDATE_RP_FOR_UNPROTECT(cache_ptr, ds_entry_ptr, FAIL);

        ds_entry_ptr->is_protected = FALSE;
    } /* end if ( fd_children != NULL ) */
    HDassert((unsigned)i == ds_entry_ptr->fd_child_count);

    ds_entry_ptr->fd_child_count = 0;
    H5C__UPDATE_STATS_FOR_PREFETCH_HIT(cache_ptr)

    /* finally, pass ds_entry_ptr back to the caller */
    *entry_ptr_ptr = ds_entry_ptr;

done:
    if(fd_children)
        fd_children = (H5C_cache_entry_t **)H5MM_xfree((void *)fd_children);

    /* Release resources on error */
    if(FAIL == ret_value)
        if(thing && type->free_icr(thing) < 0)
            HDONE_ERROR(H5E_CACHE, H5E_CANTFLUSH, FAIL, "free_icr callback failed")

    FUNC_LEAVE_NOAPI(ret_value)
} /* H5C_deserialize_prefetched_entry() */


/*-------------------------------------------------------------------------
 * Function:    H5C_free_image_entries_array
 *
 * Purpose:     If the image entries array exists, free the image 
 *		associated with each entry, and then free the image 
 *		entries array proper.
 *
 *		Note that by the time this function is called, the cache
 *		should have removed all entries from its data structures.
 *
 * Return:      SUCCEED on success, and FAIL on failure.
 *
 * Programmer:  John Mainzer
 *              8/4/15
 *
 *-------------------------------------------------------------------------
 */
herr_t
H5C_free_image_entries_array(H5C_t *cache_ptr)
{
    int 		i;
    H5C_image_entry_t * ie_ptr;

    FUNC_ENTER_NOAPI_NOINIT_NOERR

    /* Sanity checks */
    HDassert(cache_ptr);
    HDassert(cache_ptr->magic == H5C__H5C_T_MAGIC);
    HDassert(cache_ptr->close_warning_received);
    HDassert(cache_ptr->image_ctl.generate_image);
    HDassert(cache_ptr->index_len == 0);

    /* Check for entries to free */
    if ( cache_ptr->image_entries != NULL ) {

        for ( i = 0; i < cache_ptr->num_entries_in_image; i++) {

            /* Get pointer to image entry */
 	    ie_ptr = &((cache_ptr->image_entries)[i]);

            /* Sanity checks */ 
	    HDassert(ie_ptr);
            HDassert(ie_ptr->magic == H5C__H5C_IMAGE_ENTRY_T_MAGIC);
            HDassert(ie_ptr->image_index == i);
	    HDassert(ie_ptr->image_ptr);

	    /* Free the parent addrs array if appropriate */
	    if(ie_ptr->fd_parent_addrs) {
		HDassert(ie_ptr->fd_parent_count > 0);

		ie_ptr->fd_parent_addrs = (haddr_t *)H5MM_xfree(ie_ptr->fd_parent_addrs);
            } /* end if */
            else
		HDassert(ie_ptr->fd_parent_count == 0);

            /* Free the image */
            ie_ptr->image_ptr = H5MM_xfree(ie_ptr->image_ptr);

	    /* Set magic field to bad magic so we can detect freed entries */
	    ie_ptr->magic = H5C__H5C_IMAGE_ENTRY_T_BAD_MAGIC;
	} /* end for */

	/* Free the image entries array */
	cache_ptr->image_entries = (H5C_image_entry_t *)H5MM_xfree(cache_ptr->image_entries);
    } /* end if */

    FUNC_LEAVE_NOAPI(SUCCEED)
} /* H5C_free_image_entries_array() */


/*-------------------------------------------------------------------------
 * Function:    H5C_force_cache_image_load()
 *
 * Purpose:     On rare occasions, it is necessary to run 
 *		H5MF_tidy_self_referential_fsm_hack() prior to the first
 *              metadata cache access.  This is a problem as if there is a 
 *              cache image at the end of the file, that routine will 
 *              discard it.
 *
 *              We solve this issue by calling this function, which will
 *		load the cache image and then call 
 *              H5MF_tidy_self_referential_fsm_hack() to discard it.
 *
 * Return:      SUCCEED on success, and FAIL on failure.
 *
 * Programmer:  John Mainzer
 *              1/11/17
 *
 *-------------------------------------------------------------------------
 */
herr_t
H5C_force_cache_image_load(H5F_t *    f,
                           hid_t      dxpl_id)
{
    H5C_t * cache_ptr;
    herr_t ret_value = SUCCEED;      /* Return value */

    FUNC_ENTER_NOAPI(FAIL)

    HDassert(f);
    HDassert(f->shared);

    cache_ptr = f->shared->cache;

    HDassert(cache_ptr);
    HDassert(cache_ptr->magic == H5C__H5C_T_MAGIC);
    HDassert(cache_ptr->load_image);

    /* Load the cache image, if requested */
    if(cache_ptr->load_image) {

        cache_ptr->load_image = FALSE;

        if(H5C_load_cache_image(f, dxpl_id) < 0)

            HGOTO_ERROR(H5E_CACHE, H5E_CANTLOAD, FAIL, "Can't load cache image")

    } /* end if */

done:

    FUNC_LEAVE_NOAPI(ret_value)

} /* H5C_force_cache_image_load() */


/*-------------------------------------------------------------------------
 * Function:    H5C_get_cache_image_config
 *
 * Purpose:     Copy the current configuration for cache image generation
 *              on file close into the instance of H5C_cache_image_ctl_t
 *              pointed to by config_ptr.
 *
 * Return:      SUCCEED on success, and FAIL on failure.
 *
 * Programmer:  John Mainzer
 *              7/3/15
 *
 *-------------------------------------------------------------------------
 */
herr_t
H5C_get_cache_image_config(const H5C_t * cache_ptr,
    H5C_cache_image_ctl_t *config_ptr)
{
    herr_t ret_value = SUCCEED;      /* Return value */

    FUNC_ENTER_NOAPI(FAIL)

    if((cache_ptr == NULL) || (cache_ptr->magic != H5C__H5C_T_MAGIC))
        HGOTO_ERROR(H5E_CACHE, H5E_BADVALUE, FAIL, "Bad cache_ptr on entry")
    if(config_ptr == NULL)
        HGOTO_ERROR(H5E_CACHE, H5E_BADVALUE, FAIL, "Bad config_ptr on entry")

    *config_ptr = cache_ptr->image_ctl;

done:
    FUNC_LEAVE_NOAPI(ret_value)
} /* H5C_get_cache_image_config() */


/*-------------------------------------------------------------------------
 * Function:    H5C_get_serialization_in_progress
 *
 * Purpose:     Return the current value of 
 *              cache_ptr->serialization_in_progress.
 *
 * Return:      Current value of cache_ptr->serialization_in_progress.
 *
 * Programmer:  John Mainzer
 *		8/24/15
 *
 *-------------------------------------------------------------------------
 */
hbool_t
H5C_get_serialization_in_progress(H5F_t *f)
{
    H5C_t * cache_ptr;
    hbool_t ret_value;          /* Return value */

    FUNC_ENTER_NOAPI_NOINIT_NOERR

    /* Sanity check */
    HDassert(f);
    HDassert(f->shared);
    cache_ptr = f->shared->cache;
    HDassert(cache_ptr);
    HDassert(cache_ptr->magic == H5C__H5C_T_MAGIC);

    /* Set return value */
    ret_value = cache_ptr->serialization_in_progress;

    FUNC_LEAVE_NOAPI(ret_value)
} /* H5C_get_serialization_in_progress() */


/*-------------------------------------------------------------------------
 * Function:    H5C_image_stats
 *
 * Purpose:     Prints statistics specific to the cache image.
 *
 * Return:      Non-negative on success/Negative on failure
 *
 * Programmer:  John Mainzer
 *              10/26/15
 *
 *-------------------------------------------------------------------------
 */
herr_t
#if H5C_COLLECT_CACHE_STATS
H5C_image_stats(H5C_t * cache_ptr, hbool_t print_header)
#else /* H5C_COLLECT_CACHE_STATS */
H5C_image_stats(H5C_t * cache_ptr, hbool_t H5_ATTR_UNUSED print_header)
#endif /* H5C_COLLECT_CACHE_STATS */
{
#if H5C_COLLECT_CACHE_STATS
    int         i;
    int64_t     total_hits = 0;
    int64_t     total_misses = 0;
    double      hit_rate;
    double      prefetch_use_rate;
#endif /* H5C_COLLECT_CACHE_STATS */
    herr_t      ret_value = SUCCEED;   /* Return value */

    FUNC_ENTER_NOAPI(FAIL)

    if(!cache_ptr || cache_ptr->magic != H5C__H5C_T_MAGIC)
        HGOTO_ERROR(H5E_CACHE, H5E_SYSTEM, FAIL, "Bad cache_ptr")

#if H5C_COLLECT_CACHE_STATS
    for(i = 0; i <= cache_ptr->max_type_id; i++) {
        total_hits              += cache_ptr->hits[i];
        total_misses            += cache_ptr->misses[i];
    } /* end for */

    if((total_hits > 0) || (total_misses > 0))
        hit_rate = (double)100.0f * ((double)(total_hits)) / ((double)(total_hits + total_misses));
    else
        hit_rate = 0.0f;

    if(cache_ptr->prefetches > 0)
        prefetch_use_rate = (double)100.0f * ((double)(cache_ptr->prefetch_hits)) /
                   ((double)(cache_ptr->prefetches));
    else
        prefetch_use_rate = 0.0f;

    if(print_header) {
        HDfprintf(stdout,
           "\nhit     prefetches      prefetch              image  pf hit\n");
        HDfprintf(stdout,
             "rate:   total:  dirty:  hits:  flshs:  evct:  size:  rate:\n");
    } /* end if */

    HDfprintf(stdout,
           "%3.1lf    %5lld   %5lld   %5lld  %5lld   %5lld   %5lld   %3.1lf\n",
            hit_rate,
            (long long)(cache_ptr->prefetches),
            (long long)(cache_ptr->dirty_prefetches),
            (long long)(cache_ptr->prefetch_hits),
            (long long)(cache_ptr->flushes[H5AC_PREFETCHED_ENTRY_ID]),
            (long long)(cache_ptr->evictions[H5AC_PREFETCHED_ENTRY_ID]),
            (long long)(cache_ptr->last_image_size),
            prefetch_use_rate);
#endif /* H5C_COLLECT_CACHE_STATS */

done:
    FUNC_LEAVE_NOAPI(ret_value)
} /* H5C_image_stats() */


/*-------------------------------------------------------------------------
 * Function:    H5C_load_cache_image
 *
 * Purpose:     Read the cache image superblock extension message and
 *		delete it if so directed.
 *
 *		Then load the cache image block at the specified location,
 *		decode it, and insert its contents into the metadata
 *		cache.
 *
 * Return:      Non-negative on success/Negative on failure
 *
 * Programmer:  John Mainzer
 *		7/6/15
 *
 *-------------------------------------------------------------------------
 */
herr_t
H5C_load_cache_image(H5F_t *f, hid_t dxpl_id)
{
#ifndef NDEBUG
    hbool_t             first_alloc_dealloc;
    haddr_t             eoa_pre_fsm_fsalloc;
#endif /* NDEBUG */
    H5C_t *             cache_ptr;
    herr_t		ret_value = SUCCEED;    /* Return value */

    FUNC_ENTER_NOAPI(FAIL)

    /* Sanity checks */
    HDassert(f);
    HDassert(f->shared);
    cache_ptr = f->shared->cache;
    HDassert(cache_ptr);
    HDassert(cache_ptr->magic == H5C__H5C_T_MAGIC);

    /* We used to remove the metadata cache image superblock extension 
     * message here if so directed.
     *
     * However, with the current version of the hack to clean up the 
     * the self referential FSM issue, it is necessary that if the
     * hack is in use, and if a cache image is present, the deallocation
     * of file space for the cache image must be the first file space 
     * allocation / deallocation after file open.
     *
     * As freeing a superblock extension message may result in freeing
     * of file space, this operation is moved until after the cache 
     * image file space is dealt with.
     */

#ifndef NDEBUG
    /* collect data for later sanity checks */
    first_alloc_dealloc = f->shared->first_alloc_dealloc;
    eoa_pre_fsm_fsalloc = f->shared->eoa_pre_fsm_fsalloc;
#endif /* NDEBUG */

    /* If the image address is defined, load the image, decode it, 
     * and insert its contents into the metadata cache. 
     *
     * Note that under normal operating conditions, it is an error if the 
     * image address is HADDR_UNDEF.  However, to facilitate testing,
     * we allow this special value of the image address which means that
     * no image exists, and that the load operation should be skipped 
     * silently.  
     */
    if(H5F_addr_defined(cache_ptr->image_addr)) {
        /* Sanity checks */
	HDassert(cache_ptr->image_len > 0);
        HDassert(cache_ptr->image_buffer == NULL);

	/* Allocate space for the image */
        if(NULL == (cache_ptr->image_buffer = H5MM_malloc(cache_ptr->image_len + 1)))
            HGOTO_ERROR(H5E_CACHE, H5E_CANTALLOC, FAIL, "memory allocation failed for cache image buffer")

	/* Load the image from file */
	if(H5AC_read_cache_image(f, dxpl_id, cache_ptr->image_addr, cache_ptr->image_len,  cache_ptr->image_buffer) < 0 )
            HGOTO_ERROR(H5E_CACHE, H5E_READERROR, FAIL, "Can't read metadata cache image block")

	/* decode metadata cache image */
	if ( H5C_decode_cache_image_buffer(f, cache_ptr) < 0 )
            HGOTO_ERROR(H5E_CACHE, H5E_CANTOPENFILE, FAIL, "Can't decode metadata cache image block")

	/* at this point, the image_data_len should be known */
	HDassert(cache_ptr->image_data_len > 0);
	HDassert(cache_ptr->image_data_len <= cache_ptr->image_len);

	/* insert image contents into cache */
	if(H5C_reconstruct_cache_contents(f, dxpl_id, cache_ptr) < 0)
            HGOTO_ERROR(H5E_CACHE, H5E_CANTDECODE, FAIL, "Can't reconstruct cache contents from image block")

	/* Free the image buffer */
        cache_ptr->image_buffer = H5MM_xfree(cache_ptr->image_buffer);

        /* Update stats -- must do this now, as we are about
         * to discard the size of the cache image.
         */
        H5C__UPDATE_STATS_FOR_CACHE_IMAGE_LOAD(cache_ptr)

	/* If directed, free the on disk metadata cache image */
        if(cache_ptr->delete_image) { 

	    HDassert(HADDR_UNDEF != cache_ptr->image_addr);
            HDassert(first_alloc_dealloc == f->shared->first_alloc_dealloc);
            HDassert(eoa_pre_fsm_fsalloc == f->shared->eoa_pre_fsm_fsalloc);

            /* The space for the cache image block was allocated directly 
             * from the VFD layer at the end of file.  As this was the 
             * last file space allocation before shutdown, the cache image 
             * should still be the last item in the file.
             *
             * If the hack to work around the self referential free space
             * manager issue is in use, file space for the non-empty self 
             * referential free space managers was also allocated from VFD
             * layer at the end of file.  Since these allocations directly 
             * preceeded the cache image allocation they should be directly
             * adjacent to the cache image block at the end of file.
             *
             * In this case, just call H5MF_tidy_self_referential_fsm_hack().  
             *
             * That routine will float the self referential free space 
             * managers, and reduce the eoa to its value just prior to 
             * allocation of space for same.  Since the cache image appears 
             * just after the self referential free space managers, this 
             * will release the file space for the cache image as well.
             *
             * Note that in this case, there must not have been any file 
             * space allocations / deallocations prior to the free of the
             * cache image.  Verify this to the extent possible.
             *
             * If the hack to work around the persistant self referential 
             * free space manager issue is NOT in use, just call H5MF_xfree() 
             * to release the cache iamge.  In principle, we should be able 
             * to just reduce the EOA to the base address of the cache 
             * image block, as there shouldn't be any file space allocation
             * before the first metadata cache access.  However, given
             * time constraints, I don't want to go there now.
             */
            if ( f->shared->first_alloc_dealloc ) {

                HDassert(HADDR_UNDEF != f->shared->eoa_pre_fsm_fsalloc);
                HDassert(H5F_addr_ge(cache_ptr->image_addr,
                                     f->shared->eoa_pre_fsm_fsalloc));

                if ( SUCCEED != 
                     H5MF_tidy_self_referential_fsm_hack(f, dxpl_id) )
                    HGOTO_ERROR(H5E_RESOURCE, H5E_CANTFREE, FAIL, \
                                "tidy of self referential fsm hack failed.")

            }
            else
            {
                if ( H5MF_xfree(f, H5FD_MEM_SUPER, dxpl_id, 
                                cache_ptr->image_addr, 
                                (hsize_t)(cache_ptr->image_len)) < 0)

                    HGOTO_ERROR(H5E_CACHE, H5E_CANTFREE, FAIL, \
                            "unable to free file space for cache image block.")
            }

            /* clean up */
            cache_ptr->image_len = 0;
            cache_ptr->image_data_len = 0;
            cache_ptr->image_addr = HADDR_UNDEF;
        }

        /* free the image entries array.  Note that all on disk image 
         * image buffers and fd parent address arrays have been transferred 
	 * to their respective prefetched entries so we can just free the 
         * array of H5C_image_entry_t.
         */
#ifndef NDEBUG
        {
            int i;
            H5C_image_entry_t * ie_ptr;

	    for ( i = 0; i < cache_ptr->num_entries_in_image; i++ ) {

		ie_ptr = &((cache_ptr->image_entries)[i]);

		HDassert(ie_ptr);
                HDassert(ie_ptr->magic == H5C__H5C_IMAGE_ENTRY_T_MAGIC);
                HDassert(ie_ptr->image_index == i);
	        HDassert(ie_ptr->fd_parent_addrs == NULL);
                HDassert(ie_ptr->image_ptr == NULL);
            }
        }
#endif /* NDEBUG */
	cache_ptr->image_entries =
                (H5C_image_entry_t *)H5MM_xfree(cache_ptr->image_entries);
	cache_ptr->num_entries_in_image = 0;

        cache_ptr->image_loaded = TRUE;
    }

    /* do this at the end of the function, as freeing of the file space 
     * used by the cache image must be the first file space allocation / 
     * deallocation operation after file open under some circumstances.
     */
    if ( cache_ptr->delete_image ) {

        if ( H5F_super_ext_remove_msg(f, dxpl_id, H5O_MDCI_MSG_ID) < 0 )

	    HGOTO_ERROR(H5E_CACHE, H5E_CANTREMOVE, FAIL, \
         "can't remove metadata cache image message from superblock extension")

	/* this shouldn't be necessary, but must mark the superblock dirty */
	if ( H5F_super_dirty(f) < 0 )

	    HGOTO_ERROR(H5E_CACHE, H5E_CANTMARKDIRTY, FAIL, \
                        "can't mark superblock dirty")
    }

done:
    FUNC_LEAVE_NOAPI(ret_value)
} /* H5C_load_cache_image() */


/*-------------------------------------------------------------------------
 * Function:    H5C_load_cache_image_on_next_protect()
 *
 * Purpose:     Note the fact that a metadata cache image superblock 
 *		extension message exists, along with the base address
 *		and length of the metadata cache image block.
 *
 *		Once this notification is received the metadata cache 
 *		image block must be read, decoded, and loaded into the 
 *		cache on the next call to H5C_protect().
 *
 *		Further, if the file is opened R/W, the metadata cache 
 *		image superblock extension message must be deleted from 
 *		the superblock extension and the image block freed
 *
 *		Contrawise, if the file is openened R/O, the metadata
 *		cache image superblock extension message and image block
 *		must be left as is.  Further, any dirty entries in the
 *		cache image block must be marked as clean to avoid 
 *		attempts to write them on file close.
 *
 * Return:      SUCCEED 
 *
 * Programmer:  John Mainzer
 *		7/6/15
 *
 *-------------------------------------------------------------------------
 */
herr_t
H5C_load_cache_image_on_next_protect(H5F_t *f, haddr_t addr, size_t len,
    hbool_t rw)
{
    H5C_t *cache_ptr;

    FUNC_ENTER_NOAPI_NOINIT_NOERR

    /* Sanity checks */
    HDassert(f);
    HDassert(f->shared);
    cache_ptr = f->shared->cache;
    HDassert(cache_ptr);
    HDassert(cache_ptr->magic == H5C__H5C_T_MAGIC);

    /* Set information needed to load cache image */
    cache_ptr->image_addr   = addr,
    cache_ptr->image_len    = len;
    cache_ptr->load_image   = TRUE;
    cache_ptr->delete_image = rw;

    FUNC_LEAVE_NOAPI(SUCCEED)
} /* H5C_load_cache_image_on_next_protect() */


/*-------------------------------------------------------------------------
 *
 * Function:    H5C_prep_for_file_close
 *
 * Purpose:     This function should be called just prior to the cache 
 *		flushes at file close.  There should be no protected 
 *		entries in the cache at this point.
 *		
 * Purpose:     The objective of the call is to allow the metadata cache 
 *		to do any preparatory work prior to generation of a 
 *		cache image.
 *
 *		In particular, the cache must 
 *
 *		1) serialize all its entries,
 *
 *		2) compute the size of the metadata cache image, 
 *
 *		3) allocate space for the metadata cache image, and
 *
 *		4) setup the metadata cache image superblock extension
 *		   message with the address and size of the metadata 
 *		   cache image.
 *
 *		The parallel case is complicated by the fact that 
 *		while all metadata caches must contain the same set of 
 *		dirty entries, there is no such requirement for clean 
 *		entries or the order that entries appear in the LRU.
 *
 *		Thus, there is no requirement that different processes
 *		will construct cache images of the same size.
 *
 *		This is not a major issue as long as all processes include 
 *		the same set of dirty entries in the cache -- as they 
 *		currently do (note that this will change when we implement 
 *		the ageout feature).  Since only the process zero cache 
 *		writes the cache image, all that is necessary is to 
 *		broadcast the process zero cache size for use in the 
 *		superblock extension messages and cache image block 
 *		allocations.
 *
 *		Note: At present, cache image is disabled in the 
 *		parallel case as the new collective metadata write 
 *		code must be modified to support cache image.
 *
 * Return:      Non-negative on success/Negative on failure
 *
 * Programmer:  John Mainzer
 *              7/3/15
 *
 *-------------------------------------------------------------------------
 */
herr_t
H5C_prep_for_file_close(H5F_t *f, hid_t dxpl_id)
{
    H5C_t *     cache_ptr = NULL;
    haddr_t     eoa_frag_addr = HADDR_UNDEF;
    hsize_t     eoa_frag_size = 0;
    herr_t	ret_value = SUCCEED;      /* Return value */

    FUNC_ENTER_NOAPI(FAIL)

    /* Sanity checks */
    HDassert(f);
    HDassert(f->shared);
    HDassert(f->shared->cache);
    cache_ptr = f->shared->cache;
    HDassert(cache_ptr);
    HDassert(cache_ptr->magic == H5C__H5C_T_MAGIC);

    /* for now at least, it is possible to receive the 
     * close warning more than once -- the following 
     * if statement handles this.
     */
    if ( cache_ptr->close_warning_received )
        HGOTO_DONE(SUCCEED)

    HDassert(!cache_ptr->close_warning_received);
    HDassert(cache_ptr->pl_len == 0);

    /* If the file is opened and closed without any access to 
     * any group or data set, it is possible that the cache image (if 
     * it exists) has not been read yet.  Do this now if required.
     */
    if ( cache_ptr->load_image ) {

        cache_ptr->load_image = FALSE;

        if ( H5C_load_cache_image(f, dxpl_id) < 0 )

	    HGOTO_ERROR(H5E_CACHE, H5E_CANTLOAD, FAIL, "Can't load cache image")
    }

    cache_ptr->close_warning_received = TRUE;

    if ( cache_ptr->close_warning_received ) {

        if ( cache_ptr->image_ctl.generate_image ) { /* we have work to do */

	    /* Create the cache image super block extension message.
             * 
             * Note that the base address and length of the metadata cache
 	     * image are undefined at this point, and thus will have to be
	     * updated later.
             *
             * Create the super block extension message now so that space 
	     * is allocated for it (if necessary) before we allocate space
 	     * for the cache image block.
             *
             * To simplify testing, do this only if the 
             * H5C_CI__GEN_MDCI_SBE_MESG bit is set in 
             * cache_ptr->image_ctl.flags.
             */
            if(cache_ptr->image_ctl.flags & H5C_CI__GEN_MDCI_SBE_MESG)
		if(H5C__write_cache_image_superblock_msg(f, dxpl_id, TRUE) < 0)
		    HGOTO_ERROR(H5E_CACHE, H5E_SYSTEM, FAIL, "creation of cache image SB mesg failed.")

	    /* Serialize the cache */
	    if(H5C_serialize_cache(f, dxpl_id) < 0)
 	        HGOTO_ERROR(H5E_CACHE, H5E_SYSTEM, FAIL, "serialization of the cache failed")

	    /* Scan the cache and record data needed to construct the 
	     * cache image.  In particular, for each entry we must record:
             *
             * 1) rank in LRU (if entry is in LRU)
             *
             * 2) Whether the entry is dirty prior to flush of 
             *    cache just prior to close.
             *
             * 3) Addresses of flush dependency parents (if any).
             *
             * 4) Number of flush dependency children (if any).  
             *
             * In passing, also compute the size of the metadata cache 
             * image.  With the recent modifications of the free space 
 	     * manager code, this size should be correct.
             */
	    if(H5C_prep_for_file_close__scan_entries(f, dxpl_id, cache_ptr) < 0)
		HGOTO_ERROR(H5E_CACHE, H5E_SYSTEM, FAIL, "H5C_prep_for_file_close__scan_entries failed")
            HDassert(HADDR_UNDEF == cache_ptr->image_addr);

#ifdef H5_HAVE_PARALLEL
	    /* In the parallel case, overwrite the image_len with the 
 	     * value computed by process 0.
             */
	    if(cache_ptr->aux_ptr) { /* we have multiple processes */
                int mpi_result;
		unsigned p0_image_len;
                H5AC_aux_t * aux_ptr;

                aux_ptr = (H5AC_aux_t *)cache_ptr->aux_ptr;

		if(aux_ptr->mpi_rank == 0) {
		    aux_ptr->p0_image_len = (unsigned)cache_ptr->image_data_len;
                    p0_image_len = aux_ptr->p0_image_len;

		    if(MPI_SUCCESS != (mpi_result = MPI_Bcast(&p0_image_len, 1, MPI_UNSIGNED, 0, aux_ptr->mpi_comm)))
                        HMPI_GOTO_ERROR(FAIL, "MPI_Bcast failed", mpi_result)

                    HDassert(p0_image_len == aux_ptr->p0_image_len);
	    } /* end if */
            else {
                if(MPI_SUCCESS != (mpi_result = MPI_Bcast(&p0_image_len, 1, MPI_UNSIGNED, 0, aux_ptr->mpi_comm)))
                    HMPI_GOTO_ERROR(FAIL, "MPI_Bcast failed", mpi_result)
                    
                    aux_ptr->p0_image_len = p0_image_len;
	    } /* end else */

	        /* Allocate space for a cache image of size equal to that 
                 * computed by the process 0.  This may be different from 
                 * cache_ptr->image_data_len if mpi_rank != 0.  However, since
                 * cache image write is suppressed on all processes other than 
                 * process 0, this doesn't matter.
                 *
                 * Note that we allocate the cache image directly from the file 
                 * driver so as to avoid unsettling the free space managers.
                 */
	        if(HADDR_UNDEF == (cache_ptr->image_addr = H5FD_alloc(f->shared->lf, dxpl_id, H5FD_MEM_SUPER, f,
                        (hsize_t)p0_image_len, &eoa_frag_addr, &eoa_frag_size)))
                    HGOTO_ERROR(H5E_CACHE, H5E_NOSPACE, FAIL, "can't allocate file space for metadata cache image")
        } /* end if */
        else

#endif /* H5_HAVE_PARALLEL */

            /* Allocate the cache image block.  Note that we allocate this 
             * this space directly from the file driver so as to avoid 
             * unsettling the free space managers.
             */
	    if(HADDR_UNDEF == (cache_ptr->image_addr = H5FD_alloc(f->shared->lf, dxpl_id, H5FD_MEM_SUPER, f,
                    (hsize_t)(cache_ptr->image_data_len), &eoa_frag_addr, &eoa_frag_size)))
                HGOTO_ERROR(H5E_CACHE, H5E_NOSPACE, FAIL, "can't allocate file space for metadata cache image")

            /* make note of the eoa after allocation of the cache image 
             * block.  This value is used for sanity checking when we 
             * shutdown the self referential free space managers after 
             * we destroy the metadata cache.
             */
            HDassert(HADDR_UNDEF == f->shared->eoa_post_mdci_fsalloc);
            if(ADDR_UNDEF == (f->shared->eoa_post_mdci_fsalloc = H5FD_get_eoa(f->shared->lf, H5FD_MEM_DEFAULT)))
                HGOTO_ERROR(H5E_FILE, H5E_CANTGET, FAIL, "unable to get file size")

	    /* For now, drop any fragment left over from the allocation of the
	     * image block on the ground.  A fragment should only be returned
	     * if the underlying file alignment is greater than 1.
	     *
	     * Clean this up eventually by extending the size of the cache
	     * image block to the next alignement boundary, and then setting
	     * the image_data_len to the actual size of the cache_image.
             *
             * On the off chance that there is some other way to get a 
             * a fragment on a cache image allocation, leave the following
             * assertion in the code so we will find out.
             */
	    HDassert((eoa_frag_size == 0) || (f->shared->alignment != 1));

	    /* Eventually it will be possible for the length of the cache image
             * block on file to be greater than the size of the data it 
             * contains.  However, for now they must be the same.  Set 
             * cache_ptr->image_len accordingly.
             */
            cache_ptr->image_len = cache_ptr->image_data_len;

	    /* update the metadata cache image superblock extension 
             * message with the new cache image block base address and 
             * length.
             *
             * to simplify testing, do this only if the 
             * H5C_CI__GEN_MDC_IMAGE_BLK bit is set in 
             * cache_ptr->image_ctl.flags.
             */
            if(cache_ptr->image_ctl.flags & H5C_CI__GEN_MDC_IMAGE_BLK)
	        if(H5C__write_cache_image_superblock_msg(f, dxpl_id, FALSE) < 0)
	            HGOTO_ERROR(H5E_CACHE, H5E_SYSTEM, FAIL, "update of cache image SB mesg failed.")

	    /* At this point:
             *
             *   1) space in the file for the metadata cache image
             *      is allocated, 
             *
             *   2) the metadata cache image superblock extension 
             *      message exists and (if so configured) contains 
             *      the correct data,
             *
             *   3) All entries in the cache that will appear in the 
	     *      cache image are serialized with up to date images.
             *
	     *      Since we just updated the cache image message,
             *      the super block extension message is dirty.  However,
             *      since the superblock and the superblock extension 
             *      can't be included in the cache image, this is a non-
             *      issue.
             *
             *   4) All entries in the cache that will be include in
             *      the cache are marked as such, and we have a count
             *      of same.
             *
             *   5) Flush dependency heights are calculated for all 
             *      entries that will be included in the cache image.
             *
             * If there are any entries to be included in the metadata cache
             * image, allocate, populate, and sort the image_entries array.  
             *
             * If the metadata cache image will be empty, delete the 
             * metadata cache image superblock extension message, set 
             * cache_ptr->image_ctl.generate_image to FALSE.  This will
             * allow the file close to continue normally without the 
             * unecessary generation of the metadata cache image.
             */
	    if(cache_ptr->num_entries_in_image > 0) {
		if(H5C_prep_for_file_close__setup_image_entries_array(cache_ptr) < 0)
		    HGOTO_ERROR(H5E_CACHE, H5E_CANTINIT, FAIL, "can't setup image entries array.")

		H5C_prep_for_file_close__qsort_image_entries_array(cache_ptr, 0, cache_ptr->num_entries_in_image - 1);
	    } /* end if */
             else { /* cancel creation of metadata cache iamge */
	        HDassert(cache_ptr->image_entries == NULL);

		/* To avoid breaking the control flow tests, only delete 
                 * the mdci superblock extension message if the 
                 * H5C_CI__GEN_MDC_IMAGE_BLK flag is set in 
                 * cache_ptr->image_ctl.flags.
                 */
                if(cache_ptr->image_ctl.flags & H5C_CI__GEN_MDC_IMAGE_BLK)
                    if(H5F_super_ext_remove_msg(f, dxpl_id, H5O_MDCI_MSG_ID) < 0)
		        HGOTO_ERROR(H5E_CACHE, H5E_CANTREMOVE, FAIL, "can't remove MDC image msg from superblock ext.")

		cache_ptr->image_ctl.generate_image = FALSE;
<<<<<<< HEAD
	    } /* end else */
        } /* end if ( cache_ptr->image_ctl.generate_image ) */
=======
	    }
>>>>>>> a67cbad5

#ifdef H5_HAVE_PARALLEL
        } /* if ( cache_ptr->image_ctl.generate_image ) */
        else if ( ( cache_ptr->aux_ptr != NULL ) && 
                  ( f->shared->fs_persist ) ) {

            /* if presistant free space managers are enabled, flushing the
             * metadata cache may result in the deletion, insertion, and/or
             * dirtying of entries.  
             *
             * This is a problem in PHDF5, as it breaks two invarients of 
             * our management of the metadata cache across all processes:
             *
             * 1) Entries will not be dirtied, deleted, inserted, or moved 
             *    during flush in the parallel case.
             *
             * 2) All processes contain the same set of dirty metadata 
             *    entries on entry to a sync point.
             *
             * To solve this problem for the persistant free space managers,
             * serialize the metadata cache on all processes prior to the 
             * first sync point on file shutdown.  The shutdown warning is 
             * a convenient location for this call.
             *
             * This is sufficient since:
             *
             * 1) FSM settle routines are only invoked on file close.  Since
             *    seriaization make the same settle calls as flush on file 
             *    close, and since the close warning is issued after all 
             *    non FSM related space allocations and just before the 
             *    first sync point on close, this call will leave the caches 
             *    in a consistant state across the processes if they were 
             *    consistant before.
             *
             * 2) Since the FSM settle routines are only invoked once during
             *    file close, invoking them now will prevent their invocation
             *    during a flush, and thus avoid any resulting entrie dirties,
             *    deletions, insertion, or moves during the flush.
             * of the metadata cache across all processes, serialize all the
             */
            H5AC_aux_t * aux_ptr;

            aux_ptr = (H5AC_aux_t *)cache_ptr->aux_ptr;

            HDassert(aux_ptr->write_permitted == FALSE);

            if ( H5C_serialize_cache(f, dxpl_id) < 0 )

                HGOTO_ERROR(H5E_CACHE, H5E_SYSTEM, FAIL, \
                             "serialization of the cache failed (2).")
#endif /* H5_HAVE_PARALLEL */
        }
    } /* end if ( cache_ptr->close_warning_received ) */

done:
    FUNC_LEAVE_NOAPI(ret_value)
} /* H5C_prep_for_file_close() */


/*-------------------------------------------------------------------------
 * Function:    H5C_serialize_cache
 *
 * Purpose:	Serialize (i.e. construct an on disk image) for all entries 
 *		in the metadata cache including clean entries.  
 *
 *		Note that flush dependencies and "flush me last" flags
 *		must be observed in the serialization process.  
 *
 *		Note also that entries may be loaded, flushed, evicted,
 *		expunged, relocated, resized, or removed from the cache
 *		during this process, just as these actions may occur during
 *		a regular flush.
 *
 *		However, we are given that the cache will contain no protected
 *		entries on entry to this routine (although entries may be 
 *		briefly protected and then unprotected during the serialize 
 *		process).  
 *
 *		The objective of this routine is serialize all entries and 
 *		to force all entries into their actual locations on disk.  
 *
 *		The initial need for this routine is to settle all entries 
 *		in the cache prior to construction of the metadata cache 
 *		image so that the size of the cache image can be calculated.
 *		However, I gather that other uses for the routine are 
 *		under consideration.
 *
 * Return:      Non-negative on success/Negative on failure or if there was
 *		a request to flush all items and something was protected.
 *
 * Programmer:  John Mainzer
 *		7/22/15
 *
 * Changes:	None.
 *
 *-------------------------------------------------------------------------
 */

herr_t
H5C_serialize_cache(H5F_t *f, hid_t dxpl_id)
{
#if H5C_DO_SANITY_CHECKS
    int                 i;
    int32_t             index_len = 0;
    size_t              index_size = (size_t)0;
    size_t              clean_index_size = (size_t)0;
    size_t              dirty_index_size = (size_t)0;
    size_t              slist_size = (size_t)0;
    int32_t             slist_len = 0;
#endif /* H5C_DO_SANITY_CHECKS */
    H5C_ring_t          ring;
    H5C_t             * cache_ptr;
    herr_t              ret_value = SUCCEED;

    FUNC_ENTER_NOAPI(FAIL)

    HDassert(f);
    HDassert(f->shared);
    cache_ptr = f->shared->cache;
    HDassert(cache_ptr);
    HDassert(cache_ptr->magic == H5C__H5C_T_MAGIC);
    HDassert(cache_ptr->slist_ptr);

#if H5C_DO_SANITY_CHECKS
    HDassert(cache_ptr->index_ring_len[H5C_RING_UNDEFINED] == 0);
    HDassert(cache_ptr->index_ring_size[H5C_RING_UNDEFINED] == (size_t)0);
    HDassert(cache_ptr->clean_index_ring_size[H5C_RING_UNDEFINED] == (size_t)0);
    HDassert(cache_ptr->dirty_index_ring_size[H5C_RING_UNDEFINED] == (size_t)0);
    HDassert(cache_ptr->slist_ring_len[H5C_RING_UNDEFINED] == 0);
    HDassert(cache_ptr->slist_ring_size[H5C_RING_UNDEFINED] == (size_t)0);

    for(i = H5C_RING_USER; i < H5C_RING_NTYPES; i++) {
        index_len += cache_ptr->index_ring_len[i];
        index_size += cache_ptr->index_ring_size[i];
        clean_index_size += cache_ptr->clean_index_ring_size[i];
        dirty_index_size += cache_ptr->dirty_index_ring_size[i];

        slist_len += cache_ptr->slist_ring_len[i];
        slist_size += cache_ptr->slist_ring_size[i];
    } /* end for */

    HDassert(cache_ptr->index_len == index_len);
    HDassert(cache_ptr->index_size == index_size);
    HDassert(cache_ptr->clean_index_size == clean_index_size);
    HDassert(cache_ptr->dirty_index_size == dirty_index_size);
    HDassert(cache_ptr->slist_len == slist_len);
    HDassert(cache_ptr->slist_size == slist_size);
#endif /* H5C_DO_SANITY_CHECKS */

#if H5C_DO_EXTREME_SANITY_CHECKS
    if((H5C_validate_protected_entry_list(cache_ptr) < 0) ||
            (H5C_validate_pinned_entry_list(cache_ptr) < 0) ||
            (H5C_validate_lru_list(cache_ptr) < 0))
        HGOTO_ERROR(H5E_CACHE, H5E_SYSTEM, FAIL, "an extreme sanity check failed on entry.\n");
#endif /* H5C_DO_EXTREME_SANITY_CHECKS */

#ifndef NDEBUG
    /* if this is a debug build, set the serialization_count field of 
     * each entry in the cache to zero before we start the serialization.
     * This allows us to detect the case in which any entry is serialized
     * more than once (a performance issues), and more importantly, the 
     * case is which any flush depencency parent is serializes more than
     * once (a correctness issue).
     */
     {
        H5C_cache_entry_t * scan_ptr = NULL;

        scan_ptr = cache_ptr->il_head;

        while ( scan_ptr != NULL ) {

	    HDassert(scan_ptr->magic == H5C__H5C_CACHE_ENTRY_T_MAGIC);

	    scan_ptr->serialization_count = 0;

	    scan_ptr = scan_ptr->il_next;
        }
     }
#endif /* NDEBUG */

    /* set cache_ptr->serialization_in_progress to TRUE, and back 
     * to FALSE at the end of the function.  Must maintain this flag
     * to support H5C_get_serialization_in_progress(), which is in 
     * turn required to support sanity checking in some cache 
     * clients.
     */
    HDassert(!cache_ptr->serialization_in_progress);
    cache_ptr->serialization_in_progress = TRUE;


    /* serialize each ring, starting from the outermost ring and
     * working inward.
     */
    ring = H5C_RING_USER;

    while ( ring < H5C_RING_NTYPES ) {

	HDassert(cache_ptr->close_warning_received);

        switch(ring) {

            case H5C_RING_USER:
                break;

            case H5C_RING_RDFSM:
                if ( ( f->shared->fs_persist ) &&
                     ( ! f->shared->first_alloc_dealloc ) &&
                     ( ! cache_ptr->rdfsm_settled ) ) {

                    if ( H5MF_settle_raw_data_fsm(f, dxpl_id) < 0 )
                        HGOTO_ERROR(H5E_CACHE, H5E_CANTFLUSH, FAIL, \
                                    "RD FSM settle failed.")

                    cache_ptr->rdfsm_settled = TRUE;
                }
                break;

            case H5C_RING_MDFSM:
                if ( ( f->shared->fs_persist ) &&
                     ( ! f->shared->first_alloc_dealloc ) &&
                     ( ! cache_ptr->mdfsm_settled ) ) {

                    if ( H5MF_settle_meta_data_fsm(f, dxpl_id) < 0 )
                        HGOTO_ERROR(H5E_CACHE, H5E_CANTFLUSH, FAIL, \
                                    "MD FSM settle failed.")

                    cache_ptr->mdfsm_settled = TRUE;
                }
                break;

#if 0 /* for bug -- bug fixed in cache image  -- uncomment after merge */
            case H5C_RING_SBE:
                break;
#else
            case 4:
                break;
#endif

            case H5C_RING_SB:
                break;

            default:
                HGOTO_ERROR(H5E_CACHE, H5E_SYSTEM, FAIL, "Unknown ring?!?!")
                break;
        }

        if ( H5C_serialize_ring(f, dxpl_id, ring) < 0)

                HGOTO_ERROR(H5E_CACHE, H5E_CANTFLUSH, FAIL, \
                            "serialize ring failed.")

        ring++;

    } /* end while */

#ifndef NDEBUG
    /* Verify that no entry has been serialized more than once.
     * FD parents with multiple serializations should have been caught
     * elsewhere, so no specific check for them here.
     */
     {
        H5C_cache_entry_t * scan_ptr = NULL;

        scan_ptr = cache_ptr->il_head;

        while ( scan_ptr != NULL ) {

	    HDassert(scan_ptr->magic == H5C__H5C_CACHE_ENTRY_T_MAGIC);
	    HDassert(scan_ptr->serialization_count <= 1);

	    scan_ptr = scan_ptr->il_next;
        }
     }
#endif /* NDEBUG */

done:

    cache_ptr->serialization_in_progress = FALSE;

    FUNC_LEAVE_NOAPI(ret_value)

} /* H5C_serialize_cache() */


/*-------------------------------------------------------------------------
 * Function:    H5C_set_cache_image_config
 *
 * Purpose:	If *config_ptr contains valid data, copy it into the 
 *		image_ctl field of *cache_ptr.  Make adjustments for 
 *		changes in configuration as required.
 *
 *		Fail if the new configuration is invalid.
 *
 * Return:      SUCCEED on success, and FAIL on failure.
 *
 * Programmer:  John Mainzer
 *		7/3/15
 *
 *-------------------------------------------------------------------------
 */
herr_t
H5C_set_cache_image_config(const H5F_t *f, H5C_t *cache_ptr,
    H5C_cache_image_ctl_t *config_ptr)
{
    herr_t	ret_value = SUCCEED;      /* Return value */

    FUNC_ENTER_NOAPI(FAIL)

    /* Sanity checks */
    HDassert(f);
    HDassert(f->shared);
    HDassert(f->shared->cache == f->shared->cache);

    /* Check arguments */
    if((cache_ptr == NULL) || (cache_ptr->magic != H5C__H5C_T_MAGIC))
        HGOTO_ERROR(H5E_CACHE, H5E_BADVALUE, FAIL, "Bad cache_ptr on entry")
    if(config_ptr == NULL)
        HGOTO_ERROR(H5E_CACHE, H5E_BADVALUE, FAIL, "NULL config_ptr on entry")
    if(config_ptr->version != H5C__CURR_CACHE_IMAGE_CTL_VER)
        HGOTO_ERROR(H5E_CACHE, H5E_BADVALUE, FAIL, "Unknown config version")

    /* check general configuration section of the config: */
    if(H5C_validate_cache_image_config(config_ptr) < 0)
        HGOTO_ERROR(H5E_ARGS, H5E_BADRANGE, FAIL, "invalid cache image configuration")

    if(H5F_INTENT(f) & H5F_ACC_RDWR)    /* file has been opened R/W */
        cache_ptr->image_ctl = *config_ptr;
    else { /* file opened R/O -- suppress cache image silently */
	H5C_cache_image_ctl_t default_image_ctl = H5C__DEFAULT_CACHE_IMAGE_CTL;

        cache_ptr->image_ctl = default_image_ctl;
	HDassert(!(cache_ptr->image_ctl.generate_image));
    } /* end else */

#ifdef H5_HAVE_PARALLEL
    /* the collective metadata write code is not currently compatible 
     * with cache image.  Until this is fixed, suppress cache image silently
     * if there is more than one process.
     *                                         JRM -- 11/8/16
     */
    if(cache_ptr->aux_ptr) {
	H5C_cache_image_ctl_t default_image_ctl = H5C__DEFAULT_CACHE_IMAGE_CTL;

        cache_ptr->image_ctl = default_image_ctl;
	HDassert(!(cache_ptr->image_ctl.generate_image));
    } /* end if */
#endif /* H5_HAVE_PARALLEL */

done:
    FUNC_LEAVE_NOAPI(ret_value)
} /* H5C_set_cache_image_config() */


/*-------------------------------------------------------------------------
 * Function:    H5C_validate_cache_image_config()
 *
 * Purpose:	Run a sanity check on the provided instance of struct 
 *		H5AC_cache_image_config_t.
 *
 *		Do nothing and return SUCCEED if no errors are detected,
 *		and flag an error and return FAIL otherwise.
 *
 * Return:      Non-negative on success/Negative on failure
 *
 * Programmer:  John Mainzer
 *              6/15/15
 *
 *-------------------------------------------------------------------------
 */
herr_t
H5C_validate_cache_image_config(H5C_cache_image_ctl_t * ctl_ptr)
{
    herr_t              ret_value = SUCCEED;    /* Return value */

    FUNC_ENTER_NOAPI(FAIL)

    if(ctl_ptr == NULL)
        HGOTO_ERROR(H5E_CACHE, H5E_SYSTEM, FAIL, "NULL ctl_ptr on entry")
    if(ctl_ptr->version != H5C__CURR_CACHE_IMAGE_CTL_VER)
        HGOTO_ERROR(H5E_CACHE, H5E_SYSTEM, FAIL, "Unknown cache image control version")

    /* At present, we do not support inclusion of the adaptive resize
     * configuration in the cache image.  Thus the save_resize_status
     * field must be FALSE.
     */
    if(ctl_ptr->save_resize_status != FALSE)
        HGOTO_ERROR(H5E_CACHE, H5E_BADVALUE, FAIL, "unexpected value in save_resize_status field")

    /* At present, we do not support prefetched entry ageouts.  Thus 
     * the entry_ageout field must be set to 
     * H5AC__CACHE_IMAGE__ENTRY_AGEOUT__NONE.
     */
    if(ctl_ptr->entry_ageout != H5AC__CACHE_IMAGE__ENTRY_AGEOUT__NONE)
        HGOTO_ERROR(H5E_CACHE, H5E_BADVALUE, FAIL, "unexpected value in entry_ageout field")

    if((ctl_ptr->flags & ~H5C_CI__ALL_FLAGS) != 0)
        HGOTO_ERROR(H5E_CACHE, H5E_BADVALUE, FAIL, "unknown flag set")

done:
    FUNC_LEAVE_NOAPI(ret_value)
} /* H5C_validate_cache_image_config() */


/*************************************************************************/
/**************************** Private Functions: *************************/
/*************************************************************************/

/*-------------------------------------------------------------------------
 * Function:    H5C_cache_image_block_entry_header_size
 *
 * Purpose:     Compute the size of the header of the metadata cache
 *		image block, and return the value.
 *
 * Return:      Size of the header section of the metadata cache image 
 *		block in bytes.
 *
 * Programmer:  John Mainzer
 *		7/27/15
 *
 *-------------------------------------------------------------------------
 */
size_t
H5C_cache_image_block_entry_header_size(H5F_t * f)
{
    size_t ret_value = 0;       /* Return value */

    FUNC_ENTER_NOAPI_NOINIT_NOERR

    /* Set return value */
    ret_value = (size_t)( 4 +                   /* signature                */
			  1 +			/* type                     */
			  1 +			/* flags                    */
			  1 +			/* ring                     */
			  1 +			/* age                      */
			  2 +			/* dependency child count   */
			  2 +			/* dirty dep child count    */
			  2 +			/* dependency parent count  */
			  4 +			/* index in LRU             */
			  H5F_SIZEOF_ADDR(f) +  /* entry offset             */
			  H5F_SIZEOF_SIZE(f) ); /* entry length             */

    FUNC_LEAVE_NOAPI(ret_value)
} /* H5C_cache_image_block_entry_header_size() */


/*-------------------------------------------------------------------------
 * Function:    H5C_cache_image_block_header_size
 *
 * Purpose:     Compute the size of the header of the metadata cache
 *		image block, and return the value.
 *
 * Return:      Size of the header section of the metadata cache image 
 *		block in bytes.
 *
 * Programmer:  John Mainzer
 *		7/27/15
 *
 *-------------------------------------------------------------------------
 */
size_t
H5C_cache_image_block_header_size(H5F_t * f)
{
    size_t ret_value = 0;       /* Return value */

    FUNC_ENTER_NOAPI_NOINIT_NOERR

    /* Set return value */
    ret_value = (size_t)( 4 +                   /* signature           */
			  1 +			/* version             */
			  1 +			/* flags               */
			  H5F_SIZEOF_SIZE(f) +	/* image data length   */
			  4 );			/* num_entries         */

    FUNC_LEAVE_NOAPI(ret_value)
} /* H5C_cache_image_block_header_size() */


/*-------------------------------------------------------------------------
 * Function:    H5C_decode_cache_image_buffer()
 *
 *		Allocate a suitably size array of instances of 
 *		H5C_image_entry_t and and set cache_ptr->image_entries
 *		to point to this array.  Set cache_ptr->num_entries_in_image
 *		equal to the number of entries in this array.
 *
 *		Decode the contents of cache_ptr->image_buffer into the 
 *		array.
 *
 * Return:      SUCCEED on success, and FAIL on failure.
 *
 * Programmer:  John Mainzer
 *              8/9/15
 *
 * Changes:	Modified to support multiple flush dependency parents
 *		and related issues.
 *						JRM -- 9/12/16
 *
 *-------------------------------------------------------------------------
 */
herr_t
H5C_decode_cache_image_buffer(H5F_t * f, H5C_t * cache_ptr)
{
    int			i;
    uint32_t    	read_chksum;
    uint32_t    	computed_chksum;
    size_t 		entry_header_size;
    const uint8_t *		p;
    herr_t 		ret_value = SUCCEED;      /* Return value */

    FUNC_ENTER_NOAPI(FAIL)

    HDassert(f);
    HDassert(f->shared);
    HDassert(cache_ptr == f->shared->cache);
    HDassert(cache_ptr);
    HDassert(cache_ptr->magic == H5C__H5C_T_MAGIC);
    HDassert(cache_ptr->image_buffer);
    HDassert(cache_ptr->image_len > 0);
    HDassert(cache_ptr->image_data_len == 0);
    HDassert(cache_ptr->image_entries == NULL);
    HDassert(cache_ptr->num_entries_in_image == 0);

    p = (uint8_t *)cache_ptr->image_buffer;

    /* decode metadata cache image header */

    if ( NULL == (p = H5C_decode_cache_image_header(f, cache_ptr, p)) )

        HGOTO_ERROR(H5E_CACHE, H5E_CANTOPENFILE, FAIL, \
		    "cache image header decode failed.")

    HDassert((size_t)(p - (uint8_t *)cache_ptr->image_buffer) < 
             cache_ptr->image_len);

    /* cache_ptr->image_data_len should be defined now */
    HDassert(cache_ptr->image_data_len > 0);
    HDassert(cache_ptr->image_data_len <= cache_ptr->image_len);


    /* we should now have cache_ptr->num_entries_in_image -- allocate the
     * image entries array.
     */
    HDassert(cache_ptr->num_entries_in_image > 0);

    cache_ptr->image_entries = (H5C_image_entry_t *)
                H5MM_malloc(sizeof(H5C_image_entry_t) *
                            (size_t)(cache_ptr->num_entries_in_image + 1));

    if ( NULL == cache_ptr->image_entries )

	HGOTO_ERROR(H5E_CACHE, H5E_CANTALLOC, FAIL, \
                    "memory allocation failed image entries array")


    /* load the image entries */

    entry_header_size = H5C_cache_image_block_entry_header_size(f);

    for ( i = 0; i < cache_ptr->num_entries_in_image; i++ ) {

	(cache_ptr->image_entries)[i].magic = H5C__H5C_IMAGE_ENTRY_T_MAGIC;
        (cache_ptr->image_entries)[i].image_fd_height = 0;
        (cache_ptr->image_entries)[i].image_index = i;
        (cache_ptr->image_entries)[i].image_ptr = NULL;

	p = H5C_decode_cache_image_entry(f, cache_ptr, p, i, entry_header_size);

	if ( NULL ==  p )

            HGOTO_ERROR(H5E_CACHE, H5E_CANTOPENFILE, FAIL, \
                        "entry image decode failed.")
    }

    HDassert((size_t)(p - (uint8_t *)cache_ptr->image_buffer) < 
             cache_ptr->image_len);


    /* load the adaptive cache resize status -- not yet */


    /* verify the checksum */

    UINT32DECODE(p, read_chksum);

    HDassert((size_t)(p - (uint8_t *)cache_ptr->image_buffer) == 
             cache_ptr->image_data_len);
    HDassert((size_t)(p - (uint8_t *)cache_ptr->image_buffer) <= 
             cache_ptr->image_len);

    computed_chksum = H5_checksum_metadata(cache_ptr->image_buffer, 
                    (size_t)(cache_ptr->image_data_len - H5F_SIZEOF_CHKSUM), 0);

    if ( read_chksum != computed_chksum )

        HGOTO_ERROR(H5E_CACHE, H5E_CANTOPENFILE, FAIL, 
	    "bad checksum on metadata cache image block")

done:

    FUNC_LEAVE_NOAPI(ret_value)

} /* H5C_decode_cache_image_buffer() */


/*-------------------------------------------------------------------------
 * Function:    H5C_decode_cache_image_header()
 *
 * Purpose:     Decode the metadata cache image buffer header from the 
 *		supplied buffer and load the data into the supplied instance
 *		of H5C_t.  Return a pointer to the first byte in the buffer
 *		after the header image, or NULL on failure.
 *
 * Return:      Pointer to first byte after the header image on success.
 *		NULL on failure.
 *
 * Programmer:  John Mainzer
 *              8/6/15
 *
 *-------------------------------------------------------------------------
 */
const uint8_t *
H5C_decode_cache_image_header(H5F_t *f, H5C_t *cache_ptr, const uint8_t *buf)
{
    uint8_t		version;
    uint8_t		flags;
    hbool_t		have_resize_status = FALSE;
    size_t		image_data_len;
    int32_t		num_entries_in_image;
    size_t 		actual_header_len;
    size_t		expected_header_len;
    const uint8_t *	p;
    const uint8_t * 	ret_value = NULL;      /* Return value */

    FUNC_ENTER_NOAPI_NOINIT

    /* Sanity checks */
    HDassert(cache_ptr);
    HDassert(cache_ptr->magic == H5C__H5C_T_MAGIC);
    HDassert(buf);

    /* Point to buffer to decode */
    p = buf;

    /* Check signature */
    if(HDmemcmp(p, H5C__MDCI_BLOCK_SIGNATURE, (size_t)H5C__MDCI_BLOCK_SIGNATURE_LEN))
	HGOTO_ERROR(H5E_CACHE, H5E_BADVALUE, NULL, "Bad metadata cache image header signature")
    p += H5C__MDCI_BLOCK_SIGNATURE_LEN;

    /* Check version */
    version = *p++;
    if(version != (uint8_t)H5C__MDCI_BLOCK_VERSION_0)
	HGOTO_ERROR(H5E_CACHE, H5E_BADVALUE, NULL, "Bad metadata cache image version")

    /* Decode flags */
    flags = *p++;
    if(flags & H5C__MDCI_HEADER_HAVE_RESIZE_STATUS)	
	have_resize_status = TRUE;
    if(have_resize_status)
	HGOTO_ERROR(H5E_CACHE, H5E_BADVALUE, NULL, "MDC resize status not yet supported")

    /* Read image data length */
    H5F_DECODE_LENGTH(f, p, cache_ptr->image_data_len);

    /* For now -- will become <= eventually */
    if(image_data_len != cache_ptr->image_len)
	HGOTO_ERROR(H5E_CACHE, H5E_BADVALUE, NULL, "Bad metadata cache image data length")

    /* Read num entries */
    INT32DECODE(p, num_entries_in_image);
    if(num_entries_in_image <= 0) 
	HGOTO_ERROR(H5E_CACHE, H5E_BADVALUE, NULL, "Bad metadata cache entry count")

    cache_ptr->image_data_len       = image_data_len;
    cache_ptr->num_entries_in_image = num_entries_in_image;

    /* Verify expected length of header */
    actual_header_len = (size_t)(p - buf);
    expected_header_len = H5C_cache_image_block_header_size(f);
    if(actual_header_len != expected_header_len)
        HGOTO_ERROR(H5E_CACHE, H5E_BADVALUE, NULL, "Bad header image len.")

    ret_value = p;

done:
    FUNC_LEAVE_NOAPI(ret_value)
} /* H5C_decode_cache_image_header() */


/*-------------------------------------------------------------------------
 * Function:    H5C_decode_cache_image_entry()
 *
 * Purpose:     Decode the metadata cache image entry from the supplied 
 *		buffer into the supplied instance of H5C_image_entry_t.
 *		This includes allocating a buffer for the entry image,
 *		loading it, and seting ie_ptr->image_ptr to point to 
 *		the buffer.
 *
 *		Return a pointer to the first byte after the header image 
 *		in the buffer, or NULL on failure.
 *
 * Return:      Pointer to first byte after the header image on success.
 *		NULL on failure.
 *
 * Programmer:  John Mainzer
 *              8/6/15
 *
 *-------------------------------------------------------------------------
 */
const uint8_t *
H5C_decode_cache_image_entry(H5F_t * f, H5C_t *cache_ptr,
    const uint8_t *buf, int entry_num, size_t expected_entry_header_len)
{
    hbool_t		is_dirty = FALSE;
#ifndef NDEBUG	/* only used in assertions */
    hbool_t		in_lru = FALSE;
    hbool_t		is_fd_parent = FALSE;
    hbool_t		is_fd_child = FALSE;
#endif /* NDEBUG */ /* only used in assertions */
    int			i;
    haddr_t 		addr;
    size_t		size = 0;
    void *		image_ptr;
    uint8_t             flags = 0;
    uint8_t		type_id;
    uint8_t		ring;
    uint8_t		age;
    uint16_t 		fd_child_count;
    uint16_t 		fd_dirty_child_count;
    uint16_t 		fd_parent_count;
    haddr_t           * fd_parent_addrs = NULL;
    int32_t		lru_rank;
    H5C_image_entry_t * ie_ptr = NULL;
    const uint8_t *	p;
    const uint8_t *	ret_value = NULL;      /* Return value */

    FUNC_ENTER_NOAPI_NOINIT

    /* Sanity checks */
    HDassert(f);
    HDassert(f->shared);
    HDassert(cache_ptr == f->shared->cache);
    HDassert(cache_ptr);
    HDassert(cache_ptr->magic == H5C__H5C_T_MAGIC);
    HDassert(buf);
    HDassert(entry_num >= 0);
    HDassert(entry_num < cache_ptr->num_entries_in_image);
    ie_ptr = &((cache_ptr->image_entries)[entry_num]);
    HDassert(ie_ptr);
    HDassert(ie_ptr->magic == H5C__H5C_IMAGE_ENTRY_T_MAGIC);

    /* Get pointer to buffer */
    p = buf;


    /* check signature */
    if(HDmemcmp(buf, H5C__MDCI_ENTRY_SIGNATURE, (size_t)H5C__MDCI_ENTRY_SIGNATURE_LEN) )
	HGOTO_ERROR(H5E_CACHE, H5E_BADVALUE, NULL, "Bad metadata cache image entry signature")
    p += H5C__MDCI_ENTRY_SIGNATURE_LEN;

    /* Decode type id */
    type_id = *p++;

    /* Decode flags */
    flags = *p++;
    if(flags & H5C__MDCI_ENTRY_DIRTY_FLAG)
        is_dirty = TRUE;
#ifndef NDEBUG	/* only used in assertions */
    if(flags & H5C__MDCI_ENTRY_IN_LRU_FLAG)
        in_lru = TRUE;
    if(flags & H5C__MDCI_ENTRY_IS_FD_PARENT_FLAG)
        is_fd_parent = TRUE;
    if(flags & H5C__MDCI_ENTRY_IS_FD_CHILD_FLAG)
        is_fd_child = TRUE;
#endif /* NDEBUG */ /* only used in assertions */

    /* Decode ring */
    ring = *p++;
    HDassert(ring > (uint8_t)(H5C_RING_UNDEFINED));
    HDassert(ring < (uint8_t)(H5C_RING_NTYPES));

    /* Decode age */
    age = *p++;

    /* Decode dependency child count */
    UINT16DECODE(p, fd_child_count);
    HDassert((is_fd_parent && fd_child_count > 0) || (!is_fd_parent && fd_child_count == 0));

    /* Decode dirty dependency child count */
    UINT16DECODE(p, fd_dirty_child_count);
    if(fd_dirty_child_count > fd_child_count)
        HGOTO_ERROR(H5E_CACHE, H5E_BADVALUE, NULL, "invalid dirty flush dependency child count")

    /* Decode dependency parent count */
    UINT16DECODE(p, fd_parent_count);
    HDassert((is_fd_child && fd_parent_count > 0) || (!is_fd_child && fd_parent_count == 0));

    /* Decode index in LRU */
    INT32DECODE(p, lru_rank);
    HDassert((in_lru && lru_rank >= 0) || (!in_lru && lru_rank == -1));

    /* Decode entry offset */
    H5F_addr_decode(f, &p, &addr);
    if(!H5F_addr_defined(addr))
        HGOTO_ERROR(H5E_CACHE, H5E_BADVALUE, NULL, "invalid entry offset")

    /* Decode entry length */
    H5F_DECODE_LENGTH(f, p, size);
    if(size == 0)
        HGOTO_ERROR(H5E_CACHE, H5E_BADVALUE, NULL, "invalid entry size")

    /* Verify expected length of entry image */
    if((size_t)(p - buf) != H5C__cache_image_block_entry_header_size(f))
        HGOTO_ERROR(H5E_CACHE, H5E_BADSIZE, NULL, "Bad entry image len")
    
    /* If parent count greater than zero, allocate array for parent 
     * addresses, and decode addresses into the array.
     */
    if(fd_parent_count > 0) {
        int i;          /* Local index variable */

        if(NULL == (fd_parent_addrs = (haddr_t *)H5MM_malloc((size_t)(fd_parent_count) * H5F_SIZEOF_ADDR(f))))
	    HGOTO_ERROR(H5E_CACHE, H5E_CANTALLOC, NULL, "memory allocation failed for fd parent addrs buffer")

	for(i = 0; i < fd_parent_count; i++) {
            H5F_addr_decode(f, &p, &(fd_parent_addrs[i]));
            if(!H5F_addr_defined(fd_parent_addrs[i]))
                HGOTO_ERROR(H5E_CACHE, H5E_BADVALUE, NULL, "invalid flush dependency parent offset")
        } /* end for */
    } /* end if */

    /* Allocate buffer for entry image */
    if(NULL == (image_ptr = H5MM_malloc(size + H5C_IMAGE_EXTRA_SPACE)))
	HGOTO_ERROR(H5E_CACHE, H5E_CANTALLOC, NULL, "memory allocation failed for on disk image buffer")

#if H5C_DO_MEMORY_SANITY_CHECKS
    HDmemcpy(((uint8_t *)image_ptr) + size, H5C_IMAGE_SANITY_VALUE, H5C_IMAGE_EXTRA_SPACE);
#endif /* H5C_DO_MEMORY_SANITY_CHECKS */

    /* Copy the entry image from the cache image block */
    HDmemcpy(image_ptr, p, size);
    p += size;

    /* Copy data into target */
    ie_ptr->addr                 = addr;
    ie_ptr->size                 = size;
    ie_ptr->ring                 = (H5C_ring_t)ring;
    ie_ptr->age                  = (int32_t)age;
    ie_ptr->type_id              = (int32_t)type_id;
    ie_ptr->lru_rank             = lru_rank;
    ie_ptr->is_dirty             = is_dirty;
    ie_ptr->fd_child_count       = (uint64_t)fd_child_count;
    ie_ptr->fd_dirty_child_count = (uint64_t)fd_dirty_child_count;
    ie_ptr->fd_parent_count      = (uint64_t)fd_parent_count;
    ie_ptr->fd_parent_addrs      = fd_parent_addrs;
    ie_ptr->image_ptr            = image_ptr;

    ret_value = p;

done:
    FUNC_LEAVE_NOAPI(ret_value)
} /* H5C_decode_cache_image_entry() */


/*-------------------------------------------------------------------------
 * Function:    H5C_destroy_pf_entry_child_flush_deps()
 *
 * Purpose:     Destroy all flush dependencies in this the supplied 
 *		prefetched entry is the parent.  Note that the children
 *		in these flush dependencies must be prefetched entries as 
 *		well.
 *
 *		As this action is part of the process of transferring all
 *		such flush dependencies to the deserialized version of the
 *		prefetched entry, ensure that the data necessary to complete
 *		the transfer is retained.
 *
 *		Note: The current implementation of this function is 
 *		      quite inefficient -- mostly due to the current 
 *		      implementation of flush dependencies.  This should
 *		      be fixed at some point.
 *
 * Return:      Non-negative on success/Negative on failure
 *
 * Programmer:  John Mainzer
 *              8/11/15
 *
 *-------------------------------------------------------------------------
 */
herr_t
H5C_destroy_pf_entry_child_flush_deps(H5C_t *cache_ptr, 
    H5C_cache_entry_t *pf_entry_ptr, H5C_cache_entry_t **fd_children)
{
    int			i;
    H5C_cache_entry_t * entry_ptr;
    int			entries_visited = 0;
    int			fd_children_found = 0;
    hbool_t		found;
    herr_t		ret_value = SUCCEED;    /* Return value */

    FUNC_ENTER_NOAPI(FAIL)

    /* Sanity checks */
    HDassert(cache_ptr);
    HDassert(cache_ptr->magic == H5C__H5C_T_MAGIC);
    HDassert(pf_entry_ptr);
    HDassert(pf_entry_ptr->magic == H5C__H5C_CACHE_ENTRY_T_MAGIC);
    HDassert(pf_entry_ptr->type);
    HDassert(pf_entry_ptr->type->id == H5AC_PREFETCHED_ENTRY_ID);
    HDassert(pf_entry_ptr->prefetched);
    HDassert(pf_entry_ptr->fd_child_count > 0);
    HDassert(fd_children);

    /* Scan each entry on the index list */
    entry_ptr = cache_ptr->il_head;
    while(entry_ptr != NULL) {
	HDassert(entry_ptr->magic == H5C__H5C_CACHE_ENTRY_T_MAGIC);

	/* Here we look at entry_ptr->flush_dep_nparents and not 
         * entry_ptr->fd_parent_count as it is possible that some 
	 * or all of the prefetched flush dependency child relationships
	 * have already been destroyed.
         */
	if(entry_ptr->prefetched && (entry_ptr->flush_dep_nparents > 0)) {

            /* Re-init */
	    i = 0;
	    found = FALSE;

            /* Sanity checks */
            HDassert(entry_ptr->type);
            HDassert(entry_ptr->type->id == H5AC_PREFETCHED_ENTRY_ID);
	    HDassert(entry_ptr->fd_parent_count >= entry_ptr->flush_dep_nparents);
	    HDassert(entry_ptr->fd_parent_addrs);
	    HDassert(entry_ptr->flush_dep_parent);

            /* Look for correct entry */
	    while(!found && (i < (int)(entry_ptr->fd_parent_count))) {
                /* Sanity check entry */
		HDassert(entry_ptr->flush_dep_parent[i]);
		HDassert(entry_ptr->flush_dep_parent[i]->magic == H5C__H5C_CACHE_ENTRY_T_MAGIC);

                /* Correct entry? */
		if(pf_entry_ptr == entry_ptr->flush_dep_parent[i])
		    found = TRUE;

		i++;
            } /* end while */

	    if(found) {
	        HDassert(NULL == fd_children[fd_children_found]);

                /* Remove flush dependency */
	        fd_children[fd_children_found] = entry_ptr;
	        fd_children_found++;
                if(H5C_destroy_flush_dependency(pf_entry_ptr, entry_ptr) < 0)
	            HGOTO_ERROR(H5E_CACHE, H5E_CANTUNDEPEND, FAIL, "can't destroy pf entry child flush dependency")

#ifndef NDEBUG
		/* Sanity check -- verify that the address of the parent 
                 * appears in entry_ptr->fd_parent_addrs.  Must do a search,
                 * as with flush dependency creates and destroys, 
                 * entry_ptr->fd_parent_addrs and entry_ptr->flush_dep_parent
                 * can list parents in different order.
                 */
		found = FALSE;
		i = 0;
	        while(!found && (i < (int)(entry_ptr->fd_parent_count))) {
		    if(pf_entry_ptr->addr == entry_ptr->fd_parent_addrs[i])
		        found = TRUE;
		    i++;
                } /* end while */
		HDassert(found);
#endif /* NDEBUG */
	    } /* end if */
	} /* end if */

        entries_visited++;
        entry_ptr = entry_ptr->il_next;
    } /* end while */

    /* Post-op sanity checks */
    HDassert(NULL == fd_children[fd_children_found]);
    HDassert((unsigned)fd_children_found == pf_entry_ptr->fd_child_count);
    HDassert(entries_visited == cache_ptr->index_len);
    HDassert(!pf_entry_ptr->is_pinned);

done:
    FUNC_LEAVE_NOAPI(ret_value)
} /* H5C_destroy_pf_entry_child_flush_deps() */


/*-------------------------------------------------------------------------
 * Function:    H5C_encode_cache_image_header()
 *
 * Purpose:     Encode the metadata cache image buffer header in the 
 *		supplied buffer.  Return a pointer to the first byte 
 *		after the header image in the buffer, or NULL on failure.
 *
 * Return:      Pointer to first byte after the header image on success.
 *		NULL on failure.
 *
 * Programmer:  John Mainzer
 *              8/6/15
 *
 *-------------------------------------------------------------------------
 */
uint8_t *
H5C_encode_cache_image_header(H5F_t * f, H5C_t * cache_ptr, uint8_t * buf)
{
    size_t 	actual_header_len;
    size_t	expected_header_len;
    uint8_t     flags = 0;
    uint8_t *	p;                      /* Pointer into cache image buffer */
    uint8_t * 	ret_value = NULL;       /* Return value */

    FUNC_ENTER_NOAPI_NOINIT

    /* Sanity checks */
    HDassert(cache_ptr);
    HDassert(cache_ptr->magic == H5C__H5C_T_MAGIC);
    HDassert(cache_ptr->close_warning_received);
    HDassert(cache_ptr->image_ctl.generate_image);
    HDassert(cache_ptr->index_len == 0);
    HDassert(cache_ptr->image_data_len > 0);
    HDassert(cache_ptr->image_data_len <= cache_ptr->image_len);
    HDassert(buf);

    /* Set pointer into buffer */
    p = buf;

    /* write signature */
    HDmemcpy(p, H5C__MDCI_BLOCK_SIGNATURE, (size_t)H5C__MDCI_BLOCK_SIGNATURE_LEN);
    p += H5C__MDCI_BLOCK_SIGNATURE_LEN;

    /* write version */
    *p++ = (uint8_t)H5C__MDCI_BLOCK_VERSION_0;

    /* setup and write flags */

    /* at present we don't support saving resize status */
    HDassert(!cache_ptr->image_ctl.save_resize_status);
    if(cache_ptr->image_ctl.save_resize_status)
	flags |= H5C__MDCI_HEADER_HAVE_RESIZE_STATUS;

    *p++ = flags;

    /* Encode image data length */
    /* this must be true at present */
    HDassert(cache_ptr->image_len == cache_ptr->image_data_len);
    H5F_ENCODE_LENGTH(f, p, cache_ptr->image_data_len);

    /* write num entries */
    INT32ENCODE(p, cache_ptr->num_entries_in_image);

    /* verify expected length of header */
    actual_header_len = (size_t)(p - buf);
    expected_header_len = H5C_cache_image_block_header_size(f);
    if(actual_header_len != expected_header_len)
        HGOTO_ERROR(H5E_CACHE, H5E_SYSTEM, NULL, "Bad header image len.")

    ret_value = p;

done:
    FUNC_LEAVE_NOAPI(ret_value)
} /* H5C_encode_cache_image_header() */


/*-------------------------------------------------------------------------
 * Function:    H5C_encode_cache_image_entry()
 *
 * Purpose:     Encode the metadata cache image buffer header in the 
 *		supplied buffer.  Return a pointer to the first byte 
 *		after the header image in the buffer, or NULL on failure.
 *
 * Return:      Pointer to first byte after the header image on success.
 *		NULL on failure.
 *
 * Programmer:  John Mainzer
 *              8/6/15
 *
 *-------------------------------------------------------------------------
 */
uint8_t *
H5C_encode_cache_image_entry(H5F_t *f, H5C_t *cache_ptr, uint8_t *buf, 
    int entry_num, size_t expected_entry_header_len)
{
    int                 i;
    H5C_image_entry_t *	ie_ptr;                 /* Pointer to entry to encode */
    uint8_t             flags = 0;              /* Flags for entry */
    uint8_t           *	p;                      /* Pointer into cache image buffer */
    uint8_t * 		ret_value = NULL;       /* Return value */

    FUNC_ENTER_NOAPI_NOINIT

    /* Sanity checks */
    HDassert(f);
    HDassert(f->shared);
    HDassert(cache_ptr == f->shared->cache);
    HDassert(cache_ptr);
    HDassert(cache_ptr->magic == H5C__H5C_T_MAGIC);
    HDassert(cache_ptr->close_warning_received);
    HDassert(cache_ptr->image_ctl.generate_image);
    HDassert(cache_ptr->index_len == 0);
    HDassert(buf);
    HDassert(entry_num >= 0);
    HDassert(entry_num < cache_ptr->num_entries_in_image);
    ie_ptr = &((cache_ptr->image_entries)[entry_num]);
    HDassert(ie_ptr->magic == H5C__H5C_IMAGE_ENTRY_T_MAGIC);

    /* Get pointer to buffer to encode into */
    p = buf;

    /* Copy signature */
    HDmemcpy(p, H5C__MDCI_ENTRY_SIGNATURE, (size_t)H5C__MDCI_ENTRY_SIGNATURE_LEN);
    p += H5C__MDCI_ENTRY_SIGNATURE_LEN;

    /* Encode type */
    if((ie_ptr->type_id < 0) || (ie_ptr->type_id > 255))
        HGOTO_ERROR(H5E_CACHE, H5E_BADRANGE, FAIL, "type_id out of range.")
    *p++ = (uint8_t)(ie_ptr->type_id);

    /* Compose and encode flags */
    if(ie_ptr->is_dirty) 
	flags |= H5C__MDCI_ENTRY_DIRTY_FLAG;
    if(ie_ptr->lru_rank > 0) 
	flags |= H5C__MDCI_ENTRY_IN_LRU_FLAG;
    if(ie_ptr->fd_child_count > 0)
	flags |= H5C__MDCI_ENTRY_IS_FD_PARENT_FLAG;
    if(ie_ptr->fd_parent_count > 0) 
	flags |= H5C__MDCI_ENTRY_IS_FD_CHILD_FLAG;
    *p++ = flags;

    /* Encode ring */
    *p++ = (uint8_t)(ie_ptr->ring);

    /* Encode age */
    *p++ = (uint8_t)(ie_ptr->age);

    /* Validate and encode dependency child count */
    if(ie_ptr->fd_child_count > H5C__MDCI_MAX_FD_CHILDREN)
        HGOTO_ERROR(H5E_CACHE, H5E_BADRANGE, NULL, "fd_child_count out of range")
    UINT16ENCODE(p, (uint16_t)(ie_ptr->fd_child_count));

    /* Validate and encode dirty dependency child count */
    if(ie_ptr->fd_dirty_child_count > H5C__MDCI_MAX_FD_CHILDREN)
        HGOTO_ERROR(H5E_CACHE, H5E_BADRANGE, NULL, "fd_dirty_child_count out of range")
    UINT16ENCODE(p, (uint16_t)(ie_ptr->fd_dirty_child_count));

    /* Validate and encode dependency parent count */
    if(ie_ptr->fd_parent_count > H5C__MDCI_MAX_FD_PARENTS)
        HGOTO_ERROR(H5E_CACHE, H5E_BADRANGE, NULL, "fd_parent_count out of rang.")
    UINT16ENCODE(p, (uint16_t)(ie_ptr->fd_parent_count));

    /* Encode index in LRU */
    INT32ENCODE(p, ie_ptr->lru_rank);

    /* Encode entry offset */
    H5F_addr_encode(f, &p, ie_ptr->addr);

    /* Encode entry length */
    H5F_ENCODE_LENGTH(f, p, ie_ptr->size);

    /* Verify expected length of entry image */
    if((size_t)(p - *buf) != H5C__cache_image_block_entry_header_size(f))
        HGOTO_ERROR(H5E_CACHE, H5E_BADVALUE, FAIL, "Bad entry image len")

    /* Encode dependency parent offsets -- if any */
    for(i = 0; i < (int)(ie_ptr->fd_parent_count); i++)
	H5F_addr_encode(f, &p, ie_ptr->fd_parent_addrs[i]);

    /* Copy entry image */
    HDmemcpy(p, ie_ptr->image_ptr, ie_ptr->size);
    p += ie_ptr->size;

    ret_value = p;

done:
    FUNC_LEAVE_NOAPI(ret_value)
} /* H5C_encode_cache_image_entry() */


/*-------------------------------------------------------------------------
 *
 * Function:    H5C_prep_for_file_close__compute_fd_heights
 *
 * Purpose:     Recent modifications to flush dependency support in the
 *		metadata cache have removed the notion of flush dependency
 *		height.  This is a problem for the cache image feature,
 *		as flush dependency height is used to order entries in the
 *		cache image so that flush dependency parents appear before
 *		flush dependency children. (Recall that the flush dependency
 *		height of an entry in a flush dependency relationship is the
 *		length of the longest path from the entry to a leaf entry --
 *		that is an entry with flush dependency parents, but no 
 *		flush dependency children.  With the introduction of the 
 *		possibility of multiple flush dependency parents, we have
 *		a flush partial dependency latice, not a flush dependency 
 *		tree.  But since the partial latice is acyclic, the concept 
 *		of flush dependency height still makes sense.
 *
 *		The purpose of this function is to compute the flush 
 *		dependency height of all entries that appear in the cache
 *		image.  
 *
 *		At present, entries are included or excluded from the 
 *		cache image depending upon the ring in which they reside.
 *		Thus there is no chance that one side of a flush dependency
 *		will be in the cache image, and the other side not.
 *
 *		However, once we start placing a limit on the size of the
 *		cache image, or start excluding prefetched entries from
 *		the cache image if they haven't been accessed in some 
 *		number of file close / open cycles, this will no longer 
 *		be the case.  
 *
 *		In particular, if a flush dependency child is dirty, and
 *		one of its flush dependency parents is dirty and not in
 *		the cache image, then the flush dependency child cannot
 *		be in the cache image without violating flush ordering.
 *
 *		Observe that a clean flush dependency child can be either 
 *		in or out of the cache image without effect on flush 
 *		dependencies.
 *
 *		Similarly, a flush dependency parent can always be part 
 *		of a cache image, regardless of whether it is clean or 
 *		dirty -- but remember that a flush dependency parent can
 *		also be a flush dependency child.
 *		
 *		Finally, note that for purposes of the cache image, flush
 *		dependency height ends when a flush dependecy relation 
 *		passes off the cache image.
 *
 *		On exit, the flush dependency height of each entry in the 
 *		cache image should be calculated and stored in the cache
 *		entry.  Entries will be removed from the cache image if
 *		necessary to maintain flush ordering.
 *		
 * Return:      Non-negative on success/Negative on failure
 *
 * Programmer:  John Mainzer
 *              9/6/16
 *
 *-------------------------------------------------------------------------
 */
herr_t
H5C_prep_for_file_close__compute_fd_heights(H5C_t *cache_ptr)
{
    H5C_cache_entry_t * entry_ptr;
    H5C_cache_entry_t * parent_ptr;
    unsigned		entries_removed_from_image = 0;
    unsigned		external_parent_fd_refs_removed = 0;
    unsigned		external_child_fd_refs_removed = 0;
    hbool_t 		done = FALSE;
    int			i;
    int			j;
    herr_t              ret_value = SUCCEED;

    FUNC_ENTER_NOAPI(FAIL)

    /* sanity checks */
    HDassert(cache_ptr);
    HDassert(cache_ptr->magic == H5C__H5C_T_MAGIC);

    /* Remove from the cache image all dirty entries that are 
     * flush dependency children of dirty entries that are not in the
     * cache image.  Must do this, as if we fail to do so, the parent 
     * will be written to file before the child.  Since it is possible 
     * that the child will have dirty children of its own, this may take
     * multiple passes through the index list.
     */
    done = FALSE;
    while(!done) {
	done = TRUE;
	entry_ptr = cache_ptr->il_head;
        while(entry_ptr != NULL) {
	    HDassert(entry_ptr->magic == H5C__H5C_CACHE_ENTRY_T_MAGIC);

            /* Should this entry be in the image */
	    if(entry_ptr->image_dirty && entry_ptr->include_in_image &&
                    (entry_ptr->fd_parent_count > 0)) {
		HDassert(entry_ptr->flush_dep_parent != NULL);
		for(i = 0; i < (int)(entry_ptr->flush_dep_nparents); i++) {
		    parent_ptr = entry_ptr->flush_dep_parent[i];

                    /* Sanity check parent */
		    HDassert(parent_ptr->magic == H5C__H5C_CACHE_ENTRY_T_MAGIC);
		    HDassert(entry_ptr->ring == parent_ptr->ring);

		    if(parent_ptr->is_dirty && !parent_ptr->include_in_image &&
                             entry_ptr->include_in_image) {

			/* Must remove child from image -- only do this once */
			entries_removed_from_image++;
			entry_ptr->include_in_image = FALSE;
		    } /* end if */
		} /* for */
            } /* end if */

	    entry_ptr = entry_ptr->il_next;
        } /* while ( entry_ptr != NULL ) */
    } /* while ( ! done ) */ 

    /* at present, entries are included in the cache image if they reside
     * in a specified set of rings.  Thus it should be impossible for 
     * entries_removed_from_image to be positive.  Assert that this is 
     * so.  Note that this will change when we start aging entries out 
     * of the cache image.
     */
    HDassert(entries_removed_from_image == 0);

    /* Next, remove from entries in the cache image, references to 
     * flush dependency parents or children that are not in the cache image.
     */
    entry_ptr = cache_ptr->il_head;
    while(entry_ptr != NULL) {
	if(!entry_ptr->include_in_image && entry_ptr->flush_dep_nparents > 0) {
	    HDassert(entry_ptr->flush_dep_parent != NULL);

	    for(i = 0; i < (int)(entry_ptr->flush_dep_nparents); i++) {
	        parent_ptr = entry_ptr->flush_dep_parent[i];

                /* Sanity check parent */
		HDassert(parent_ptr->magic == H5C__H5C_CACHE_ENTRY_T_MAGIC);
		HDassert(entry_ptr->ring == parent_ptr->ring);

		if(parent_ptr->include_in_image) {
		    /* Must remove reference to child */
		    HDassert(parent_ptr->fd_child_count > 0);
		    parent_ptr->fd_child_count--;

		    if(entry_ptr->is_dirty) {
			HDassert(parent_ptr->fd_dirty_child_count > 0);
			parent_ptr->fd_dirty_child_count--;
		    } /* end if */

		    external_child_fd_refs_removed++;
		} /* end if */
	    } /* for */
	} /* end if */
        else if(entry_ptr->include_in_image && entry_ptr->flush_dep_nparents > 0) {
            /* Sanity checks */
	    HDassert(entry_ptr->flush_dep_parent != NULL);
	    HDassert(entry_ptr->flush_dep_nparents == entry_ptr->fd_parent_count);
	    HDassert(entry_ptr->fd_parent_addrs);

	    for(i = 0; i < (int)(entry_ptr->flush_dep_nparents); i++) {
	        parent_ptr = entry_ptr->flush_dep_parent[i];

                /* Sanity check parent */
		HDassert(parent_ptr->magic == H5C__H5C_CACHE_ENTRY_T_MAGIC);
		HDassert(entry_ptr->ring == parent_ptr->ring);

		if ( ! parent_ptr->include_in_image ) {

		    /* must remove reference to parent */
		    HDassert(entry_ptr->fd_parent_count > 0);
		    parent_ptr->fd_child_count--;

		    HDassert(parent_ptr->addr == entry_ptr->fd_parent_addrs[i]);

		    entry_ptr->fd_parent_addrs[i] = HADDR_UNDEF;
		    external_parent_fd_refs_removed++;
		} /* end if */
	    } /* for */

	    /* Touch up fd_parent_addrs array if necessary */
	    if(entry_ptr->fd_parent_count == 0) {
		H5MM_xfree(entry_ptr->fd_parent_addrs);
		entry_ptr->fd_parent_addrs = NULL;
	    } /* end if */
            else if(entry_ptr->flush_dep_nparents > entry_ptr->fd_parent_count) {
		haddr_t * old_fd_parent_addrs = entry_ptr->fd_parent_addrs;

		if(NULL == (entry_ptr->fd_parent_addrs = (haddr_t *)H5MM_calloc(sizeof(haddr_t) * (size_t)(entry_ptr->fd_parent_addrs))))
		    HGOTO_ERROR(H5E_CACHE, H5E_CANTALLOC, FAIL, "memory allocation failed for fd parent addr array")

		j = 0;
	        for(i = 0; i < (int)(entry_ptr->flush_dep_nparents); i++) {
		    if(old_fd_parent_addrs[i] != HADDR_UNDEF) {
			entry_ptr->fd_parent_addrs[j] = old_fd_parent_addrs[i];
			j++;
		    } /* end if */
		} /* end for */

		HDassert(j == (int)(entry_ptr->fd_parent_count));
	    } /* end else-if */
	} /* end else-if */

        entry_ptr = entry_ptr->il_next;
    } /* while (entry_ptr != NULL) */

    /* At present, no extenal parent or child flush dependency links 
     * should exist -- hence the following assertions.  This will change
     * if we support ageout of entries in the cache image.
     */
    HDassert(external_child_fd_refs_removed == 0);
    HDassert(external_parent_fd_refs_removed == 0);

    /* At this point we should have removed all flush dependencies that 
     * cross cache image boundaries.  Now compute the flush dependency
     * heights for all entries in the image.
     *
     * Until I can think of a better way, do this via a depth first
     * search implemented via a recursive function call.
     *
     * Note that entry_ptr->image_fd_height has already been initialized to 0
     * for all entries that may appear in the cache image.
     */
    entry_ptr = cache_ptr->il_head;
    while(entry_ptr != NULL) {
	if(entry_ptr->include_in_image && entry_ptr->fd_child_count == 0 &&
                entry_ptr->fd_parent_count > 0) {
	    for(i = 0; i < (int)(entry_ptr->fd_parent_count); i++) {
	        parent_ptr = entry_ptr->flush_dep_parent[i];

	        HDassert(parent_ptr->magic == H5C__H5C_CACHE_ENTRY_T_MAGIC);
	        if(parent_ptr->include_in_image && parent_ptr->image_fd_height <= 0) 
		    H5C_prep_for_file_close__compute_fd_heights_real(parent_ptr, 1);
	    } /* end for */
        } /* end if */

        entry_ptr = entry_ptr->il_next;
    } /* while (entry_ptr != NULL) */

done:
    FUNC_LEAVE_NOAPI(ret_value)
} /* H5C_prep_for_file_close__compute_fd_heights() */


/*-------------------------------------------------------------------------
 *
 * Function:    H5C_prep_for_file_close__compute_fd_heights_real
 *
 * Purpose:     H5C_prep_for_file_close__compute_fd_heights() prepares
 *		for the computation of flush dependency heights of all
 *		entries in the cache image, this function actually does
 *		it.
 *
 *		The basic observation behind this function is as follows:
 *
 *		Suppose you have an entry E with a flush dependency 
 *		height of X.  Then the parents of E must all have 
 *		flush dependency X + 1 or greater.
 *
 *		Use this observation to compute flush dependency height
 *		of all entries in the cache image via the following
 *		recursive algorithm:
 *
 *		1) On entry, set the flush dependency height of the 
 *		   supplied cache entry to the supplied value.
 *
 *		2) Examine all the flush dependency parents of the 
 *		   supplied entry.  
 *
 *		   If the parent is in the cache image, and has flush 
 *		   dependency height less than or equal to the flush
 *		   dependency height of the current entry, call the 
 *		   recursive routine on the parent with flush dependency
 *		   height equal to the flush dependency height of the 
 *		   child plus 1.
 *
 *		   Otherwise do nothing.
 *
 *		Observe that if the flush dependency height of all entries
 *		in the image is initialized to zero, and if this recursive 
 *		function is called with flush dependency height 0 on all 
 *		entries in the cache image with FD parents in the image, 
 *		but without FD children in the image, the correct flush 
 *		dependency height should be set for all entries in the 
 *		cache image.
 *		
 * Return:      void
 *
 * Programmer:  John Mainzer
 *              9/6/16
 *
 *-------------------------------------------------------------------------
 */
void
H5C_prep_for_file_close__compute_fd_heights_real(H5C_cache_entry_t  *entry_ptr,
    uint32_t fd_height)
{
    int i;
    H5C_cache_entry_t * parent_ptr;

    FUNC_ENTER_NOAPI_NOINIT_NOERR

    /* Sanity checks */
    HDassert(entry_ptr);
    HDassert(entry_ptr->magic == H5C__H5C_CACHE_ENTRY_T_MAGIC);
    HDassert(entry_ptr->include_in_image);
    HDassert((entry_ptr->image_fd_height == 0) || (entry_ptr->image_fd_height < fd_height));
    HDassert(((fd_height == 0) && (entry_ptr->fd_child_count == 0)) || ((fd_height > 0) && (entry_ptr->fd_child_count > 0)));

    entry_ptr->image_fd_height = fd_height;
    if(entry_ptr->flush_dep_nparents > 0) {
	HDassert(entry_ptr->flush_dep_parent);
	for(i = 0; i < (int)(entry_ptr->fd_parent_count); i++) {
	    parent_ptr = entry_ptr->flush_dep_parent[i];
	    HDassert(parent_ptr->magic == H5C__H5C_CACHE_ENTRY_T_MAGIC);

	    if(parent_ptr->include_in_image && parent_ptr->image_fd_height <= fd_height)
		H5C_prep_for_file_close__compute_fd_heights_real(parent_ptr, fd_height + 1);
        } /* end for */
    } /* end if */

    FUNC_LEAVE_NOAPI_VOID
} /* H5C_prep_for_file_close__compute_fd_heights_real() */


/*-------------------------------------------------------------------------
 *
 * Function:    H5C_prep_for_file_close__partition_image_entries_array
 *
 * Purpose:     Perform a quick sort on cache_ptr->image_entries.
 *		Entries are sorted first by flush dependency height,
 *		and then by LRU rank.
 *		
 * Return:      Non-negative on success/Negative on failure
 *
 * Programmer:  John Mainzer
 *              8/4/15
 *
 *-------------------------------------------------------------------------
 */
void
H5C_prep_for_file_close__partition_image_entries_array(H5C_t * cache_ptr, 
                                                       int bottom, 
						       int * middle_ptr,
                                                       int top)
{
    hbool_t done = FALSE;
    hbool_t i_le_pivot;
    hbool_t j_ge_pivot;
    int i;
    int j;
    H5C_image_entry_t   tmp;
    H5C_image_entry_t * pivot_ptr;
    H5C_image_entry_t * ith_ptr;
    H5C_image_entry_t * jth_ptr;

    FUNC_ENTER_NOAPI_NOINIT_NOERR

    /* sanity checks */
    HDassert(cache_ptr);
    HDassert(cache_ptr->magic == H5C__H5C_T_MAGIC);
    HDassert(cache_ptr->close_warning_received);
    HDassert(cache_ptr->num_entries_in_image > 0);
    HDassert(cache_ptr->image_entries != NULL);
    HDassert(bottom >= 0);
    HDassert(middle_ptr);
    HDassert(top < cache_ptr->num_entries_in_image);
    HDassert(bottom <= top);

    pivot_ptr = &((cache_ptr->image_entries)[bottom]);

    HDassert((pivot_ptr->image_fd_height == 0) ||
             (pivot_ptr->lru_rank == -1));

    i = bottom - 1;
    j = top + 1;

    while ( ! done ) {
	do {
	    i_le_pivot = FALSE;
	    i++;
            ith_ptr = &((cache_ptr->image_entries)[i]);

            if ( pivot_ptr->image_fd_height > 0 )
            {
                HDassert(pivot_ptr->lru_rank == -1);

		if ( ith_ptr->image_fd_height <= pivot_ptr->image_fd_height )
                {
		    i_le_pivot = TRUE;
                }
            } 
            else 
            {
                HDassert(pivot_ptr->lru_rank >= -1);

		if ( ( ith_ptr->lru_rank >= pivot_ptr->lru_rank ) &&
                     ( ith_ptr->image_fd_height == 0 ) )
                {
		    i_le_pivot = TRUE;
                }
            } 
        } while ( ! i_le_pivot );

	do {
	    j_ge_pivot = FALSE;
	    j--;
	    jth_ptr = &((cache_ptr->image_entries)[j]);

            if ( pivot_ptr->image_fd_height > 0 )
            {
                HDassert(pivot_ptr->lru_rank == -1);

		if ( jth_ptr->image_fd_height >= pivot_ptr->image_fd_height )
                {
		    HDassert(jth_ptr->lru_rank == -1);

		    j_ge_pivot = TRUE;
                }
            } 
            else 
            {
                HDassert(pivot_ptr->lru_rank >= -1);

		if ( ( jth_ptr->lru_rank <= pivot_ptr->lru_rank ) ||
                     ( jth_ptr->image_fd_height > 0 ) )
                {
		    j_ge_pivot = TRUE;
                }
            } 
	} while  ( ! j_ge_pivot );

	if ( i < j ) { /* swap ith and jth entries */

	    tmp = (cache_ptr->image_entries)[i];

            (cache_ptr->image_entries)[i] = *jth_ptr;
            ((cache_ptr->image_entries)[i]).image_index = i;

            (cache_ptr->image_entries)[j] = tmp;
            ((cache_ptr->image_entries)[j]).image_index = j;

	} else {

	   done = TRUE;
	   *middle_ptr = j;
	}
    }

    FUNC_LEAVE_NOAPI_VOID

} /* H5C_prep_for_file_close__partition_image_entries_array() */


/*-------------------------------------------------------------------------
 *
 * Function:    H5C_prep_for_file_close__qsort_image_entries_array
 *
 * Purpose:     Perform a quick sort on cache_ptr->image_entries.
 *		Entries are sorted first by highest flush dependency 
 *		height, and then by least LRU rank.
 *		
 * Return:      Non-negative on success/Negative on failure
 *
 * Programmer:  John Mainzer
 *              8/4/15
 *
 *-------------------------------------------------------------------------
 */
void
H5C_prep_for_file_close__qsort_image_entries_array(H5C_t * cache_ptr, 
                                                   int bottom, 
                                                   int top)
{
    int			middle;

    FUNC_ENTER_NOAPI_NOINIT_NOERR

    /* sanity checks */
    HDassert(cache_ptr);
    HDassert(cache_ptr->magic == H5C__H5C_T_MAGIC);
    HDassert(cache_ptr->close_warning_received);
    HDassert(cache_ptr->num_entries_in_image > 0);
    HDassert(cache_ptr->image_entries != NULL);
    HDassert(bottom >= 0);
    HDassert(top < cache_ptr->num_entries_in_image);
    HDassert(bottom <= top);

    if ( bottom < top ) {

        H5C_prep_for_file_close__partition_image_entries_array(cache_ptr, 
							       bottom, 
                                                               &middle, 
                                                               top);

	H5C_prep_for_file_close__qsort_image_entries_array(cache_ptr, 
                                                           bottom, 
                                                           middle);

	
	H5C_prep_for_file_close__qsort_image_entries_array(cache_ptr, 
                                                           middle + 1, 
                                                           top);
    }

#ifndef NDEBUG
    /* verify sort if this is the top level qsort call */
    if ( ( bottom == 0 ) && ( top + 1 == cache_ptr->num_entries_in_image ) ) {

        int i;
        H5C_image_entry_t * ie_ptr;
        H5C_image_entry_t * next_ie_ptr;

        for ( i = 0; i < top; i++ ) {

	    ie_ptr = &((cache_ptr->image_entries)[i]);
            next_ie_ptr = &((cache_ptr->image_entries)[i + 1]);

	    HDassert(ie_ptr);
            HDassert(ie_ptr->magic == H5C__H5C_IMAGE_ENTRY_T_MAGIC);
            HDassert(ie_ptr->image_index == i);
            HDassert((ie_ptr->image_fd_height == 0) ||
                     (ie_ptr->lru_rank == -1));

	    HDassert(next_ie_ptr);
            HDassert(next_ie_ptr->magic == H5C__H5C_IMAGE_ENTRY_T_MAGIC);
            HDassert(next_ie_ptr->image_index == i + 1);
            HDassert((next_ie_ptr->image_fd_height == 0 ) ||
                     (next_ie_ptr->lru_rank == -1 ) );

            HDassert(ie_ptr->image_fd_height >= 
                     next_ie_ptr->image_fd_height);

	    HDassert((ie_ptr->image_fd_height > 0) ||
                     ((ie_ptr->lru_rank <= 0) &&
                      (ie_ptr->lru_rank <= next_ie_ptr->lru_rank)) ||
                     (ie_ptr->lru_rank < next_ie_ptr->lru_rank));
        }
    }
#endif /* NDEBUG */

    FUNC_LEAVE_NOAPI_VOID

} /* H5C_prep_for_file_close__qsort_image_entries_array() */


/*-------------------------------------------------------------------------
 *
 * Function:    H5C_prep_for_file_close__setup_image_entries_array
 *
 * Purpose:     Allocate space for the image_entries array, and load
 *		each instance of H5C_image_entry_t in the array with 
 *		the data necessary to construct the metadata cache image.
 *		
 * Return:      Non-negative on success/Negative on failure
 *
 * Programmer:  John Mainzer
 *              8/4/15
 *
 *-------------------------------------------------------------------------
 */
herr_t
H5C_prep_for_file_close__setup_image_entries_array(H5C_t *cache_ptr)
{
    int32_t	 	num_entries_in_image;
    H5C_cache_entry_t * entry_ptr;
    H5C_image_entry_t * image_entries = NULL;
    int32_t		entries_visited = 0;
    int                 j;
    herr_t		ret_value = SUCCEED;    /* Return value */

    FUNC_ENTER_NOAPI(FAIL)

    /* Sanity checks */
    HDassert(cache_ptr);
    HDassert(cache_ptr->magic == H5C__H5C_T_MAGIC);
    HDassert(cache_ptr->close_warning_received);
    HDassert(cache_ptr->pl_len == 0);
    HDassert(cache_ptr->num_entries_in_image > 0);
    HDassert(cache_ptr->image_entries == NULL);

    /* Allocate and initialize image_entries array */
    num_entries_in_image = cache_ptr->num_entries_in_image;
    if(NULL == (image_entries = (H5C_image_entry_t *)H5MM_malloc(sizeof(H5C_image_entry_t) * (size_t)(num_entries_in_image + 1))))
        HGOTO_ERROR(H5E_CACHE, H5E_CANTALLOC, FAIL, "memory allocation failed for image_entries")

    for(j = 0; j <= num_entries_in_image; j++) {
	image_entries[j].magic                = H5C__H5C_IMAGE_ENTRY_T_MAGIC;
	image_entries[j].addr                 = HADDR_UNDEF;
	image_entries[j].size                 = 0;
        image_entries[j].ring		      = H5C_RING_UNDEFINED;
        image_entries[j].age                  = 0;
	image_entries[j].type_id              = -1;
	image_entries[j].image_index          = -1;
	image_entries[j].lru_rank             = 0;
	image_entries[j].is_dirty             = FALSE; 
	image_entries[j].image_fd_height      = 0;
	image_entries[j].fd_parent_count      = 0;
	image_entries[j].fd_parent_addrs      = NULL;
	image_entries[j].fd_child_count       = 0;
	image_entries[j].fd_dirty_child_count = 0;
	image_entries[j].image_ptr            = NULL;
    } /* end for */

    /* Scan each entry on the index list and populate the image_entries array */
    j = 0;
    entry_ptr = cache_ptr->il_head;
    while(entry_ptr != NULL) {
	HDassert(entry_ptr->magic == H5C__H5C_CACHE_ENTRY_T_MAGIC);

        if(entry_ptr->include_in_image) {
	    /* Since we have already serialized the cache, the following
             * should hold.
             */
            HDassert(entry_ptr->image_up_to_date);
            HDassert(entry_ptr->image_ptr);
	    HDassert(entry_ptr->type);

	    image_entries[j].addr                 = entry_ptr->addr;
	    image_entries[j].size                 = entry_ptr->size;
	    image_entries[j].ring                 = entry_ptr->ring;

	    /* When a prefetched entry is included in the image, store
             * its underlying type id in the image entry, not 
             * H5AC_PREFETCHED_ENTRY_ID.  In passing, also increment
	     * the age (up to H5AC__CACHE_IMAGE__ENTRY_AGEOUT__MAX).
             */
	    if(entry_ptr->type->id == H5AC_PREFETCHED_ENTRY_ID) {
		image_entries[j].type_id          = entry_ptr->prefetch_type_id;
		image_entries[j].age              = entry_ptr->age + 1;

		if(image_entries[j].age > H5AC__CACHE_IMAGE__ENTRY_AGEOUT__MAX)
		    image_entries[j].age = H5AC__CACHE_IMAGE__ENTRY_AGEOUT__MAX;
	    } /* end if */
            else {
                image_entries[j].type_id          = entry_ptr->type->id;
		image_entries[j].age              = 0;
	    } /* end else */

            HDassert(entry_ptr->image_dirty == entry_ptr->is_dirty);

	    image_entries[j].image_index          = j;
	    image_entries[j].lru_rank             = entry_ptr->lru_rank;
	    image_entries[j].is_dirty             = entry_ptr->is_dirty;
	    image_entries[j].image_fd_height      = entry_ptr->image_fd_height;
	    image_entries[j].fd_parent_count      = entry_ptr->fd_parent_count;
	    image_entries[j].fd_parent_addrs      = entry_ptr->fd_parent_addrs;
	    image_entries[j].fd_child_count       = entry_ptr->fd_child_count;
	    image_entries[j].fd_dirty_child_count = 
						entry_ptr->fd_dirty_child_count;
	    image_entries[j].image_ptr            = entry_ptr->image_ptr;

	    /* Null out entry_ptr->fd_parent_addrs and set 
             * entry_ptr->fd_parent_count to zero so that ownership of the
             * flush dependency parents address array is transferred to the 
	     * image entry.
             */
	    entry_ptr->fd_parent_count = 0;
	    entry_ptr->fd_parent_addrs = NULL;

            j++;

	    HDassert(j <= num_entries_in_image);
        } /* end if */

        entries_visited++;

        entry_ptr = entry_ptr->il_next;
    } /* end while */

    /* Sanity checks */
    HDassert(entries_visited == cache_ptr->index_len);
    HDassert(j == num_entries_in_image);

    HDassert(image_entries[j].fd_parent_addrs == NULL);
    HDassert(image_entries[j].image_ptr == NULL);

    cache_ptr->image_entries = image_entries;

done:
    FUNC_LEAVE_NOAPI(ret_value)
} /* H5C_prep_for_file_close__setup_image_entries_array() */


/*-------------------------------------------------------------------------
 *
 * Function:    H5C_prep_for_file_close__scan_entries
 *
 * Purpose:     Scan all entries in the metadata cache, and store all 
 *		entry specific data required for construction of the 
 *		metadata cache image block and likely to be discarded
 *		or modified during the cache flush on file close.
 *
 *		In particular, make note of:
 *			entry rank in LRU
 *			whether the entry is dirty
 *			base address of entry flush dependency parent,
 *			        if it exists.
 *			number of flush dependency children, if any.
 *
 *		Also, determine which entries are to be included in the
 *		metadata cache image.  At present, all entries other than
 *		the superblock, the superblock extension object header and
 *		its associated chunks (if any) are included.
 *
 *		Finally, compute the size of the metadata cache image
 *		block.
 *		
 * Return:      Non-negative on success/Negative on failure
 *
 * Programmer:  John Mainzer
 *              7/21/15
 *
 *-------------------------------------------------------------------------
 */
herr_t
H5C_prep_for_file_close__scan_entries(H5F_t *f, hid_t H5_ATTR_UNUSED dxpl_id, H5C_t *cache_ptr)
{
    H5C_cache_entry_t * entry_ptr;
    hbool_t		include_in_image;
    int			entries_visited = 0;
    int			lru_rank = 1;
    int32_t		num_entries_tentatively_in_image = 0;
    int32_t		num_entries_in_image = 0;
    size_t		image_len;
    size_t		entry_header_len;
    size_t		fd_parents_list_len;
    int			i;
    int                 j;
    herr_t		ret_value = SUCCEED;      /* Return value */

    FUNC_ENTER_NOAPI(FAIL)

    /* Sanity checks */
    HDassert(f);
    HDassert(f->shared);
    HDassert(f->shared->sblock);
    HDassert(cache_ptr);
    HDassert(cache_ptr->magic == H5C__H5C_T_MAGIC);
    HDassert(cache_ptr->close_warning_received);
    HDassert(cache_ptr->pl_len == 0);

    /* Initialize image len to the size of the metadata cache image block
     * header.
     */
    image_len        = H5C_cache_image_block_header_size(f);
    entry_header_len = H5C_cache_image_block_entry_header_size(f);

    /* Scan each entry on the index list */
    entry_ptr = cache_ptr->il_head;
    while(entry_ptr != NULL) {
	HDassert(entry_ptr->magic == H5C__H5C_CACHE_ENTRY_T_MAGIC);

	/* Since we have already serialized the cache, the following
         * should hold.
         */
        HDassert(entry_ptr->image_up_to_date);
        HDassert(entry_ptr->image_ptr);

	/* Initially, we mark all entries in the rings included
         * in the cache image as being included in the in the 
         * image.  Depending on circumstances, we may exclude some
         * of these entries later.
         */
	if(entry_ptr->ring > H5C_MAX_RING_IN_IMAGE)
	    include_in_image = FALSE;
        else
	    include_in_image = TRUE;
        entry_ptr->include_in_image = include_in_image;

        if(include_in_image) {
	    entry_ptr->lru_rank = -1;
            entry_ptr->image_dirty = entry_ptr->is_dirty;
	    entry_ptr->image_fd_height = 0;     /* will compute this later */

	    /* Initially, include all flush dependency parents in the
             * the list of flush dependencies to be stored in the 
             * image.  We may remove some or all of these later.
             */
	    if(entry_ptr->flush_dep_nparents > 0) {
	        /* The parents addresses array may already exist -- reallocate
                 * as needed.
                 */
		if(entry_ptr->flush_dep_nparents == entry_ptr->fd_parent_count ) {
		    /* parent addresses array should already be allocated 
                     * and of the correct size.
                     */
		    HDassert(entry_ptr->fd_parent_addrs);
		} /* end if */
                else if(entry_ptr->fd_parent_count > 0) {
		    HDassert(entry_ptr->fd_parent_addrs);
                    entry_ptr->fd_parent_addrs = (haddr_t *)H5MM_xfree(entry_ptr->fd_parent_addrs);
		} /* end else-if */
                else {
		    HDassert(entry_ptr->fd_parent_count == 0);
		    HDassert(entry_ptr->fd_parent_addrs == NULL);
		} /* end else */

		entry_ptr->fd_parent_count = entry_ptr->flush_dep_nparents;
		if(NULL == entry_ptr->fd_parent_addrs)
		    if(NULL == (entry_ptr->fd_parent_addrs = (haddr_t *)H5MM_malloc(sizeof(haddr_t) * (size_t)(entry_ptr->fd_parent_count))))
        	        HGOTO_ERROR(H5E_CACHE, H5E_CANTALLOC, FAIL, "memory allocation failed for fd parent addrs buffer")

		for(i = 0; i < (int)(entry_ptr->fd_parent_count); i++) {
		    entry_ptr->fd_parent_addrs[i] = entry_ptr->flush_dep_parent[i]->addr;
		    HDassert(H5F_addr_defined(entry_ptr->fd_parent_addrs[i]));
		} /* end for */
            } /* end if */
            else if(entry_ptr->fd_parent_count > 0) {
		HDassert(entry_ptr->fd_parent_addrs);
		entry_ptr->fd_parent_addrs = (haddr_t *)H5MM_xfree(entry_ptr->fd_parent_addrs);
	    } /* end else-if */
            else
		HDassert(entry_ptr->fd_parent_addrs == NULL);

	    /* Initially, all flush dependency children are included int
             * the count of flush dependency child relationships to be 
             * represented in the cache image.  Some or all of these 
             * may be dropped from the image later.
             */
	    if(entry_ptr->flush_dep_nchildren > 0) {
		if(!entry_ptr->is_pinned)
                    HGOTO_ERROR(H5E_CACHE, H5E_SYSTEM, FAIL, "encountered unpinned fd parent?!?")

		entry_ptr->fd_child_count = entry_ptr->flush_dep_nchildren;
		entry_ptr->fd_dirty_child_count = entry_ptr->flush_dep_ndirty_children;
	    } /* end if */

	    num_entries_tentatively_in_image++;
        } /* end if */

        entries_visited++;
        entry_ptr = entry_ptr->il_next;
    } /* end while */
    HDassert(entries_visited == cache_ptr->index_len);

    /* Now compute the flush dependency heights of all flush dependency
     * relationships to be represented in the image.
     *
     * If all entries in the target rings are included in the 
     * image, the flush dependency heights are simply the heights 
     * of all flush dependencies in the target rings.
     *
     * However, if we restrict appearance in the cache image either 
     * by number of entries in the image, restrictions on the number 
     * of times a prefetched entry can appear in an image, or image 
     * size, it is possible that flush dependency parents or children
     * of entries that are in the image may not be included in the
     * the image.  In this case, we must prune all flush dependency 
     * relationships that cross the image boundary, and all exclude 
     * from the image all dirty flush dependency children that have 
     * a dirty flush dependency parent that is not in the image. 
     * This is necessary to preserve the required flush ordering.
     * 
     * These details are tended to by the following call to 
     * H5C_prep_for_file_close__compute_fd_heights().  Because the 
     * exact contents of the image cannot be known until after this
     * call, computation of the image size is delayed.
     */
    if(H5C__prep_for_file_close__compute_fd_heights(cache_ptr) < 0)
        HGOTO_ERROR(H5E_CACHE, H5E_SYSTEM, FAIL, "computation of flush dependency heights failed?!?")

    /* At this point, all entries that will appear in the cache
     * image should be marked correctly.  Compute the size of the 
     * cache image.
     */
    entries_visited = 0;
    entry_ptr = cache_ptr->il_head;
    while(entry_ptr != NULL) {
        HDassert(entry_ptr->magic == H5C__H5C_CACHE_ENTRY_T_MAGIC);

        if(entry_ptr->include_in_image) {
            if(entry_ptr->fd_parent_count > 0)
                fd_parents_list_len = (size_t)(H5F_SIZEOF_ADDR(f) * entry_ptr->fd_parent_count);
            else
                fd_parents_list_len = (size_t)0;

            image_len += entry_header_len + fd_parents_list_len + entry_ptr->size;
            num_entries_in_image++;
        } /* end if */

        entries_visited++;
        entry_ptr = entry_ptr->il_next;
    } /* end while */
    HDassert(entries_visited == cache_ptr->index_len);
    HDassert(num_entries_in_image <= num_entries_tentatively_in_image);

    j = 0;
    for(i = H5C_MAX_RING_IN_IMAGE + 1; i <= H5C_RING_SB; i++)
        j += cache_ptr->index_ring_len[i];

    /* This will change */
    HDassert(entries_visited == (num_entries_tentatively_in_image + j));

    cache_ptr->num_entries_in_image = num_entries_in_image;
    entries_visited = 0;

    /* Now scan the LRU list to set the lru_rank fields of all entries
     * on the LRU.
     *
     * Note that we start with rank 1, and increment by 1 with each 
     * entry on the LRU.  
     *
     * Note that manually pinned entryies will have lru_rank -1,
     * and no flush dependency.  Putting these entries at the head of 
     * the reconstructed LRU should be appropriate.
     */
    entry_ptr = cache_ptr->LRU_head_ptr;
    while(entry_ptr != NULL) {
	HDassert(entry_ptr->magic == H5C__H5C_CACHE_ENTRY_T_MAGIC);
        HDassert(entry_ptr->type != NULL);

        /* to avoid confusion, don't set lru_rank on epoch markers.
         * Note that we still increment the lru_rank, so that the holes
         * in the sequence of entries on the LRU will indicate the 
         * locations of epoch markers (if any) when we reconstruct 
         * the LRU.
         *
         * Do not set lru_rank or increment lru_rank for entries 
         * that will not be included in the cache image.
         */
	if(entry_ptr->type->id == H5AC_EPOCH_MARKER_ID)
	    lru_rank++;
	else if(entry_ptr->include_in_image) {
	    entry_ptr->lru_rank = lru_rank;
            lru_rank++;
        } /* end else-if */

        entries_visited++;
        entry_ptr = entry_ptr->next;
    } /* end while */
    HDassert(entries_visited == cache_ptr->LRU_list_len);

    image_len += H5F_SIZEOF_CHKSUM;
    cache_ptr->image_data_len = image_len;

done:
    FUNC_LEAVE_NOAPI(ret_value)
} /* H5C_prep_for_file_close__scan_entries() */


/*-------------------------------------------------------------------------
 * Function:    H5C_reconstruct_cache_contents()
 *
 * Purpose:     Scan the image_entries array, and create a prefetched
 *		cache entry for every entry in the array.  Insert the 
 *		prefetched entries in the index and the LRU, and 
 *		reconstruct any flush dependencies.  Order the entries 
 *		in the LRU as indicated by the stored lru_ranks.
 *
 * Return:      SUCCEED on success, and FAIL on failure.
 *
 * Programmer:  John Mainzer
 *              8/14/15
 *
 *-------------------------------------------------------------------------
 */
herr_t
H5C_reconstruct_cache_contents(H5F_t *f, hid_t dxpl_id, H5C_t *cache_ptr)
{
    H5C_cache_entry_t *	pf_entry_ptr;   /* Pointer to prefetched entry */
    H5C_cache_entry_t *	parent_ptr;     /* Pointer to parent of prefetched entry */
#ifndef NDEBUG
    H5C_image_entry_t * ie_ptr = NULL;
    H5C_cache_entry_t *	entry_ptr;
#endif /* NDEBUG */
    int			i;
    int			j;
    herr_t 		ret_value = SUCCEED;      /* Return value */

    FUNC_ENTER_NOAPI(FAIL)

    /* Sanity checks */
    HDassert(f);
    HDassert(f->shared);
    HDassert(cache_ptr == f->shared->cache);
    HDassert(cache_ptr);
    HDassert(cache_ptr->magic == H5C__H5C_T_MAGIC);
    HDassert(cache_ptr->image_buffer);
    HDassert(cache_ptr->image_len > 0);
    HDassert(cache_ptr->image_entries != NULL);
    HDassert(cache_ptr->num_entries_in_image > 0);

    for ( i = 0; i < cache_ptr->num_entries_in_image; i++ ) {

	/* Create the prefetched entry described by the ith
         * entry in cache_ptr->image_entrise.
         */
	if(NULL == (pf_entry_ptr = H5C_reconstruct_cache_entry(cache_ptr, i))
            HGOTO_ERROR(H5E_CACHE, H5E_SYSTEM, FAIL, "reconstruction of cache entry failed")

	/* Note that we make no checks on available cache space before 
         * inserting the reconstructed entry into the metadata cache.
         *
         * This is OK since the cache must be almost empty at the beginning
         * of the process, and since we check cache size at the end of the 
         * reconstruction process.
         */

	/* Insert the prefetched entry in the index */
	H5C__INSERT_IN_INDEX(cache_ptr, pf_entry_ptr, FAIL)

	/* If dirty, insert the entry into the slist. */
	if(pf_entry_ptr->is_dirty)
	    H5C__INSERT_ENTRY_IN_SLIST(cache_ptr, pf_entry_ptr, FAIL)

        /* Append the entry to the LRU */
	H5C__UPDATE_RP_FOR_INSERT_APPEND(cache_ptr, pf_entry_ptr, FAIL)

	H5C__UPDATE_STATS_FOR_PREFETCH(cache_ptr, pf_entry_ptr->is_dirty)

	/* If the prefetched entry is the child in one or more flush 
         * dependency relationships, recreate those flush dependencies.
         */
	for( j = 0; j < (int)(pf_entry_ptr->fd_parent_count); j++) {
            /* Sanity checks */
	    HDassert(pf_entry_ptr->fd_parent_addrs);
	    HDassert(H5F_addr_defined(pf_entry_ptr->fd_parent_addrs[j]));

            /* Find the parent entry */
	    parent_ptr = NULL;
	    H5C__SEARCH_INDEX(cache_ptr, pf_entry_ptr->fd_parent_addrs[j], parent_ptr, FAIL)
	    if(parent_ptr == NULL)
                HGOTO_ERROR(H5E_CACHE, H5E_NOTFOUND, FAIL, "fd parent not in cache?!?")

            /* Sanity checks */
	    HDassert(parent_ptr->magic == H5C__H5C_CACHE_ENTRY_T_MAGIC);
            HDassert(parent_ptr->addr == pf_entry_ptr->fd_parent_addrs[j]);
            HDassert(parent_ptr->lru_rank == -1);

	    /* Must protect parent entry to set up a flush dependency.
             * Do this now, and then uprotect when done.
             */
            H5C__UPDATE_RP_FOR_PROTECT(cache_ptr, parent_ptr, FAIL)
            parent_ptr->is_protected = TRUE;
	    
	    /* Setup the flush dependency */
	    if(H5C_create_flush_dependency(parent_ptr, pf_entry_ptr) < 0)
		HGOTO_ERROR(H5E_CACHE, H5E_CANTDEPEND, FAIL, "Can't restore flush dependency")

	    /* And now unprotect */
	    H5C__UPDATE_RP_FOR_UNPROTECT(cache_ptr, parent_ptr, FAIL)
	    parent_ptr->is_protected = FALSE;
        } /* end for */
    } /* end for */

#ifndef NDEBUG
    /* Scan the image_entries array, and verify that each entry has
     * the expected flush dependency status.
     */
    for ( i = 0; i < cache_ptr->num_entries_in_image; i++ ) {
	ie_ptr = &(cache_ptr->image_entries[i]);
        HDassert(ie_ptr->magic == H5C__H5C_IMAGE_ENTRY_T_MAGIC);
        HDassert(ie_ptr->image_index == i);

	pf_entry_ptr = NULL;
	H5C__SEARCH_INDEX(cache_ptr, ie_ptr->addr, pf_entry_ptr, FAIL);

	HDassert(pf_entry_ptr);
	HDassert(pf_entry_ptr->magic == H5C__H5C_CACHE_ENTRY_T_MAGIC);
	HDassert(pf_entry_ptr->prefetched);
	HDassert(ie_ptr->fd_parent_count == pf_entry_ptr->fd_parent_count);
        HDassert(pf_entry_ptr->fd_parent_count == 
                 pf_entry_ptr->flush_dep_nparents);
	HDassert(ie_ptr->lru_rank == pf_entry_ptr->lru_rank);

        for(j = 0; j < (int)(pf_entry_ptr->fd_parent_count); j++) {
	    parent_ptr = pf_entry_ptr->flush_dep_parent[j];
	    HDassert(parent_ptr);
	    HDassert(parent_ptr->magic == H5C__H5C_CACHE_ENTRY_T_MAGIC);
	    HDassert(pf_entry_ptr->fd_parent_addrs);
	    HDassert(pf_entry_ptr->fd_parent_addrs[j] == parent_ptr->addr);
	    HDassert(parent_ptr->flush_dep_nchildren > 0);
        }

	HDassert(ie_ptr->fd_child_count == pf_entry_ptr->fd_child_count);
	HDassert(pf_entry_ptr->fd_child_count == pf_entry_ptr->flush_dep_nchildren);
	HDassert(pf_entry_ptr->fd_dirty_child_count == pf_entry_ptr->flush_dep_ndirty_children);
    } /* end for */

    /* Scan the LRU, and verify the expected ordering of the 
     * prefetched entries.
     */
    {
	int lru_rank_holes = 0;

        j = -1;
        entry_ptr = cache_ptr->LRU_head_ptr;
        while(entry_ptr != NULL) {
	    HDassert(entry_ptr->magic == H5C__H5C_CACHE_ENTRY_T_MAGIC);
            HDassert(entry_ptr->type != NULL);

	    if(entry_ptr->prefetched) {
	        HDassert(j <= entry_ptr->lru_rank);
	        HDassert((entry_ptr->lru_rank <= 2) || 
                         (entry_ptr->lru_rank == j + 1) ||
                         (entry_ptr->lru_rank == j + 2));

	        if((entry_ptr->lru_rank <= 2) && (entry_ptr->lru_rank == j + 2))
		    lru_rank_holes++;

	        j = entry_ptr->lru_rank;
	    } /* end if */

	    entry_ptr = entry_ptr->next;
        } /* end while */

	/* Holes of size 1 appear in the LRU ranking due to epoch 
         * markers.  They are left in to allow re-insertion of the
         * epoch markers on reconstruction of the cache -- thus 
         * the following sanity check will have to be revised when
         * we add code to store and restore adaptive resize status.
         */
	HDassert(lru_rank_holes <= H5C__MAX_EPOCH_MARKERS);
    } /* end block */
#endif /* NDEBUG */

    /* Check to see if the cache is oversize, and evict entries as 
     * necessary to remain within limits.
     */
    if(cache_ptr->index_size >= cache_ptr->max_cache_size) {
	/* cache is oversized -- call H5C_make_space_in_cache() with zero
         * space needed to repair the situation if possible.
         */
        hbool_t write_permitted = FALSE;

	if(cache_ptr->check_write_permitted != NULL) {
	    if((cache_ptr->check_write_permitted)(f, &write_permitted) < 0)
                HGOTO_ERROR(H5E_CACHE, H5E_CANTPROTECT, FAIL, "Can't get write_permitted")
        } /* end if */
        else
            write_permitted = cache_ptr->write_permitted;

	if(H5C_make_space_in_cache(f, dxpl_id, 0, write_permitted) < 0)
	    HGOTO_ERROR(H5E_CACHE, H5E_CANTPROTECT, FAIL, "H5C_make_space_in_cache failed")
    } /* end if */

done:
    FUNC_LEAVE_NOAPI(ret_value)
} /* H5C_reconstruct_cache_contents() */


/*-------------------------------------------------------------------------
 * Function:    H5C_reconstruct_cache_entry()
 *
 * Purpose:     Allocate a prefetched metadata cache entry and initialize
 *		it from the indicated entry in the image_entries array.
 *
 *		Return a pointer to the newly allocated cache entry,
 *		or NULL on failure.
 *
 * Return:      Pointer to the new instance of H5C_cache_entry on success, 
 *		or NULL on failure.
 *
 * Programmer:  John Mainzer
 *              8/14/15
 *
 *-------------------------------------------------------------------------
 */
H5C_cache_entry_t *
H5C_reconstruct_cache_entry(H5C_t *cache_ptr, int i)
{
    H5C_cache_entry_t *pf_entry_ptr = NULL;
    H5C_image_entry_t * ie_ptr = NULL;
    H5C_cache_entry_t *ret_value = NULL;        /* Return value */

    FUNC_ENTER_NOAPI(FAIL)

    /* Sanity checks */
    HDassert(cache_ptr);
    HDassert(cache_ptr->magic == H5C__H5C_T_MAGIC);
    HDassert(cache_ptr->image_entries != NULL);
    HDassert(cache_ptr->num_entries_in_image > 0);
    HDassert(i < cache_ptr->num_entries_in_image);
    ie_ptr = &((cache_ptr->image_entries)[i]);
    HDassert(ie_ptr->magic == H5C__H5C_IMAGE_ENTRY_T_MAGIC);
    HDassert(ie_ptr->image_index == i);
    HDassert(H5F_addr_defined(ie_ptr->addr));
    HDassert(ie_ptr->size > 0);
    HDassert(ie_ptr->image_ptr);

    /* Allocate space for the prefetched cache entry */
    if(NULL == (pf_entry_ptr = H5FL_CALLOC(H5C_cache_entry_t)))
	HGOTO_ERROR(H5E_CACHE, H5E_CANTALLOC, NULL, "memory allocation failed for prefetched cache entry")


    /* initialize the prefetched entry from the entry image */
    pf_entry_ptr->magic				= H5C__H5C_CACHE_ENTRY_T_MAGIC;
    pf_entry_ptr->cache_ptr 			= cache_ptr;
    pf_entry_ptr->addr				= ie_ptr->addr;
    pf_entry_ptr->size				= ie_ptr->size;
    pf_entry_ptr->ring				= ie_ptr->ring;
    pf_entry_ptr->age				= ie_ptr->age;
    pf_entry_ptr->image_ptr			= ie_ptr->image_ptr;
    pf_entry_ptr->image_up_to_date		= TRUE;
    pf_entry_ptr->type				= &H5C__prefetched_entry_class;
<<<<<<< HEAD
=======
    pf_entry_ptr->tag_info                      = NULL;
>>>>>>> a67cbad5

    /* Force dirty entries to clean if the file read only -- must do 
     * this as otherwise the cache will attempt to write them on file
     * close.  Since the file is R/O, the metadata cache image superblock
     * extension message and the cache image block will not be removed.
     * Hence no danger in this for subsequent opens.
     *
     * However, if the dirty entry (marked clean for purposes of the R/O
     * file open) is evicted and then referred to, the cache will read
     * either invalid or obsolete data from the file.  Handle this by 
     * setting the prefetched_dirty field, and hiding such entries from
     * the eviction candidate selection algorithm.
     */
    pf_entry_ptr->is_dirty = (is_dirty && cache_ptr->delete_image);

    /* Initialize cache image related fields */
<<<<<<< HEAD
    pf_entry_ptr->lru_rank			= ie_ptr->lru_rank;
    pf_entry_ptr->image_index			= -1;
    pf_entry_ptr->fd_parent_count		= ie_ptr->fd_parent_count;
    pf_entry_ptr->fd_parent_addrs		= ie_ptr->fd_parent_addrs;
    pf_entry_ptr->fd_child_count		= ie_ptr->fd_child_count;
    pf_entry_ptr->fd_dirty_child_count		= ie_ptr->fd_dirty_child_count;
    pf_entry_ptr->prefetched			= TRUE;
    pf_entry_ptr->prefetch_type_id		= ie_ptr->type_id;
    pf_entry_ptr->age				= ie_ptr->age;
=======
    pf_entry_ptr->include_in_image              = FALSE;
    pf_entry_ptr->lru_rank                      = ie_ptr->lru_rank;
    pf_entry_ptr->image_index                   = -1;
    pf_entry_ptr->image_dirty                   = FALSE;
    pf_entry_ptr->fd_parent_count               = ie_ptr->fd_parent_count;
    pf_entry_ptr->fd_parent_addrs               = ie_ptr->fd_parent_addrs;
    pf_entry_ptr->fd_child_count                = ie_ptr->fd_child_count;

    if ( file_is_rw ) 
        pf_entry_ptr->fd_dirty_child_count      = ie_ptr->fd_dirty_child_count;
    else
        pf_entry_ptr->fd_dirty_child_count      = 0;

    pf_entry_ptr->image_fd_height               = 0;
    pf_entry_ptr->prefetched                    = TRUE;
    pf_entry_ptr->prefetch_type_id              = ie_ptr->type_id;
    pf_entry_ptr->age                           = ie_ptr->age;
    pf_entry_ptr->prefetched_dirty              = ie_ptr->is_dirty &&
                                                  (! file_is_rw);
#ifndef NDEBUG  /* debugging field */
    pf_entry_ptr->serialization_count           = 0;
#endif /* NDEBUG */
>>>>>>> a67cbad5

    /* array of addresses of flush dependency parents is now transferred to
     * the prefetched entry.  Thus set ie_ptr->fd_parent_addrs to NULL.
     */
    HDassert(pf_entry_ptr->fd_parent_addrs == ie_ptr->fd_parent_addrs);
    HDassert(pf_entry_ptr->fd_parent_count == ie_ptr->fd_parent_count);

    if(pf_entry_ptr->fd_parent_count > 0) {
	HDassert(ie_ptr->fd_parent_addrs);
        ie_ptr->fd_parent_addrs = NULL;
    } else {
        HDassert(ie_ptr->fd_parent_addrs == NULL);
    }


    /* On disk image of entry is now transferred to the prefetched entry.
     * Thus set ie_ptr->image_ptr to NULL.
     */
    HDassert(pf_entry_ptr->image_ptr == ie_ptr->image_ptr);
    ie_ptr->image_ptr = NULL;


    H5C__RESET_CACHE_ENTRY_STATS(pf_entry_ptr)


    /* Sanity checks */
    HDassert(pf_entry_ptr->size > 0 && pf_entry_ptr->size < H5C_MAX_ENTRY_SIZE);


    ret_value = pf_entry_ptr;

done:

    FUNC_LEAVE_NOAPI(ret_value)
} /* H5C_reconstruct_cache_entry() */


/*-------------------------------------------------------------------------
<<<<<<< HEAD
 * Function:    H5C_serialize_cache
 *
 * Purpose:	Serialize (i.e. construct an on disk image) for all entries 
 *		in the metadata cache including clean entries.  
 *
 *		Note that flush dependencies and "flush me last" flags
 *		must be observed in the serialization process.  
 *
 *		Note also that entries may be loaded, flushed, evicted,
 *		expunged, relocated, resized, or removed from the cache
 *		during this process, just as these actions may occur during
 *		a regular flush.
 *
 *		However, we are given that the cache will contain no protected
 *		entries on entry to this routine (although entries may be 
 *		briefly protected and then unprotected during the serialize 
 *		process).  
 *
 *		The objective of this routine is serialize all entries and 
 *		to force all entries into their actual locations on disk.  
 *
 *		The initial need for this routine is to settle all entries 
 *		in the cache prior to construction of the metadata cache 
 *		image so that the size of the cache image can be calculated.
 *		However, I gather that other uses for the routine are 
 *		under consideration.
 *
 * Return:      Non-negative on success/Negative on failure or if there was
 *		a request to flush all items and something was protected.
 *
 * Programmer:  John Mainzer
 *		7/22/15
 *
 *-------------------------------------------------------------------------
 */
static herr_t
H5C_serialize_cache(H5F_t *f, hid_t dxpl_id)
{
#if H5C_DO_SANITY_CHECKS
    int                 i;
    int32_t             index_len = 0;
    size_t              index_size = (size_t)0;
    size_t              clean_index_size = (size_t)0;
    size_t              dirty_index_size = (size_t)0;
    size_t              slist_size = (size_t)0;
    int32_t             slist_len = 0;
#endif /* H5C_DO_SANITY_CHECKS */
    H5C_ring_t          ring;
    H5C_t             * cache_ptr;
    herr_t              ret_value = SUCCEED;

    FUNC_ENTER_NOAPI(FAIL)

    /* Sanity checks */
    HDassert(f);
    HDassert(f->shared);
    cache_ptr = f->shared->cache;
    HDassert(cache_ptr);
    HDassert(cache_ptr->magic == H5C__H5C_T_MAGIC);
    HDassert(cache_ptr->slist_ptr);

#if H5C_DO_SANITY_CHECKS
    HDassert(cache_ptr->index_ring_len[H5C_RING_UNDEFINED] == 0);
    HDassert(cache_ptr->index_ring_size[H5C_RING_UNDEFINED] == (size_t)0);
    HDassert(cache_ptr->clean_index_ring_size[H5C_RING_UNDEFINED] == (size_t)0);
    HDassert(cache_ptr->dirty_index_ring_size[H5C_RING_UNDEFINED] == (size_t)0);
    HDassert(cache_ptr->slist_ring_len[H5C_RING_UNDEFINED] == 0);
    HDassert(cache_ptr->slist_ring_size[H5C_RING_UNDEFINED] == (size_t)0);

    for(i = H5C_RING_USER; i < H5C_RING_NTYPES; i++) {
        index_len += cache_ptr->index_ring_len[i];
        index_size += cache_ptr->index_ring_size[i];
        clean_index_size += cache_ptr->clean_index_ring_size[i];
        dirty_index_size += cache_ptr->dirty_index_ring_size[i];

        slist_len += cache_ptr->slist_ring_len[i];
        slist_size += cache_ptr->slist_ring_size[i];
    } /* end for */

    HDassert(cache_ptr->index_len == index_len);
    HDassert(cache_ptr->index_size == index_size);
    HDassert(cache_ptr->clean_index_size == clean_index_size);
    HDassert(cache_ptr->dirty_index_size == dirty_index_size);
    HDassert(cache_ptr->slist_len == slist_len);
    HDassert(cache_ptr->slist_size == slist_size);
#endif /* H5C_DO_SANITY_CHECKS */

#if H5C_DO_EXTREME_SANITY_CHECKS
    if((H5C_validate_protected_entry_list(cache_ptr) < 0) ||
            (H5C_validate_pinned_entry_list(cache_ptr) < 0) ||
            (H5C_validate_lru_list(cache_ptr) < 0))
        HGOTO_ERROR(H5E_CACHE, H5E_SYSTEM, FAIL, "an extreme sanity check failed on entry")
#endif /* H5C_DO_EXTREME_SANITY_CHECKS */

#ifndef NDEBUG
    /* if this is a debug build, set the serialization_count field of 
     * each entry in the cache to zero before we start the serialization.
     * This allows us to detect the case in which any entry is serialized
     * more than once (a performance issues), and more importantly, the 
     * case is which any flush depencency parent is serializes more than
     * once (a correctness issue).
     */
     {
        H5C_cache_entry_t * scan_ptr = NULL;

        scan_ptr = cache_ptr->il_head;
        while(scan_ptr != NULL) {
	    HDassert(scan_ptr->magic == H5C__H5C_CACHE_ENTRY_T_MAGIC);
	    scan_ptr->serialization_count = 0;
	    scan_ptr = scan_ptr->il_next;
        } /* end while */
     } /* end block */
#endif /* NDEBUG */

    /* set cache_ptr->serialization_in_progress to TRUE, and back 
     * to FALSE at the end of the function.  Must maintain this flag
     * to support H5C_get_serialization_in_progress(), which is in 
     * turn required to support sanity checking in some cache 
     * clients.
     */
    HDassert(!cache_ptr->serialization_in_progress);
    cache_ptr->serialization_in_progress = TRUE;

    /* Serialize each ring, starting from the outermost ring and
     * working inward.
     */
    ring = H5C_RING_USER;
    while(ring < H5C_RING_NTYPES) {
	HDassert(cache_ptr->close_warning_received);
        switch(ring) {
            case H5C_RING_USER:
                break;

            case H5C_RING_RDFSM:
                if(f->shared->fs_persist && !f->shared->first_alloc_dealloc &&
                        !cache_ptr->rdfsm_settled) {
                    /* Settle raw data FSM */
                    if(H5MF_settle_raw_data_fsm(f, dxpl_id) < 0)
                        HGOTO_ERROR(H5E_CACHE, H5E_CANTFLUSH, FAIL, "RD FSM settle failed")

                    cache_ptr->rdfsm_settled = TRUE;
                } /* end if */
                break;

            case H5C_RING_MDFSM:
                if(f->shared->fs_persist && !f->shared->first_alloc_dealloc &&
                        !cache_ptr->mdfsm_settled) {

                    if(H5MF_settle_meta_data_fsm(f, dxpl_id) < 0)
                        HGOTO_ERROR(H5E_CACHE, H5E_CANTFLUSH, FAIL, "MD FSM settle failed")

                    cache_ptr->mdfsm_settled = TRUE;
                } /* end if */
                break;

#if 0 /* for bug -- bug fixed in cache image  -- uncomment after merge */
            case H5C_RING_SBE:
                break;
#else
            case 4:
                break;
#endif

            case H5C_RING_SB:
                break;

            default:
                HGOTO_ERROR(H5E_CACHE, H5E_SYSTEM, FAIL, "Unknown ring?!?!")
                break;
        } /* end switch */

        if(H5C_serialize_ring(f, dxpl_id, ring) < 0)
            HGOTO_ERROR(H5E_CACHE, H5E_CANTFLUSH, FAIL, "serialize ring failed")

        ring++;
    } /* end while */

#ifndef NDEBUG
    /* Verify that no entry has been serialized more than once.
     * FD parents with multiple serializations should have been caught
     * elsewhere, so no specific check for them here.
     */
     {
        H5C_cache_entry_t * scan_ptr = NULL;

        scan_ptr = cache_ptr->il_head;
        while(scan_ptr != NULL) {
	    HDassert(scan_ptr->magic == H5C__H5C_CACHE_ENTRY_T_MAGIC);
	    HDassert(scan_ptr->serialization_count <= 1);

	    scan_ptr = scan_ptr->il_next;
        } /* end while */
     } /* end block */
#endif /* NDEBUG */

done:
    cache_ptr->serialization_in_progress = FALSE;
    FUNC_LEAVE_NOAPI(ret_value)
} /* H5C_serialize_cache() */


/*-------------------------------------------------------------------------
=======
>>>>>>> a67cbad5
 * Function:    H5C_serialize_ring
 *
 * Purpose:     Serialize the entries contained in the specified cache and
 *              ring.  All entries in rings outside the specified ring
 *              must have been serialized on entry.
 *
 *              If the cache contains protected entries in the specified
 *              ring, the function will fail, as protected entries cannot
 *              be serialized.  However all unprotected entries in the 
 *		target ring should be serialized before the function 
 *		returns failure.
 *
 *              If flush dependencies appear in the target ring, the
 *              function makes repeated passes through the index list
 *		serializing entries in flush dependency order.
 *
 *		All entries outside the H5C_RING_SBE are marked for 
 *		inclusion in the cache image.  Entries in H5C_RING_SBE 
 *		and below are marked for exclusion from the image.
 *
 * Return:      Non-negative on success/Negative on failure or if there was
 *              a request to flush all items and something was protected.
 *
 * Programmer:  John Mainzer
 *              9/11/15
 *
 *-------------------------------------------------------------------------
 */
herr_t
H5C_serialize_ring(const H5F_t *f, hid_t dxpl_id, H5C_ring_t ring)
{
    hbool_t		done = FALSE;
    hbool_t		restart_list_scan = FALSE;
    H5C_t             * cache_ptr;
    H5C_cache_entry_t * entry_ptr;
    herr_t              ret_value = SUCCEED;

    FUNC_ENTER_NOAPI(FAIL)

    /* Sanity checks */
    HDassert(f);
    HDassert(f->shared);
    cache_ptr = f->shared->cache;
    HDassert(cache_ptr);
    HDassert(cache_ptr->magic == H5C__H5C_T_MAGIC);
    HDassert(ring > H5C_RING_UNDEFINED);
    HDassert(ring < H5C_RING_NTYPES);

    HDassert(cache_ptr->serialization_in_progress);

    /* The objective here is to serialize all entries in the cache ring
     * in flush dependency order.
     *
     * The basic algorithm is to scan the cache index list looking for 
     * unserialized entries that are either not in a flush dependency
     * relationship, or which have no unserialized children.  Any such
     * entry is serialized and its flush dependency parents (if any) are 
     * informed -- allowing them to decrement their userialized child counts.
     *
     * However, this algorithm is complicated by the ability
     * of client serialization callbacks to perform operations on 
     * on the cache which can result in the insertion, deletion, 
     * relocation, resize, dirty, flush, eviction, or removal (via the
     * take ownership flag) of entries.  Changes in the flush dependency
     * structure are also possible.
     *
     * On the other hand, the algorithm is simplified by the fact that 
     * we are serializing, not flushing.  Thus, as long as all entries 
     * are serialized correctly, it doesn't matter if we have to go back
     * and serialize an entry a second time.
     *
     * These possible actions result in the following modfications to 
     * tha basic algorithm:
     *
     * 1) In the event of an entry expunge, eviction or removal, we must 
     *    restart the scan as it is possible that the next entry in our 
     *    scan is no longer in the cache.  Were we to examine this entry,
     *    we would be accessing deallocated memory.
     *
     * 2) A resize, dirty, or insertion of an entry may result in the 
     *    the increment of a flush dependency parent's dirty and/or 
     *    unserialized child count.  In the context of serializing the 
     *    the cache, this is a non-issue, as even if we have already 
     *    serialized the parent, it will be marked dirty and its image 
     *    marked out of date if appropriate when the child is serialized.  
     *    
     *    However, this is a major issue for a flush, as were this to happen
     *    in a flush, it would violate the invariant that the flush dependency
     *    feature is intended to enforce.  As the metadata cache has no 
     *    control over the behavior of cache clients, it has no way of 
     *    preventing this behaviour.  However, it should detect it if at all
     *    possible.  
     *
     *    Do this by maintaining a count of the number of times each entry is
     *    serialized during a cache serialization.  If any flush dependency 
     *    parent is serialized more than once, throw an assertion failure.
     *
     * 3) An entry relocation will typically change the location of the 
     *    entry in the index list.  This shouldn't cause problems as we 
     *    will scan the index list until we make a complete pass without 
     *    finding anything to serialize -- making relocations of either 
     *    the current or next entries irrelevant.
     *
     *    Note that since a relocation may result in our skipping part of 
     *    the index list, we must always do at least one more pass through
     *    the index list after an entry relocation.
     *
     * 4) Changes in the flush dependency structure are possible on 
     *    entry insertion, load, expunge, evict, or remove.  Destruction
     *    of a flush dependency has no effect, as it can only relax the 
     *    flush dependencies.  Creation of a flush dependency can create
     *    an unserialized child of a flush dependency parent where all 
     *    flush dependency children were previously serialized.  Should
     *    this child dirty the flush dependency parent when it is serialized,
     *    the parent will be re-serialized.
     *
     *    Per the discussion of 2) above, this is a non issue for cache 
     *    serialization, and a major problem for cache flush.  Using the
     *    same detection mechanism, throw an assertion failure if this 
     *    condition appears.  
     *
     * Observe that either eviction or removal of entries as a result of 
     * a serialization is not a problem as long as the flush depencency 
     * tree does not change beyond the removal of a leaf.
     */
    while(!done) {

	done = TRUE; /* set to FALSE if any activity in inner loop */
	entry_ptr = cache_ptr->il_head;
	while(entry_ptr != NULL) {
	    HDassert(entry_ptr->magic == H5C__H5C_CACHE_ENTRY_T_MAGIC);

	    /* Verify that either the entry is already serialized, or
             * that it is assigned to either the target or an inner 
             * ring.
             */
            HDassert((entry_ptr->ring >= ring) || (entry_ptr->image_up_to_date));

	    /* Skip flush me last entries or inner ring entries */
	    if(!entry_ptr->flush_me_last && entry_ptr->ring == ring) {

		/* if we encounter an unserialized entry in the current
                 * ring that is not marked flush me last, we are not done.
                 */
		if(!entry_ptr->image_up_to_date)
		    done = FALSE;

		/* Serialize the entry if its image is not up to date
                 * and it has no unserialized flush dependency children.
                 */
		if(!entry_ptr->image_up_to_date && entry_ptr->flush_dep_nunser_children == 0) {
		    HDassert(entry_ptr->serialization_count == 0);

		    /* Serialize the entry */
		    if(H5C_serialize_single_entry(f, dxpl_id, cache_ptr, entry_ptr, &restart_list_scan) < 0)
            	        HGOTO_ERROR(H5E_CACHE, H5E_CANTSERIALIZE, FAIL, "entry serialization failed")

                    HDassert(entry_ptr->flush_dep_nunser_children == 0);
		    HDassert(entry_ptr->serialization_count == 0);

#ifndef NDEBUG
                    /* Increment serialization counter (to detect multiple serializations) */
		    entry_ptr->serialization_count++;
#endif /* NDEBUG */
                 } /* end if */

#if H5C_COLLECT_CACHE_STATS
		if ( restart_list_scan )
		    H5C__UPDATE_STATS_FOR_INDEX_SCAN_RESTART(cache_ptr);
#endif /* H5C_COLLECT_CACHE_STATS */
            } /* if ( ( ! entry_ptr->flush_me_last ) && */
              /*      ( !restart_scan ) )               */

            if ( restart_list_scan ) {

                restart_list_scan = FALSE;
                entry_ptr = cache_ptr->il_head;
            } /* end if */
            else
                /* Advance to next entry */
	        entry_ptr = entry_ptr->il_next;
	} /* while ( entry_ptr != NULL ) */
    } /* while ( ! done ) */


    /* At this point, all entries not marked "flush me last" and in
     * the current ring or outside it should be serialized and have up 
     * to date images.  Scan the index list again to serialize the 
     * "flush me last" entries (if they are in the current ring) and to 
     * verify that all other entries have up to date images.
     */
    entry_ptr = cache_ptr->il_head;
    while(entry_ptr != NULL) {
	HDassert(entry_ptr->magic == H5C__H5C_CACHE_ENTRY_T_MAGIC);
    	HDassert(entry_ptr->ring > H5C_RING_UNDEFINED);
        HDassert(entry_ptr->ring < H5C_RING_NTYPES);
        HDassert((entry_ptr->ring >= ring) || (entry_ptr->image_up_to_date));

	if(entry_ptr->ring == ring) {
	    if(entry_ptr->flush_me_last) {
		if(!entry_ptr->image_up_to_date) {
		    HDassert(entry_ptr->serialization_count == 0);
                    HDassert(entry_ptr->flush_dep_nunser_children == 0);

	            /* Serialize the entry */
	            if(H5C_serialize_single_entry(f, dxpl_id,  cache_ptr, entry_ptr, &restart_list_scan) < 0)
		        HGOTO_ERROR(H5E_CACHE, H5E_CANTSERIALIZE, FAIL, "entry serialization failed")

		    if(restart_list_scan) {
		        HGOTO_ERROR(H5E_CACHE, H5E_SYSTEM, FAIL, "flush_me_last entry serialization triggered restart")

                    HDassert(entry_ptr->flush_dep_nunser_children == 0);
		    HDassert(entry_ptr->serialization_count == 0);
#ifndef NDEBUG
                    /* Increment serialization counter (to detect multiple serializations) */
		    entry_ptr->serialization_count++;
#endif /* NDEBUG */
                } /* end if */
            } /* end if */
            else {
	        HDassert(entry_ptr->image_up_to_date);
		HDassert(entry_ptr->serialization_count <= 1);
                HDassert(entry_ptr->flush_dep_nunser_children == 0);
            }  /* end else */
        } /* if ( entry_ptr->ring == ring ) */

	entry_ptr = entry_ptr->il_next;
    } /* while ( entry_ptr != NULL ) */

done:
    HDassert(cache_ptr->serialization_in_progress);
    FUNC_LEAVE_NOAPI(ret_value)
} /* H5C_serialize_ring() */


/*-------------------------------------------------------------------------
 *
 * Function:    H5C_serialize_single_entry
 *
 * Purpose:     Serialize the cache entry pointed to by the entry_ptr 
 *		parameter.
 *
 * Return:      Non-negative on success/Negative on failure or if there was
 *		an attempt to serialize a protected item.
 *
 * Programmer:  John Mainzer, 7/24/15
 *
 *-------------------------------------------------------------------------
 */
herr_t
H5C_serialize_single_entry(const H5F_t *f, hid_t dxpl_id, H5C_t *cache_ptr,
    H5C_cache_entry_t *entry_ptr, hbool_t *restart_list_scan_ptr)
{
    hbool_t		was_dirty;
    unsigned 		serialize_flags = H5C__SERIALIZE_NO_FLAGS_SET;
    haddr_t		new_addr = HADDR_UNDEF;
    haddr_t		old_addr = HADDR_UNDEF;
    size_t		new_len = 0;
    herr_t		ret_value = SUCCEED;      /* Return value */

    FUNC_ENTER_NOAPI(FAIL)

    /* Sanity checks */
    HDassert(f);
    HDassert(cache_ptr);
    HDassert(cache_ptr->magic == H5C__H5C_T_MAGIC);
    HDassert(entry_ptr);
    HDassert(entry_ptr->magic == H5C__H5C_CACHE_ENTRY_T_MAGIC);
    HDassert(!entry_ptr->prefetched);
    HDassert(!entry_ptr->image_up_to_date);
    HDassert(!entry_ptr->is_protected);
    HDassert(!entry_ptr->flush_in_progress);
    HDassert(entry_ptr->type);
    HDassert(restart_list_scan_ptr);
    HDassert(*restart_list_scan_ptr == FALSE);

    /* Set entry_ptr->flush_in_progress to TRUE so the the target entry
     * will not be evicted out from under us.  Must set it back to FALSE
     * when we are done.
     */
    entry_ptr->flush_in_progress = TRUE;

    /* Allocate buffer for the entry image if required. */
    if(NULL == entry_ptr->image_ptr) {
        HDassert(entry_ptr->size > 0);
        if(NULL == (entry_ptr->image_ptr = H5MM_malloc(entry_ptr->size + H5C_IMAGE_EXTRA_SPACE)) )
            HGOTO_ERROR(H5E_CACHE, H5E_CANTALLOC, FAIL, "memory allocation failed for on disk image buffer")
#if H5C_DO_MEMORY_SANITY_CHECKS
        HDmemcpy(((uint8_t *)entry_ptr->image_ptr) + image_size, H5C_IMAGE_SANITY_VALUE, H5C_IMAGE_EXTRA_SPACE);
#endif /* H5C_DO_MEMORY_SANITY_CHECKS */
    } /* end if */


    /* Serialize the entry.  Note that the entry need not be dirty. */

    /* reset cache_ptr->slist_changed so we can detect slist
     * modifications in the pre_serialize call.
     */
    cache_ptr->slist_changed = FALSE;

    /* make note of the entry's current address */
    old_addr = entry_ptr->addr;

    /* make note of whether the entry was dirty at the beginning of 
     * the serialization process 
     */
    was_dirty = entry_ptr->is_dirty;

    /* reset the counters so that we can detect insertions, loads,
     * moves, and flush dependency height changes caused by the pre_serialize
     * and serialize calls.
     */
    cache_ptr->entries_loaded_counter         = 0;
    cache_ptr->entries_inserted_counter	      = 0;
    cache_ptr->entries_relocated_counter      = 0;

    /* Call client's pre-serialize callback, if there's one */
    if ( ( entry_ptr->type->pre_serialize != NULL ) && 
         ( (entry_ptr->type->pre_serialize)(f, dxpl_id, 
                                            (void *)entry_ptr,
                                            entry_ptr->addr, 
                                            entry_ptr->size,
                                            &new_addr, &new_len, 
                                            &serialize_flags) < 0 ) )

        HGOTO_ERROR(H5E_CACHE, H5E_CANTFLUSH, FAIL, "unable to pre-serialize entry")

     /* Check for any flags set in the pre-serialize callback */
     if(serialize_flags != H5C__SERIALIZE_NO_FLAGS_SET) {

        /* Check for unexpected flags from serialize callback */
        if(serialize_flags & ~(H5C__SERIALIZE_RESIZED_FLAG | H5C__SERIALIZE_MOVED_FLAG))
            HGOTO_ERROR(H5E_CACHE, H5E_CANTFLUSH, FAIL, "unknown serialize flag(s)")

#ifdef H5_HAVE_PARALLEL
        /* In the parallel case, resizes and moves in the serialize 
         * operation can cause problems.  If they occur, scream and die.
         *
         * At present, in the parallel case, the aux_ptr will only be 
         * set if there is more than one process.  Thus we can use this 
         * to detect the parallel case.
         *
         * This works for now, but if we start using the aux_ptr for 
         * other purposes, we will have to change this test accordingly.
         *
         * NB: While this test detects entryies that attempt
         *     to resize or move themselves during a flush
         *     in the parallel case, it will not detect an
         *     entry that dirties, resizes, and/or moves
         *     other entries during its flush.
         *
         *     From what Quincey tells me, this test is
         *     sufficient for now, as any flush routine that
         *     does the latter will also do the former.
         *
         *     If that ceases to be the case, further
         *     tests will be necessary.
         */
        if(cache_ptr->aux_ptr != NULL)
            HGOTO_ERROR(H5E_CACHE, H5E_SYSTEM, FAIL, "resize/move in serialize occured in parallel case.")
#endif /* H5_HAVE_PARALLEL */

        /* Resize the buffer if required */
        if(serialize_flags & H5C__SERIALIZE_RESIZED_FLAG) {
            HDassert(new_len > 0);

            /* Release the current image */
            if(entry_ptr->image_ptr)
                entry_ptr->image_ptr = H5MM_xfree(entry_ptr->image_ptr);

            /* Allocate a new image buffer */
            if ( NULL == (entry_ptr->image_ptr = H5MM_malloc(new_len + H5C_IMAGE_EXTRA_SPACE)) )
                HGOTO_ERROR(H5E_CACHE, H5E_CANTALLOC, FAIL, "memory allocation failed for on disk image buffer")

#if H5C_DO_MEMORY_SANITY_CHECKS
            HDmemcpy(((uint8_t *)entry_ptr->image_ptr) + new_len, H5C_IMAGE_SANITY_VALUE, H5C_IMAGE_EXTRA_SPACE);
#endif /* H5C_DO_MEMORY_SANITY_CHECKS */

            /* Update the entry and the cache data structures for a resize. */
            H5C__UPDATE_STATS_FOR_ENTRY_SIZE_CHANGE(cache_ptr, entry_ptr, new_len)

            /* update the hash table for the size change */
            H5C__UPDATE_INDEX_FOR_SIZE_CHANGE(cache_ptr, \
                                              entry_ptr->size, \
                                              new_len, entry_ptr, \
                                              !(entry_ptr->is_dirty));

            /* The entry can't be protected since we are
             * in the process of serializing the cache.  Thus we must
             * update the replacement policy data structures for the 
             * size change.  The macro deals with the pinned case.
             */
            H5C__UPDATE_RP_FOR_SIZE_CHANGE(cache_ptr, entry_ptr, new_len);

            /* If the entry is dirty, it should be in the skip list.  If so
             * we must update the skip list for the size change.
             */
            if ( entry_ptr->is_dirty ) {
                HDassert(entry_ptr->in_slist);
                H5C__UPDATE_SLIST_FOR_SIZE_CHANGE(cache_ptr, entry_ptr->size, new_len)
            }
            else {
                HDassert(!entry_ptr->in_slist);
            }

            /* finally, update the entry for its new size */
            entry_ptr->size = new_len;
        } /* end if */


        /* If required, update the entry and the cache data structures 
         * for a move 
         */
        if(serialize_flags & H5C__SERIALIZE_MOVED_FLAG) {

#if H5C_DO_SANITY_CHECKS
            int64_t saved_slist_len_increase;
            int64_t saved_slist_size_increase;
#endif /* H5C_DO_SANITY_CHECKS */

            /* since the entry has moved, it is probably no longer in 
             * the same place in its list.  Thus at a minimum, we must set 
             * *restart_list_scan_ptr to TRUE.
             */

            *restart_list_scan_ptr = TRUE;

            if(entry_ptr->addr == old_addr) {

                /* update stats and the entries relocated counter */
                H5C__UPDATE_STATS_FOR_MOVE(cache_ptr, entry_ptr)
                cache_ptr->entries_relocated_counter++;

                /* we must update cache data structures for the 
                 * change in address.
                 */

                /* delete the entry from the hash table and the 
                 * slist (if appropriate).
                 */
                H5C__DELETE_FROM_INDEX(cache_ptr, entry_ptr, FAIL)

                if(was_dirty) {
                    HDassert(entry_ptr->in_slist);
                    H5C__REMOVE_ENTRY_FROM_SLIST(cache_ptr, entry_ptr, FALSE)
                }
                else {
                    HDassert(!entry_ptr->in_slist);
                }

                /* update the entry for its new address */
                entry_ptr->addr = new_addr;

                /* and then reinsert in the index and slist (if appropriate) */
                H5C__INSERT_IN_INDEX(cache_ptr, entry_ptr, FAIL)

                if(entry_ptr->is_dirty) {
#if H5C_DO_SANITY_CHECKS
	            /* save cache_ptr->slist_len_increase and 
                     * cache_ptr->slist_size_increase before the 
                     * reinsertion into the slist, and restore 
                     * them afterwards to avoid skewing our sanity
                     * checking.
                     */
                    saved_slist_len_increase = cache_ptr->slist_len_increase;
                    saved_slist_size_increase = cache_ptr->slist_size_increase;
#endif /* H5C_DO_SANITY_CHECKS */

                    H5C__INSERT_ENTRY_IN_SLIST(cache_ptr, entry_ptr, FAIL)

#if H5C_DO_SANITY_CHECKS
                    cache_ptr->slist_len_increase = saved_slist_len_increase;
                    cache_ptr->slist_size_increase = saved_slist_size_increase;
#endif /* H5C_DO_SANITY_CHECKS */
		        }
            }
            else {
                /* move is alread done for us -- just do sanity checks */
                HDassert(entry_ptr->addr == new_addr);
            }

        } /* end if */

    } /* end if ( serialize_flags != H5C__SERIALIZE_NO_FLAGS_SET ) */

    /* Serialize object into buffer */

    /* reset cache_ptr->slist_changed so we can detect slist
     * modifications in the serialize call.
     */
    cache_ptr->slist_changed = FALSE;

        
    if(entry_ptr->type->serialize(f, entry_ptr->image_ptr, 
                                   entry_ptr->size, (void *)entry_ptr) < 0 )
        HGOTO_ERROR(H5E_CACHE, H5E_CANTFLUSH, FAIL, "unable to serialize entry")

#if H5C_DO_MEMORY_SANITY_CHECKS
    HDassert(0 == HDmemcmp(((uint8_t *)entry_ptr->image_ptr) + image_len, 
                            H5C_IMAGE_SANITY_VALUE, H5C_IMAGE_EXTRA_SPACE));
#endif /* H5C_DO_MEMORY_SANITY_CHECKS */

    entry_ptr->image_up_to_date = TRUE;

    /* propagate the fact that the entry is serialized up the 
     * flush dependency chain if appropriate.  Since the image must
     * have been out of date for this function to have been called
     * (see assertion on entry), no need to check that -- only check
     * for flush dependency parents.
     */
    HDassert(entry_ptr->flush_dep_nunser_children == 0);
    if(H5C__mark_flush_dep_serialized(entry_ptr) < 0)
        HGOTO_ERROR(H5E_CACHE, H5E_CANTMARKDIRTY, FAIL, "Can't propagate flush dep serialized flag")

    /* Reset the flush_in progress flag */
    entry_ptr->flush_in_progress = FALSE;

    /* set *restart_fd_scan_ptr to TRUE if appropriate, and if we 
     * haven't already done so.
     */
    if(!(*restart_list_scan_ptr))
        if((cache_ptr->entries_loaded_counter > 0) ||
           (cache_ptr->entries_inserted_counter > 0) ||
           (cache_ptr->entries_relocated_counter > 0))
            *restart_list_scan_ptr = TRUE;

done:
    HDassert((ret_value != SUCCEED) || (!entry_ptr->flush_in_progress));
    HDassert((ret_value != SUCCEED) || (entry_ptr->image_up_to_date));
    FUNC_LEAVE_NOAPI(ret_value)
} /* H5C_serialize_single_entry() */


/*-------------------------------------------------------------------------
 * Function:    H5C__write_cache_image_superblock_msg
 *
 * Purpose:     Write the cache image superblock extension message, 
 *		creating if specified.
 *
 *		In general, the size and location of the cache image block
 *		will be unknow at the time that the cache image superblock
 *		message is created.  A subsequent call to this routine will
 *		be used to write the correct data.
 *
 * Return:      Non-negative on success/Negative on failure.
 *
 * Programmer:  John Mainzer, 7/4/15
 *
 *-------------------------------------------------------------------------
 */
herr_t
H5C__write_cache_image_superblock_msg(H5F_t *f, hid_t dxpl_id, hbool_t create)
{
    H5C_t *		cache_ptr;
    H5O_mdci_msg_t 	mdci_msg;	/* metadata cache image message */
					/* to insert in the superblock  */
					/* extension.			*/
    unsigned	   	mesg_flags = H5O_MSG_FLAG_FAIL_IF_UNKNOWN_ALWAYS;
    herr_t              ret_value = SUCCEED;      /* Return value */

    FUNC_ENTER_NOAPI_NOINIT

    /* Sanity checks */
    HDassert(f);
    HDassert(f->shared);
    HDassert(f->shared->cache);
    cache_ptr = f->shared->cache;
    HDassert(cache_ptr);
    HDassert(cache_ptr->magic == H5C__H5C_T_MAGIC);
    HDassert(cache_ptr->close_warning_received);

    /* Write data into the metadata cache image superblock extension message.
     * Note that this data will be bogus when we first create the message.
     * We will overwrite this data later in a second call to this function.
     */
    mdci_msg.addr = cache_ptr->image_addr;
#ifdef H5_HAVE_PARALLEL
    if(cache_ptr->aux_ptr) { /* we have multiple processes */
        H5AC_aux_t * aux_ptr;

        aux_ptr = (H5AC_aux_t *)cache_ptr->aux_ptr;
        HDassert(aux_ptr->magic == H5AC__H5AC_AUX_T_MAGIC);
        mdci_msg.size = aux_ptr->p0_image_len;
    } /* end if */
    else
#endif /* H5_HAVE_PARALLEL */
        mdci_msg.size = cache_ptr->image_len;

    /* Write metadata cache image message to superblock extension */
    if(H5F_super_ext_write_msg(f, dxpl_id, H5O_MDCI_MSG_ID, &mdci_msg, create, mesg_flags) < 0)
        HGOTO_ERROR(H5E_CACHE, H5E_WRITEERROR, FAIL, "can't write metadata cache image message to superblock extension")

done:
    FUNC_LEAVE_NOAPI(ret_value)
} /* H5C__write_cache_image_superblock_msg() */
<|MERGE_RESOLUTION|>--- conflicted
+++ resolved
@@ -1594,19 +1594,11 @@
 		        HGOTO_ERROR(H5E_CACHE, H5E_CANTREMOVE, FAIL, "can't remove MDC image msg from superblock ext.")
 
 		cache_ptr->image_ctl.generate_image = FALSE;
-<<<<<<< HEAD
 	    } /* end else */
-        } /* end if ( cache_ptr->image_ctl.generate_image ) */
-=======
-	    }
->>>>>>> a67cbad5
-
+        } /* if ( cache_ptr->image_ctl.generate_image ) */
 #ifdef H5_HAVE_PARALLEL
-        } /* if ( cache_ptr->image_ctl.generate_image ) */
-        else if ( ( cache_ptr->aux_ptr != NULL ) && 
-                  ( f->shared->fs_persist ) ) {
-
-            /* if presistant free space managers are enabled, flushing the
+        else if(cache_ptr->aux_ptr != NULL && f->shared->fs_persist) {
+            /* if persistant free space managers are enabled, flushing the
              * metadata cache may result in the deletion, insertion, and/or
              * dirtying of entries.  
              *
@@ -1643,246 +1635,16 @@
             H5AC_aux_t * aux_ptr;
 
             aux_ptr = (H5AC_aux_t *)cache_ptr->aux_ptr;
-
             HDassert(aux_ptr->write_permitted == FALSE);
-
-            if ( H5C_serialize_cache(f, dxpl_id) < 0 )
-
-                HGOTO_ERROR(H5E_CACHE, H5E_SYSTEM, FAIL, \
-                             "serialization of the cache failed (2).")
+            if(H5C_serialize_cache(f, dxpl_id) < 0)
+                HGOTO_ERROR(H5E_CACHE, H5E_CANTSERIALIZE, FAIL, "serialization of the cache failed")
+        } /* end else-if */
 #endif /* H5_HAVE_PARALLEL */
-        }
     } /* end if ( cache_ptr->close_warning_received ) */
 
 done:
     FUNC_LEAVE_NOAPI(ret_value)
 } /* H5C_prep_for_file_close() */
-
--
-/*-------------------------------------------------------------------------
- * Function:    H5C_serialize_cache
- *
- * Purpose:	Serialize (i.e. construct an on disk image) for all entries 
- *		in the metadata cache including clean entries.  
- *
- *		Note that flush dependencies and "flush me last" flags
- *		must be observed in the serialization process.  
- *
- *		Note also that entries may be loaded, flushed, evicted,
- *		expunged, relocated, resized, or removed from the cache
- *		during this process, just as these actions may occur during
- *		a regular flush.
- *
- *		However, we are given that the cache will contain no protected
- *		entries on entry to this routine (although entries may be 
- *		briefly protected and then unprotected during the serialize 
- *		process).  
- *
- *		The objective of this routine is serialize all entries and 
- *		to force all entries into their actual locations on disk.  
- *
- *		The initial need for this routine is to settle all entries 
- *		in the cache prior to construction of the metadata cache 
- *		image so that the size of the cache image can be calculated.
- *		However, I gather that other uses for the routine are 
- *		under consideration.
- *
- * Return:      Non-negative on success/Negative on failure or if there was
- *		a request to flush all items and something was protected.
- *
- * Programmer:  John Mainzer
- *		7/22/15
- *
- * Changes:	None.
- *
- *-------------------------------------------------------------------------
- */
-
-herr_t
-H5C_serialize_cache(H5F_t *f, hid_t dxpl_id)
-{
-#if H5C_DO_SANITY_CHECKS
-    int                 i;
-    int32_t             index_len = 0;
-    size_t              index_size = (size_t)0;
-    size_t              clean_index_size = (size_t)0;
-    size_t              dirty_index_size = (size_t)0;
-    size_t              slist_size = (size_t)0;
-    int32_t             slist_len = 0;
-#endif /* H5C_DO_SANITY_CHECKS */
-    H5C_ring_t          ring;
-    H5C_t             * cache_ptr;
-    herr_t              ret_value = SUCCEED;
-
-    FUNC_ENTER_NOAPI(FAIL)
-
-    HDassert(f);
-    HDassert(f->shared);
-    cache_ptr = f->shared->cache;
-    HDassert(cache_ptr);
-    HDassert(cache_ptr->magic == H5C__H5C_T_MAGIC);
-    HDassert(cache_ptr->slist_ptr);
-
-#if H5C_DO_SANITY_CHECKS
-    HDassert(cache_ptr->index_ring_len[H5C_RING_UNDEFINED] == 0);
-    HDassert(cache_ptr->index_ring_size[H5C_RING_UNDEFINED] == (size_t)0);
-    HDassert(cache_ptr->clean_index_ring_size[H5C_RING_UNDEFINED] == (size_t)0);
-    HDassert(cache_ptr->dirty_index_ring_size[H5C_RING_UNDEFINED] == (size_t)0);
-    HDassert(cache_ptr->slist_ring_len[H5C_RING_UNDEFINED] == 0);
-    HDassert(cache_ptr->slist_ring_size[H5C_RING_UNDEFINED] == (size_t)0);
-
-    for(i = H5C_RING_USER; i < H5C_RING_NTYPES; i++) {
-        index_len += cache_ptr->index_ring_len[i];
-        index_size += cache_ptr->index_ring_size[i];
-        clean_index_size += cache_ptr->clean_index_ring_size[i];
-        dirty_index_size += cache_ptr->dirty_index_ring_size[i];
-
-        slist_len += cache_ptr->slist_ring_len[i];
-        slist_size += cache_ptr->slist_ring_size[i];
-    } /* end for */
-
-    HDassert(cache_ptr->index_len == index_len);
-    HDassert(cache_ptr->index_size == index_size);
-    HDassert(cache_ptr->clean_index_size == clean_index_size);
-    HDassert(cache_ptr->dirty_index_size == dirty_index_size);
-    HDassert(cache_ptr->slist_len == slist_len);
-    HDassert(cache_ptr->slist_size == slist_size);
-#endif /* H5C_DO_SANITY_CHECKS */
-
-#if H5C_DO_EXTREME_SANITY_CHECKS
-    if((H5C_validate_protected_entry_list(cache_ptr) < 0) ||
-            (H5C_validate_pinned_entry_list(cache_ptr) < 0) ||
-            (H5C_validate_lru_list(cache_ptr) < 0))
-        HGOTO_ERROR(H5E_CACHE, H5E_SYSTEM, FAIL, "an extreme sanity check failed on entry.\n");
-#endif /* H5C_DO_EXTREME_SANITY_CHECKS */
-
-#ifndef NDEBUG
-    /* if this is a debug build, set the serialization_count field of 
-     * each entry in the cache to zero before we start the serialization.
-     * This allows us to detect the case in which any entry is serialized
-     * more than once (a performance issues), and more importantly, the 
-     * case is which any flush depencency parent is serializes more than
-     * once (a correctness issue).
-     */
-     {
-        H5C_cache_entry_t * scan_ptr = NULL;
-
-        scan_ptr = cache_ptr->il_head;
-
-        while ( scan_ptr != NULL ) {
-
-	    HDassert(scan_ptr->magic == H5C__H5C_CACHE_ENTRY_T_MAGIC);
-
-	    scan_ptr->serialization_count = 0;
-
-	    scan_ptr = scan_ptr->il_next;
-        }
-     }
-#endif /* NDEBUG */
-
-    /* set cache_ptr->serialization_in_progress to TRUE, and back 
-     * to FALSE at the end of the function.  Must maintain this flag
-     * to support H5C_get_serialization_in_progress(), which is in 
-     * turn required to support sanity checking in some cache 
-     * clients.
-     */
-    HDassert(!cache_ptr->serialization_in_progress);
-    cache_ptr->serialization_in_progress = TRUE;
-
-
-    /* serialize each ring, starting from the outermost ring and
-     * working inward.
-     */
-    ring = H5C_RING_USER;
-
-    while ( ring < H5C_RING_NTYPES ) {
-
-	HDassert(cache_ptr->close_warning_received);
-
-        switch(ring) {
-
-            case H5C_RING_USER:
-                break;
-
-            case H5C_RING_RDFSM:
-                if ( ( f->shared->fs_persist ) &&
-                     ( ! f->shared->first_alloc_dealloc ) &&
-                     ( ! cache_ptr->rdfsm_settled ) ) {
-
-                    if ( H5MF_settle_raw_data_fsm(f, dxpl_id) < 0 )
-                        HGOTO_ERROR(H5E_CACHE, H5E_CANTFLUSH, FAIL, \
-                                    "RD FSM settle failed.")
-
-                    cache_ptr->rdfsm_settled = TRUE;
-                }
-                break;
-
-            case H5C_RING_MDFSM:
-                if ( ( f->shared->fs_persist ) &&
-                     ( ! f->shared->first_alloc_dealloc ) &&
-                     ( ! cache_ptr->mdfsm_settled ) ) {
-
-                    if ( H5MF_settle_meta_data_fsm(f, dxpl_id) < 0 )
-                        HGOTO_ERROR(H5E_CACHE, H5E_CANTFLUSH, FAIL, \
-                                    "MD FSM settle failed.")
-
-                    cache_ptr->mdfsm_settled = TRUE;
-                }
-                break;
-
-#if 0 /* for bug -- bug fixed in cache image  -- uncomment after merge */
-            case H5C_RING_SBE:
-                break;
-#else
-            case 4:
-                break;
-#endif
-
-            case H5C_RING_SB:
-                break;
-
-            default:
-                HGOTO_ERROR(H5E_CACHE, H5E_SYSTEM, FAIL, "Unknown ring?!?!")
-                break;
-        }
-
-        if ( H5C_serialize_ring(f, dxpl_id, ring) < 0)
-
-                HGOTO_ERROR(H5E_CACHE, H5E_CANTFLUSH, FAIL, \
-                            "serialize ring failed.")
-
-        ring++;
-
-    } /* end while */
-
-#ifndef NDEBUG
-    /* Verify that no entry has been serialized more than once.
-     * FD parents with multiple serializations should have been caught
-     * elsewhere, so no specific check for them here.
-     */
-     {
-        H5C_cache_entry_t * scan_ptr = NULL;
-
-        scan_ptr = cache_ptr->il_head;
-
-        while ( scan_ptr != NULL ) {
-
-	    HDassert(scan_ptr->magic == H5C__H5C_CACHE_ENTRY_T_MAGIC);
-	    HDassert(scan_ptr->serialization_count <= 1);
-
-	    scan_ptr = scan_ptr->il_next;
-        }
-     }
-#endif /* NDEBUG */
-
-done:
-
-    cache_ptr->serialization_in_progress = FALSE;
-
-    FUNC_LEAVE_NOAPI(ret_value)
-
-} /* H5C_serialize_cache() */
 
  
@@ -3968,8 +3730,9 @@
 H5C_reconstruct_cache_entry(H5C_t *cache_ptr, int i)
 {
     H5C_cache_entry_t *pf_entry_ptr = NULL;
-    H5C_image_entry_t * ie_ptr = NULL;
-    H5C_cache_entry_t *ret_value = NULL;        /* Return value */
+    H5C_image_entry_t *ie_ptr;
+    hbool_t            file_is_rw;
+    H5C_cache_entry_t *ret_value;               /* Return value */
 
     FUNC_ENTER_NOAPI(FAIL)
 
@@ -3986,10 +3749,12 @@
     HDassert(ie_ptr->size > 0);
     HDassert(ie_ptr->image_ptr);
 
+    /* Key R/W access off of whether the image will be deleted */
+    file_is_rw = cache_ptr->delete_image;
+
     /* Allocate space for the prefetched cache entry */
     if(NULL == (pf_entry_ptr = H5FL_CALLOC(H5C_cache_entry_t)))
 	HGOTO_ERROR(H5E_CACHE, H5E_CANTALLOC, NULL, "memory allocation failed for prefetched cache entry")
-
 
     /* initialize the prefetched entry from the entry image */
     pf_entry_ptr->magic				= H5C__H5C_CACHE_ENTRY_T_MAGIC;
@@ -4001,10 +3766,7 @@
     pf_entry_ptr->image_ptr			= ie_ptr->image_ptr;
     pf_entry_ptr->image_up_to_date		= TRUE;
     pf_entry_ptr->type				= &H5C__prefetched_entry_class;
-<<<<<<< HEAD
-=======
     pf_entry_ptr->tag_info                      = NULL;
->>>>>>> a67cbad5
 
     /* Force dirty entries to clean if the file read only -- must do 
      * this as otherwise the cache will attempt to write them on file
@@ -4018,57 +3780,34 @@
      * setting the prefetched_dirty field, and hiding such entries from
      * the eviction candidate selection algorithm.
      */
-    pf_entry_ptr->is_dirty = (is_dirty && cache_ptr->delete_image);
+    pf_entry_ptr->is_dirty = (is_dirty && file_is_rw);
 
     /* Initialize cache image related fields */
-<<<<<<< HEAD
-    pf_entry_ptr->lru_rank			= ie_ptr->lru_rank;
-    pf_entry_ptr->image_index			= -1;
-    pf_entry_ptr->fd_parent_count		= ie_ptr->fd_parent_count;
-    pf_entry_ptr->fd_parent_addrs		= ie_ptr->fd_parent_addrs;
-    pf_entry_ptr->fd_child_count		= ie_ptr->fd_child_count;
-    pf_entry_ptr->fd_dirty_child_count		= ie_ptr->fd_dirty_child_count;
-    pf_entry_ptr->prefetched			= TRUE;
-    pf_entry_ptr->prefetch_type_id		= ie_ptr->type_id;
-    pf_entry_ptr->age				= ie_ptr->age;
-=======
-    pf_entry_ptr->include_in_image              = FALSE;
     pf_entry_ptr->lru_rank                      = ie_ptr->lru_rank;
     pf_entry_ptr->image_index                   = -1;
-    pf_entry_ptr->image_dirty                   = FALSE;
     pf_entry_ptr->fd_parent_count               = ie_ptr->fd_parent_count;
     pf_entry_ptr->fd_parent_addrs               = ie_ptr->fd_parent_addrs;
     pf_entry_ptr->fd_child_count                = ie_ptr->fd_child_count;
-
-    if ( file_is_rw ) 
+    if(file_is_rw) 
         pf_entry_ptr->fd_dirty_child_count      = ie_ptr->fd_dirty_child_count;
     else
         pf_entry_ptr->fd_dirty_child_count      = 0;
-
-    pf_entry_ptr->image_fd_height               = 0;
     pf_entry_ptr->prefetched                    = TRUE;
     pf_entry_ptr->prefetch_type_id              = ie_ptr->type_id;
     pf_entry_ptr->age                           = ie_ptr->age;
-    pf_entry_ptr->prefetched_dirty              = ie_ptr->is_dirty &&
-                                                  (! file_is_rw);
-#ifndef NDEBUG  /* debugging field */
-    pf_entry_ptr->serialization_count           = 0;
-#endif /* NDEBUG */
->>>>>>> a67cbad5
-
-    /* array of addresses of flush dependency parents is now transferred to
+    pf_entry_ptr->prefetched_dirty              = ie_ptr->is_dirty && (!file_is_rw);
+
+    /* Array of addresses of flush dependency parents is now transferred to
      * the prefetched entry.  Thus set ie_ptr->fd_parent_addrs to NULL.
      */
     HDassert(pf_entry_ptr->fd_parent_addrs == ie_ptr->fd_parent_addrs);
     HDassert(pf_entry_ptr->fd_parent_count == ie_ptr->fd_parent_count);
-
     if(pf_entry_ptr->fd_parent_count > 0) {
 	HDassert(ie_ptr->fd_parent_addrs);
         ie_ptr->fd_parent_addrs = NULL;
-    } else {
+    } /* end if */
+    else
         HDassert(ie_ptr->fd_parent_addrs == NULL);
-    }
-
 
     /* On disk image of entry is now transferred to the prefetched entry.
      * Thus set ie_ptr->image_ptr to NULL.
@@ -4076,25 +3815,20 @@
     HDassert(pf_entry_ptr->image_ptr == ie_ptr->image_ptr);
     ie_ptr->image_ptr = NULL;
 
-
     H5C__RESET_CACHE_ENTRY_STATS(pf_entry_ptr)
-
 
     /* Sanity checks */
     HDassert(pf_entry_ptr->size > 0 && pf_entry_ptr->size < H5C_MAX_ENTRY_SIZE);
 
-
     ret_value = pf_entry_ptr;
 
 done:
-
     FUNC_LEAVE_NOAPI(ret_value)
 } /* H5C_reconstruct_cache_entry() */
 
  
 /*-------------------------------------------------------------------------
-<<<<<<< HEAD
  * Function:    H5C_serialize_cache
  *
  * Purpose:	Serialize (i.e. construct an on disk image) for all entries 
@@ -4130,7 +3864,7 @@
  *
  *-------------------------------------------------------------------------
  */
-static herr_t
+herr_t
 H5C_serialize_cache(H5F_t *f, hid_t dxpl_id)
 {
 #if H5C_DO_SANITY_CHECKS
@@ -4298,8 +4032,6 @@
  
 /*-------------------------------------------------------------------------
-=======
->>>>>>> a67cbad5
  * Function:    H5C_serialize_ring
  *
  * Purpose:     Serialize the entries contained in the specified cache and
