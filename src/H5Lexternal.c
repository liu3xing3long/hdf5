/* * * * * * * * * * * * * * * * * * * * * * * * * * * * * * * * * * * * * * *
 * Copyright by The HDF Group.                                               *
 * Copyright by the Board of Trustees of the University of Illinois.         *
 * All rights reserved.                                                      *
 *                                                                           *
 * This file is part of HDF5.  The full HDF5 copyright notice, including     *
 * terms governing use, modification, and redistribution, is contained in    *
 * the COPYING file, which can be found at the root of the source code       *
 * distribution tree, or in https://support.hdfgroup.org/ftp/HDF5/releases.  *
 * If you do not have access to either file, you may request a copy from     *
 * help@hdfgroup.org.                                                        *
 * * * * * * * * * * * * * * * * * * * * * * * * * * * * * * * * * * * * * * */

/****************/
/* Module Setup */
/****************/

#define H5G_FRIEND        /*suppress error about including H5Gpkg   */
#include "H5Lmodule.h"          /* This source code file is part of the H5L module */


/***********/
/* Headers */
/***********/
#include "H5private.h"          /* Generic Functions                    */
#include "H5ACprivate.h"        /* Metadata cache                       */
#include "H5CXprivate.h"        /* API Contexts                         */
#include "H5Eprivate.h"         /* Error handling                       */
#include "H5Fprivate.h"         /* Files                                */
#include "H5Gpkg.h"             /* Groups                               */
#include "H5Iprivate.h"         /* IDs                                  */
#include "H5Lpkg.h"             /* Links                                */
#include "H5MMprivate.h"        /* Memory management                    */
#include "H5Opublic.h"          /* File objects                         */
#include "H5Pprivate.h"         /* Property lists                       */


/****************/
/* Local Macros */
/****************/

/* Version of external link format */
#define H5L_EXT_VERSION         0

/* Valid flags for external links */
#define H5L_EXT_FLAGS_ALL       0

/* Size of local link name buffer for traversing external links */
#define H5L_EXT_TRAVERSE_BUF_SIZE       256


/******************/
/* Local Typedefs */
/******************/


/********************/
/* Local Prototypes */
/********************/
static char *H5L__getenv_prefix_name(char **env_prefix/*in,out*/);
static herr_t H5L__build_name(const char *prefix, const char *file_name,
    char **full_name/*out*/);
static hid_t H5L__extern_traverse(const char *link_name, hid_t cur_group,
    const void *udata, size_t udata_size, hid_t lapl_id, hid_t dxpl_id);
static ssize_t H5L__extern_query(const char *link_name, const void *udata,
    size_t udata_size, void * buf /*out*/, size_t buf_size);


/*********************/
/* Package Variables */
/*********************/


/*****************************/
/* Library Private Variables */
/*****************************/


/*******************/
/* Local Variables */
/*******************/

/* Default External Link link class */
static const H5L_class_t H5L_EXTERN_LINK_CLASS[1] = {{
    H5L_LINK_CLASS_T_VERS,      /* H5L_class_t version            */
    H5L_TYPE_EXTERNAL,        /* Link type id number            */
    "external",                 /* Link name for debugging        */
    NULL,                       /* Creation callback              */
    NULL,                       /* Move callback                  */
    NULL,                       /* Copy callback                  */
    H5L__extern_traverse,       /* The actual traversal function  */
    NULL,                       /* Deletion callback              */
    H5L__extern_query           /* Query callback                 */
}};

<<<<<<< HEAD


/*--------------------------------------------------------------------------
 * Function: H5L__getenv_prefix_name
 *
 * Purpose:  Get the first pathname in the list of pathnames stored in ENV_PREFIX,
 *           which is separated by the environment delimiter.
 *           ENV_PREFIX is modified to point to the remaining pathnames
 *           in the list.
 *
 * Return:   A pointer to a pathname
 *
 * Programmer:	Vailin Choi, April 2, 2008
 *
--------------------------------------------------------------------------*/
static char *
H5L__getenv_prefix_name(char **env_prefix/*in,out*/)
{
    char        *retptr = NULL;
    char        *strret = NULL;

    FUNC_ENTER_STATIC_NOERR

    strret = HDstrchr(*env_prefix, H5_COLON_SEPC);
    if(strret == NULL) {
        retptr = *env_prefix;
        *env_prefix = strret;
    } /* end if */
    else {
        retptr = *env_prefix;
        *env_prefix = strret + 1;
        *strret = '\0';
    } /* end else */

    FUNC_LEAVE_NOAPI(retptr)
} /* end H5L__getenv_prefix_name() */


/*--------------------------------------------------------------------------
 * Function: H5L__build_name
 *
 * Purpose:  Prepend PREFIX to FILE_NAME and store in FULL_NAME
 *
 * Return:   Non-negative on success/Negative on failure
 *
 * Programmer:	Vailin Choi, April 2, 2008
 *
--------------------------------------------------------------------------*/
static herr_t
H5L__build_name(const char *prefix, const char *file_name, char **full_name/*out*/)
{
    size_t      prefix_len;             /* length of prefix */
    size_t      fname_len;              /* Length of external link file name */
    herr_t      ret_value = SUCCEED;    /* Return value */

    FUNC_ENTER_STATIC

    prefix_len = HDstrlen(prefix);
    fname_len = HDstrlen(file_name);

    /* Allocate a buffer to hold the filename + prefix + possibly the delimiter + terminating null byte */
    if(NULL == (*full_name = (char *)H5MM_malloc(prefix_len + fname_len + 2)))
        HGOTO_ERROR(H5E_RESOURCE, H5E_NOSPACE, FAIL, "unable to allocate filename buffer")

    /* Compose the full file name */
    HDsnprintf(*full_name, (prefix_len + fname_len + 2), "%s%s%s", prefix,
        (H5_CHECK_DELIMITER(prefix[prefix_len - 1]) ? "" : H5_DIR_SEPS), file_name);

done:
    FUNC_LEAVE_NOAPI(ret_value)
} /* H5L__build_name() */


/*-------------------------------------------------------------------------
 * Function:	H5L__extern_traverse
=======
/*-------------------------------------------------------------------------
 * Function:    H5L_extern_traverse
>>>>>>> 7aa4eb1b
 *
 * Purpose:    Default traversal function for external links. This can
 *              be overridden using H5Lregister().
 *
 *              Given a filename and path packed into the link udata,
 *              attempts to open an object within an external file.
 *              If the H5L_ELINK_PREFIX_NAME property is set in the
 *              link access property list, appends that prefix to the
 *              filename being opened.
 *
 * Return:    ID of the opened object on success/Negative on failure
 *
 * Programmer:    James Laird
 *              Monday, July 10, 2006
<<<<<<< HEAD
=======
 * Modifications:
 *        Vailin Choi, April 2, 2008
 *        Add handling to search for the target file
 *        See description in RM: H5Lcreate_external
 *
 *        Vailin Choi; Sept. 12th, 2008; bug #1247
 *        Retrieve the file access property list identifer that is set
 *        for link access property via H5Pget_elink_fapl().
 *        If the return value is H5P_DEFAULT, the parent's file access
 *        property is used to H5F_open() the target file;
 *        Otherwise, the file access property retrieved from H5Pget_elink_fapl()
 *        is used to H5F_open() the target file.
 *
 *        Vailin Choi; Nov 2010
 *        Free memory pointed to by tmp_env_prefix for HDF5_EXT_PREFIX case.
>>>>>>> 7aa4eb1b
 *
 *-------------------------------------------------------------------------
 */
static hid_t
H5L__extern_traverse(const char H5_ATTR_UNUSED *link_name, hid_t cur_group,
    const void *_udata, size_t H5_ATTR_UNUSED udata_size, hid_t lapl_id,
    hid_t H5_ATTR_UNUSED dxpl_id)
{
    H5P_genplist_t *plist;              /* Property list pointer */
    H5G_loc_t   root_loc;               /* Location of root group in external file */
    H5G_loc_t   loc;                    /* Location of object */
    H5F_t    *ext_file = NULL;    /* File struct for external file */
    const uint8_t *p = (const uint8_t *)_udata;  /* Pointer into external link buffer */
    const char *file_name;              /* Name of file containing external link's object */
    const char  *obj_name;              /* Name external link's object */
    size_t      fname_len;              /* Length of external link file name */
    unsigned    intent;                 /* File access permissions */
    H5L_elink_cb_t cb_info;             /* Callback info struct */
    hid_t       fapl_id = -1;           /* File access property list for external link's file */
    hid_t       ext_obj = -1;           /* ID for external link's object */
    char        *parent_group_name = NULL;/* Temporary pointer to group name */
    char        local_group_name[H5L_EXT_TRAVERSE_BUF_SIZE];  /* Local buffer to hold group name */
    H5P_genplist_t  *fa_plist;          /* File access property list pointer */
<<<<<<< HEAD
    H5F_close_degree_t 	fc_degree = H5F_CLOSE_WEAK;  /* File close degree for target file */
=======
    H5F_close_degree_t     fc_degree = H5F_CLOSE_WEAK;  /* File close degree for target file */
    hid_t       dxpl_id = H5AC_ind_read_dxpl_id; /* dxpl used by library */
>>>>>>> 7aa4eb1b
    hid_t ret_value = H5I_INVALID_HID;  /* Return value */

    FUNC_ENTER_STATIC

    /* Sanity checks */
    HDassert(p);

    /* Check external link version & flags */
    if(((*p >> 4) & 0x0F) > H5L_EXT_VERSION)
        HGOTO_ERROR(H5E_LINK, H5E_CANTDECODE, FAIL, "bad version number for external link")
    if((*p & 0x0F) & ~H5L_EXT_FLAGS_ALL)
        HGOTO_ERROR(H5E_LINK, H5E_CANTDECODE, FAIL, "bad flags for external link")
    p++;

    /* Gather some information from the external link's user data */
    file_name = (const char *)p;
    fname_len = HDstrlen(file_name);
    obj_name = (const char *)p + fname_len + 1;

    /* Get the plist structure */
    if(NULL == (plist = H5P_object_verify(lapl_id, H5P_LINK_ACCESS)))
        HGOTO_ERROR(H5E_ATOM, H5E_BADATOM, FAIL, "can't find object for ID")

    /* Get the fapl_id set for lapl_id if any */
    if(H5P_get(plist, H5L_ACS_ELINK_FAPL_NAME, &fapl_id) < 0)
        HGOTO_ERROR(H5E_PLIST, H5E_CANTGET, FAIL, "can't get fapl for links")

    /* Get the location for the group holding the external link */
    if(H5G_loc(cur_group, &loc) < 0)
        HGOTO_ERROR(H5E_LINK, H5E_CANTGET, FAIL, "can't get object location")

    /* get the access flags set for lapl_id if any */
    if(H5P_get(plist, H5L_ACS_ELINK_FLAGS_NAME, &intent) < 0)
        HGOTO_ERROR(H5E_PLIST, H5E_CANTGET, FAIL, "can't get elink file access flags")

    /* get the file access mode flags for the parent file, if they were not set
     * on lapl_id */
    if(intent == H5F_ACC_DEFAULT)
        intent = H5F_INTENT(loc.oloc->file);

    if((fapl_id == H5P_DEFAULT) && ((fapl_id = H5F_get_access_plist(loc.oloc->file, FALSE)) < 0))
        HGOTO_ERROR(H5E_LINK, H5E_CANTGET, FAIL, "can't get parent's file access property list")

    /* Get callback_info */
    if(H5P_get(plist, H5L_ACS_ELINK_CB_NAME, &cb_info) < 0)
        HGOTO_ERROR(H5E_PLIST, H5E_CANTGET, FAIL, "can't get elink callback info")

    /* Get file access property list */
    if(NULL == (fa_plist = H5P_object_verify(fapl_id, H5P_FILE_ACCESS)))
        HGOTO_ERROR(H5E_ATOM, H5E_BADATOM, FAIL, "can't find object for ID")

    /* Make callback if it exists */
    if(cb_info.func) {
        const char  *parent_file_name;  /* Parent file name */
        ssize_t group_name_len;         /* Length of parent group name */

        /* Get parent file name */
        parent_file_name = H5F_OPEN_NAME(loc.oloc->file);

        /* Query length of parent group name */
        if((group_name_len = H5G_get_name(&loc, NULL, (size_t) 0, NULL)) < 0)
            HGOTO_ERROR(H5E_LINK, H5E_CANTGET, FAIL, "unable to retrieve length of group name")

        /* Account for null terminator */
        group_name_len++;

        /* Check if we need to allocate larger buffer */
        if((size_t)group_name_len > sizeof(local_group_name)) {
            if(NULL == (parent_group_name = (char *)H5MM_malloc((size_t)group_name_len)))
                HGOTO_ERROR(H5E_LINK, H5E_CANTALLOC, FAIL, "can't allocate buffer to hold group name, group_name_len = %zd", group_name_len)
        } /* end if */
        else
            parent_group_name = local_group_name;

        /* Get parent group name */
        if(H5G_get_name(&loc, parent_group_name, (size_t) group_name_len, NULL) < 0)
            HGOTO_ERROR(H5E_LINK, H5E_CANTGET, FAIL, "unable to retrieve group name")

        /* Make callback */
        if((cb_info.func)(parent_file_name, parent_group_name, file_name, obj_name, &intent, fapl_id, cb_info.user_data) < 0)
            HGOTO_ERROR(H5E_LINK, H5E_CALLBACK, FAIL, "traversal operator failed")

        /* Check access flags */
        if((intent & H5F_ACC_TRUNC) || (intent & H5F_ACC_EXCL))
            HGOTO_ERROR(H5E_ARGS, H5E_BADVALUE, FAIL, "invalid file open flags")
    } /* end if */

    /* Set file close degree for new file to "weak" */
    if(H5P_set(fa_plist, H5F_ACS_CLOSE_DEGREE_NAME, &fc_degree) < 0)
<<<<<<< HEAD
	HGOTO_ERROR(H5E_PLIST, H5E_CANTSET, FAIL, "can't set file close degree")

    /*
     * Start searching for the target file
     */

    /* Simplify intent flags for open calls */
    intent &= (H5F_ACC_RDWR | H5F_ACC_SWMR_WRITE | H5F_ACC_SWMR_READ);

    /* Copy the file name to use */
    if(NULL == (temp_file_name = H5MM_strdup(file_name)))
        HGOTO_ERROR(H5E_RESOURCE, H5E_NOSPACE, FAIL, "memory allocation failed")
    temp_file_name_len = HDstrlen(temp_file_name);

    /* target file_name is an absolute pathname: see RM for detailed description */
    if(H5_CHECK_ABSOLUTE(file_name) || H5_CHECK_ABS_PATH(file_name)) {
        /* Try opening file */
        if(NULL == (ext_file = H5F_efc_open(loc.oloc->file, file_name, intent, H5P_FILE_CREATE_DEFAULT, fapl_id))) {
            char *ptr;

            H5E_clear_stack(NULL);

            /* get last component of file_name */
	    H5_GET_LAST_DELIMITER(file_name, ptr)
	    HDassert(ptr);

            /* Increment past delimiter */
            ptr++;

            /* Copy into the temp. file name */
	    HDstrncpy(temp_file_name, ptr, temp_file_name_len);
            temp_file_name[temp_file_name_len - 1] = '\0';
        } /* end if */
    } /* end if */
    else if(H5_CHECK_ABS_DRIVE(file_name)) {
        /* Try opening file */
        if(NULL == (ext_file = H5F_efc_open(loc.oloc->file, file_name, intent, H5P_FILE_CREATE_DEFAULT, fapl_id))) {

            H5E_clear_stack(NULL);

	    /* strip "<drive-letter>:" */
	    HDstrncpy(temp_file_name, &file_name[2], temp_file_name_len);
            temp_file_name[temp_file_name_len - 1] = '\0';
	} /* end if */
    } /* end if */

    /* try searching from paths set in the environment variable */
    if(ext_file == NULL) {
        char *env_prefix;

        if(NULL != (env_prefix = HDgetenv("HDF5_EXT_PREFIX"))) {
            char *tmp_env_prefix, *saved_env;

            if(NULL == (saved_env = tmp_env_prefix = H5MM_strdup(env_prefix)))
                HGOTO_ERROR(H5E_LINK, H5E_NOSPACE, FAIL, "memory allocation failed")

            while((tmp_env_prefix) && (*tmp_env_prefix)) {
                char *out_prefix_name;

                out_prefix_name = H5L__getenv_prefix_name(&tmp_env_prefix/*in,out*/);
                if(out_prefix_name && (*out_prefix_name)) {
                    if(H5L__build_name(out_prefix_name, temp_file_name, &full_name/*out*/) < 0) {
			saved_env = (char *)H5MM_xfree(saved_env);
                        HGOTO_ERROR(H5E_LINK, H5E_CANTGET, FAIL, "can't prepend prefix to filename")
		    } /* end if */

                    ext_file = H5F_efc_open(loc.oloc->file, full_name, intent, H5P_FILE_CREATE_DEFAULT, fapl_id);
                    full_name = (char *)H5MM_xfree(full_name);
                    if(ext_file != NULL)
                        break;
                    H5E_clear_stack(NULL);
                } /* end if */
            } /* end while */
	    saved_env = (char *)H5MM_xfree(saved_env);
        } /* end if */
    } /* end if */

    /* try searching from property list */
    if(ext_file == NULL) {
        if(H5P_peek(plist, H5L_ACS_ELINK_PREFIX_NAME, &my_prefix) < 0)
            HGOTO_ERROR(H5E_PLIST, H5E_CANTGET, FAIL, "can't get external link prefix")
        if(my_prefix) {
            if(H5L__build_name(my_prefix, temp_file_name, &full_name/*out*/) < 0)
                HGOTO_ERROR(H5E_LINK, H5E_CANTGET, FAIL, "can't prepend prefix to filename")
            if(NULL == (ext_file = H5F_efc_open(loc.oloc->file, full_name, intent, H5P_FILE_CREATE_DEFAULT, fapl_id)))
                H5E_clear_stack(NULL);
            full_name = (char *)H5MM_xfree(full_name);
        } /* end if */
    } /* end if */

    /* try searching from main file's "extpath": see description in H5F_open() & H5_build_extpath() */
    if(ext_file == NULL) {
        char *extpath;

        if(NULL != (extpath = H5F_EXTPATH(loc.oloc->file))) {
            if(H5L__build_name(extpath, temp_file_name, &full_name/*out*/) < 0)
                HGOTO_ERROR(H5E_LINK, H5E_CANTGET, FAIL, "can't prepend prefix to filename")
            if(NULL == (ext_file = H5F_efc_open(loc.oloc->file, full_name, intent, H5P_FILE_CREATE_DEFAULT, fapl_id)))
                H5E_clear_stack(NULL);
            full_name = (char *)H5MM_xfree(full_name);
        } /* end if */
    } /* end if */

    /* try the relative file_name stored in temp_file_name */
    if(ext_file == NULL) {
        if(NULL == (ext_file = H5F_efc_open(loc.oloc->file, temp_file_name, intent, H5P_FILE_CREATE_DEFAULT, fapl_id)))
            H5E_clear_stack(NULL);
    } /* end if */

    /* try the 'resolved' name for the parent file (i.e. the name after symlinks
     * were resolved)
     */
    if(ext_file == NULL) {
        char *ptr = NULL;

        /* Copy resolved file name */
        if(NULL == (actual_file_name = H5MM_strdup(H5F_ACTUAL_NAME(loc.oloc->file))))
            HGOTO_ERROR(H5E_LINK, H5E_CANTALLOC, FAIL, "can't duplicate resolved file name string")

        /* get last component of file_name */
        H5_GET_LAST_DELIMITER(actual_file_name, ptr)
        if(!ptr)
            HGOTO_ERROR(H5E_LINK, H5E_CANTOPENFILE, FAIL, "unable to open external file, external link file name = '%s', temp_file_name = '%s'", file_name, temp_file_name)

        /* Truncate filename portion from actual file name path */
        *ptr = '\0';

        /* Build new file name for the external file */
        if(H5L__build_name(actual_file_name, temp_file_name, &full_name/*out*/) < 0)
            HGOTO_ERROR(H5E_LINK, H5E_CANTGET, FAIL, "can't prepend prefix to filename")

        /* Try opening with the resolved name */
        if(NULL == (ext_file = H5F_efc_open(loc.oloc->file, full_name, intent, H5P_FILE_CREATE_DEFAULT, fapl_id)))
            HGOTO_ERROR(H5E_LINK, H5E_CANTOPENFILE, FAIL, "unable to open external file, external link file name = '%s', temp_file_name = '%s'", file_name, temp_file_name)
        full_name = (char *)H5MM_xfree(full_name);
    } /* end if */

=======
        HGOTO_ERROR(H5E_PLIST, H5E_CANTSET, FAIL, "can't set file close degree")

    /* Search for the target file */
    if(NULL == (ext_file = H5F_prefix_open_file(lapl_id, loc.oloc->file, H5L_ACS_ELINK_PREFIX_NAME, file_name, intent, fapl_id, dxpl_id)))
        HGOTO_ERROR(H5E_LINK, H5E_CANTOPENFILE, FAIL, "unable to open external file, external link file name = '%s'", file_name)

>>>>>>> 7aa4eb1b
    /* Retrieve the "group location" for the file's root group */
    if(H5G_root_loc(ext_file, &root_loc) < 0)
        HGOTO_ERROR(H5E_LINK, H5E_BADVALUE, FAIL, "unable to create location for file")

    /* Open the object referenced in the external file */
    if((ext_obj = H5O_open_name(&root_loc, obj_name, FALSE)) < 0)
        HGOTO_ERROR(H5E_LINK, H5E_CANTOPENOBJ, FAIL, "unable to open object")

    /* Set return value */
    ret_value = ext_obj;

done:
    /* Release resources */
    if(fapl_id > 0 && H5I_dec_ref(fapl_id) < 0)
        HDONE_ERROR(H5E_ATOM, H5E_CANTRELEASE, FAIL, "unable to close atom for file access property list")
    if(ext_file && H5F_efc_close(loc.oloc->file, ext_file) < 0)
        HDONE_ERROR(H5E_LINK, H5E_CANTCLOSEFILE, FAIL, "problem closing external file")
    if(parent_group_name && parent_group_name != local_group_name)
        parent_group_name = (char *)H5MM_xfree(parent_group_name);
    if(ret_value < 0) {
        /* Close object if it's open and something failed */
        if(ext_obj >= 0 && H5I_dec_ref(ext_obj) < 0)
            HDONE_ERROR(H5E_ATOM, H5E_CANTRELEASE, FAIL, "unable to close atom for external object")
    } /* end if */

    FUNC_LEAVE_NOAPI(ret_value)
} /* end H5L__extern_traverse() */


/*-------------------------------------------------------------------------
<<<<<<< HEAD
 * Function:	H5L__extern_query
=======
 * Function:    H5L_extern_query
>>>>>>> 7aa4eb1b
 *
 * Purpose:    Default query function for external links. This can
 *              be overridden using H5Lregister().
 *
 *              Returns the size of the link's user data. If a buffer of
 *              is provided, copies at most buf_size bytes of the udata
 *              into it.
 *
 * Return:    Size of buffer on success/Negative on failure
 *
 * Programmer:    James Laird
 *              Monday, July 10, 2006
 *
 *-------------------------------------------------------------------------
 */
static ssize_t
H5L__extern_query(const char H5_ATTR_UNUSED * link_name, const void *_udata, size_t udata_size,
    void *buf /*out*/, size_t buf_size)
{
    const uint8_t *udata = (const uint8_t *)_udata;      /* Pointer to external link buffer */
    ssize_t     ret_value = SUCCEED;    /* Return value */

    FUNC_ENTER_NOAPI_NOINIT

    /* Check external link version & flags */
    if(((*udata >> 4) & 0x0F) != H5L_EXT_VERSION)
        HGOTO_ERROR(H5E_LINK, H5E_CANTDECODE, FAIL, "bad version number for external link")
    if((*udata & 0x0F) & ~H5L_EXT_FLAGS_ALL)
        HGOTO_ERROR(H5E_LINK, H5E_CANTDECODE, FAIL, "bad flags for external link")

    /* If the buffer is NULL, skip writing anything in it and just return
     * the size needed */
    if(buf) {
        if(udata_size < buf_size)
            buf_size = udata_size;

        /* Copy the udata verbatim up to buf_size */
        HDmemcpy(buf, udata, buf_size);
    } /* end if */

    /* Set return value */
    ret_value = (ssize_t)udata_size;

done:
    FUNC_LEAVE_NOAPI(ret_value)
} /* end H5L__extern_query() */


/*-------------------------------------------------------------------------
 * Function:    H5Lcreate_external
 *
 * Purpose:    Creates an external link from LINK_NAME to OBJ_NAME.
 *
 *              External links are links to objects in other HDF5 files.  They
 *              are allowed to "dangle" like soft links internal to a file.
 *              FILE_NAME is the name of the file that OBJ_NAME is is contained
 *              within.  If OBJ_NAME is given as a relative path name, the
 *              path will be relative to the root group of FILE_NAME.
 *              LINK_NAME is interpreted relative to LINK_LOC_ID, which is
 *              either a file ID or a group ID.
 *
 * Return:    Non-negative on success/Negative on failure
 *
 * Programmer:    Quincey Koziol
 *              Wednesday, May 18, 2005
 *
 *-------------------------------------------------------------------------
 */
herr_t
H5Lcreate_external(const char *file_name, const char *obj_name,
    hid_t link_loc_id, const char *link_name, hid_t lcpl_id, hid_t lapl_id)
{
    H5G_loc_t    link_loc;               /* Group location to create link */
    char       *norm_obj_name = NULL;    /* Pointer to normalized current name */
    void       *ext_link_buf = NULL;    /* Buffer to contain external link */
    size_t      buf_size;               /* Size of buffer to hold external link */
    size_t      file_name_len;          /* Length of file name string */
    size_t      norm_obj_name_len;      /* Length of normalized object name string */
    uint8_t    *p;                      /* Pointer into external link buffer */
<<<<<<< HEAD
hbool_t     api_ctx_pushed = FALSE;             /* Whether API context pushed */
=======
    hid_t       dxpl_id = H5AC_ind_read_dxpl_id; /* dxpl used by library */
>>>>>>> 7aa4eb1b
    herr_t      ret_value = SUCCEED;    /* Return value */

    FUNC_ENTER_API(FAIL)
    H5TRACE6("e", "*s*si*sii", file_name, obj_name, link_loc_id, link_name,
             lcpl_id, lapl_id);

    /* Check arguments */
    if(!file_name || !*file_name)
        HGOTO_ERROR(H5E_ARGS, H5E_BADVALUE, FAIL, "no file name specified")
    if(!obj_name || !*obj_name)
        HGOTO_ERROR(H5E_ARGS, H5E_BADVALUE, FAIL, "no object name specified")
    if(H5G_loc(link_loc_id, &link_loc) < 0)
        HGOTO_ERROR(H5E_ARGS, H5E_BADTYPE, FAIL, "not a location")
    if(!link_name || !*link_name)
        HGOTO_ERROR(H5E_ARGS, H5E_BADVALUE, FAIL, "no link name specified")

    /* Get normalized copy of the link target */
    if(NULL == (norm_obj_name = H5G_normalize(obj_name)))
        HGOTO_ERROR(H5E_LINK, H5E_BADVALUE, FAIL, "can't normalize object name")

    /* Combine the filename and link name into a single buffer to give to the UD link */
    file_name_len = HDstrlen(file_name) + 1;
    norm_obj_name_len = HDstrlen(norm_obj_name) + 1;
    buf_size = 1 + file_name_len + norm_obj_name_len;
    if(NULL == (ext_link_buf = H5MM_malloc(buf_size)))
        HGOTO_ERROR(H5E_RESOURCE, H5E_NOSPACE, FAIL, "unable to allocate udata buffer")

    /* Encode the external link information */
    p = (uint8_t *)ext_link_buf;
    *p++ = (H5L_EXT_VERSION << 4) | H5L_EXT_FLAGS_ALL;  /* External link version & flags */
    HDstrncpy((char *)p, file_name, buf_size - 1);      /* Name of file containing external link's object */
    p += file_name_len;
    HDstrncpy((char *)p, norm_obj_name, buf_size - (file_name_len + 1));       /* External link's object */

/* Set API context */
if(H5CX_push() < 0)
    HGOTO_ERROR(H5E_LINK, H5E_CANTSET, FAIL, "can't set API context")
api_ctx_pushed = TRUE;
/* Verify access property list and set up collective metadata if appropriate */
if(H5CX_set_apl(&lapl_id, H5P_CLS_LACC, link_loc_id, TRUE) < 0)
    HGOTO_ERROR(H5E_LINK, H5E_CANTSET, FAIL, "can't set access property list info")

    /* Create an external link */
    if(H5L__create_ud(&link_loc, link_name, ext_link_buf, buf_size, H5L_TYPE_EXTERNAL, lcpl_id) < 0)
        HGOTO_ERROR(H5E_LINK, H5E_CANTINIT, FAIL, "unable to create link")

done:
    H5MM_xfree(ext_link_buf);
    H5MM_xfree(norm_obj_name);

if(api_ctx_pushed && H5CX_pop() < 0)
    HDONE_ERROR(H5E_LINK, H5E_CANTRESET, FAIL, "can't reset API context")
    FUNC_LEAVE_API(ret_value)
} /* end H5Lcreate_external() */


/*-------------------------------------------------------------------------
 * Function: H5L_register_external
 *
 * Purpose: Registers default "External Link" link class.
 *              Use during library initialization or to restore the default
 *              after users change it.
 *
 * Return: Non-negative on success/ negative on failure
 *
 * Programmer:  James Laird
 *              Monday, July 17, 2006
 *
 *-------------------------------------------------------------------------
 */
herr_t
H5L_register_external(void)
{
    herr_t      ret_value = SUCCEED;       /* Return value */

    FUNC_ENTER_NOAPI(FAIL)

    if(H5L_register(H5L_EXTERN_LINK_CLASS) < 0)
        HGOTO_ERROR(H5E_LINK, H5E_NOTREGISTERED, FAIL, "unable to register external link class")

done:
    FUNC_LEAVE_NOAPI(ret_value)
} /* end H5L_register_external() */


/*-------------------------------------------------------------------------
 * Function: H5Lunpack_elink_val
 *
 * Purpose: Given a buffer holding the "link value" from an external link,
 *              gets pointers to the information within the link value buffer.
 *
 *              External link link values contain some flags and
 *              two NULL-terminated strings, one after the other.
 *
 *              The FLAGS value will be filled in and FILENAME and
 *              OBJ_PATH will be set to pointers within ext_linkval (unless
 *              any of these values is NULL).
 *
 *              Using this function on strings that aren't external link
 *              udata buffers can result in segmentation faults.
 *
 * Return: Non-negative on success/ Negative on failure
 *
 * Programmer:  James Laird
 *              Monday, July 17, 2006
 *
 *-------------------------------------------------------------------------
 */
herr_t
H5Lunpack_elink_val(const void *_ext_linkval, size_t link_size,
    unsigned *flags, const char **filename, const char **obj_path)
{
    const uint8_t *ext_linkval = (const uint8_t *)_ext_linkval; /* Pointer to the link value */
    unsigned    lnk_version;            /* External link format version */
    unsigned    lnk_flags;              /* External link flags */
    size_t      len;                    /* Length of the filename in the linkval*/
    herr_t      ret_value = SUCCEED;    /* Return value */

    FUNC_ENTER_API(FAIL)
    H5TRACE5("e", "*xz*Iu**s**s", _ext_linkval, link_size, flags, filename,
             obj_path);

    /* Sanity check external link buffer */
    if(ext_linkval == NULL )
        HGOTO_ERROR(H5E_ARGS, H5E_BADVALUE, FAIL, "not an external link linkval buffer")
    lnk_version = (*ext_linkval >> 4) & 0x0F;
    lnk_flags = *ext_linkval & 0x0F;
    if(lnk_version > H5L_EXT_VERSION)
        HGOTO_ERROR(H5E_LINK, H5E_CANTDECODE, FAIL, "bad version number for external link")
    if(lnk_flags & (unsigned)~H5L_EXT_FLAGS_ALL)
        HGOTO_ERROR(H5E_LINK, H5E_CANTDECODE, FAIL, "bad flags for external link")
    if(link_size <= 2)
        HGOTO_ERROR(H5E_ARGS, H5E_BADVALUE, FAIL, "not a valid external link buffer")

    /* Try to do some error checking.  If the last character in the linkval
     * (the last character of obj_path) isn't NULL, then something's wrong.
     */
    if(ext_linkval[link_size - 1] != '\0')
        HGOTO_ERROR(H5E_ARGS, H5E_BADVALUE, FAIL, "linkval buffer is not NULL-terminated")

    /* We're now guaranteed that HDstrlen won't segfault, since the buffer has
     * at least one NULL in it.
     */
    len = HDstrlen((const char *)ext_linkval + 1);

    /* If the first NULL we found was at the very end of the buffer, then
     * this external link value has no object name and is invalid.
     */
    if((len + 1) >= (link_size - 1))
        HGOTO_ERROR(H5E_ARGS, H5E_BADVALUE, FAIL, "linkval buffer doesn't contain an object path")

    /* If we got here then the buffer contains (at least) two strings packed
     * in the correct way.  Assume it's correct and return pointers to the
     * filename and object path.
     */
    if(filename)
        *filename = (const char *)ext_linkval + 1;
    if(obj_path)
        *obj_path = ((const char *)ext_linkval + 1) + len + 1;  /* Add one for NULL terminator */

    /* Set the flags to return */
    if(flags)
        *flags = lnk_flags;

done:
    FUNC_LEAVE_API(ret_value)
} /* end H5Lunpack_elink_val() */
<|MERGE_RESOLUTION|>--- conflicted
+++ resolved
@@ -57,9 +57,6 @@
 /********************/
 /* Local Prototypes */
 /********************/
-static char *H5L__getenv_prefix_name(char **env_prefix/*in,out*/);
-static herr_t H5L__build_name(const char *prefix, const char *file_name,
-    char **full_name/*out*/);
 static hid_t H5L__extern_traverse(const char *link_name, hid_t cur_group,
     const void *udata, size_t udata_size, hid_t lapl_id, hid_t dxpl_id);
 static ssize_t H5L__extern_query(const char *link_name, const void *udata,
@@ -93,89 +90,8 @@
     H5L__extern_query           /* Query callback                 */
 }};
 
-<<<<<<< HEAD
-
--
-/*--------------------------------------------------------------------------
- * Function: H5L__getenv_prefix_name
- *
- * Purpose:  Get the first pathname in the list of pathnames stored in ENV_PREFIX,
- *           which is separated by the environment delimiter.
- *           ENV_PREFIX is modified to point to the remaining pathnames
- *           in the list.
- *
- * Return:   A pointer to a pathname
- *
- * Programmer:	Vailin Choi, April 2, 2008
- *
---------------------------------------------------------------------------*/
-static char *
-H5L__getenv_prefix_name(char **env_prefix/*in,out*/)
-{
-    char        *retptr = NULL;
-    char        *strret = NULL;
-
-    FUNC_ENTER_STATIC_NOERR
-
-    strret = HDstrchr(*env_prefix, H5_COLON_SEPC);
-    if(strret == NULL) {
-        retptr = *env_prefix;
-        *env_prefix = strret;
-    } /* end if */
-    else {
-        retptr = *env_prefix;
-        *env_prefix = strret + 1;
-        *strret = '\0';
-    } /* end else */
-
-    FUNC_LEAVE_NOAPI(retptr)
-} /* end H5L__getenv_prefix_name() */
-
--
-/*--------------------------------------------------------------------------
- * Function: H5L__build_name
- *
- * Purpose:  Prepend PREFIX to FILE_NAME and store in FULL_NAME
- *
- * Return:   Non-negative on success/Negative on failure
- *
- * Programmer:	Vailin Choi, April 2, 2008
- *
---------------------------------------------------------------------------*/
-static herr_t
-H5L__build_name(const char *prefix, const char *file_name, char **full_name/*out*/)
-{
-    size_t      prefix_len;             /* length of prefix */
-    size_t      fname_len;              /* Length of external link file name */
-    herr_t      ret_value = SUCCEED;    /* Return value */
-
-    FUNC_ENTER_STATIC
-
-    prefix_len = HDstrlen(prefix);
-    fname_len = HDstrlen(file_name);
-
-    /* Allocate a buffer to hold the filename + prefix + possibly the delimiter + terminating null byte */
-    if(NULL == (*full_name = (char *)H5MM_malloc(prefix_len + fname_len + 2)))
-        HGOTO_ERROR(H5E_RESOURCE, H5E_NOSPACE, FAIL, "unable to allocate filename buffer")
-
-    /* Compose the full file name */
-    HDsnprintf(*full_name, (prefix_len + fname_len + 2), "%s%s%s", prefix,
-        (H5_CHECK_DELIMITER(prefix[prefix_len - 1]) ? "" : H5_DIR_SEPS), file_name);
-
-done:
-    FUNC_LEAVE_NOAPI(ret_value)
-} /* H5L__build_name() */
-
--
 /*-------------------------------------------------------------------------
  * Function:	H5L__extern_traverse
-=======
-/*-------------------------------------------------------------------------
- * Function:    H5L_extern_traverse
->>>>>>> 7aa4eb1b
  *
  * Purpose:    Default traversal function for external links. This can
  *              be overridden using H5Lregister().
@@ -190,24 +106,6 @@
  *
  * Programmer:    James Laird
  *              Monday, July 10, 2006
-<<<<<<< HEAD
-=======
- * Modifications:
- *        Vailin Choi, April 2, 2008
- *        Add handling to search for the target file
- *        See description in RM: H5Lcreate_external
- *
- *        Vailin Choi; Sept. 12th, 2008; bug #1247
- *        Retrieve the file access property list identifer that is set
- *        for link access property via H5Pget_elink_fapl().
- *        If the return value is H5P_DEFAULT, the parent's file access
- *        property is used to H5F_open() the target file;
- *        Otherwise, the file access property retrieved from H5Pget_elink_fapl()
- *        is used to H5F_open() the target file.
- *
- *        Vailin Choi; Nov 2010
- *        Free memory pointed to by tmp_env_prefix for HDF5_EXT_PREFIX case.
->>>>>>> 7aa4eb1b
  *
  *-------------------------------------------------------------------------
  */
@@ -231,12 +129,8 @@
     char        *parent_group_name = NULL;/* Temporary pointer to group name */
     char        local_group_name[H5L_EXT_TRAVERSE_BUF_SIZE];  /* Local buffer to hold group name */
     H5P_genplist_t  *fa_plist;          /* File access property list pointer */
-<<<<<<< HEAD
     H5F_close_degree_t 	fc_degree = H5F_CLOSE_WEAK;  /* File close degree for target file */
-=======
-    H5F_close_degree_t     fc_degree = H5F_CLOSE_WEAK;  /* File close degree for target file */
-    hid_t       dxpl_id = H5AC_ind_read_dxpl_id; /* dxpl used by library */
->>>>>>> 7aa4eb1b
+    char        *elink_prefix;          /* Pointer to elink prefix */
     hid_t ret_value = H5I_INVALID_HID;  /* Return value */
 
     FUNC_ENTER_STATIC
@@ -326,152 +220,16 @@
 
     /* Set file close degree for new file to "weak" */
     if(H5P_set(fa_plist, H5F_ACS_CLOSE_DEGREE_NAME, &fc_degree) < 0)
-<<<<<<< HEAD
-	HGOTO_ERROR(H5E_PLIST, H5E_CANTSET, FAIL, "can't set file close degree")
-
-    /*
-     * Start searching for the target file
-     */
-
-    /* Simplify intent flags for open calls */
-    intent &= (H5F_ACC_RDWR | H5F_ACC_SWMR_WRITE | H5F_ACC_SWMR_READ);
-
-    /* Copy the file name to use */
-    if(NULL == (temp_file_name = H5MM_strdup(file_name)))
-        HGOTO_ERROR(H5E_RESOURCE, H5E_NOSPACE, FAIL, "memory allocation failed")
-    temp_file_name_len = HDstrlen(temp_file_name);
-
-    /* target file_name is an absolute pathname: see RM for detailed description */
-    if(H5_CHECK_ABSOLUTE(file_name) || H5_CHECK_ABS_PATH(file_name)) {
-        /* Try opening file */
-        if(NULL == (ext_file = H5F_efc_open(loc.oloc->file, file_name, intent, H5P_FILE_CREATE_DEFAULT, fapl_id))) {
-            char *ptr;
-
-            H5E_clear_stack(NULL);
-
-            /* get last component of file_name */
-	    H5_GET_LAST_DELIMITER(file_name, ptr)
-	    HDassert(ptr);
-
-            /* Increment past delimiter */
-            ptr++;
-
-            /* Copy into the temp. file name */
-	    HDstrncpy(temp_file_name, ptr, temp_file_name_len);
-            temp_file_name[temp_file_name_len - 1] = '\0';
-        } /* end if */
-    } /* end if */
-    else if(H5_CHECK_ABS_DRIVE(file_name)) {
-        /* Try opening file */
-        if(NULL == (ext_file = H5F_efc_open(loc.oloc->file, file_name, intent, H5P_FILE_CREATE_DEFAULT, fapl_id))) {
-
-            H5E_clear_stack(NULL);
-
-	    /* strip "<drive-letter>:" */
-	    HDstrncpy(temp_file_name, &file_name[2], temp_file_name_len);
-            temp_file_name[temp_file_name_len - 1] = '\0';
-	} /* end if */
-    } /* end if */
-
-    /* try searching from paths set in the environment variable */
-    if(ext_file == NULL) {
-        char *env_prefix;
-
-        if(NULL != (env_prefix = HDgetenv("HDF5_EXT_PREFIX"))) {
-            char *tmp_env_prefix, *saved_env;
-
-            if(NULL == (saved_env = tmp_env_prefix = H5MM_strdup(env_prefix)))
-                HGOTO_ERROR(H5E_LINK, H5E_NOSPACE, FAIL, "memory allocation failed")
-
-            while((tmp_env_prefix) && (*tmp_env_prefix)) {
-                char *out_prefix_name;
-
-                out_prefix_name = H5L__getenv_prefix_name(&tmp_env_prefix/*in,out*/);
-                if(out_prefix_name && (*out_prefix_name)) {
-                    if(H5L__build_name(out_prefix_name, temp_file_name, &full_name/*out*/) < 0) {
-			saved_env = (char *)H5MM_xfree(saved_env);
-                        HGOTO_ERROR(H5E_LINK, H5E_CANTGET, FAIL, "can't prepend prefix to filename")
-		    } /* end if */
-
-                    ext_file = H5F_efc_open(loc.oloc->file, full_name, intent, H5P_FILE_CREATE_DEFAULT, fapl_id);
-                    full_name = (char *)H5MM_xfree(full_name);
-                    if(ext_file != NULL)
-                        break;
-                    H5E_clear_stack(NULL);
-                } /* end if */
-            } /* end while */
-	    saved_env = (char *)H5MM_xfree(saved_env);
-        } /* end if */
-    } /* end if */
-
-    /* try searching from property list */
-    if(ext_file == NULL) {
-        if(H5P_peek(plist, H5L_ACS_ELINK_PREFIX_NAME, &my_prefix) < 0)
-            HGOTO_ERROR(H5E_PLIST, H5E_CANTGET, FAIL, "can't get external link prefix")
-        if(my_prefix) {
-            if(H5L__build_name(my_prefix, temp_file_name, &full_name/*out*/) < 0)
-                HGOTO_ERROR(H5E_LINK, H5E_CANTGET, FAIL, "can't prepend prefix to filename")
-            if(NULL == (ext_file = H5F_efc_open(loc.oloc->file, full_name, intent, H5P_FILE_CREATE_DEFAULT, fapl_id)))
-                H5E_clear_stack(NULL);
-            full_name = (char *)H5MM_xfree(full_name);
-        } /* end if */
-    } /* end if */
-
-    /* try searching from main file's "extpath": see description in H5F_open() & H5_build_extpath() */
-    if(ext_file == NULL) {
-        char *extpath;
-
-        if(NULL != (extpath = H5F_EXTPATH(loc.oloc->file))) {
-            if(H5L__build_name(extpath, temp_file_name, &full_name/*out*/) < 0)
-                HGOTO_ERROR(H5E_LINK, H5E_CANTGET, FAIL, "can't prepend prefix to filename")
-            if(NULL == (ext_file = H5F_efc_open(loc.oloc->file, full_name, intent, H5P_FILE_CREATE_DEFAULT, fapl_id)))
-                H5E_clear_stack(NULL);
-            full_name = (char *)H5MM_xfree(full_name);
-        } /* end if */
-    } /* end if */
-
-    /* try the relative file_name stored in temp_file_name */
-    if(ext_file == NULL) {
-        if(NULL == (ext_file = H5F_efc_open(loc.oloc->file, temp_file_name, intent, H5P_FILE_CREATE_DEFAULT, fapl_id)))
-            H5E_clear_stack(NULL);
-    } /* end if */
-
-    /* try the 'resolved' name for the parent file (i.e. the name after symlinks
-     * were resolved)
-     */
-    if(ext_file == NULL) {
-        char *ptr = NULL;
-
-        /* Copy resolved file name */
-        if(NULL == (actual_file_name = H5MM_strdup(H5F_ACTUAL_NAME(loc.oloc->file))))
-            HGOTO_ERROR(H5E_LINK, H5E_CANTALLOC, FAIL, "can't duplicate resolved file name string")
-
-        /* get last component of file_name */
-        H5_GET_LAST_DELIMITER(actual_file_name, ptr)
-        if(!ptr)
-            HGOTO_ERROR(H5E_LINK, H5E_CANTOPENFILE, FAIL, "unable to open external file, external link file name = '%s', temp_file_name = '%s'", file_name, temp_file_name)
-
-        /* Truncate filename portion from actual file name path */
-        *ptr = '\0';
-
-        /* Build new file name for the external file */
-        if(H5L__build_name(actual_file_name, temp_file_name, &full_name/*out*/) < 0)
-            HGOTO_ERROR(H5E_LINK, H5E_CANTGET, FAIL, "can't prepend prefix to filename")
-
-        /* Try opening with the resolved name */
-        if(NULL == (ext_file = H5F_efc_open(loc.oloc->file, full_name, intent, H5P_FILE_CREATE_DEFAULT, fapl_id)))
-            HGOTO_ERROR(H5E_LINK, H5E_CANTOPENFILE, FAIL, "unable to open external file, external link file name = '%s', temp_file_name = '%s'", file_name, temp_file_name)
-        full_name = (char *)H5MM_xfree(full_name);
-    } /* end if */
-
-=======
         HGOTO_ERROR(H5E_PLIST, H5E_CANTSET, FAIL, "can't set file close degree")
 
+    /* Get the current elink prefix */
+    if(H5P_peek(plist, H5L_ACS_ELINK_PREFIX_NAME, &elink_prefix) < 0)
+        HGOTO_ERROR(H5E_PLIST, H5E_CANTGET, FAIL, "can't get external link prefix")
+
     /* Search for the target file */
-    if(NULL == (ext_file = H5F_prefix_open_file(lapl_id, loc.oloc->file, H5L_ACS_ELINK_PREFIX_NAME, file_name, intent, fapl_id, dxpl_id)))
+    if(NULL == (ext_file = H5F_prefix_open_file(loc.oloc->file, H5F_PREFIX_ELINK, elink_prefix, file_name, intent, fapl_id)))
         HGOTO_ERROR(H5E_LINK, H5E_CANTOPENFILE, FAIL, "unable to open external file, external link file name = '%s'", file_name)
 
->>>>>>> 7aa4eb1b
     /* Retrieve the "group location" for the file's root group */
     if(H5G_root_loc(ext_file, &root_loc) < 0)
         HGOTO_ERROR(H5E_LINK, H5E_BADVALUE, FAIL, "unable to create location for file")
@@ -502,11 +260,7 @@
 
 
 /*-------------------------------------------------------------------------
-<<<<<<< HEAD
  * Function:	H5L__extern_query
-=======
- * Function:    H5L_extern_query
->>>>>>> 7aa4eb1b
  *
  * Purpose:    Default query function for external links. This can
  *              be overridden using H5Lregister().
@@ -586,11 +340,7 @@
     size_t      file_name_len;          /* Length of file name string */
     size_t      norm_obj_name_len;      /* Length of normalized object name string */
     uint8_t    *p;                      /* Pointer into external link buffer */
-<<<<<<< HEAD
 hbool_t     api_ctx_pushed = FALSE;             /* Whether API context pushed */
-=======
-    hid_t       dxpl_id = H5AC_ind_read_dxpl_id; /* dxpl used by library */
->>>>>>> 7aa4eb1b
     herr_t      ret_value = SUCCEED;    /* Return value */
 
     FUNC_ENTER_API(FAIL)
