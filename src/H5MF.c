/* * * * * * * * * * * * * * * * * * * * * * * * * * * * * * * * * * * * * * *
 * Copyright by The HDF Group.                                               *
 * Copyright by the Board of Trustees of the University of Illinois.         *
 * All rights reserved.                                                      *
 *                                                                           *
 * This file is part of HDF5.  The full HDF5 copyright notice, including     *
 * terms governing use, modification, and redistribution, is contained in    *
 * the files COPYING and Copyright.html.  COPYING can be found at the root   *
 * of the source code distribution tree; Copyright.html can be found at the  *
 * root level of an installed copy of the electronic HDF5 document set and   *
 * is linked from the top-level documents page.  It can also be found at     *
 * http://hdfgroup.org/HDF5/doc/Copyright.html.  If you do not have          *
 * access to either file, you may request a copy from help@hdfgroup.org.     *
 * * * * * * * * * * * * * * * * * * * * * * * * * * * * * * * * * * * * * * */

/*-------------------------------------------------------------------------
 *
 * Created:             H5MF.c
 *                      Jul 11 1997
 *                      Robb Matzke <matzke@llnl.gov>
 *
 * Purpose:             File memory management functions.
 *
 *-------------------------------------------------------------------------
 */

/****************/
/* Module Setup */
/****************/

#define H5F_FRIEND		/*suppress error about including H5Fpkg	  */
#include "H5MFmodule.h"         /* This source code file is part of the H5MF module */


/***********/
/* Headers */
/***********/
#include "H5private.h"		/* Generic Functions			*/
#include "H5Eprivate.h"		/* Error handling		  	*/
#include "H5Fpkg.h"             /* File access				*/
#include "H5Iprivate.h"		/* IDs			  		*/
#include "H5MFpkg.h"		/* File memory management		*/
#include "H5VMprivate.h"	/* Vectors and arrays 			*/


/****************/
/* Local Macros */
/****************/

#define H5MF_FSPACE_SHRINK      80              /* Percent of "normal" size to shrink serialized free space size */
#define H5MF_FSPACE_EXPAND      120             /* Percent of "normal" size to expand serialized free space size */

/******************/
/* Local Typedefs */
/******************/

/* Enum for kind of free space section+aggregator merging allowed for a file */
typedef enum {
    H5MF_AGGR_MERGE_SEPARATE,           /* Everything in separate free list */
    H5MF_AGGR_MERGE_DICHOTOMY,          /* Metadata in one free list and raw data in another */
    H5MF_AGGR_MERGE_TOGETHER            /* Metadata & raw data in one free list */
} H5MF_aggr_merge_t;

/* User data for section info iterator callback for iterating over free space sections */
typedef struct {
    H5F_sect_info_t *sects;     /* section info to be retrieved */
    size_t sect_count;          /* # of sections requested */
    size_t sect_idx;            /* the current count of sections */
} H5MF_sect_iter_ud_t;


/********************/
/* Package Typedefs */
/********************/


/********************/
/* Local Prototypes */
/********************/

/* Allocator routines */
static haddr_t H5MF_alloc_pagefs(H5F_t *f, H5FD_mem_t alloc_type, hid_t dxpl_id, hsize_t size);

/* "File closing" routines */
static herr_t H5MF_close_aggrfs(H5F_t *f, hid_t dxpl_id);
static herr_t H5MF_close_pagefs(H5F_t *f, hid_t dxpl_id);
static herr_t H5MF_close_shrink_eoa(H5F_t *f, hid_t dxpl_id);

/* General routines */
static herr_t H5MF_set_last_small(H5F_t *f, H5FD_mem_t alloc_type, hid_t dxpl_id, haddr_t addr, hsize_t size, hbool_t xfree);
static herr_t H5MF_get_free_sects(H5F_t *f, hid_t dxpl_id, H5FS_t *fspace, H5MF_sect_iter_ud_t *sect_udata, size_t *nums);

/* Free-space type manager routines */
static herr_t H5MF_create_fstype(H5F_t *f, hid_t dxpl_id, H5FD_mem_t type);
static herr_t H5MF_free_fstype(H5F_t *f, hid_t dxpl_id, H5FD_mem_t type);
static herr_t H5MF_recreate_fstype(H5F_t *f, hid_t dxpl_id, H5FD_mem_t type, haddr_t *fsaddr, hbool_t *update);
static herr_t H5MF_close_fstype(H5F_t *f, hid_t dxpl_id, H5FD_mem_t type);
static herr_t H5MF_delete_fstype(H5F_t *f, hid_t dxpl_id, H5FD_mem_t type);


/*********************/
/* Package Variables */
/*********************/

/* Package initialization variable */
hbool_t H5_PKG_INIT_VAR = FALSE;


/*****************************/
/* Library Private Variables */
/*****************************/


/*******************/
/* Local Variables */
/*******************/



/*-------------------------------------------------------------------------
 * Function:    H5MF_init_merge_flags
 *
 * Purpose:     Initialize the free space section+aggregator merge flags
 *              for the file.
 *
 * Return:	SUCCEED/FAIL
 *
 * Programmer:  Quincey Koziol
 *              Friday, February  1, 2008
 *
 *-------------------------------------------------------------------------
 */
herr_t
H5MF_init_merge_flags(H5F_t *f)
{
    H5MF_aggr_merge_t mapping_type;     /* Type of free list mapping */
    H5FD_mem_t type;                    /* Memory type for iteration */
    hbool_t all_same;                   /* Whether all the types map to the same value */
    herr_t ret_value = SUCCEED;        	/* Return value */

    FUNC_ENTER_NOAPI(FAIL)

    /* check args */
    HDassert(f);
    HDassert(f->shared);
    HDassert(f->shared->lf);

    /* Iterate over all the free space types to determine if sections of that type
     *  can merge with the metadata or small 'raw' data aggregator
     */
    all_same = TRUE;
    for(type = H5FD_MEM_DEFAULT; type < H5FD_MEM_NTYPES; H5_INC_ENUM(H5FD_mem_t, type))
        /* Check for any different type mappings */
        if(f->shared->fs.type_map[type] != f->shared->fs.type_map[H5FD_MEM_DEFAULT]) {
            all_same = FALSE;
            break;
        } /* end if */

    /* Check for all allocation types mapping to the same free list type */
    if(all_same) {
        if(f->shared->fs.type_map[H5FD_MEM_DEFAULT] == H5FD_MEM_DEFAULT)
            mapping_type = H5MF_AGGR_MERGE_SEPARATE;
        else
            mapping_type = H5MF_AGGR_MERGE_TOGETHER;
    } /* end if */
    else {
        /* Check for raw data mapping into same list as metadata */
        if(f->shared->fs.type_map[H5FD_MEM_DRAW] == f->shared->fs.type_map[H5FD_MEM_SUPER])
            mapping_type = H5MF_AGGR_MERGE_SEPARATE;
        else {
            hbool_t all_metadata_same;              /* Whether all metadata go in same free list */

            /* One or more allocation type don't map to the same free list type */
            /* Check if all the metadata allocation types map to the same type */
            all_metadata_same = TRUE;
            for(type = H5FD_MEM_SUPER; type < H5FD_MEM_NTYPES; H5_INC_ENUM(H5FD_mem_t, type))
                /* Skip checking raw data free list mapping */
                /* (global heap is treated as raw data) */
                if(type != H5FD_MEM_DRAW && type != H5FD_MEM_GHEAP) {
                    /* Check for any different type mappings */
                    if(f->shared->fs.type_map[type] != f->shared->fs.type_map[H5FD_MEM_SUPER]) {
                        all_metadata_same = FALSE;
                        break;
                    } /* end if */
                } /* end if */

            /* Check for all metadata on same free list */
            if(all_metadata_same)
                mapping_type = H5MF_AGGR_MERGE_DICHOTOMY;
            else
                mapping_type = H5MF_AGGR_MERGE_SEPARATE;
        } /* end else */
    } /* end else */

    /* Based on mapping type, initialize merging flags for each free list type */
    switch(mapping_type) {
        case H5MF_AGGR_MERGE_SEPARATE:
            /* Don't merge any metadata together */
            HDmemset(f->shared->fs.aggr_merge, 0, sizeof(f->shared->fs.aggr_merge));

            /* Check if merging raw data should be allowed */
            /* (treat global heaps as raw data) */
            if(H5FD_MEM_DRAW == f->shared->fs.type_map[H5FD_MEM_DRAW] ||
                    H5FD_MEM_DEFAULT == f->shared->fs.type_map[H5FD_MEM_DRAW]) {
                f->shared->fs.aggr_merge[H5FD_MEM_DRAW] = H5F_FS_MERGE_RAWDATA;
                f->shared->fs.aggr_merge[H5FD_MEM_GHEAP] = H5F_FS_MERGE_RAWDATA;
	    } /* end if */
            break;

        case H5MF_AGGR_MERGE_DICHOTOMY:
            /* Merge all metadata together (but not raw data) */
            HDmemset(f->shared->fs.aggr_merge, H5F_FS_MERGE_METADATA, sizeof(f->shared->fs.aggr_merge));

            /* Allow merging raw data allocations together */
            /* (treat global heaps as raw data) */
            f->shared->fs.aggr_merge[H5FD_MEM_DRAW] = H5F_FS_MERGE_RAWDATA;
            f->shared->fs.aggr_merge[H5FD_MEM_GHEAP] = H5F_FS_MERGE_RAWDATA;
            break;

        case H5MF_AGGR_MERGE_TOGETHER:
            /* Merge all allocation types together */
            HDmemset(f->shared->fs.aggr_merge, (H5F_FS_MERGE_METADATA | H5F_FS_MERGE_RAWDATA), sizeof(f->shared->fs.aggr_merge));
            break;

        default:
            HGOTO_ERROR(H5E_RESOURCE, H5E_BADVALUE, FAIL, "invalid mapping type")
    } /* end switch */

done:
    FUNC_LEAVE_NOAPI(ret_value)
} /* end H5MF_init_merge_flags() */


/*-------------------------------------------------------------------------
 * Function:	H5MF_open_fstype
 *
 * Purpose:	Open an existing free space manager of TYPE for file by
 *		creating a free-space structure.
 *		Note that TYPE can be H5F_mem_page_t or H5FD_mem_t enum types.
 *
 * Return:	Success:	non-negative
 *		Failure:	negative
 *
 * Programmer:	Quincey Koziol
 *		koziol@hdfgroup.org
 *		Jan  8 2008
 *
 *-------------------------------------------------------------------------
 */
herr_t
H5MF_open_fstype(H5F_t *f, hid_t dxpl_id, H5FD_mem_t type)
{
    const H5FS_section_class_t *classes[] = { /* Free space section classes implemented for file */
        H5MF_FSPACE_SECT_CLS_SIMPLE,
        H5MF_FSPACE_SECT_CLS_SMALL,
	H5MF_FSPACE_SECT_CLS_LARGE };
    hsize_t alignment;			/* Alignment to use */
    hsize_t threshold;			/* Threshold to use */
    H5P_genplist_t *dxpl = NULL;        /* DXPL for setting ring */
    H5AC_ring_t orig_ring = H5AC_RING_INV;      /* Original ring value */
    herr_t ret_value = SUCCEED;         /* Return value */

    FUNC_ENTER_NOAPI_NOINIT

    /*
     * Check arguments.
     */
    HDassert(f);
    HDassert(type != H5FD_MEM_NOLIST);
    if(H5F_PAGED_AGGR(f))
	HDassert((H5F_mem_page_t)type < H5F_MEM_PAGE_NTYPES);
    HDassert(f->shared);
    HDassert(H5F_addr_defined(f->shared->fs.man_addr[type]));
    HDassert(f->shared->fs.man_state[type] == H5F_FS_STATE_CLOSED);

    /* Set up the aligment and threshold to use depending on the manager type */
    if(H5F_PAGED_AGGR(f)) {
	alignment = ((H5F_mem_page_t)type == H5F_MEM_PAGE_GENERIC) ? f->shared->fs.page_size : (hsize_t)H5F_ALIGN_DEF;
	threshold = H5F_ALIGN_THRHD_DEF;
    } /* end if */
    else {
	alignment = f->shared->alignment;
	threshold = f->shared->threshold;
    } /* end else */

    /* Set the ring type in the DXPL */
    if(H5AC_set_ring(dxpl_id, H5AC_RING_FSM, &dxpl, &orig_ring) < 0)
        HGOTO_ERROR(H5E_RESOURCE, H5E_CANTSET, FAIL, "unable to set ring value")

    /* Open an existing free space structure for the file */
    if(NULL == (f->shared->fs.man[type] = H5FS_open(f, dxpl_id, f->shared->fs.man_addr[type],
	    NELMTS(classes), classes, f, alignment, threshold)))
	HGOTO_ERROR(H5E_RESOURCE, H5E_CANTINIT, FAIL, "can't initialize free space info")

    /* Set the state for the free space manager to "open", if it is now */
    if(f->shared->fs.man[type])
        f->shared->fs.man_state[type] = H5F_FS_STATE_OPEN;

done:
    /* Reset the ring in the DXPL */
    if(H5AC_reset_ring(dxpl, orig_ring) < 0)
        HDONE_ERROR(H5E_RESOURCE, H5E_CANTSET, FAIL, "unable to set property value")

    FUNC_LEAVE_NOAPI(ret_value)
} /* end H5MF_open_fstype() */


/*-------------------------------------------------------------------------
 * Function:	H5MF_create_fstype
 *
 * Purpose:	Create free space manager of TYPE for the file by creating
 *		a free-space structure
 *		Note that TYPE can be H5F_mem_page_t or H5FD_mem_t enum types.
 *
 * Return:	Success:	non-negative
 *		Failure:	negative
 *
 * Programmer:	Quincey Koziol
 *		koziol@hdfgroup.org
 *		Jan  8 2008
 *
 *-------------------------------------------------------------------------
 */
static herr_t
H5MF_create_fstype(H5F_t *f, hid_t dxpl_id, H5FD_mem_t type)
{
    const H5FS_section_class_t *classes[] = { /* Free space section classes implemented for file */
        H5MF_FSPACE_SECT_CLS_SIMPLE,
        H5MF_FSPACE_SECT_CLS_SMALL,
	H5MF_FSPACE_SECT_CLS_LARGE };
    H5FS_create_t fs_create; 		/* Free space creation parameters */
    hsize_t alignment;			/* Alignment to use */
    hsize_t threshold;			/* Threshold to use */
    H5P_genplist_t *dxpl = NULL;        /* DXPL for setting ring */
    H5AC_ring_t orig_ring = H5AC_RING_INV;      /* Original ring value */
    herr_t ret_value = SUCCEED;         /* Return value */

    FUNC_ENTER_NOAPI_NOINIT

    /*
     * Check arguments.
     */
    HDassert(f);
    HDassert(type != H5FD_MEM_NOLIST);
    if(H5F_PAGED_AGGR(f))
	HDassert((H5F_mem_page_t)type < H5F_MEM_PAGE_NTYPES);
    HDassert(f->shared);
    HDassert(!H5F_addr_defined(f->shared->fs.man_addr[type]));
    HDassert(f->shared->fs.man_state[type] == H5F_FS_STATE_CLOSED);

    /* Set the free space creation parameters */
    fs_create.client = H5FS_CLIENT_FILE_ID;
    fs_create.shrink_percent = H5MF_FSPACE_SHRINK;
    fs_create.expand_percent = H5MF_FSPACE_EXPAND;
    fs_create.max_sect_addr = 1 + H5VM_log2_gen((uint64_t)f->shared->maxaddr);
    fs_create.max_sect_size = f->shared->maxaddr;

    /* Set up alignment and threshold to use depending on TYPE */
    if(H5F_PAGED_AGGR(f)) {
	alignment = ((H5F_mem_page_t)type == H5F_MEM_PAGE_GENERIC) ? f->shared->fs.page_size : (hsize_t)H5F_ALIGN_DEF;
	threshold = H5F_ALIGN_THRHD_DEF;
    } /* end if */
    else {
	alignment = f->shared->alignment;
	threshold = f->shared->threshold;
    } /* end else */

    /* Set the ring type in the DXPL */
    if(H5AC_set_ring(dxpl_id, H5AC_RING_FSM, &dxpl, &orig_ring) < 0)
        HGOTO_ERROR(H5E_RESOURCE, H5E_CANTSET, FAIL, "unable to set ring value")

    if(NULL == (f->shared->fs.man[type] = H5FS_create(f, dxpl_id, NULL,
	    &fs_create, NELMTS(classes), classes, f, alignment, threshold)))
	HGOTO_ERROR(H5E_RESOURCE, H5E_CANTINIT, FAIL, "can't initialize free space info")


    /* Set the state for the free space manager to "open", if it is now */
    if(f->shared->fs.man[type])
        f->shared->fs.man_state[type] = H5F_FS_STATE_OPEN;

done:
    /* Reset the ring in the DXPL */
    if(H5AC_reset_ring(dxpl, orig_ring) < 0)
        HDONE_ERROR(H5E_RESOURCE, H5E_CANTSET, FAIL, "unable to set property value")
    FUNC_LEAVE_NOAPI(ret_value)
} /* end H5MF_create_fstype() */


/*-------------------------------------------------------------------------
 * Function:	H5MF_start_fstype
 *
 * Purpose:	Open or create a free space manager of a given TYPE.
 *		Note that TYPE can be H5F_mem_page_t or H5FD_mem_t enum types.
 *
 * Return:	Success:	non-negative
 *		Failure:	negative
 *
 * Programmer:	Quincey Koziol
 *		koziol@hdfgroup.org
 *		Jan  8 2008
 *
 *-------------------------------------------------------------------------
 */
herr_t
H5MF_start_fstype(H5F_t *f, hid_t dxpl_id, H5FD_mem_t type)
{
    herr_t ret_value = SUCCEED;         /* Return value */

    FUNC_ENTER_NOAPI_NOINIT

    /*
     * Check arguments.
     */
    HDassert(f);
    HDassert(f->shared);
    HDassert(type != H5FD_MEM_NOLIST);
    if(H5F_PAGED_AGGR(f))
	HDassert((H5F_mem_page_t)type < H5F_MEM_PAGE_NTYPES);

    /* Check if the free space manager exists already */
    if(H5F_addr_defined(f->shared->fs.man_addr[type])) {
        /* Open existing free space manager */
        if(H5MF_open_fstype(f, dxpl_id, type) < 0)
            HGOTO_ERROR(H5E_RESOURCE, H5E_CANTOPENOBJ, FAIL, "can't initialize file free space")
    } /* end if */
    else {
        /* Create new free space manager */
        if(H5MF_create_fstype(f, dxpl_id, type) < 0)
            HGOTO_ERROR(H5E_RESOURCE, H5E_CANTCREATE, FAIL, "can't initialize file free space")
    } /* end else */

done:
    FUNC_LEAVE_NOAPI(ret_value)
} /* end H5MF_start_fstype() */


/*-------------------------------------------------------------------------
 * Function:    H5MF_recreate_fstype
 *
 * Purpose:     Re-allocate data structures for the free-space manager
 *		as specified by TYPE.
 *		Note that TYPE can be H5F_mem_page_t or H5FD_mem_t enum types.
 *
 * Return:      Success:        non-negative
 *              Failure:        negative
 *
 * Programmer: 	Vailin Choi; April 2013
 *
 *-------------------------------------------------------------------------
 */
static herr_t
H5MF_recreate_fstype(H5F_t *f, hid_t dxpl_id, H5FD_mem_t type, haddr_t *fsaddr, hbool_t *update)
{
    H5P_genplist_t *dxpl = NULL;        /* DXPL for setting ring */
    H5AC_ring_t orig_ring = H5AC_RING_INV;      /* Original ring value */
    herr_t ret_value = SUCCEED; 	/* Return value */

    FUNC_ENTER_NOAPI_NOINIT

#ifdef H5MF_ALLOC_DEBUG
HDfprintf(stderr, "%s: Entering\n", FUNC);
#endif /* H5MF_ALLOC_DEBUG */

    /* check args */
    HDassert(f);
    HDassert(fsaddr);
    HDassert(update);
    if(H5F_PAGED_AGGR(f))
	HDassert((H5F_mem_page_t)type < H5F_MEM_PAGE_NTYPES);

    /* Check for active free space manager of this type */
    if(f->shared->fs.man[type]) {
        H5FS_stat_t	fs_stat;		/* Information for free-space manager */

	/* Query free space manager info for this type */
	if(H5FS_stat_info(f, f->shared->fs.man[type], &fs_stat) < 0)
	    HGOTO_ERROR(H5E_FSPACE, H5E_CANTRELEASE, FAIL, "can't get free-space info")

	/* Are there sections to persist? */
	if(fs_stat.serial_sect_count) {
#ifdef H5MF_ALLOC_DEBUG
HDfprintf(stderr, "%s: Allocating free-space manager header and section info header\n", FUNC);
#endif /* H5MF_ALLOC_DEBUG */
            /* Set the ring type in the DXPL */
            if(H5AC_set_ring(dxpl_id, H5AC_RING_FSM, &dxpl, &orig_ring) < 0)
                HGOTO_ERROR(H5E_RESOURCE, H5E_CANTSET, FAIL, "unable to set ring value")

	    /* Allocate space for free-space manager header */
	    if(H5FS_alloc_hdr(f, f->shared->fs.man[type], &f->shared->fs.man_addr[type], dxpl_id) < 0)
		HGOTO_ERROR(H5E_FSPACE, H5E_NOSPACE, FAIL, "can't allocated free-space header")

	    /* Allocate space for free-space maanger section info header */
	    if(H5FS_alloc_sect(f, f->shared->fs.man[type], dxpl_id) < 0)
		HGOTO_ERROR(H5E_RESOURCE, H5E_NOSPACE, FAIL, "can't allocate free-space section info")

	    HDassert(f->shared->fs.man_addr[type]);

	    *fsaddr = f->shared->fs.man_addr[type];
	    *update = TRUE;
	} /* end if */
    } /* end if */
    else
        if(H5F_addr_defined(f->shared->fs.man_addr[type])) {
            *fsaddr = f->shared->fs.man_addr[type];
            *update = TRUE;
        } /* end else-if */

done:
    /* Reset the ring in the DXPL */
    if(H5AC_reset_ring(dxpl, orig_ring) < 0)
        HDONE_ERROR(H5E_RESOURCE, H5E_CANTSET, FAIL, "unable to set property value")
#ifdef H5MF_ALLOC_DEBUG
HDfprintf(stderr, "%s: Leaving\n", FUNC);
#endif /* H5MF_ALLOC_DEBUG */
    FUNC_LEAVE_NOAPI(ret_value)
} /* end H5MF_recreate_fstype() */


/*-------------------------------------------------------------------------
 * Function:    H5MF_delete_fstype
 *
 * Purpose:     Delete the free-space manager as specified by TYPE.
 *		Note that TYPE can be H5F_mem_page_t or H5FD_mem_t enum types.
 *
 * Return:      Success:        non-negative
 *              Failure:        negative
 *
 * Programmer: 	Vailin Choi; April 2013
 *
 *-------------------------------------------------------------------------
 */
static herr_t
H5MF_delete_fstype(H5F_t *f, hid_t dxpl_id, H5FD_mem_t type)
{
    H5P_genplist_t *dxpl = NULL;        /* DXPL for setting ring */
    H5AC_ring_t orig_ring = H5AC_RING_INV;      /* Original ring value */
<<<<<<< HEAD
    herr_t ret_value = SUCCEED;	/* Return value */
    haddr_t tmp_fs_addr;       	/* Temporary holder for free space manager address */
=======
    H5FD_mem_t  fs_type;                /* Free space type (mapped from allocation type) */
    haddr_t ret_value = HADDR_UNDEF;    /* Return value */
>>>>>>> 87005a24

    FUNC_ENTER_NOAPI_NOINIT

    /* check args */
    HDassert(f);
    if(H5F_PAGED_AGGR(f))
	HDassert((H5F_mem_page_t)type < H5F_MEM_PAGE_NTYPES);
    HDassert(H5F_addr_defined(f->shared->fs.man_addr[type]));

    /* Put address into temporary variable and reset it */
    /* (Avoids loopback in file space freeing routine) */
    tmp_fs_addr = f->shared->fs.man_addr[type];
    f->shared->fs.man_addr[type] = HADDR_UNDEF;

    /* Shift to "deleting" state, to make certain we don't track any
     *  file space freed as a result of deleting the free space manager.
     */
    f->shared->fs.man_state[type] = H5F_FS_STATE_DELETING;

    /* Set the ring type in the DXPL */
    if(H5AC_set_ring(dxpl_id, H5AC_RING_FSM, &dxpl, &orig_ring) < 0)
        HGOTO_ERROR(H5E_RESOURCE, H5E_CANTSET, FAIL, "unable to set ring value")

#ifdef H5MF_ALLOC_DEBUG_MORE
HDfprintf(stderr, "%s: Before deleting free space manager\n", FUNC);
#endif /* H5MF_ALLOC_DEBUG_MORE */

    /* Delete free space manager for this type */
    if(H5FS_delete(f, dxpl_id, tmp_fs_addr) < 0)
	HGOTO_ERROR(H5E_FSPACE, H5E_CANTFREE, FAIL, "can't delete free space manager")

    /* Shift [back] to closed state */
    HDassert(f->shared->fs.man_state[type] == H5F_FS_STATE_DELETING);
    f->shared->fs.man_state[type] = H5F_FS_STATE_CLOSED;

    /* Sanity check that the free space manager for this type wasn't started up again */
    HDassert(!H5F_addr_defined(f->shared->fs.man_addr[type]));

done:
    /* Reset the ring in the DXPL */
    if(H5AC_reset_ring(dxpl, orig_ring) < 0)
        HDONE_ERROR(H5E_RESOURCE, H5E_CANTSET, FAIL, "unable to set property value")
    FUNC_LEAVE_NOAPI(ret_value)
} /* end H5MF_delete_fstype() */


/*-------------------------------------------------------------------------
 * Function:    H5MF_free_fstype
 *
 * Purpose:     Free the header and section info header for the free-space manager
 *		as specified by TYPE.
 *		Note that TYPE can be H5F_mem_page_t or H5FD_mem_t enum types.
 *
 * Return:      Success:        non-negative
 *              Failure:        negative
 *
 * Programmer: Vailin Choi; April 2013
 *
 *-------------------------------------------------------------------------
 */
static herr_t
H5MF_free_fstype(H5F_t *f, hid_t dxpl_id, H5FD_mem_t type)
{
    H5FS_stat_t	fs_stat;		/* Information for free-space manager */
    herr_t ret_value = SUCCEED; 	/* Return value */

    FUNC_ENTER_NOAPI_NOINIT
#ifdef H5MF_ALLOC_DEBUG
HDfprintf(stderr, "%s: Entering\n", FUNC);
#endif /* H5MF_ALLOC_DEBUG */

    /* check args */
    HDassert(f);
    if(H5F_PAGED_AGGR(f))
	HDassert((H5F_mem_page_t)type < H5F_MEM_PAGE_NTYPES);
    HDassert(f->shared->fs.man[type]);

    /* Switch to "about to be deleted" state */
    f->shared->fs.man_state[type] = H5F_FS_STATE_DELETING;

    /* Query the free space manager's information */
    if(H5FS_stat_info(f, f->shared->fs.man[type], &fs_stat) < 0)
	HGOTO_ERROR(H5E_RESOURCE, H5E_CANTGET, FAIL, "can't get free-space info")

    /* Check if the free space manager has space in the file */
    if(H5F_addr_defined(fs_stat.addr) || H5F_addr_defined(fs_stat.sect_addr)) {
	/* Free the free space manager in the file */
#ifdef H5MF_ALLOC_DEBUG
HDfprintf(stderr, "%s: Free the space for the free-space manager header and section info header\n", FUNC);
#endif /* H5MF_ALLOC_DEBUG */
	if(H5FS_free(f, f->shared->fs.man[type], dxpl_id) < 0)
	    HGOTO_ERROR(H5E_RESOURCE, H5E_CANTRELEASE, FAIL, "can't release free-space headers")
	f->shared->fs.man_addr[type] = HADDR_UNDEF;
    } /* end if */

done:
#ifdef H5MF_ALLOC_DEBUG
HDfprintf(stderr, "%s: Leaving\n", FUNC);
#endif /* H5MF_ALLOC_DEBUG */
    FUNC_LEAVE_NOAPI(ret_value)
} /* end H5MF_free_fstype() */


/*-------------------------------------------------------------------------
 * Function:    H5MF_close_fstype
 *
 * Purpose:     Close the free space manager of TYPE for file
 *		Note that TYPE can be H5F_mem_page_t or H5FD_mem_t enum types.
 *
 * Return:      Success:        non-negative
 *              Failure:        negative
 *
 * Programmer: Vailin Choi; July 1st, 2009
 *
 *-------------------------------------------------------------------------
 */
static herr_t
H5MF_close_fstype(H5F_t *f, hid_t dxpl_id, H5FD_mem_t type)
{
    herr_t ret_value = SUCCEED;         /* Return value */

    FUNC_ENTER_NOAPI_NOINIT

    /*
     * Check arguments.
     */
    HDassert(f);
    if(H5F_PAGED_AGGR(f))
	HDassert((H5F_mem_page_t)type < H5F_MEM_PAGE_NTYPES);
    HDassert(f->shared);
    HDassert(f->shared->fs.man[type]);
    HDassert(f->shared->fs.man_state[type] != H5F_FS_STATE_CLOSED);

    /* Close an existing free space structure for the file */
    if(H5FS_close(f, dxpl_id, f->shared->fs.man[type]) < 0)
        HGOTO_ERROR(H5E_FSPACE, H5E_CANTRELEASE, FAIL, "can't release free space info")
    f->shared->fs.man[type] = NULL;
    f->shared->fs.man_state[type] = H5F_FS_STATE_CLOSED;

done:
    FUNC_LEAVE_NOAPI(ret_value)
} /* end H5MF_close_fstype() */


/*-------------------------------------------------------------------------
 * Function:    H5MF_add_sect
 *
 * Purpose:	To add a section to the specified free-space manager.
 *
 * Return:      Success:        non-negative
 *              Failure:        negative
 *
 * Programmer:  Vailin Choi; April 2013
 *
 *-------------------------------------------------------------------------
 */
herr_t
H5MF_add_sect(H5F_t *f, H5FD_mem_t alloc_type, hid_t dxpl_id, H5FS_t *fspace, H5MF_free_section_t *node)
{
<<<<<<< HEAD
    H5P_genplist_t *dxpl = NULL;        /* DXPL for setting ring */
    H5AC_ring_t orig_ring = H5AC_RING_INV;      /* Original ring value */
    H5MF_sect_ud_t udata;		/* User data for callback */
    herr_t ret_value = SUCCEED; 	/* Return value */
=======
    haddr_t eoa;                /* End of allocated space in the file */
    haddr_t ret_value = HADDR_UNDEF;    /* Return value */
>>>>>>> 87005a24

    FUNC_ENTER_NOAPI(FAIL)

    HDassert(f);
    HDassert(fspace);
    HDassert(node);

    /* Construct user data for callbacks */
    udata.f = f;
    udata.dxpl_id = dxpl_id;
    udata.alloc_type = alloc_type;
    udata.allow_sect_absorb = TRUE;
    udata.allow_eoa_shrink_only = FALSE;
    udata.allow_small_shrink = FALSE;

    /* Set the ring type in the DXPL */
    if(H5AC_set_ring(dxpl_id, H5AC_RING_FSM, &dxpl, &orig_ring) < 0)
        HGOTO_ERROR(H5E_RESOURCE, H5E_CANTSET, FAIL, "unable to set ring value")

#ifdef H5MF_ALLOC_DEBUG_MORE
HDfprintf(stderr, "%s: adding node, node->sect_info.addr = %a, node->sect_info.size = %Hu\n", FUNC, node->sect_info.addr, node->sect_info.size);
#endif /* H5MF_ALLOC_DEBUG_MORE */
    /* Add the section */
    if(H5FS_sect_add(f, dxpl_id, fspace, (H5FS_section_info_t *)node, H5FS_ADD_RETURNED_SPACE, &udata) < 0)
	HGOTO_ERROR(H5E_RESOURCE, H5E_CANTINSERT, FAIL, "can't re-add section to file free space")

done:
    /* Reset the ring in the DXPL */
    if(H5AC_reset_ring(dxpl, orig_ring) < 0)
        HDONE_ERROR(H5E_RESOURCE, H5E_CANTSET, FAIL, "unable to set property value")
    FUNC_LEAVE_NOAPI(ret_value)
} /* end H5MF_add_sect() */


/*-------------------------------------------------------------------------
 * Function:    H5MF_find_sect
 *
 * Purpose:	To find a section from the specified free-space manager to fulfill the request.
 *		If found, re-add the left-over space back to the manager.
 *
 * Return:	TRUE if a section is found to fulfill the request
 *		FALSE if not
 *
 * Programmer:  Vailin Choi; April 2013
 *
 *-------------------------------------------------------------------------
 */
htri_t
H5MF_find_sect(H5F_t *f, H5FD_mem_t alloc_type, hid_t dxpl_id, hsize_t size, H5FS_t *fspace, haddr_t *addr)
{
    H5P_genplist_t *dxpl = NULL;        /* DXPL for setting ring */
    H5AC_ring_t orig_ring = H5AC_RING_INV;      /* Original ring value */
    H5MF_free_section_t *node;  /* Free space section pointer */
    htri_t ret_value;      	/* Whether an existing free list node was found */

    FUNC_ENTER_NOAPI(FAIL)

    HDassert(f);
    HDassert(fspace);

    /* Set the ring type in the DXPL */
    if(H5AC_set_ring(dxpl_id, H5AC_RING_FSM, &dxpl, &orig_ring) < 0)
        HGOTO_ERROR(H5E_RESOURCE, H5E_CANTSET, FAIL, "unable to set ring value")

    /* Try to get a section from the free space manager */
    if((ret_value = H5FS_sect_find(f, dxpl_id, fspace, size, (H5FS_section_info_t **)&node)) < 0)
	HGOTO_ERROR(H5E_RESOURCE, H5E_CANTALLOC, FAIL, "error locating free space in file")

#ifdef H5MF_ALLOC_DEBUG_MORE
HDfprintf(stderr, "%s: section found = %t\n", FUNC, ret_value);
#endif /* H5MF_ALLOC_DEBUG_MORE */

    /* Check for actually finding section */
    if(ret_value) {
	/* Sanity check */
	HDassert(node);

	/* Retrieve return value */
	if(addr)
	    *addr = node->sect_info.addr;

	/* Check for eliminating the section */
	if(node->sect_info.size == size) {
#ifdef H5MF_ALLOC_DEBUG_MORE
HDfprintf(stderr, "%s: freeing node\n", FUNC);
#endif /* H5MF_ALLOC_DEBUG_MORE */

	    /* Free section node */
	    if(H5MF_sect_free((H5FS_section_info_t *)node) < 0)
		HGOTO_ERROR(H5E_RESOURCE, H5E_CANTRELEASE, FAIL, "can't free simple section node")
	} /* end if */
        else {
	    /* Adjust information for section */
	    node->sect_info.addr += size;
	    node->sect_info.size -= size;

#ifdef H5MF_ALLOC_DEBUG_MORE
HDfprintf(stderr, "%s: re-adding node, node->sect_info.size = %Hu\n", FUNC, node->sect_info.size);
#endif /* H5MF_ALLOC_DEBUG_MORE */

	    /* Re-add the section to the free-space manager */
	    if(H5MF_add_sect(f, alloc_type, dxpl_id, fspace, node) < 0)
		HGOTO_ERROR(H5E_RESOURCE, H5E_CANTINSERT, FAIL, "can't re-add section to file free space")
	} /* end else */
    } /* end if */

done:
    /* Reset the ring in the DXPL */
    if(H5AC_reset_ring(dxpl, orig_ring) < 0)
        HDONE_ERROR(H5E_RESOURCE, H5E_CANTSET, FAIL, "unable to set property value")
    FUNC_LEAVE_NOAPI(ret_value)
} /* end H5MF_find_sect() */


/*-------------------------------------------------------------------------
 * Function:    H5MF_alloc
 *
 * Purpose:     Allocate SIZE bytes of file memory and return the relative
 *		address where that contiguous chunk of file memory exists.
 *		The TYPE argument describes the purpose for which the storage
 *		is being requested.
 *
 * Return:      Success:        The file address of new chunk.
 *              Failure:        HADDR_UNDEF
 *
 * Programmer:  Robb Matzke
 *              matzke@llnl.gov
 *              Jul 11 1997
 *
 *-------------------------------------------------------------------------
 */
haddr_t
H5MF_alloc(H5F_t *f, H5FD_mem_t alloc_type, hid_t dxpl_id, hsize_t size)
{
    H5P_genplist_t *dxpl = NULL;        /* DXPL for setting ring */
    H5AC_ring_t orig_ring = H5AC_RING_INV;      /* Original ring value */
    H5FD_mem_t  fs_type;                /* Free space type (mapped from allocation type) */
    haddr_t ret_value = HADDR_UNDEF;    /* Return value */

    FUNC_ENTER_NOAPI(HADDR_UNDEF)
#ifdef H5MF_ALLOC_DEBUG
HDfprintf(stderr, "%s: alloc_type = %u, size = %Hu\n", FUNC, (unsigned)alloc_type, size);
#endif /* H5MF_ALLOC_DEBUG */

    /* check arguments */
    HDassert(f);
    HDassert(f->shared);
    HDassert(f->shared->lf);
    HDassert(size > 0);

    /* Get free-space manager type from allocation type */
    if(H5F_PAGED_AGGR(f))
	fs_type = (H5FD_mem_t)H5MF_ALLOC_TO_FS_PAGE_TYPE(f, alloc_type, size);
    else
	fs_type = H5MF_ALLOC_TO_FS_AGGR_TYPE(f, alloc_type);

#ifdef H5MF_ALLOC_DEBUG_MORE
HDfprintf(stderr, "%s: Check 1.0\n", FUNC);
#endif /* H5MF_ALLOC_DEBUG_MORE */

    /* Set the ring type in the DXPL */
    if(H5AC_set_ring(dxpl_id, H5AC_RING_FSM, &dxpl, &orig_ring) < 0)
        HGOTO_ERROR(H5E_RESOURCE, H5E_CANTSET, HADDR_UNDEF, "unable to set ring value")

    /* Check if the free space manager for the file has been initialized */
    if(!f->shared->fs.man[fs_type] && H5F_addr_defined(f->shared->fs.man_addr[fs_type])) {
	/* Open the free-space manager */
	if(H5MF_open_fstype(f, dxpl_id, fs_type) < 0)
	    HGOTO_ERROR(H5E_RESOURCE, H5E_CANTOPENOBJ, HADDR_UNDEF, "can't initialize file free space")
        HDassert(f->shared->fs.man[fs_type]);
    } /* end if */

    /* Search for large enough space in the free space manager */
    if(f->shared->fs.man[fs_type])
        if(H5MF_find_sect(f, alloc_type, dxpl_id, size, f->shared->fs.man[fs_type], &ret_value) < 0)
            HGOTO_ERROR(H5E_RESOURCE, H5E_CANTALLOC, HADDR_UNDEF, "error locating a node")

    /* If no space is found from the free-space manager, continue further action */
    if(!H5F_addr_defined(ret_value)) {
#ifdef H5MF_ALLOC_DEBUG_MORE
HDfprintf(stderr, "%s: Check 2.0\n", FUNC);
#endif /* H5MF_ALLOC_DEBUG_MORE */
        if(f->shared->fs.strategy == H5F_FSPACE_STRATEGY_PAGE) {
            if(f->shared->fs.page_size) { /* If paged aggregation, continue further action */
                if(HADDR_UNDEF == (ret_value = H5MF_alloc_pagefs(f, alloc_type, dxpl_id, size)))
                    HGOTO_ERROR(H5E_RESOURCE, H5E_CANTALLOC, HADDR_UNDEF, "allocation failed from paged aggregation")
            } /* end if */
            else { /* If paged aggregation is disabled, allocate from VFD */
                 if(HADDR_UNDEF == (ret_value = H5MF_vfd_alloc(f, dxpl_id, alloc_type, size, TRUE)))
                    HGOTO_ERROR(H5E_RESOURCE, H5E_CANTALLOC, HADDR_UNDEF, "allocation failed from vfd")
            } /* end else */
        } /* end if */
        else { /* For non-paged aggregation, continue further action */
            if(HADDR_UNDEF == (ret_value = H5MF_aggr_vfd_alloc(f, alloc_type, dxpl_id, size)))
                HGOTO_ERROR(H5E_RESOURCE, H5E_CANTALLOC, HADDR_UNDEF, "allocation failed from aggr/vfd")
        } /* end else */
    } /* end if */
    HDassert(H5F_addr_defined(ret_value));
#ifdef H5MF_ALLOC_DEBUG_MORE
HDfprintf(stderr, "%s: Check 3.0\n", FUNC);
#endif /* H5MF_ALLOC_DEBUG_MORE */

    /* For paged aggregation, determine the section at EOA is small meta/raw/large */
    if(H5F_PAGED_AGGR(f))
	if(H5MF_set_last_small(f, alloc_type, dxpl_id, ret_value, size, FALSE) < 0)
	    HGOTO_ERROR(H5E_RESOURCE, H5E_CANTSET, HADDR_UNDEF, "can't determine track_last_small")

done:
    /* Reset the ring in the DXPL */
    if(H5AC_reset_ring(dxpl, orig_ring) < 0)
        HDONE_ERROR(H5E_RESOURCE, H5E_CANTSET, HADDR_UNDEF, "unable to set property value")

#ifdef H5MF_ALLOC_DEBUG
HDfprintf(stderr, "%s: Leaving: ret_value = %a, size = %Hu\n", FUNC, ret_value, size);
#endif /* H5MF_ALLOC_DEBUG */
#ifdef H5MF_ALLOC_DEBUG_DUMP
H5MF_sects_dump(f, dxpl_id, stderr);
#endif /* H5MF_ALLOC_DEBUG_DUMP */
    FUNC_LEAVE_NOAPI(ret_value)
} /* end H5MF_alloc() */


/*-------------------------------------------------------------------------
 * Function:    H5MF_alloc_pagefs
 *
 * Purpose:     Allocate space from either the large or small free-space manager.
 *		For "large" request:
 *		  Allocate request from VFD
 *		  Determine mis-aligned fragment and return the fragment to the
 *		    appropriate manager
 *		For "small" request:
 *		  Allocate a page from the large manager
 *		  Determine whether space is available from a mis-aligned fragment
 *		    being returned to the manager
 *		  Return left-over space to the manager after fulfilling request
 *
 * Return:      Success:        The file address of new chunk.
 *              Failure:        HADDR_UNDEF
 *
 * Programmer:  Vailin Choi; Dec 2012
 *
 *-------------------------------------------------------------------------
 */
static haddr_t
H5MF_alloc_pagefs(H5F_t *f, H5FD_mem_t alloc_type, hid_t dxpl_id, hsize_t size)
{
    H5F_mem_page_t ptype;		/* Free-space mananger type */
    H5MF_free_section_t *node = NULL;  	/* Free space section pointer */
    haddr_t ret_value = HADDR_UNDEF; 	/* Return value */

    FUNC_ENTER_NOAPI(HADDR_UNDEF)

#ifdef H5MF_ALLOC_DEBUG
HDfprintf(stderr, "%s: alloc_type = %u, size = %Hu\n", FUNC, (unsigned)alloc_type, size);
#endif /* H4MF_ALLOC_DEBUG */

    /* Determine the free-space manager type for paged aggregation */
    ptype = H5MF_ALLOC_TO_FS_PAGE_TYPE(f, alloc_type, size);

    switch(ptype) {
	case H5F_MEM_PAGE_GENERIC:  /* Large untyped */
            {
                haddr_t eoa;      	        /* EOA for the file */
                hsize_t frag_size;             	/* Fragment size */

                /* Get the EOA for the file */
                if(HADDR_UNDEF == (eoa = H5F_get_eoa(f, alloc_type)))
                    HGOTO_ERROR(H5E_RESOURCE, H5E_CANTGET, HADDR_UNDEF, "Unable to get eoa")

                /* Calculate the mis-aligned fragment */
                H5MF_EOA_MISALIGN(f, eoa, f->shared->fs.page_size, frag_size);

                /* Allocate from VFD */
                if(HADDR_UNDEF == (ret_value = H5F_alloc(f, dxpl_id, alloc_type, size + frag_size)))
                    HGOTO_ERROR(H5E_RESOURCE, H5E_CANTALLOC, HADDR_UNDEF, "can't allocate file space")

                /* Return the aligned address */
                ret_value += frag_size;

                /* If there is a mis-aligned fragment at EOA */
                if(frag_size) {
                    unsigned ctype;			/* Section class type */

                    /* Initialize to "large" free-space section */
                    ctype = H5MF_FSPACE_SECT_LARGE;

                    /* Check the EOA section type when the file is last closed */
                    if(f->shared->fs.last_small) { /* A small meta or raw data section type at EOA */
                        /* A "small" free-space section */
                        ctype = H5MF_FSPACE_SECT_SMALL;	

                        /* Determine the free-space manager type */
                        ptype = (f->shared->fs.last_small == H5F_FILE_SPACE_EOF_SMALL_RAW) ?  H5F_MEM_PAGE_RAW : H5F_MEM_PAGE_META;
                    } /* end if */

                    /* Start up the free-space manager */
                    if(!(f->shared->fs.man[ptype]))
                        if(H5MF_start_fstype(f, dxpl_id, (H5FD_mem_t)ptype) < 0)
                            HGOTO_ERROR(H5E_RESOURCE, H5E_CANTINIT, HADDR_UNDEF, "can't initialize file free space")

                    /* Create free space section for the fragment: either a large or small section */
                    if(NULL == (node = H5MF_sect_new(ctype, eoa, frag_size)))
                        HGOTO_ERROR(H5E_RESOURCE, H5E_CANTINIT, HADDR_UNDEF, "can't initialize free space section")

                    /* Add the fragment to either the large or small (meta or raw) free-space manager */
                    if(H5MF_add_sect(f, alloc_type, dxpl_id, f->shared->fs.man[ptype], node) < 0)
                        HGOTO_ERROR(H5E_RESOURCE, H5E_CANTINSERT, HADDR_UNDEF, "can't re-add section to file free space")

                    node = NULL;
                } /* end if */

                /* If the EOA section type was a small meta or raw data section, reset it now */
                if(f->shared->fs.last_small)
                    f->shared->fs.last_small = 0;
            }
	    break;

	case H5F_MEM_PAGE_META:	/* Small meta data */
	case H5F_MEM_PAGE_RAW:	/* Small raw data */
	    if(f->shared->fs.man_state[ptype] == H5F_FS_STATE_DELETING) {
		if(HADDR_UNDEF == (ret_value = H5MF_close_allocate(f, alloc_type, dxpl_id, size)))
		    HGOTO_ERROR(H5E_RESOURCE, H5E_CANTALLOC, HADDR_UNDEF, "can't allocate file space")
	    } /* end if */
            else {
                /* Check if there's a small, misaligned space at the EOA */
                if(f->shared->fs.last_small) { /* A small meta or raw data section type at EOA */
                    H5F_mem_page_t frag_ptype;		/* Free-space mananger type of fragment */
                    haddr_t eoa;      	                /* EOA for the file */
                    hsize_t frag_size;             	/* Fragment size */

                    /* Get the EOA for the file */
                    if(HADDR_UNDEF == (eoa = H5F_get_eoa(f, alloc_type)))
                        HGOTO_ERROR(H5E_RESOURCE, H5E_CANTGET, HADDR_UNDEF, "Unable to get eoa")

                    /* Calculate the mis-aligned fragment */
                    H5MF_EOA_MISALIGN(f, eoa, f->shared->fs.page_size, frag_size);

                    /* Get the free-space type of the fragment */
                    frag_ptype = (f->shared->fs.last_small == H5F_FILE_SPACE_EOF_SMALL_RAW) ?  H5F_MEM_PAGE_RAW : H5F_MEM_PAGE_META;

                    /* Is the fragment of the right type and big enough? */
                    if(frag_ptype == ptype && frag_size >= size) {
                        /* Allocate from VFD */
                        if(HADDR_UNDEF == (ret_value = H5F_alloc(f, dxpl_id, alloc_type, size)))
                            HGOTO_ERROR(H5E_RESOURCE, H5E_CANTALLOC, HADDR_UNDEF, "can't allocate file space")

                        /* If the block used up entire fragment, reset the last_small */
                        if(size == frag_size)
                            f->shared->fs.last_small = 0;
                    } /* end if */
                } /* end if */

                /* Allocate from a new page, if a fragment wasn't found */
                if(!H5F_addr_defined(ret_value)) {
                    haddr_t new_page;		/* The address for the new file size page */

                    /* Allocate one file space page */
                    if(HADDR_UNDEF == (new_page = H5MF_alloc(f, alloc_type, dxpl_id, f->shared->fs.page_size)))
                        HGOTO_ERROR(H5E_RESOURCE, H5E_CANTALLOC, HADDR_UNDEF, "can't allocate file space")

                    /* Start up the free-space manager */
                    if(!(f->shared->fs.man[ptype]))
                        if(H5MF_start_fstype(f, dxpl_id, (H5FD_mem_t)ptype) < 0)
                            HGOTO_ERROR(H5E_RESOURCE, H5E_CANTINIT, HADDR_UNDEF, "can't initialize file free space")
                    HDassert(f->shared->fs.man[ptype]);

                    /* Create section for remaining space in the page */
                    if(NULL == (node = H5MF_sect_new(H5MF_FSPACE_SECT_SMALL, (new_page + size), (f->shared->fs.page_size - size))))
                        HGOTO_ERROR(H5E_RESOURCE, H5E_CANTINIT, HADDR_UNDEF, "can't initialize free space section")

                    /* Add the remaining space in the page to the manager */
                    if(H5MF_add_sect(f, alloc_type, dxpl_id, f->shared->fs.man[ptype], node) < 0)
                        HGOTO_ERROR(H5E_RESOURCE, H5E_CANTINSERT, HADDR_UNDEF, "can't re-add section to file free space")

                    node = NULL;

                    ret_value = new_page;
                } /* end else */
            } /* end else */
	    break;

	case H5F_MEM_PAGE_NTYPES:
	default:
	    HGOTO_ERROR(H5E_RESOURCE, H5E_CANTALLOC, HADDR_UNDEF, "can't allocate file space: unrecognized type")
	    break;
    } /* end switch */

done:
#ifdef H5MF_ALLOC_DEBUG
HDfprintf(stderr, "%s: Leaving: ret_value = %a, size = %Hu\n", FUNC, ret_value, size);
#endif /* H5MF_ALLOC_DEBUG */
#ifdef H5MF_ALLOC_DEBUG_DUMP
H5MF_sects_dump(f, dxpl_id, stderr);
#endif /* H5MF_ALLOC_DEBUG_DUMP */

    /* Release section node, if allocated and not added to section list or merged */
    if(node)
        if(H5MF_sect_free((H5FS_section_info_t *)node) < 0)
	    HDONE_ERROR(H5E_RESOURCE, H5E_CANTRELEASE, HADDR_UNDEF, "can't free section node")

    FUNC_LEAVE_NOAPI(ret_value)
} /* end H5MF_alloc_pagefs() */

/*-------------------------------------------------------------------------
 * Function:    H5MF_close_allocate
 *
 * Purpose:     To allocate file space for free-space manager header (H5FS_alloc_hdr())
 *		and section info (H5FS_alloc_sect()) in H5MF_close() when
 *		persisting free-space.
 *		Note that any mis-aligned fragment at closing is dropped to the floor
 *		so that it won't change the section info size.
 *
 * Return:      Success:        The file address of new chunk.
 *              Failure:        HADDR_UNDEF
 *
 * Programmer:  Vailin Choi; Jan 2013
 *
 *-------------------------------------------------------------------------
 */
haddr_t
H5MF_close_allocate(H5F_t *f, H5FD_mem_t alloc_type, hid_t dxpl_id, hsize_t size)
{
    haddr_t ret_value; 		/* Return value */

    FUNC_ENTER_NOAPI(HADDR_UNDEF)

    /*
     * Check arguments.
     */
    HDassert(f);
    HDassert(f->shared);

    /* Paged aggregation */
    if(H5F_PAGED_AGGR(f)) {
        hsize_t frag_size;             	/* Fragment size */
        H5F_mem_page_t ptype;		/* The free-space manager type for paged aggregation */
        haddr_t eoa;      		/* EOA for the file */

	ptype = H5MF_ALLOC_TO_FS_PAGE_TYPE(f, alloc_type, size);

        /* Get the EOA for the file */
        if(HADDR_UNDEF == (eoa = H5F_get_eoa(f, alloc_type)))
            HGOTO_ERROR(H5E_RESOURCE, H5E_CANTGET, HADDR_UNDEF, "Unable to get eoa")

	/* Calculate the misaligned fragment which is dropped to the floor */
	H5MF_EOA_MISALIGN(f, eoa, f->shared->fs.page_size, frag_size);

	/* Can allocate from EOA only if the request has the same type as the
         *      last section in the EOA page and is smaller than the remaining
         *      fragment.  (i.e. not crossing page boundary) */
	if(((f->shared->fs.track_last_small == H5F_FILE_SPACE_EOF_SMALL_META && ptype == H5F_MEM_PAGE_META)
                    || (f->shared->fs.track_last_small == H5F_FILE_SPACE_EOF_SMALL_RAW && ptype == H5F_MEM_PAGE_RAW))
                && size < frag_size) {
            /* Sanity check for not crossing page boundary */
	    HDassert((eoa / f->shared->fs.page_size) == (((eoa + size) - 1) / f->shared->fs.page_size));

            /* Allocate the request */
            if(HADDR_UNDEF == (ret_value = H5F_alloc(f, dxpl_id, alloc_type, size)))
                HGOTO_ERROR(H5E_RESOURCE, H5E_CANTALLOC, HADDR_UNDEF, "can't allocate file space")
	} /* end if */
        else {
            /* Allocate the request + misaligned fragment */
            if(HADDR_UNDEF == (ret_value = H5F_alloc(f, dxpl_id, alloc_type, size + frag_size)))
                HGOTO_ERROR(H5E_RESOURCE, H5E_CANTALLOC, HADDR_UNDEF, "can't allocate file space")

            /* Return the aligned address */
            /* (Drops the fragment on the floor) */
            if(frag_size) {
                HDassert(H5F_addr_eq(ret_value, eoa));
                ret_value += frag_size;
            } /* end if */

            /* Update track_last_small for paged aggregation */
            if(size >= f->shared->fs.page_size)
                f->shared->fs.track_last_small = 0;
            else if(ptype == H5F_MEM_PAGE_META)
                f->shared->fs.track_last_small = H5F_FILE_SPACE_EOF_SMALL_META;
            else if(ptype == H5F_MEM_PAGE_RAW)
                f->shared->fs.track_last_small = H5F_FILE_SPACE_EOF_SMALL_RAW;
            else
                HDassert(0 && "Unknown track_last_small condition!");
        } /* end else */
    } /* end if */
    else {
	/* Allocate the request but not freeing the mis-aligned fragment if any */
	/* The misaligned fragment is dropped to the floor */
	if(HADDR_UNDEF == (ret_value = H5MF_vfd_alloc(f, dxpl_id, alloc_type, size, FALSE)))
	    HGOTO_ERROR(H5E_RESOURCE, H5E_CANTALLOC, HADDR_UNDEF, "can't allocate file space")
    } /* end else */

done:
    FUNC_LEAVE_NOAPI(ret_value)
} /* end H5MF_close_allocate() */


/*-------------------------------------------------------------------------
 * Function:    H5MF_set_last_small
 *
 * Purpose:     Determine the section at EOA is a small meta/raw or large data section.
 *
 * Return:      Non-negative on success/Negative on failure
 *
 * Programmer:  Vailin Choi; Dec 2012
 *
 *-------------------------------------------------------------------------
 */
static herr_t
H5MF_set_last_small(H5F_t *f, H5FD_mem_t alloc_type, hid_t dxpl_id,
    haddr_t addr, hsize_t size, hbool_t xfree)
{
    haddr_t eoa; 		/* Initial EOA for the file */
    herr_t ret_value = SUCCEED;	/* Return value */

    FUNC_ENTER_NOAPI(FAIL)

#ifdef H5MF_ALLOC_DEBUG
HDfprintf(stderr, "%s: Entering: alloc_type = %u, addr = %a, size = %Hu, xfree = %t\n", FUNC, (unsigned)alloc_type, addr, size, xfree);
#endif /* H5MF_ALLOC_DEBUG */

    HDassert(f);
    HDassert(H5F_addr_defined(addr));
    HDassert(H5F_PAGED_AGGR(f));

    /* Get the EOA for the file */
    if(HADDR_UNDEF == (eoa = H5F_get_eoa(f, alloc_type)))
	HGOTO_ERROR(H5E_RESOURCE, H5E_CANTGET, FAIL, "Unable to get eoa")

    /* For small section */
    if(size < f->shared->fs.page_size) {
	/* If the section is on the same page as EOA, the last section at EOA is a small section */
	if(((eoa - 1) / f->shared->fs.page_size) == (addr / f->shared->fs.page_size)) {
	    H5F_mem_page_t ptype = H5MF_ALLOC_TO_FS_PAGE_TYPE(f, alloc_type, size);

	    f->shared->fs.track_last_small = (ptype == H5F_MEM_PAGE_META) ? H5F_FILE_SPACE_EOF_SMALL_META : H5F_FILE_SPACE_EOF_SMALL_RAW;
	} /* end if */
    } /* end if */
    else
        if(H5F_addr_eq(addr + size, eoa)) { /* For large section */
            HDassert(!(addr % f->shared->fs.page_size));
            if(xfree) { /* from H5MF_xfree() */
                H5F_mem_page_t ptype;	/* Local index variable */

                /* Check the last section of each free-space manager */
                for(ptype = H5F_MEM_PAGE_META; ptype < H5F_MEM_PAGE_NTYPES; H5_INC_ENUM(H5F_mem_page_t, ptype)) {
                    haddr_t sect_addr = HADDR_UNDEF;	/* Section address */
                    hsize_t sect_size = 0;			/* Section size */

                    if(f->shared->fs.man[ptype]) {
                        /* Get the last section of the free-space manager */
                        if(H5FS_sect_query_last(f, dxpl_id, f->shared->fs.man[ptype], &sect_addr, &sect_size) < 0)
                            HGOTO_ERROR(H5E_RESOURCE, H5E_CANTGET, FAIL, "can't query last section on merge list")

                        /*
                         * If the section being freed adjoins the last section,
                         * the section at EOA is determined by the type of the last section.
                         * If not, EOA is at page boundary and the tracking does not matter.
                         */
                        if(H5F_addr_defined(sect_addr) && H5F_addr_eq(sect_addr + sect_size, addr)) {
                            if(ptype == H5F_MEM_PAGE_GENERIC)
                                f->shared->fs.track_last_small = 0;
                            else
                                f->shared->fs.track_last_small = (ptype == H5F_MEM_PAGE_META) ? H5F_FILE_SPACE_EOF_SMALL_META : H5F_FILE_SPACE_EOF_SMALL_RAW;
                            break;
                        } /* end if */
                    } /* end if */
                } /* end for */
            } /* end if */
            else /* from H5MF_alloc() */
                /* The section at EOA is not a small section */
                f->shared->fs.track_last_small = 0;
        } /* end if */

done:
#ifdef H5MF_ALLOC_DEBUG
HDfprintf(stderr, "%s: Leaving, track_last_small = %u\n", FUNC, (unsigned)f->shared->fs.track_last_small);
#endif /* H5MF_ALLOC_DEBUG */
    FUNC_LEAVE_NOAPI(ret_value)
} /* end H5MF_set_last_small() */


/*-------------------------------------------------------------------------
 * Function:    H5MF_alloc_tmp
 *
 * Purpose:     Allocate temporary space in the file
 *
 * Note:	The address returned is non-overlapping with any other address
 *		in the file and suitable for insertion into the metadata
 *		cache.
 *
 *		The address is _not_ suitable for actual file I/O and will
 *		cause an error if it is so used.
 *
 *		The space allocated with this routine should _not_ be freed,
 *		it should just be abandoned.  Calling H5MF_xfree() with space
 *              from this routine will cause an error.
 *
 * Return:      Success:        Temporary file address
 *              Failure:        HADDR_UNDEF
 *
 * Programmer:  Quincey Koziol
 *              Thursday, June  4, 2009
 *
 *-------------------------------------------------------------------------
 */
haddr_t
H5MF_alloc_tmp(H5F_t *f, hsize_t size)
{
    haddr_t eoa;                /* End of allocated space in the file */
    haddr_t ret_value;          /* Return value */

    FUNC_ENTER_NOAPI(HADDR_UNDEF)
#ifdef H5MF_ALLOC_DEBUG
HDfprintf(stderr, "%s: size = %Hu\n", FUNC, size);
#endif /* H5MF_ALLOC_DEBUG */

    /* check args */
    HDassert(f);
    HDassert(f->shared);
    HDassert(f->shared->lf);
    HDassert(size > 0);

    /* Retrieve the 'eoa' for the file */
    if(HADDR_UNDEF == (eoa = H5F_get_eoa(f, H5FD_MEM_DEFAULT)))
	HGOTO_ERROR(H5E_RESOURCE, H5E_CANTGET, HADDR_UNDEF, "driver get_eoa request failed")

    /* Compute value to return */
    ret_value = f->shared->fs.tmp_addr - size;

    /* Check for overlap into the actual allocated space in the file */
    if(H5F_addr_le(ret_value, eoa))
	HGOTO_ERROR(H5E_RESOURCE, H5E_CANTGET, HADDR_UNDEF, "driver get_eoa request failed")

    /* Adjust temporary address allocator in the file */
    f->shared->fs.tmp_addr = ret_value;

done:
    FUNC_LEAVE_NOAPI(ret_value)
} /* end H5MF_alloc_tmp() */


/*-------------------------------------------------------------------------
 * Function:    H5MF_xfree
 *
 * Purpose:     Frees part of a file, making that part of the file
 *              available for reuse.
 *
 * Return:      Non-negative on success/Negative on failure
 *
 * Programmer:  Robb Matzke
 *              matzke@llnl.gov
 *              Jul 17 1997
 *
 *-------------------------------------------------------------------------
 */
herr_t
H5MF_xfree(H5F_t *f, H5FD_mem_t alloc_type, hid_t dxpl_id, haddr_t addr,
    hsize_t size)
{
    H5F_io_info_t fio_info;             /* I/O info for operation */
    H5FD_mem_t  fs_type;                /* Free space type (mapped from allocation type) */
    H5MF_free_section_t *node = NULL;   /* Free space section pointer */
    unsigned ctype;			/* section class type */
    H5P_genplist_t *dxpl = NULL;        /* DXPL for setting ring */
    H5AC_ring_t orig_ring = H5AC_RING_INV;      /* Original ring value */
    herr_t ret_value = SUCCEED;         /* Return value */

    FUNC_ENTER_NOAPI(FAIL)
#ifdef H5MF_ALLOC_DEBUG
HDfprintf(stderr, "%s: Entering - alloc_type = %u, addr = %a, size = %Hu\n", FUNC, (unsigned)alloc_type, addr, size);
#endif /* H5MF_ALLOC_DEBUG */

    /* check arguments */
    HDassert(f);
    if(!H5F_addr_defined(addr) || 0 == size)
        HGOTO_DONE(SUCCEED);
    HDassert(addr != 0);        /* Can't deallocate the superblock :-) */

    /* Set the ring type in the DXPL */
    if(H5AC_set_ring(dxpl_id, H5AC_RING_FSM, &dxpl, &orig_ring) < 0)
        HGOTO_ERROR(H5E_RESOURCE, H5E_CANTSET, FAIL, "unable to set ring value")

    /* Determine the EOA section type */
    if(H5F_PAGED_AGGR(f))
	if(H5MF_set_last_small(f, alloc_type, dxpl_id, addr, size, TRUE) < 0)
	    HGOTO_ERROR(H5E_RESOURCE, H5E_CANTALLOC, FAIL, "can't determine track_last_small")

    /* Check for attempting to free space that's a 'temporary' file address */
    if(H5F_addr_le(f->shared->fs.tmp_addr, addr))
        HGOTO_ERROR(H5E_RESOURCE, H5E_BADRANGE, FAIL, "attempting to free temporary file space")

    /* Set up I/O info for operation */
    fio_info.f = f;
    if(NULL == (fio_info.dxpl = (H5P_genplist_t *)H5I_object(dxpl_id)))
        HGOTO_ERROR(H5E_ARGS, H5E_BADTYPE, FAIL, "can't get property list")

    /* Check if the space to free intersects with the file's metadata accumulator */
    if(H5F__accum_free(&fio_info, alloc_type, addr, size) < 0)
        HGOTO_ERROR(H5E_RESOURCE, H5E_CANTFREE, FAIL, "can't check free space intersection w/metadata accumulator")

    /* Get free-space manager type from allocation type */
    if(H5F_PAGED_AGGR(f))
	fs_type = (H5FD_mem_t)H5MF_ALLOC_TO_FS_PAGE_TYPE(f, alloc_type, size);
    else
	fs_type = H5MF_ALLOC_TO_FS_AGGR_TYPE(f, alloc_type);

    /* Check if the free space manager for the file has been initialized */
    if(!f->shared->fs.man[fs_type]) {
        /* If there's no free space manager for objects of this type,
         *  see if we can avoid creating one by checking if the freed
         *  space is at the end of the file
         */
#ifdef H5MF_ALLOC_DEBUG_MORE
HDfprintf(stderr, "%s: fs.man_addr = %a\n", FUNC, f->shared->fs.man_addr[fs_type]);
#endif /* H5MF_ALLOC_DEBUG_MORE */
        if(!H5F_addr_defined(f->shared->fs.man_addr[fs_type])) {
            htri_t status;          /* "can absorb" status for section into */

#ifdef H5MF_ALLOC_DEBUG_MORE
HDfprintf(stderr, "%s: Trying to avoid starting up free space manager\n", FUNC);
#endif /* H5MF_ALLOC_DEBUG_MORE */
            /* Try to shrink the file or absorb the block into a block aggregator */
            if((status = H5MF_try_shrink(f, alloc_type, dxpl_id, addr, size)) < 0)
                HGOTO_ERROR(H5E_FSPACE, H5E_CANTMERGE, FAIL, "can't check for absorbing block")
            else if(status > 0)
                /* Indicate success */
                HGOTO_DONE(SUCCEED)
	    else if(size < f->shared->fs.threshold) {
#ifdef H5MF_ALLOC_DEBUG_MORE
HDfprintf(stderr, "%s: dropping addr = %a, size = %Hu, on the floor!\n", FUNC, addr, size);
#endif /* H5MF_ALLOC_DEBUG_MORE */
		HGOTO_DONE(SUCCEED)
	    }
        } /* end if */

        /* If we are deleting the free space manager, leave now, to avoid
         *  [re-]starting it.
         * Note: this drops the space to free on the floor...
         */
        if(f->shared->fs.man_state[fs_type] == H5F_FS_STATE_DELETING) {
#ifdef H5MF_ALLOC_DEBUG_MORE
HDfprintf(stderr, "%s: dropping addr = %a, size = %Hu, on the floor!\n", FUNC, addr, size);
#endif /* H5MF_ALLOC_DEBUG_MORE */
            HGOTO_DONE(SUCCEED)
        } /* end if */

        /* There's either already a free space manager, or the freed
         *  space isn't at the end of the file, so start up (or create)
         *  the file space manager
         */
        if(H5MF_start_fstype(f, dxpl_id, fs_type) < 0)
            HGOTO_ERROR(H5E_RESOURCE, H5E_CANTINIT, FAIL, "can't initialize file free space")
    } /* end if */

    /* Create the free-space section for the freed section */
    ctype = H5MF_SECT_CLASS_TYPE(f, size);
    if(NULL == (node = H5MF_sect_new(ctype, addr, size)))
        HGOTO_ERROR(H5E_RESOURCE, H5E_CANTINIT, FAIL, "can't initialize free space section")

    /* If size of the freed section is larger than threshold, add it to the free space manager */
    if(size >= f->shared->fs.threshold) {
	HDassert(f->shared->fs.man[fs_type]);

#ifdef H5MF_ALLOC_DEBUG_MORE
HDfprintf(stderr, "%s: Before H5FS_sect_add()\n", FUNC);
#endif /* H5MF_ALLOC_DEBUG_MORE */

        /* Add to the free space for the file */
	if(H5MF_add_sect(f, alloc_type, dxpl_id, f->shared->fs.man[fs_type], node) < 0)
	    HGOTO_ERROR(H5E_RESOURCE, H5E_CANTINSERT, FAIL, "can't add section to file free space")
	node = NULL;

#ifdef H5MF_ALLOC_DEBUG_MORE
HDfprintf(stderr, "%s: After H5FS_sect_add()\n", FUNC);
#endif /* H5MF_ALLOC_DEBUG_MORE */

    } /* end if */
    else {
        htri_t merged;          /* Whether node was merged */
	H5MF_sect_ud_t udata; 	/* User data for callback */

	/* Construct user data for callbacks */
	udata.f = f;
	udata.dxpl_id = dxpl_id;
	udata.alloc_type = alloc_type;
	udata.allow_sect_absorb = TRUE;
	udata.allow_eoa_shrink_only = FALSE;
	udata.allow_small_shrink = FALSE;

        /* Try to merge the section that is smaller than threshold */
	if((merged = H5FS_sect_try_merge(f, dxpl_id, f->shared->fs.man[fs_type], (H5FS_section_info_t *)node, H5FS_ADD_RETURNED_SPACE, &udata)) < 0)
	    HGOTO_ERROR(H5E_RESOURCE, H5E_CANTINSERT, FAIL, "can't merge section to file free space")
	else if(merged == TRUE) /* successfully merged */
	    /* Indicate that the node was used */
            node = NULL;
    } /* end else */

done:
    /* Reset the ring in the DXPL */
    if(H5AC_reset_ring(dxpl, orig_ring) < 0)
        HDONE_ERROR(H5E_RESOURCE, H5E_CANTSET, FAIL, "unable to set property value")

    /* Release section node, if allocated and not added to section list or merged */
    if(node)
        if(H5MF_sect_free((H5FS_section_info_t *)node) < 0)
            HDONE_ERROR(H5E_RESOURCE, H5E_CANTRELEASE, FAIL, "can't free simple section node")

#ifdef H5MF_ALLOC_DEBUG
HDfprintf(stderr, "%s: Leaving, ret_value = %d\n", FUNC, ret_value);
#endif /* H5MF_ALLOC_DEBUG */
#ifdef H5MF_ALLOC_DEBUG_DUMP
H5MF_sects_dump(f, dxpl_id, stderr);
#endif /* H5MF_ALLOC_DEBUG_DUMP */
    FUNC_LEAVE_NOAPI(ret_value)
} /* end H5MF_xfree() */


/*-------------------------------------------------------------------------
 * Function:	H5MF_try_extend
 *
 * Purpose:	Extend a block in the file if possible.
 *
 * Notes:
 *	For paged aggregation--
 *	A small block cannot be extended across page boundary.
 *	1) Try extending the block if it is at EOA
 *	2) Try extending the block into a free-space section
 *	3) For a small meta block that is within page end threshold--
 *	     check if extension is possible
 *
 * Return:	Success:	TRUE(1)  - Block was extended
 *                              FALSE(0) - Block could not be extended
 * 		Failure:	FAIL
 *
 * Programmer:	Quincey Koziol
 *              Friday, June 11, 2004
 *
 *-------------------------------------------------------------------------
 */
htri_t
H5MF_try_extend(H5F_t *f, hid_t dxpl_id, H5FD_mem_t alloc_type, haddr_t addr,
    hsize_t size, hsize_t extra_requested)
{
    H5P_genplist_t *dxpl = NULL;        /* DXPL for setting ring */
    H5AC_ring_t orig_ring = H5AC_RING_INV;      /* Original ring value */
    haddr_t     end;            		/* End of block to extend */
    H5FD_mem_t  map_type;       		/* Mapped type */
    htri_t 	allow_extend = TRUE;		/* Possible to extend the block */
    htri_t	ret_value = FALSE;      	/* Return value */

    FUNC_ENTER_NOAPI(FAIL)
#ifdef H5MF_ALLOC_DEBUG
HDfprintf(stderr, "%s: Entering: alloc_type = %u, addr = %a, size = %Hu, extra_requested = %Hu\n", FUNC, (unsigned)alloc_type, addr, size, extra_requested);
#endif /* H5MF_ALLOC_DEBUG */

    /* Sanity check */
    HDassert(f);
    HDassert(H5F_INTENT(f) & H5F_ACC_RDWR);

    /* Set mapped type, treating global heap as raw data */
    map_type = (alloc_type == H5FD_MEM_GHEAP) ? H5FD_MEM_DRAW : alloc_type;

    /* Compute end of block to extend */
    end = addr + size;

    /* For paged aggregation and a small section: determine whether page boundary can be crossed for the extension */
    if(H5F_PAGED_AGGR(f) && size < f->shared->fs.page_size)
	if((addr / f->shared->fs.page_size) != (((addr + size + extra_requested) - 1) / f->shared->fs.page_size))
	    allow_extend = FALSE;

    /* Set the ring type in the DXPL */
    if(H5AC_set_ring(dxpl_id, H5AC_RING_FSM, &dxpl, &orig_ring) < 0)
        HGOTO_ERROR(H5E_RESOURCE, H5E_CANTSET, FAIL, "unable to set ring value")

    if(allow_extend) {
	/* Try extending the block if it is at EOA */
	if((ret_value = H5F_try_extend(f, map_type, end, extra_requested)) < 0)
	    HGOTO_ERROR(H5E_RESOURCE, H5E_CANTEXTEND, FAIL, "error extending file")
#ifdef H5MF_ALLOC_DEBUG_MORE
HDfprintf(stderr, "%s: extended = %t\n", FUNC, ret_value);
#endif /* H5MF_ALLOC_DEBUG_MORE */

	/* For non-paged aggregation */
	if(ret_value == FALSE && !H5F_PAGED_AGGR(f)) {
	    H5F_blk_aggr_t *aggr;   /* Aggregator to use */

	    /* Check if the block is able to extend into aggregation block */
	    aggr = (map_type == H5FD_MEM_DRAW) ?  &(f->shared->fs.sdata_aggr) : &(f->shared->fs.meta_aggr);
	    if((ret_value = H5MF_aggr_try_extend(f, aggr, map_type, end, extra_requested)) < 0)
		HGOTO_ERROR(H5E_RESOURCE, H5E_CANTEXTEND, FAIL, "error extending aggregation block")

#ifdef H5MF_ALLOC_DEBUG_MORE
HDfprintf(stderr, "%s: H5MF_aggr_try_extend = %t\n", FUNC, ret_value);
#endif /* H5MF_ALLOC_DEBUG_MORE */
	} /* end if */

	if(ret_value == FALSE) {
	    H5FD_mem_t fs_type;       	/* Free-space manager type */
	    H5MF_sect_ud_t udata;	/* User data */

	    /* Construct user data for callbacks */
	    udata.f = f;
	    udata.dxpl_id = dxpl_id;
	    udata.alloc_type = alloc_type;
	    udata.allow_small_shrink = FALSE;

	    /* Get free-space manager type from allocation type */
	    if(H5F_PAGED_AGGR(f))
		fs_type = (H5FD_mem_t)H5MF_ALLOC_TO_FS_PAGE_TYPE(f, alloc_type, size);
	    else
		fs_type = H5MF_ALLOC_TO_FS_AGGR_TYPE(f, alloc_type);

            /* Check if the free space for the file has been initialized */
	    if(!f->shared->fs.man[fs_type] && H5F_addr_defined(f->shared->fs.man_addr[fs_type]))
		/* Open the free-space manager */
		if(H5MF_open_fstype(f, dxpl_id, fs_type) < 0)
		    HGOTO_ERROR(H5E_RESOURCE, H5E_CANTINIT, FAIL, "can't initialize file free space")

	    /* Check if the block is able to extend into a free-space section */
            if(f->shared->fs.man[fs_type]) {
                if((ret_value = H5FS_sect_try_extend(f, dxpl_id, f->shared->fs.man[fs_type], addr, size, extra_requested, H5FS_ADD_RETURNED_SPACE, &udata)) < 0)
                    HGOTO_ERROR(H5E_RESOURCE, H5E_CANTEXTEND, FAIL, "error extending block in free space manager")
#ifdef H5MF_ALLOC_DEBUG_MORE
HDfprintf(stderr, "%s: Try to H5FS_sect_try_extend = %t\n", FUNC, ret_value);
#endif /* H5MF_ALLOC_DEBUG_MORE */
	    } /* end if */

	    /* For paged aggregation: If the extended request for a small meta section is within page end threshold */
	    if(ret_value == FALSE && H5F_PAGED_AGGR(f) && map_type != H5FD_MEM_DRAW) {
		hsize_t prem = f->shared->fs.page_size - (end % f->shared->fs.page_size);

		if(prem <= H5F_PGEND_META_THRES(f) && prem >= extra_requested)
		    ret_value = TRUE;
#ifdef H5MF_ALLOC_DEBUG_MORE
HDfprintf(stderr, "%s: Try to extend into the page end threshold = %t\n", FUNC, ret_value);
#endif /* H5MF_ALLOC_DEBUG_MORE */
	    } /* end if */
	} /* end if */
    } /* allow_extend */

done:
    /* Reset the ring in the DXPL */
    if(H5AC_reset_ring(dxpl, orig_ring) < 0)
        HDONE_ERROR(H5E_RESOURCE, H5E_CANTSET, FAIL, "unable to set property value")

#ifdef H5MF_ALLOC_DEBUG
HDfprintf(stderr, "%s: Leaving: ret_value = %t\n", FUNC, ret_value);
#endif /* H5MF_ALLOC_DEBUG */
#ifdef H5MF_ALLOC_DEBUG_DUMP
H5MF_sects_dump(f, dxpl_id, stderr);
#endif /* H5MF_ALLOC_DEBUG_DUMP */

    /* For paged aggregation --determine the section at EOA is small or not */
    if(ret_value == TRUE && H5F_PAGED_AGGR(f))
	if(H5MF_set_last_small(f, alloc_type, dxpl_id, addr, (size + extra_requested), FALSE) < 0)
	    HGOTO_ERROR(H5E_RESOURCE, H5E_CANTALLOC, FAIL, "can't determine track_last_small")

    FUNC_LEAVE_NOAPI(ret_value)
} /* end H5MF_try_extend() */


/*-------------------------------------------------------------------------
 * Function:    H5MF_try_shrink
 *
 * Purpose:     Try to shrink the size of a file with a block or absorb it
 *              into a block aggregator.
 *
 * Return:      Non-negative on success/Negative on failure
 *
 * Programmer:  Quincey Koziol
 *              koziol@hdfgroup.org
 *              Feb 14 2008
 *
 *-------------------------------------------------------------------------
 */
htri_t
H5MF_try_shrink(H5F_t *f, H5FD_mem_t alloc_type, hid_t dxpl_id, haddr_t addr,
    hsize_t size)
{
    H5MF_free_section_t *node = NULL;   /* Free space section pointer */
    H5MF_sect_ud_t udata;               /* User data for callback */
    H5FS_section_class_t *sect_cls;	/* Section class */
    H5P_genplist_t *dxpl = NULL;        /* DXPL for setting ring */
    H5AC_ring_t orig_ring = H5AC_RING_INV;      /* Original ring value */
    htri_t ret_value;                   /* Return value */

    FUNC_ENTER_NOAPI(FAIL)
#ifdef H5MF_ALLOC_DEBUG
HDfprintf(stderr, "%s: Entering - alloc_type = %u, addr = %a, size = %Hu\n", FUNC, (unsigned)alloc_type, addr, size);
#endif /* H5MF_ALLOC_DEBUG */

    /* check arguments */
    HDassert(f);
    HDassert(f->shared);
    HDassert(f->shared->lf);
    HDassert(H5F_addr_defined(addr));
    HDassert(size > 0);

    /* Set up free-space section class information */
    sect_cls = H5MF_SECT_CLS_TYPE(f, size);
    HDassert(sect_cls);

    /* Set the ring type in the DXPL */
    if(H5AC_set_ring(dxpl_id, H5AC_RING_FSM, &dxpl, &orig_ring) < 0)
        HGOTO_ERROR(H5E_RESOURCE, H5E_CANTSET, FAIL, "unable to set ring value")

    /* Create free-space section for block */
    if(NULL == (node = H5MF_sect_new(sect_cls->type, addr, size)))
        HGOTO_ERROR(H5E_RESOURCE, H5E_CANTINIT, FAIL, "can't initialize free space section")

    /* Construct user data for callbacks */
    udata.f = f;
    udata.dxpl_id = dxpl_id;
    udata.alloc_type = alloc_type;
    udata.allow_sect_absorb = FALSE;    /* Force section to be absorbed into aggregator */
    udata.allow_eoa_shrink_only = FALSE;
    udata.allow_small_shrink = TRUE;

    /* Check if the block can shrink the container */
    if(sect_cls->can_shrink) {
	if((ret_value = (*sect_cls->can_shrink)((const H5FS_section_info_t *)node, &udata)) < 0)
	    HGOTO_ERROR(H5E_RESOURCE, H5E_CANTMERGE, FAIL, "can't check if section can shrink container")
	if(ret_value > 0) {
	    HDassert(sect_cls->shrink);
	    if(H5F_PAGED_AGGR(f))
		if(H5MF_set_last_small(f, alloc_type, dxpl_id, addr, size, TRUE) < 0)
		    HGOTO_ERROR(H5E_RESOURCE, H5E_CANTALLOC, FAIL, "can't determine track_last_small")

	    if((*sect_cls->shrink)((H5FS_section_info_t **)&node, &udata) < 0)
		HGOTO_ERROR(H5E_RESOURCE, H5E_CANTSHRINK, FAIL, "can't shrink container")
	} /* end if */
    } /* end if */

done:
    /* Reset the ring in the DXPL */
    if(H5AC_reset_ring(dxpl, orig_ring) < 0)
        HDONE_ERROR(H5E_RESOURCE, H5E_CANTSET, FAIL, "unable to set property value")

    /* Free section node allocated */
    if(node && H5MF_sect_free((H5FS_section_info_t *)node) < 0)
        HDONE_ERROR(H5E_RESOURCE, H5E_CANTRELEASE, FAIL, "can't free simple section node")

#ifdef H5MF_ALLOC_DEBUG
HDfprintf(stderr, "%s: Leaving, ret_value = %d\n", FUNC, ret_value);
#endif /* H5MF_ALLOC_DEBUG */
    FUNC_LEAVE_NOAPI(ret_value)
} /* end H5MF_try_shrink() */


/*-------------------------------------------------------------------------
 * Function:    H5MF_close
 *
 * Purpose:     Close the free space tracker(s) for a file:
 *		  paged or non-paged aggregation
 *
 * Return:	SUCCEED/FAIL
 *
 * Programmer:  Vailin Choi; Dec 2012
 *
 *-------------------------------------------------------------------------
 */
herr_t
H5MF_close(H5F_t *f, hid_t dxpl_id)
{
    H5P_genplist_t *dxpl = NULL;        /* DXPL for setting ring */
    H5AC_ring_t orig_ring = H5AC_RING_INV;      /* Original ring value */
<<<<<<< HEAD
    herr_t ret_value = SUCCEED;         /* Return value */
=======
    haddr_t     end;            /* End of block to extend */
    H5FD_mem_t  map_type;       /* Mapped type */
    htri_t	ret_value = FAIL;       /* Return value */
>>>>>>> 87005a24

    FUNC_ENTER_NOAPI(FAIL)
#ifdef H5MF_ALLOC_DEBUG
HDfprintf(stderr, "%s: Entering\n", FUNC);
#endif /* H5MF_ALLOC_DEBUG */

    /* check args */
    HDassert(f);
    HDassert(f->shared);

    /* Set the ring type in the DXPL */
    if(H5AC_set_ring(dxpl_id, H5AC_RING_FSM, &dxpl, &orig_ring) < 0)
        HGOTO_ERROR(H5E_RESOURCE, H5E_CANTSET, FAIL, "unable to set ring value")

    if(H5F_PAGED_AGGR(f)) {
	if((ret_value = H5MF_close_pagefs(f, dxpl_id)) < 0)
	    HGOTO_ERROR(H5E_FILE, H5E_CANTFREE, FAIL, "can't close free-space managers for 'page' file space")
    } /* end if */
    else {
	if((ret_value = H5MF_close_aggrfs(f, dxpl_id)) < 0)
	    HGOTO_ERROR(H5E_FILE, H5E_CANTFREE, FAIL, "can't close free-space managers for 'aggr' file space")
    } /* end else */

done:
    /* Reset the ring in the DXPL */
    if(H5AC_reset_ring(dxpl, orig_ring) < 0)
        HDONE_ERROR(H5E_RESOURCE, H5E_CANTSET, FAIL, "unable to set property value")

#ifdef H5MF_ALLOC_DEBUG
HDfprintf(stderr, "%s: Leaving\n", FUNC);
#endif /* H5MF_ALLOC_DEBUG */
    FUNC_LEAVE_NOAPI(ret_value)
} /* end H5MF_close() */


/*-------------------------------------------------------------------------
 * Function:    H5MF_close_aggrfs
 *
 * Purpose:     Close the free space tracker(s) for a file: non-paged aggregation
 *
 * Return:	SUCCEED/FAIL
 *
 * Programmer:  Quincey Koziol
 *              Tuesday, January 22, 2008
 *
 *-------------------------------------------------------------------------
 */
static herr_t
H5MF_close_aggrfs(H5F_t *f, hid_t dxpl_id)
{
    H5FD_mem_t type;          	/* Memory type for iteration */
    herr_t ret_value = SUCCEED;	/* Return value */

    FUNC_ENTER_NOAPI(FAIL)
#ifdef H5MF_ALLOC_DEBUG
HDfprintf(stderr, "%s: Entering\n", FUNC);
#endif /* H5MF_ALLOC_DEBUG */

    /* check args */
    HDassert(f);
    HDassert(f->shared);
    HDassert(f->shared->lf);
    HDassert(f->shared->sblock);

    /* Free the space in aggregators */
    /* (for space not at EOA, it may be put into free space managers) */
    if(H5MF_free_aggrs(f, dxpl_id) < 0)
        HGOTO_ERROR(H5E_FILE, H5E_CANTFREE, FAIL, "can't free aggregators")

    /* Trying shrinking the EOA for the file */
    if(H5MF_close_shrink_eoa(f, dxpl_id) < 0)
        HGOTO_ERROR(H5E_RESOURCE, H5E_CANTSHRINK, FAIL, "can't shrink eoa")

    /* Making free-space managers persistent for superblock version >= 2 */
    if(f->shared->sblock->super_vers >= HDF5_SUPERBLOCK_VERSION_2
            && f->shared->fs.persist) {
        H5O_fsinfo_t fsinfo;		/* File space info message */
        hbool_t update = FALSE;		/* To update info for the message */

        /* Check to remove file space info message from superblock extension */
        if(H5F_addr_defined(f->shared->sblock->ext_addr))
            if(H5F_super_ext_remove_msg(f, dxpl_id, H5O_FSINFO_ID) < 0)
                HGOTO_ERROR(H5E_RESOURCE, H5E_CANTRELEASE, FAIL, "error in removing message from superblock extension")

	/* Free free-space manager header and/or section info header */
	for(type = H5FD_MEM_SUPER; type < H5FD_MEM_NTYPES; H5_INC_ENUM(H5FD_mem_t, type)) {

	    /* Check for free space manager of this type */
	    if(f->shared->fs.man[type])
		/* Free the free space manager in the file (will re-allocate later) */
		if(H5MF_free_fstype(f, dxpl_id, type) < 0)
		    HGOTO_ERROR(H5E_FSPACE, H5E_CANTRELEASE, FAIL, "can't free the free space manager")

	    fsinfo.fs_addr[type-1] = HADDR_UNDEF;
	} /* end for */

	/* Set up file space info message */
	fsinfo.strategy = f->shared->fs.strategy;
	fsinfo.persist = f->shared->fs.persist;
	fsinfo.threshold = f->shared->fs.threshold;
	fsinfo.page_size = f->shared->fs.page_size;
	HDassert(!f->shared->fs.track_last_small);
	fsinfo.last_small = f->shared->fs.track_last_small;
	fsinfo.pgend_meta_thres = f->shared->fs.pgend_meta_thres;

	/* Write file space info message to superblock extension object header */
	/* Create the superblock extension object header in advance if needed */
	if(H5F_super_ext_write_msg(f, dxpl_id, &fsinfo, H5O_FSINFO_ID, H5O_MSG_FLAG_DONTSHARE|H5O_MSG_FLAG_MARK_IF_UNKNOWN, TRUE) < 0)
	    HGOTO_ERROR(H5E_RESOURCE, H5E_WRITEERROR, FAIL, "error in writing message to superblock extension")

        /* Re-allocate free-space manager header and/or section info header */
	for(type = H5FD_MEM_SUPER; type < H5FD_MEM_NTYPES; H5_INC_ENUM(H5FD_mem_t, type)) {
	    haddr_t *fsaddr = &(fsinfo.fs_addr[type-1]);

	    if(H5MF_recreate_fstype(f, dxpl_id, type, fsaddr, &update) < 0)
		HGOTO_ERROR(H5E_FSPACE, H5E_CANTRELEASE, FAIL, "can't re-allocate the free space manager")
	} /* end for */

	/* Update the file space info message in superblock extension object header */
	if(update)
            if(H5F_super_ext_write_msg(f, dxpl_id, &fsinfo, H5O_FSINFO_ID, H5O_MSG_FLAG_DONTSHARE|H5O_MSG_FLAG_MARK_IF_UNKNOWN, FALSE) < 0)
	        HGOTO_ERROR(H5E_RESOURCE, H5E_WRITEERROR, FAIL, "error in writing message to superblock extension")

	/* Trying shrinking the EOA for the file */
	/* (in case any free space is now at the EOA) */
	if(H5MF_close_shrink_eoa(f, dxpl_id) < 0)
	    HGOTO_ERROR(H5E_RESOURCE, H5E_CANTSHRINK, FAIL, "can't shrink eoa")

	/* Final close of free-space managers */
	for(type = H5FD_MEM_DEFAULT; type < H5FD_MEM_NTYPES; H5_INC_ENUM(H5FD_mem_t, type)) {
	    if(f->shared->fs.man[type])
		 if(H5MF_close_fstype(f, dxpl_id, type) < 0)
                    HGOTO_ERROR(H5E_FSPACE, H5E_CANTRELEASE, FAIL, "can't close the free space manager")
	    f->shared->fs.man_addr[type] = HADDR_UNDEF;
	} /* end for */
    } /* end if */
    else {  /* super_vers can be 0, 1, 2 */
	/* Iterate over all the free space types that have managers and get each free list's space */
	for(type = H5FD_MEM_DEFAULT; type < H5FD_MEM_NTYPES; H5_INC_ENUM(H5FD_mem_t, type)) {

#ifdef H5MF_ALLOC_DEBUG_MORE
HDfprintf(stderr, "%s: Check 1.0 - type = %u, fs_man = %p, fs_addr = %a\n", FUNC, (unsigned)type, f->shared->fs.man[type], f->shared->fs.man_addr[type]);
#endif /* H5MF_ALLOC_DEBUG_MORE */

	    /* If the free space manager for this type is open, close it */
	    if(f->shared->fs.man[type])
		if(H5MF_close_fstype(f, dxpl_id, type) < 0)
		    HGOTO_ERROR(H5E_FSPACE, H5E_CANTRELEASE, FAIL, "can't close the free space manager")

#ifdef H5MF_ALLOC_DEBUG_MORE
HDfprintf(stderr, "%s: Check 2.0 - type = %u, fs_man = %p, fs_addr = %a\n", FUNC, (unsigned)type, f->shared->fs.man[type], f->shared->fs.man_addr[type]);
#endif /* H5MF_ALLOC_DEBUG_MORE */

	    /* If there is free space manager info for this type, delete it */
	    if(H5F_addr_defined(f->shared->fs.man_addr[type]))
		if(H5MF_delete_fstype(f, dxpl_id, type) < 0)
		    HGOTO_ERROR(H5E_FSPACE, H5E_CANTRELEASE, FAIL, "can't delete the free space manager")
	} /* end for */
    } /* end else */

    /* Free the space in aggregators (again) */
    /* (in case any free space information re-started them) */
    if(H5MF_free_aggrs(f, dxpl_id) < 0)
        HGOTO_ERROR(H5E_FILE, H5E_CANTFREE, FAIL, "can't free aggregators")

    /* Trying shrinking the EOA for the file */
    /* (in case any free space is now at the EOA) */
    if(H5MF_close_shrink_eoa(f, dxpl_id) < 0)
        HGOTO_ERROR(H5E_RESOURCE, H5E_CANTSHRINK, FAIL, "can't shrink eoa")

done:
#ifdef H5MF_ALLOC_DEBUG
HDfprintf(stderr, "%s: Leaving\n", FUNC);
#endif /* H5MF_ALLOC_DEBUG */
    FUNC_LEAVE_NOAPI(ret_value)
} /* end H5MF_close_aggrfs() */


/*-------------------------------------------------------------------------
 * Function:    H5MF_close_pagefs
 *
 * Purpose:     Close the free space tracker(s) for a file: paged aggregation
 *
 * Return:	SUCCEED/FAIL
 *
 * Programmer:  Vailin Choi; Dec 2012
 *
 *-------------------------------------------------------------------------
 */
static herr_t
H5MF_close_pagefs(H5F_t *f, hid_t dxpl_id)
{
<<<<<<< HEAD
    H5F_mem_page_t ptype; 	/* Memory type for iteration */
    H5FD_mem_t type; 		/* Memory type for iteration */
    H5O_fsinfo_t fsinfo;	/* File space info message */
    herr_t ret_value = SUCCEED;	/* Return value */
=======
    H5MF_free_section_t *node = NULL;   /* Free space section pointer */
    H5MF_sect_ud_t udata;               /* User data for callback */
    H5P_genplist_t *dxpl = NULL;        /* DXPL for setting ring */
    H5AC_ring_t orig_ring = H5AC_RING_INV;      /* Original ring value */
    htri_t	ret_value = FAIL;       /* Return value */
>>>>>>> 87005a24

    FUNC_ENTER_NOAPI(FAIL)
#ifdef H5MF_ALLOC_DEBUG
HDfprintf(stderr, "%s: Entering\n", FUNC);
#endif /* H5MF_ALLOC_DEBUG */

    /* check args */
    HDassert(f);
    HDassert(f->shared);
    HDassert(f->shared->lf);
    HDassert(f->shared->sblock);
    HDassert(f->shared->fs.page_size);
    HDassert(f->shared->sblock->super_vers >= HDF5_SUPERBLOCK_VERSION_2);

    /* Trying shrinking the EOA for the file */
    if(H5MF_close_shrink_eoa(f, dxpl_id) < 0)
        HGOTO_ERROR(H5E_RESOURCE, H5E_CANTSHRINK, FAIL, "can't shrink eoa")

    /* Set up file space info message */
    fsinfo.strategy = f->shared->fs.strategy;
    fsinfo.persist = f->shared->fs.persist;
    fsinfo.threshold = f->shared->fs.threshold;
    fsinfo.page_size = f->shared->fs.page_size;
    fsinfo.last_small = f->shared->fs.track_last_small;
    fsinfo.pgend_meta_thres = f->shared->fs.pgend_meta_thres;
    for(type = H5FD_MEM_SUPER; type < H5FD_MEM_NTYPES; H5_INC_ENUM(H5FD_mem_t, type))
	fsinfo.fs_addr[type - 1] = HADDR_UNDEF;

    if(f->shared->fs.persist) {
        hbool_t update = FALSE;		/* To update info for the message */

        /* Check to remove file space info message from superblock extension */
        if(H5F_addr_defined(f->shared->sblock->ext_addr))
            if(H5F_super_ext_remove_msg(f, dxpl_id, H5O_FSINFO_ID) < 0)
                HGOTO_ERROR(H5E_RESOURCE, H5E_CANTRELEASE, FAIL, "error in removing message from superblock extension")

	/* Free free-space manager header and/or section info header */
	for(ptype = H5F_MEM_PAGE_META; ptype < H5F_MEM_PAGE_NTYPES; H5_INC_ENUM(H5F_mem_page_t, ptype)) {

	    /* Check for free space manager of this type */
	    if(f->shared->fs.man[ptype])
		if(H5MF_free_fstype(f, dxpl_id, (H5FD_mem_t)ptype) < 0)
		    HGOTO_ERROR(H5E_FSPACE, H5E_CANTRELEASE, FAIL, "can't free the free space manager")
	} /* end for */

	/* Write file space info message to superblock extension object header */
	/* Create the superblock extension object header in advance if needed */
	if(H5F_super_ext_write_msg(f, dxpl_id, &fsinfo, H5O_FSINFO_ID, H5O_MSG_FLAG_DONTSHARE|H5O_MSG_FLAG_MARK_IF_UNKNOWN, TRUE) < 0)
	    HGOTO_ERROR(H5E_RESOURCE, H5E_WRITEERROR, FAIL, "error in writing message to superblock extension")

	/* Trying shrinking the EOA for the file */
	/* (in case any free space is now at the EOA) */
	if(H5MF_close_shrink_eoa(f, dxpl_id) < 0)
	    HGOTO_ERROR(H5E_RESOURCE, H5E_CANTSHRINK, FAIL, "can't shrink eoa")

	/* Re-allocate free-space manager header and/or section info header */
	for(ptype = H5F_MEM_PAGE_META; ptype < H5F_MEM_PAGE_NTYPES; H5_INC_ENUM(H5F_mem_page_t, ptype)) {
	    haddr_t *fsaddr = &(fsinfo.fs_addr[ptype]);

	    if(H5MF_recreate_fstype(f, dxpl_id, (H5FD_mem_t)ptype, fsaddr, &update) < 0)
		HGOTO_ERROR(H5E_FSPACE, H5E_CANTRELEASE, FAIL, "can't re-allocate the free space manager")
	} /* end for */

	/* Update the file space info message in superblock extension object header */
	if(update) {
	    fsinfo.last_small = f->shared->fs.track_last_small;
            if(H5F_super_ext_write_msg(f, dxpl_id, &fsinfo, H5O_FSINFO_ID, H5O_MSG_FLAG_DONTSHARE|H5O_MSG_FLAG_MARK_IF_UNKNOWN, FALSE) < 0)
	        HGOTO_ERROR(H5E_RESOURCE, H5E_WRITEERROR, FAIL, "error in writing message to superblock extension")
	} /* end if */

	/* Final close of free-space managers */
	for(ptype = H5F_MEM_PAGE_META; ptype < H5F_MEM_PAGE_NTYPES; H5_INC_ENUM(H5F_mem_page_t, ptype)) {
	    if(f->shared->fs.man[ptype])
		if(H5MF_close_fstype(f, dxpl_id, (H5FD_mem_t)ptype) < 0)
		    HGOTO_ERROR(H5E_FSPACE, H5E_CANTRELEASE, FAIL, "can't close the free space manager")
	    f->shared->fs.man_addr[ptype] = HADDR_UNDEF;
	} /* end for */
    } /* end if */
    else {
	/* Iterate over all the free space types that have managers and get each free list's space */
	for(ptype = H5F_MEM_PAGE_META; ptype < H5F_MEM_PAGE_NTYPES; H5_INC_ENUM(H5F_mem_page_t, ptype)) {

#ifdef H5MF_ALLOC_DEBUG_MORE
HDfprintf(stderr, "%s: Check 1.0 - ptype = %u, fs_man = %p, fs_addr = %a\n", FUNC, (unsigned)ptype, f->shared->fs.man[ptype], f->shared->fs.man_addr[ptype]);
#endif /* H5MF_ALLOC_DEBUG_MORE */

	    /* Close the manager */
	    if(f->shared->fs.man[ptype])
		if(H5MF_close_fstype(f, dxpl_id, (H5FD_mem_t)ptype) < 0)
		    HGOTO_ERROR(H5E_FSPACE, H5E_CANTRELEASE, FAIL, "can't close the free space manager")

#ifdef H5MF_ALLOC_DEBUG_MORE
HDfprintf(stderr, "%s: Check 2.0 - ptype = %u, fs_man = %p, fs_addr = %a\n", FUNC, (unsigned)ptype, f->shared->fs.man[ptype], f->shared->fs.man_addr[ptype]);
#endif /* H5MF_ALLOC_DEBUG_MORE */

	    /* If there is free space manager info for this type, delete it */
	    if(H5F_addr_defined(f->shared->fs.man_addr[ptype]))
		if(H5MF_delete_fstype(f, dxpl_id, (H5FD_mem_t)ptype) < 0)
		    HGOTO_ERROR(H5E_FSPACE, H5E_CANTRELEASE, FAIL, "can't delete the free space manager")
	} /* end for */

	/* Write file space info message to superblock extension object header */
	/* Create the superblock extension object header in advance if needed */
	if(H5F_super_ext_write_msg(f, dxpl_id, &fsinfo, H5O_FSINFO_ID, H5O_MSG_FLAG_DONTSHARE|H5O_MSG_FLAG_MARK_IF_UNKNOWN, FALSE) < 0)
	    HGOTO_ERROR(H5E_RESOURCE, H5E_WRITEERROR, FAIL, "error in writing message to superblock extension")
    } /* end else */

    /* Trying shrinking the EOA for the file */
    /* (in case any free space is now at the EOA) */
    if(H5MF_close_shrink_eoa(f, dxpl_id) < 0)
        HGOTO_ERROR(H5E_RESOURCE, H5E_CANTSHRINK, FAIL, "can't shrink eoa")

done:
#ifdef H5MF_ALLOC_DEBUG
HDfprintf(stderr, "%s: Leaving\n", FUNC);
#endif /* H5MF_ALLOC_DEBUG */
    FUNC_LEAVE_NOAPI(ret_value)
} /* end H5MF_close_pagefs() */


/*-------------------------------------------------------------------------
 * Function:    H5MF_close_shrink_eoa
 *
 * Purpose:     Shrink the EOA while closing
 *
 * Return:	SUCCEED/FAIL
 *
 * Programmer:  Quincey Koziol
 *              Saturday, July 7, 2012
 *
 *-------------------------------------------------------------------------
 */
static herr_t
H5MF_close_shrink_eoa(H5F_t *f, hid_t dxpl_id)
{
    H5F_mem_t type;
    H5F_mem_page_t ptype;        /* Memory type for iteration */
    hbool_t eoa_shrank;		/* Whether an EOA shrink occurs */
    htri_t status;		/* Status value */
    H5MF_sect_ud_t udata;	/* User data for callback */
    herr_t ret_value = SUCCEED;	/* Return value */

    FUNC_ENTER_NOAPI_NOINIT

    /* check args */
    HDassert(f);
    HDassert(f->shared);

    /* Construct user data for callbacks */
    udata.f = f;
    udata.dxpl_id = dxpl_id;
    udata.allow_sect_absorb = FALSE;
    udata.allow_eoa_shrink_only = TRUE;
    udata.allow_small_shrink = TRUE;

    /* Iterate until no more EOA shrinking occurs */
    do {
	eoa_shrank = FALSE;

	if(H5F_PAGED_AGGR(f)) {
	    /* Check the last section of each free-space manager */
	    for(ptype = H5F_MEM_PAGE_META; ptype < H5F_MEM_PAGE_NTYPES; H5_INC_ENUM(H5F_mem_page_t, ptype)) {
		if(f->shared->fs.man[ptype]) {
		    udata.alloc_type = H5MF_PAGE_TO_ALLOC_TYPE(ptype);
		    if((status = H5FS_sect_try_shrink_eoa(f, dxpl_id, f->shared->fs.man[ptype], &udata)) < 0)
			HGOTO_ERROR(H5E_FSPACE, H5E_CANTSHRINK, FAIL, "can't check for shrinking eoa")
		    else if(status > 0)
			eoa_shrank = TRUE;
		} /* end if */
	    } /* end for */
	} else {
	    /* Check the last section of each free-space manager */
	    for(type = H5FD_MEM_DEFAULT; type < H5FD_MEM_NTYPES; H5_INC_ENUM(H5FD_mem_t, type)) {
		if(f->shared->fs.man[type]) {
		    udata.alloc_type = type;
		    if((status = H5FS_sect_try_shrink_eoa(f, dxpl_id, f->shared->fs.man[type], &udata)) < 0)
			HGOTO_ERROR(H5E_FSPACE, H5E_CANTSHRINK, FAIL, "can't check for shrinking eoa")
		    else if(status > 0)
			eoa_shrank = TRUE;
		} /* end if */
	    } /* end for */

	    /* check the two aggregators */
	    if((status = H5MF_aggrs_try_shrink_eoa(f, dxpl_id)) < 0)
		HGOTO_ERROR(H5E_RESOURCE, H5E_CANTSHRINK, FAIL, "can't check for shrinking eoa")
	    else if(status > 0)
		eoa_shrank = TRUE;

	} /* end else */

    } while(eoa_shrank);

done:
    FUNC_LEAVE_NOAPI(ret_value)
} /* end H5MF_close_shrink_eoa() */


/*-------------------------------------------------------------------------
 * Function:    H5MF_get_freespace
 *
 * Purpose:     Retrieve the amount of free space in the file
 *
 * Return:      Success:        Amount of free space in file
 *              Failure:        Negative
 *
 * Programmer:  Quincey Koziol
 *              Monday, October  6, 2003
 *
 *-------------------------------------------------------------------------
 */
herr_t
H5MF_get_freespace(H5F_t *f, hid_t dxpl_id, hsize_t *tot_space, hsize_t *meta_size)
{
    haddr_t eoa;                /* End of allocated space in the file */
    haddr_t ma_addr = HADDR_UNDEF;    /* Base "metadata aggregator" address */
    hsize_t ma_size = 0;        /* Size of "metadata aggregator" */
    haddr_t sda_addr = HADDR_UNDEF;    /* Base "small data aggregator" address */
    hsize_t sda_size = 0;       /* Size of "small data aggregator" */
    hsize_t tot_fs_size = 0;    /* Amount of all free space managed */
    hsize_t tot_meta_size = 0;  /* Amount of metadata for free space managers */
    H5FD_mem_t type;            /* Memory type for iteration */
    H5FD_mem_t start_type;     	/* Memory type for iteration */
    H5FD_mem_t end_type;     	/* Memory type for iteration */
    htri_t fs_started[H5FD_MEM_NTYPES]; /* Indicate whether the free-space manager has been started */
    hbool_t eoa_shrank;		/* Whether an EOA shrink occurs */
    H5P_genplist_t *dxpl = NULL;        /* DXPL for setting ring */
    H5AC_ring_t orig_ring = H5AC_RING_INV;      /* Original ring value */
    herr_t ret_value = SUCCEED; /* Return value */

    FUNC_ENTER_NOAPI(FAIL)

    /* check args */
    HDassert(f);
    HDassert(f->shared);
    HDassert(f->shared->lf);

    /* Set the ring type in the DXPL */
    if(H5AC_set_ring(dxpl_id, H5AC_RING_FSM, &dxpl, &orig_ring) < 0)
        HGOTO_ERROR(H5E_RESOURCE, H5E_CANTSET, FAIL, "unable to set ring value")

    /* Determine start/end points for loop */
    if(H5F_PAGED_AGGR(f)) {
	start_type = (H5FD_mem_t)H5F_MEM_PAGE_META;
	end_type = (H5FD_mem_t)H5F_MEM_PAGE_NTYPES;
    } /* end if */
    else {
	start_type = H5FD_MEM_DEFAULT;
	end_type = H5FD_MEM_NTYPES;
    } /* end else */

    /* Retrieve the 'eoa' for the file */
    if(HADDR_UNDEF == (eoa = H5F_get_eoa(f, H5FD_MEM_DEFAULT)))
	HGOTO_ERROR(H5E_RESOURCE, H5E_CANTGET, FAIL, "driver get_eoa request failed")

    if(!H5F_PAGED_AGGR(f)) {
	/* Retrieve metadata aggregator info, if available */
	if(H5MF_aggr_query(f, &(f->shared->fs.meta_aggr), &ma_addr, &ma_size) < 0)
	    HGOTO_ERROR(H5E_RESOURCE, H5E_CANTGET, FAIL, "can't query metadata aggregator stats")

	/* Retrieve 'small data' aggregator info, if available */
	if(H5MF_aggr_query(f, &(f->shared->fs.sdata_aggr), &sda_addr, &sda_size) < 0)
	    HGOTO_ERROR(H5E_RESOURCE, H5E_CANTGET, FAIL, "can't query small data aggregator stats")
    } /* end if */

    /* Iterate over all the free space types that have managers and get each free list's space */
    for(type = start_type; type < end_type; H5_INC_ENUM(H5FD_mem_t, type)) {

	fs_started[type] = FALSE;

	/* Check if the free space for the file has been initialized */
	if(!f->shared->fs.man[type] && H5F_addr_defined(f->shared->fs.man_addr[type])) {
	    if(H5MF_open_fstype(f, dxpl_id, type) < 0)
		HGOTO_ERROR(H5E_RESOURCE, H5E_CANTINIT, FAIL, "can't initialize file free space")
	    HDassert(f->shared->fs.man[type]);
            fs_started[type] = TRUE;
	} /* end if */

	/* Check if there's free space of this type */
	if(f->shared->fs.man[type]) {
	    hsize_t type_fs_size = 0;    /* Amount of free space managed for each type */
            hsize_t type_meta_size = 0;  /* Amount of free space metadata for each type */

	    /* Retrieve free space size from free space manager */
            if(H5FS_sect_stats(f->shared->fs.man[type], &type_fs_size, NULL) < 0)
                HGOTO_ERROR(H5E_RESOURCE, H5E_CANTGET, FAIL, "can't query free space stats")
            if(H5FS_size(f, f->shared->fs.man[type], &type_meta_size) < 0)
                HGOTO_ERROR(H5E_RESOURCE, H5E_CANTGET, FAIL, "can't query free space metadata stats")

            /* Increment total free space for types */
            tot_fs_size += type_fs_size;
            tot_meta_size += type_meta_size;
	} /* end if */
    } /* end for */

    /* Iterate until no more EOA shrink occurs */
    do {
	eoa_shrank = FALSE;

	/* Check the last section of each free-space manager */
	for(type = start_type; type < end_type; H5_INC_ENUM(H5FD_mem_t, type)) {
	    haddr_t sect_addr = HADDR_UNDEF;
	    hsize_t sect_size = 0;

	    if(f->shared->fs.man[type]) {
		if(H5FS_sect_query_last(f, dxpl_id, f->shared->fs.man[type], &sect_addr, &sect_size) < 0)
		    HGOTO_ERROR(H5E_RESOURCE, H5E_CANTGET, FAIL, "can't query last section on merge list")

		/* Deduct space from previous accumulation if the section is at EOA */
		if(H5F_addr_defined(sect_addr) && H5F_addr_eq(sect_addr + sect_size, eoa)) {
		    eoa = sect_addr;
		    eoa_shrank = TRUE;
		    tot_fs_size -= sect_size;
		} /* end if */
	    } /* end if */
	} /* end for */

	if(!H5F_PAGED_AGGR(f)) {
	    /* Check the metadata and raw data aggregators */
	    if(ma_size > 0 && H5F_addr_eq(ma_addr + ma_size, eoa)) {
		eoa = ma_addr;
		eoa_shrank = TRUE;
		ma_size = 0;
	    } /* end if */
	    if(sda_size > 0 && H5F_addr_eq(sda_addr + sda_size, eoa)) {
		eoa = sda_addr;
		eoa_shrank = TRUE;
		sda_size = 0;
	    } /* end if */
	} /* end if */
    } while(eoa_shrank);

    /* Close the free-space managers if they were opened earlier in this routine */
    for(type = start_type; type < end_type; H5_INC_ENUM(H5FD_mem_t, type)) {
	if(fs_started[type])
            if(H5MF_close_fstype(f, dxpl_id, type) < 0)
                HGOTO_ERROR(H5E_RESOURCE, H5E_CANTINIT, FAIL, "can't close file free space")
    } /* end for */

    /* Set the value(s) to return */
    /* (The metadata & small data aggregators count as free space now, since they aren't at EOA) */
    if(tot_space)
	*tot_space = tot_fs_size + ma_size + sda_size;
    if(meta_size)
	*meta_size = tot_meta_size;

done:
    /* Reset the ring in the DXPL */
    if(H5AC_reset_ring(dxpl, orig_ring) < 0)
        HDONE_ERROR(H5E_RESOURCE, H5E_CANTSET, FAIL, "unable to set property value")

    FUNC_LEAVE_NOAPI(ret_value)
} /* end H5MF_get_freespace() */


/*-------------------------------------------------------------------------
 * Function:    H5MF_get_free_sections()
 *
 * Purpose: 	To retrieve free-space section information for
 *		paged or non-paged aggregation
 *
 * Return:	SUCCEED/FAIL
 *
 * Programmer:  Vailin Choi; Dec 2012
 *
 *-------------------------------------------------------------------------
 */
ssize_t
H5MF_get_free_sections(H5F_t *f, hid_t dxpl_id, H5F_fspace_type_t type, size_t nsects, H5F_sect_info_t *sect_info)
{
    H5P_genplist_t *dxpl = NULL;        /* DXPL for setting ring */
    H5AC_ring_t orig_ring = H5AC_RING_INV;      /* Original ring value */
<<<<<<< HEAD
    size_t total_sects = 0;			/* Total number of sections */
    H5MF_sect_iter_ud_t sect_udata;     	/* User data for callback */
    H5F_mem_page_t start_type, end_type;   	/* Memory types to iterate over */
    H5F_mem_page_t ty;     			/* Memory type for iteration */
    ssize_t ret_value;         			/* Return value */
=======
    H5FD_mem_t	start_type, end_type;   /* Memory types to iterate over */
    H5FD_mem_t 	ty;     		/* Memory type for iteration */
    ssize_t 	ret_value = -1;         /* Return value */
>>>>>>> 87005a24

    FUNC_ENTER_NOAPI(FAIL)

    /* check args */
    HDassert(f);
    HDassert(f->shared);
    HDassert(f->shared->lf);

    /* Determine start/end points for loop */
    if(H5F_PAGED_AGGR(f)) { /* Paged aggregation */
	if(type == H5F_FSPACE_TYPE_ALL) {
	    start_type = H5F_MEM_PAGE_META;
	    end_type = H5F_MEM_PAGE_NTYPES;
	} /* end if */
        else {
	    start_type = end_type = (H5F_mem_page_t)type;
	    H5_INC_ENUM(H5F_mem_page_t, end_type);
	} /* end else */
    } /* end if */
    else { /* Non-paged aggregation */
	if(type == H5F_FSPACE_TYPE_GENERIC)
	    HGOTO_DONE(0)
        else
            if(type == H5F_FSPACE_TYPE_RAW) { /* H5FD_MEM_DRAW, H5FD_MEM_GHEAP */
                start_type = (H5F_mem_page_t)H5FD_MEM_DRAW;
                end_type = (H5F_mem_page_t)H5FD_MEM_GHEAP;
                H5_INC_ENUM(H5F_mem_page_t, end_type);
            } /* end if */
            else { /* H5F_FSPACE_TYPE_ALL, H5F_FSPACE_TYPE_META (will skip raw data when looping) */
                start_type = (H5F_mem_page_t)H5FD_MEM_SUPER;
                end_type = (H5F_mem_page_t)H5FD_MEM_NTYPES;
            } /* end else */
    } /* end else */

    /* Set up user data for section iteration */
    sect_udata.sects = sect_info;
    sect_udata.sect_count = nsects;
    sect_udata.sect_idx = 0;

    /* Set the ring type in the DXPL */
    if(H5AC_set_ring(dxpl_id, H5AC_RING_FSM, &dxpl, &orig_ring) < 0)
        HGOTO_ERROR(H5E_RESOURCE, H5E_CANTSET, FAIL, "unable to set ring value")

    /* Iterate over memory types, retrieving the number of sections of each type */
    for(ty = start_type; ty < end_type; H5_INC_ENUM(H5F_mem_page_t, ty)) {
	hbool_t fs_started = FALSE;	/* The free-space manager is opened or not */
	size_t nums = 0;		/* The number of free-space sections */

	if(!H5F_PAGED_AGGR(f))
	    if(type == H5F_FSPACE_TYPE_META && (ty == (H5F_mem_page_t)H5FD_MEM_DRAW || ty == (H5F_mem_page_t)H5FD_MEM_GHEAP))
		continue;

	if(!f->shared->fs.man[ty] && H5F_addr_defined(f->shared->fs.man_addr[ty])) {
	    if(H5MF_open_fstype(f, dxpl_id, (H5FD_mem_t)ty) < 0)
		HGOTO_ERROR(H5E_FSPACE, H5E_CANTRELEASE, FAIL, "can't open the free space manager")
	    HDassert(f->shared->fs.man[ty]);
            fs_started = TRUE;
	} /* end if */

	/* Check if there's free space sections of this type */
	if(f->shared->fs.man[ty])
	    if(H5MF_get_free_sects(f, dxpl_id, f->shared->fs.man[ty], &sect_udata, &nums) < 0)
		HGOTO_ERROR(H5E_FSPACE, H5E_CANTRELEASE, FAIL, "can't get section info for the free space manager")

        /* Increment total # of sections */
	total_sects += nums;

	/* Close the free space manager of this type, if we started it here */
        if(fs_started)
            if(H5MF_close_fstype(f, dxpl_id, (H5FD_mem_t)ty) < 0)
	        HGOTO_ERROR(H5E_RESOURCE, H5E_CANTCLOSEOBJ, FAIL, "can't close file free space")
    } /* end for */

    /* Set return value */
    ret_value = (ssize_t)total_sects;

done:
    /* Reset the ring in the DXPL */
    if(H5AC_reset_ring(dxpl, orig_ring) < 0)
        HDONE_ERROR(H5E_RESOURCE, H5E_CANTSET, FAIL, "unable to set property value")

    FUNC_LEAVE_NOAPI(ret_value)
} /* H5MF_get_free_sections() */


/*-------------------------------------------------------------------------
 * Function:    H5MF_sects_cb()
 *
 * Purpose:	Iterator callback for each free-space section
 *		Retrieve address and size into user data
 *
 * Return:	Always succeed
 *
 * Programmer:  Vailin Choi
 *	        July 1st, 2009
 *
 *-------------------------------------------------------------------------
 */
static herr_t
H5MF_sects_cb(H5FS_section_info_t *_sect, void *_udata)
{
    H5MF_free_section_t *sect = (H5MF_free_section_t *)_sect;
    H5MF_sect_iter_ud_t *udata = (H5MF_sect_iter_ud_t *)_udata;

    FUNC_ENTER_NOAPI_NOINIT_NOERR

    if(udata->sect_idx < udata->sect_count) {
        udata->sects[udata->sect_idx].addr = sect->sect_info.addr;
        udata->sects[udata->sect_idx].size  = sect->sect_info.size;
        udata->sect_idx++;
    } /* end if */

    FUNC_LEAVE_NOAPI(SUCCEED)
} /* H5MF_sects_cb() */


/*-------------------------------------------------------------------------
 * Function:    H5MF_get_free_sects
 *
 * Purpose:	Retrieve section information for the specified free-space manager.
 *
 * Return:      Success:        non-negative
 *              Failure:        negative
 *
 * Programmer:  Vailin Choi; Dec 2012
 *
 *-------------------------------------------------------------------------
 */
static herr_t
H5MF_get_free_sects(H5F_t *f, hid_t dxpl_id, H5FS_t *fspace, H5MF_sect_iter_ud_t *sect_udata, size_t *nums)
{
    hsize_t hnums = 0;          	/* # of sections */
    herr_t ret_value = SUCCEED; 	/* Return value */

    FUNC_ENTER_NOAPI(FAIL)

    /* check args */
    HDassert(f);
    HDassert(sect_udata);
    HDassert(nums);
    HDassert(fspace);

    /* Query how many sections of this type */
    if(H5FS_sect_stats(fspace, NULL, &hnums) < 0)
	HGOTO_ERROR(H5E_RESOURCE, H5E_CANTGET, FAIL, "can't query free space stats")
    H5_CHECKED_ASSIGN(*nums, size_t, hnums, hsize_t);

    /* Check if we should retrieve the section info */
    if(sect_udata->sects && *nums > 0) {
	/* Iterate over all the free space sections of this type, adding them to the user's section info */
	if(H5FS_sect_iterate(f, dxpl_id, fspace, H5MF_sects_cb, sect_udata) < 0)
	    HGOTO_ERROR(H5E_RESOURCE, H5E_BADITER, FAIL, "can't iterate over sections")
    } /* end if */

done:
    FUNC_LEAVE_NOAPI(ret_value)
} /* H5MF_get_free_sects() */
<|MERGE_RESOLUTION|>--- conflicted
+++ resolved
@@ -540,13 +540,8 @@
 {
     H5P_genplist_t *dxpl = NULL;        /* DXPL for setting ring */
     H5AC_ring_t orig_ring = H5AC_RING_INV;      /* Original ring value */
-<<<<<<< HEAD
     herr_t ret_value = SUCCEED;	/* Return value */
     haddr_t tmp_fs_addr;       	/* Temporary holder for free space manager address */
-=======
-    H5FD_mem_t  fs_type;                /* Free space type (mapped from allocation type) */
-    haddr_t ret_value = HADDR_UNDEF;    /* Return value */
->>>>>>> 87005a24
 
     FUNC_ENTER_NOAPI_NOINIT
 
@@ -709,15 +704,10 @@
 herr_t
 H5MF_add_sect(H5F_t *f, H5FD_mem_t alloc_type, hid_t dxpl_id, H5FS_t *fspace, H5MF_free_section_t *node)
 {
-<<<<<<< HEAD
     H5P_genplist_t *dxpl = NULL;        /* DXPL for setting ring */
     H5AC_ring_t orig_ring = H5AC_RING_INV;      /* Original ring value */
     H5MF_sect_ud_t udata;		/* User data for callback */
     herr_t ret_value = SUCCEED; 	/* Return value */
-=======
-    haddr_t eoa;                /* End of allocated space in the file */
-    haddr_t ret_value = HADDR_UNDEF;    /* Return value */
->>>>>>> 87005a24
 
     FUNC_ENTER_NOAPI(FAIL)
 
@@ -1331,7 +1321,7 @@
 H5MF_alloc_tmp(H5F_t *f, hsize_t size)
 {
     haddr_t eoa;                /* End of allocated space in the file */
-    haddr_t ret_value;          /* Return value */
+    haddr_t ret_value = HADDR_UNDEF;    /* Return value */
 
     FUNC_ENTER_NOAPI(HADDR_UNDEF)
 #ifdef H5MF_ALLOC_DEBUG
@@ -1567,7 +1557,7 @@
 H5MF_try_extend(H5F_t *f, hid_t dxpl_id, H5FD_mem_t alloc_type, haddr_t addr,
     hsize_t size, hsize_t extra_requested)
 {
-    H5P_genplist_t *dxpl = NULL;        /* DXPL for setting ring */
+    H5P_genplist_t *dxpl = NULL;                /* DXPL for setting ring */
     H5AC_ring_t orig_ring = H5AC_RING_INV;      /* Original ring value */
     haddr_t     end;            		/* End of block to extend */
     H5FD_mem_t  map_type;       		/* Mapped type */
@@ -1709,7 +1699,7 @@
     H5FS_section_class_t *sect_cls;	/* Section class */
     H5P_genplist_t *dxpl = NULL;        /* DXPL for setting ring */
     H5AC_ring_t orig_ring = H5AC_RING_INV;      /* Original ring value */
-    htri_t ret_value;                   /* Return value */
+    htri_t	ret_value = FAIL;       /* Return value */
 
     FUNC_ENTER_NOAPI(FAIL)
 #ifdef H5MF_ALLOC_DEBUG
@@ -1792,13 +1782,7 @@
 {
     H5P_genplist_t *dxpl = NULL;        /* DXPL for setting ring */
     H5AC_ring_t orig_ring = H5AC_RING_INV;      /* Original ring value */
-<<<<<<< HEAD
     herr_t ret_value = SUCCEED;         /* Return value */
-=======
-    haddr_t     end;            /* End of block to extend */
-    H5FD_mem_t  map_type;       /* Mapped type */
-    htri_t	ret_value = FAIL;       /* Return value */
->>>>>>> 87005a24
 
     FUNC_ENTER_NOAPI(FAIL)
 #ifdef H5MF_ALLOC_DEBUG
@@ -1993,18 +1977,10 @@
 static herr_t
 H5MF_close_pagefs(H5F_t *f, hid_t dxpl_id)
 {
-<<<<<<< HEAD
     H5F_mem_page_t ptype; 	/* Memory type for iteration */
     H5FD_mem_t type; 		/* Memory type for iteration */
     H5O_fsinfo_t fsinfo;	/* File space info message */
     herr_t ret_value = SUCCEED;	/* Return value */
-=======
-    H5MF_free_section_t *node = NULL;   /* Free space section pointer */
-    H5MF_sect_ud_t udata;               /* User data for callback */
-    H5P_genplist_t *dxpl = NULL;        /* DXPL for setting ring */
-    H5AC_ring_t orig_ring = H5AC_RING_INV;      /* Original ring value */
-    htri_t	ret_value = FAIL;       /* Return value */
->>>>>>> 87005a24
 
     FUNC_ENTER_NOAPI(FAIL)
 #ifdef H5MF_ALLOC_DEBUG
@@ -2377,19 +2353,13 @@
 ssize_t
 H5MF_get_free_sections(H5F_t *f, hid_t dxpl_id, H5F_fspace_type_t type, size_t nsects, H5F_sect_info_t *sect_info)
 {
-    H5P_genplist_t *dxpl = NULL;        /* DXPL for setting ring */
+    H5P_genplist_t *dxpl = NULL;                /* DXPL for setting ring */
     H5AC_ring_t orig_ring = H5AC_RING_INV;      /* Original ring value */
-<<<<<<< HEAD
     size_t total_sects = 0;			/* Total number of sections */
     H5MF_sect_iter_ud_t sect_udata;     	/* User data for callback */
     H5F_mem_page_t start_type, end_type;   	/* Memory types to iterate over */
     H5F_mem_page_t ty;     			/* Memory type for iteration */
     ssize_t ret_value;         			/* Return value */
-=======
-    H5FD_mem_t	start_type, end_type;   /* Memory types to iterate over */
-    H5FD_mem_t 	ty;     		/* Memory type for iteration */
-    ssize_t 	ret_value = -1;         /* Return value */
->>>>>>> 87005a24
 
     FUNC_ENTER_NOAPI(FAIL)
 
