/* * * * * * * * * * * * * * * * * * * * * * * * * * * * * * * * * * * * * * *
 * Copyright by The HDF Group.                                               *
 * Copyright by the Board of Trustees of the University of Illinois.         *
 * All rights reserved.                                                      *
 *                                                                           *
 * This file is part of HDF5.  The full HDF5 copyright notice, including     *
 * terms governing use, modification, and redistribution, is contained in    *
 * the files COPYING and Copyright.html.  COPYING can be found at the root   *
 * of the source code distribution tree; Copyright.html can be found at the  *
 * root level of an installed copy of the electronic HDF5 document set and   *
 * is linked from the top-level documents page.  It can also be found at     *
 * http://hdfgroup.org/HDF5/doc/Copyright.html.  If you do not have          *
 * access to either file, you may request a copy from help@hdfgroup.org.     *
 * * * * * * * * * * * * * * * * * * * * * * * * * * * * * * * * * * * * * * */

/*-------------------------------------------------------------------------
 *
 * Created:             H5MF.c
 *                      Jul 11 1997
 *                      Robb Matzke <matzke@llnl.gov>
 *
 * Purpose:             File memory management functions.
 *
 *-------------------------------------------------------------------------
 */

/****************/
/* Module Setup */
/****************/

#define H5F_FRIEND		/*suppress error about including H5Fpkg	  */
#include "H5MFmodule.h"         /* This source code file is part of the H5MF module */


/***********/
/* Headers */
/***********/
#include "H5private.h"		/* Generic Functions			*/
#include "H5Eprivate.h"		/* Error handling		  	*/
#include "H5Fpkg.h"             /* File access				*/
#include "H5Iprivate.h"		/* IDs			  		*/
#include "H5MFpkg.h"		/* File memory management		*/
#include "H5VMprivate.h"	/* Vectors and arrays 			*/


/****************/
/* Local Macros */
/****************/

#define H5MF_FSPACE_SHRINK      80              /* Percent of "normal" size to shrink serialized free space size */
#define H5MF_FSPACE_EXPAND      120             /* Percent of "normal" size to expand serialized free space size */

/* Map an allocation request type to a free list */
#define H5MF_ALLOC_TO_FS_TYPE(F, T)      ((H5FD_MEM_DEFAULT == (F)->shared->fs_type_map[T]) \
    ? (T) : (F)->shared->fs_type_map[T])


/******************/
/* Local Typedefs */
/******************/

/* Enum for kind of free space section+aggregator merging allowed for a file */
typedef enum {
    H5MF_AGGR_MERGE_SEPARATE,           /* Everything in separate free list */
    H5MF_AGGR_MERGE_DICHOTOMY,          /* Metadata in one free list and raw data in another */
    H5MF_AGGR_MERGE_TOGETHER            /* Metadata & raw data in one free list */
} H5MF_aggr_merge_t;

/* User data for section info iterator callback for iterating over free space sections */
typedef struct {
    H5F_sect_info_t *sects;     /* section info to be retrieved */
    size_t sect_count;          /* # of sections requested */
    size_t sect_idx;            /* the current count of sections */
} H5MF_sect_iter_ud_t;


/********************/
/* Package Typedefs */
/********************/


/********************/
/* Local Prototypes */
/********************/

/* Allocator routines */
static herr_t H5MF_alloc_create(H5F_t *f, hid_t dxpl_id, H5FD_mem_t type);
static herr_t H5MF_alloc_close(H5F_t *f, hid_t dxpl_id, H5FD_mem_t type);


/*********************/
/* Package Variables */
/*********************/

/* Package initialization variable */
hbool_t H5_PKG_INIT_VAR = FALSE;


/*****************************/
/* Library Private Variables */
/*****************************/


/*******************/
/* Local Variables */
/*******************/


/*-------------------------------------------------------------------------
 * Function:    H5MF_init_merge_flags
 *
 * Purpose:     Initialize the free space section+aggregator merge flags
 *              for the file.
 *
 * Return:	SUCCEED/FAIL
 *
 * Programmer:  Quincey Koziol
 *              Friday, February  1, 2008
 *
 *-------------------------------------------------------------------------
 */
herr_t
H5MF_init_merge_flags(H5F_t *f)
{
    H5MF_aggr_merge_t mapping_type;     /* Type of free list mapping */
    H5FD_mem_t type;                    /* Memory type for iteration */
    hbool_t all_same;                   /* Whether all the types map to the same value */
    herr_t ret_value = SUCCEED;        	/* Return value */

    FUNC_ENTER_NOAPI(FAIL)

    /* check args */
    HDassert(f);
    HDassert(f->shared);
    HDassert(f->shared->lf);

    /* Iterate over all the free space types to determine if sections of that type
     *  can merge with the metadata or small 'raw' data aggregator
     */
    all_same = TRUE;
    for(type = H5FD_MEM_DEFAULT; type < H5FD_MEM_NTYPES; H5_INC_ENUM(H5FD_mem_t, type))
        /* Check for any different type mappings */
        if(f->shared->fs_type_map[type] != f->shared->fs_type_map[H5FD_MEM_DEFAULT]) {
            all_same = FALSE;
            break;
        } /* end if */

    /* Check for all allocation types mapping to the same free list type */
    if(all_same) {
        if(f->shared->fs_type_map[H5FD_MEM_DEFAULT] == H5FD_MEM_DEFAULT)
            mapping_type = H5MF_AGGR_MERGE_SEPARATE;
        else
            mapping_type = H5MF_AGGR_MERGE_TOGETHER;
    } /* end if */
    else {
        /* Check for raw data mapping into same list as metadata */
        if(f->shared->fs_type_map[H5FD_MEM_DRAW] == f->shared->fs_type_map[H5FD_MEM_SUPER])
            mapping_type = H5MF_AGGR_MERGE_SEPARATE;
        else {
            hbool_t all_metadata_same;              /* Whether all metadata go in same free list */

            /* One or more allocation type don't map to the same free list type */
            /* Check if all the metadata allocation types map to the same type */
            all_metadata_same = TRUE;
            for(type = H5FD_MEM_SUPER; type < H5FD_MEM_NTYPES; H5_INC_ENUM(H5FD_mem_t, type))
                /* Skip checking raw data free list mapping */
                /* (global heap is treated as raw data) */
                if(type != H5FD_MEM_DRAW && type != H5FD_MEM_GHEAP) {
                    /* Check for any different type mappings */
                    if(f->shared->fs_type_map[type] != f->shared->fs_type_map[H5FD_MEM_SUPER]) {
                        all_metadata_same = FALSE;
                        break;
                    } /* end if */
                } /* end if */

            /* Check for all metadata on same free list */
            if(all_metadata_same)
                mapping_type = H5MF_AGGR_MERGE_DICHOTOMY;
            else
                mapping_type = H5MF_AGGR_MERGE_SEPARATE;
        } /* end else */
    } /* end else */

    /* Based on mapping type, initialize merging flags for each free list type */
    switch(mapping_type) {
        case H5MF_AGGR_MERGE_SEPARATE:
            /* Don't merge any metadata together */
            HDmemset(f->shared->fs_aggr_merge, 0, sizeof(f->shared->fs_aggr_merge));

            /* Check if merging raw data should be allowed */
            /* (treat global heaps as raw data) */
            if(H5FD_MEM_DRAW == f->shared->fs_type_map[H5FD_MEM_DRAW] ||
                    H5FD_MEM_DEFAULT == f->shared->fs_type_map[H5FD_MEM_DRAW]) {
                f->shared->fs_aggr_merge[H5FD_MEM_DRAW] = H5F_FS_MERGE_RAWDATA;
                f->shared->fs_aggr_merge[H5FD_MEM_GHEAP] = H5F_FS_MERGE_RAWDATA;
	    } /* end if */
            break;

        case H5MF_AGGR_MERGE_DICHOTOMY:
            /* Merge all metadata together (but not raw data) */
            HDmemset(f->shared->fs_aggr_merge, H5F_FS_MERGE_METADATA, sizeof(f->shared->fs_aggr_merge));

            /* Allow merging raw data allocations together */
            /* (treat global heaps as raw data) */
            f->shared->fs_aggr_merge[H5FD_MEM_DRAW] = H5F_FS_MERGE_RAWDATA;
            f->shared->fs_aggr_merge[H5FD_MEM_GHEAP] = H5F_FS_MERGE_RAWDATA;
            break;

        case H5MF_AGGR_MERGE_TOGETHER:
            /* Merge all allocation types together */
            HDmemset(f->shared->fs_aggr_merge, (H5F_FS_MERGE_METADATA | H5F_FS_MERGE_RAWDATA), sizeof(f->shared->fs_aggr_merge));
            break;

        default:
            HGOTO_ERROR(H5E_RESOURCE, H5E_BADVALUE, FAIL, "invalid mapping type")
    } /* end switch */

done:
    FUNC_LEAVE_NOAPI(ret_value)
} /* end H5MF_init_merge_flags() */


/*-------------------------------------------------------------------------
 * Function:	H5MF_alloc_open
 *
 * Purpose:	Open an existing free space manager of TYPE for file by
 *		creating a free-space structure
 *
 * Return:	Success:	non-negative
 *		Failure:	negative
 *
 * Programmer:	Quincey Koziol
 *		koziol@hdfgroup.org
 *		Jan  8 2008
 *
 *-------------------------------------------------------------------------
 */
herr_t
H5MF_alloc_open(H5F_t *f, hid_t dxpl_id, H5FD_mem_t type)
{
    const H5FS_section_class_t *classes[] = { /* Free space section classes implemented for file */
        H5MF_FSPACE_SECT_CLS_SIMPLE};
    H5P_genplist_t *dxpl = NULL;        /* DXPL for setting ring */
    H5AC_ring_t orig_ring = H5AC_RING_INV;      /* Original ring value */
    herr_t ret_value = SUCCEED;         /* Return value */

    FUNC_ENTER_NOAPI_NOINIT

    /*
     * Check arguments.
     */
    HDassert(f);
    HDassert(f->shared);
    HDassert(type != H5FD_MEM_NOLIST);
    HDassert(H5F_addr_defined(f->shared->fs_addr[type]));
    HDassert(f->shared->fs_state[type] == H5F_FS_STATE_CLOSED);

    /* Set the ring type in the DXPL */
    if(H5AC_set_ring(dxpl_id, H5AC_RING_FSM, &dxpl, &orig_ring) < 0)
        HGOTO_ERROR(H5E_RESOURCE, H5E_CANTSET, FAIL, "unable to set ring value")

    /* Open an existing free space structure for the file */
    if(NULL == (f->shared->fs_man[type] = H5FS_open(f, dxpl_id, f->shared->fs_addr[type],
	    NELMTS(classes), classes, f, f->shared->alignment, f->shared->threshold)))
	HGOTO_ERROR(H5E_RESOURCE, H5E_CANTINIT, FAIL, "can't initialize free space info")

    /* Set the state for the free space manager to "open", if it is now */
    if(f->shared->fs_man[type])
        f->shared->fs_state[type] = H5F_FS_STATE_OPEN;

done:
    /* Reset the ring in the DXPL */
    if(H5AC_reset_ring(dxpl, orig_ring) < 0)
        HDONE_ERROR(H5E_RESOURCE, H5E_CANTSET, FAIL, "unable to set property value")

    FUNC_LEAVE_NOAPI(ret_value)
} /* end H5MF_alloc_open() */


/*-------------------------------------------------------------------------
 * Function:	H5MF_alloc_create
 *
 * Purpose:	Create free space manager of TYPE for the file by creating
 *		a free-space structure
 *
 * Return:	Success:	non-negative
 *		Failure:	negative
 *
 * Programmer:	Quincey Koziol
 *		koziol@hdfgroup.org
 *		Jan  8 2008
 *
 *-------------------------------------------------------------------------
 */
static herr_t
H5MF_alloc_create(H5F_t *f, hid_t dxpl_id, H5FD_mem_t type)
{
    const H5FS_section_class_t *classes[] = { /* Free space section classes implemented for file */
        H5MF_FSPACE_SECT_CLS_SIMPLE};
    herr_t ret_value = SUCCEED;         /* Return value */
    H5FS_create_t fs_create; 		/* Free space creation parameters */

    FUNC_ENTER_NOAPI_NOINIT

    /*
     * Check arguments.
     */
    HDassert(f);
    HDassert(f->shared);
    HDassert(type != H5FD_MEM_NOLIST);
    HDassert(!H5F_addr_defined(f->shared->fs_addr[type]));
    HDassert(f->shared->fs_state[type] == H5F_FS_STATE_CLOSED);

    /* Set the free space creation parameters */
    fs_create.client = H5FS_CLIENT_FILE_ID;
    fs_create.shrink_percent = H5MF_FSPACE_SHRINK;
    fs_create.expand_percent = H5MF_FSPACE_EXPAND;
    fs_create.max_sect_addr = 1 + H5VM_log2_gen((uint64_t)f->shared->maxaddr);
    fs_create.max_sect_size = f->shared->maxaddr;

    if(NULL == (f->shared->fs_man[type] = H5FS_create(f, dxpl_id, NULL,
	    &fs_create, NELMTS(classes), classes, f, f->shared->alignment, f->shared->threshold)))
	HGOTO_ERROR(H5E_RESOURCE, H5E_CANTINIT, FAIL, "can't initialize free space info")


    /* Set the state for the free space manager to "open", if it is now */
    if(f->shared->fs_man[type])
        f->shared->fs_state[type] = H5F_FS_STATE_OPEN;

done:
    FUNC_LEAVE_NOAPI(ret_value)
} /* end H5MF_alloc_create() */


/*-------------------------------------------------------------------------
 * Function:	H5MF_alloc_start
 *
 * Purpose:	Open or create a free space manager of a given type
 *
 * Return:	Success:	non-negative
 *		Failure:	negative
 *
 * Programmer:	Quincey Koziol
 *		koziol@hdfgroup.org
 *		Jan  8 2008
 *
 *-------------------------------------------------------------------------
 */
herr_t
H5MF_alloc_start(H5F_t *f, hid_t dxpl_id, H5FD_mem_t type)
{
    herr_t ret_value = SUCCEED;         /* Return value */

    FUNC_ENTER_NOAPI_NOINIT

    /*
     * Check arguments.
     */
    HDassert(f);
    HDassert(f->shared);
    HDassert(type != H5FD_MEM_NOLIST);

    /* Check if the free space manager exists already */
    if(H5F_addr_defined(f->shared->fs_addr[type])) {
        /* Open existing free space manager */
        if(H5MF_alloc_open(f, dxpl_id, type) < 0)
            HGOTO_ERROR(H5E_RESOURCE, H5E_CANTOPENOBJ, FAIL, "can't initialize file free space")
    } /* end if */
    else {
        /* Create new free space manager */
        if(H5MF_alloc_create(f, dxpl_id, type) < 0)
            HGOTO_ERROR(H5E_RESOURCE, H5E_CANTCREATE, FAIL, "can't initialize file free space")
    } /* end else */

done:
    FUNC_LEAVE_NOAPI(ret_value)
} /* end H5MF_alloc_start() */


/*-------------------------------------------------------------------------
 * Function:    H5MF_alloc_close
 *
 * Purpose:     Close an existing free space manager of TYPE for file
 *
 * Return:      Success:        non-negative
 *              Failure:        negative
 *
 * Programmer: Vailin Choi; July 1st, 2009
 *
 *-------------------------------------------------------------------------
 */
static herr_t
H5MF_alloc_close(H5F_t *f, hid_t dxpl_id, H5FD_mem_t type)
{
    herr_t ret_value = SUCCEED;         /* Return value */

    FUNC_ENTER_NOAPI_NOINIT

    /*
     * Check arguments.
     */
    HDassert(f);
    HDassert(f->shared);
    HDassert(type != H5FD_MEM_NOLIST);
    HDassert(f->shared->fs_man[type]);
    HDassert(f->shared->fs_state[type] != H5F_FS_STATE_CLOSED);

    /* Close an existing free space structure for the file */
    if(H5FS_close(f, dxpl_id, f->shared->fs_man[type]) < 0)
        HGOTO_ERROR(H5E_FSPACE, H5E_CANTRELEASE, FAIL, "can't release free space info")
    f->shared->fs_man[type] = NULL;
    f->shared->fs_state[type] = H5F_FS_STATE_CLOSED;

done:
    FUNC_LEAVE_NOAPI(ret_value)
} /* end H5MF_alloc_close() */


/*-------------------------------------------------------------------------
 * Function:    H5MF_alloc
 *
 * Purpose:     Allocate SIZE bytes of file memory and return the relative
 *		address where that contiguous chunk of file memory exists.
 *		The TYPE argument describes the purpose for which the storage
 *		is being requested.
 *
 * Return:      Success:        The file address of new chunk.
 *              Failure:        HADDR_UNDEF
 *
 * Programmer:  Robb Matzke
 *              matzke@llnl.gov
 *              Jul 11 1997
 *
 *-------------------------------------------------------------------------
 */
haddr_t
H5MF_alloc(H5F_t *f, H5FD_mem_t alloc_type, hid_t dxpl_id, hsize_t size)
{
    H5P_genplist_t *dxpl = NULL;        /* DXPL for setting ring */
    H5AC_ring_t orig_ring = H5AC_RING_INV;      /* Original ring value */
    H5FD_mem_t  fs_type;                /* Free space type (mapped from allocation type) */
    haddr_t ret_value = HADDR_UNDEF;    /* Return value */

    FUNC_ENTER_NOAPI(HADDR_UNDEF)
#ifdef H5MF_ALLOC_DEBUG
HDfprintf(stderr, "%s: alloc_type = %u, size = %Hu\n", FUNC, (unsigned)alloc_type, size);
#endif /* H5MF_ALLOC_DEBUG */

    /* check arguments */
    HDassert(f);
    HDassert(f->shared);
    HDassert(f->shared->lf);
    HDassert(size > 0);

    /* Get free space type from allocation type */
    fs_type = H5MF_ALLOC_TO_FS_TYPE(f, alloc_type);

    /* Set the ring type in the DXPL */
    if(H5AC_set_ring(dxpl_id, H5AC_RING_FSM, &dxpl, &orig_ring) < 0)
        HGOTO_ERROR(H5E_RESOURCE, H5E_CANTSET, HADDR_UNDEF, "unable to set ring value")

    /* Check if we are using the free space manager for this file */
    if(H5F_HAVE_FREE_SPACE_MANAGER(f)) {
        /* Check if the free space manager for the file has been initialized */
        if(!f->shared->fs_man[fs_type] && H5F_addr_defined(f->shared->fs_addr[fs_type]))
            if(H5MF_alloc_open(f, dxpl_id, fs_type) < 0)
                HGOTO_ERROR(H5E_RESOURCE, H5E_CANTOPENOBJ, HADDR_UNDEF, "can't initialize file free space")

        /* Search for large enough space in the free space manager */
        if(f->shared->fs_man[fs_type]) {
            H5MF_free_section_t *node;      /* Free space section pointer */
            htri_t node_found = FALSE;      /* Whether an existing free list node was found */

            /* Try to get a section from the free space manager */
            if((node_found = H5FS_sect_find(f, dxpl_id, f->shared->fs_man[fs_type], size, (H5FS_section_info_t **)&node)) < 0)
                HGOTO_ERROR(H5E_RESOURCE, H5E_CANTALLOC, HADDR_UNDEF, "error locating free space in file")
#ifdef H5MF_ALLOC_DEBUG_MORE
HDfprintf(stderr, "%s: Check 1.5, node_found = %t\n", FUNC, node_found);
#endif /* H5MF_ALLOC_DEBUG_MORE */

            /* Check for actually finding section */
            if(node_found) {
                /* Sanity check */
                HDassert(node);

                /* Retrieve return value */
                ret_value = node->sect_info.addr;

                /* Check for eliminating the section */
                if(node->sect_info.size == size) {
#ifdef H5MF_ALLOC_DEBUG_MORE
HDfprintf(stderr, "%s: Check 1.6, freeing node\n", FUNC);
#endif /* H5MF_ALLOC_DEBUG_MORE */
                    /* Free section node */
                    if(H5MF_sect_simple_free((H5FS_section_info_t *)node) < 0)
                        HGOTO_ERROR(H5E_RESOURCE, H5E_CANTRELEASE, HADDR_UNDEF, "can't free simple section node")
                } /* end if */
                else {
                    H5MF_sect_ud_t udata;               /* User data for callback */

                    /* Adjust information for section */
                    node->sect_info.addr += size;
                    node->sect_info.size -= size;

                    /* Construct user data for callbacks */
                    udata.f = f;
                    udata.dxpl_id = dxpl_id;
                    udata.alloc_type = alloc_type;
                    udata.allow_sect_absorb = TRUE;
		    udata.allow_eoa_shrink_only = FALSE; 

#ifdef H5MF_ALLOC_DEBUG_MORE
HDfprintf(stderr, "%s: Check 1.7, re-adding node, node->sect_info.size = %Hu\n", FUNC, node->sect_info.size);
#endif /* H5MF_ALLOC_DEBUG_MORE */
                    /* Re-insert section node into file's free space */
                    if(H5FS_sect_add(f, dxpl_id, f->shared->fs_man[fs_type], (H5FS_section_info_t *)node, H5FS_ADD_RETURNED_SPACE, &udata) < 0)
                        HGOTO_ERROR(H5E_RESOURCE, H5E_CANTINSERT, HADDR_UNDEF, "can't re-add section to file free space")
                } /* end else */

                /* Leave now */
                HGOTO_DONE(ret_value)
            } /* end if */
        } /* end if */
#ifdef H5MF_ALLOC_DEBUG_MORE
HDfprintf(stderr, "%s: Check 2.0\n", FUNC);
#endif /* H5MF_ALLOC_DEBUG_MORE */
    } /* end if */

    /* Allocate from the metadata aggregator (or the VFD) */
    if(HADDR_UNDEF == (ret_value = H5MF_aggr_vfd_alloc(f, alloc_type, dxpl_id, size)))
	HGOTO_ERROR(H5E_VFL, H5E_CANTALLOC, HADDR_UNDEF, "allocation failed from aggr/vfd")

done:
    /* Reset the ring in the DXPL */
    if(H5AC_reset_ring(dxpl, orig_ring) < 0)
        HDONE_ERROR(H5E_RESOURCE, H5E_CANTSET, HADDR_UNDEF, "unable to set property value")

#ifdef H5MF_ALLOC_DEBUG
HDfprintf(stderr, "%s: Leaving: ret_value = %a, size = %Hu\n", FUNC, ret_value, size);
#endif /* H5MF_ALLOC_DEBUG */
#ifdef H5MF_ALLOC_DEBUG_DUMP
H5MF_sects_dump(f, dxpl_id, stderr);
#endif /* H5MF_ALLOC_DEBUG_DUMP */

    FUNC_LEAVE_NOAPI(ret_value)
} /* end H5MF_alloc() */


/*-------------------------------------------------------------------------
 * Function:    H5MF_alloc_tmp
 *
 * Purpose:     Allocate temporary space in the file
 *
 * Note:	The address returned is non-overlapping with any other address
 *		in the file and suitable for insertion into the metadata
 *		cache.
 *
 *		The address is _not_ suitable for actual file I/O and will
 *		cause an error if it is so used.
 *
 *		The space allocated with this routine should _not_ be freed,
 *		it should just be abandoned.  Calling H5MF_xfree() with space
 *              from this routine will cause an error.
 *
 * Return:      Success:        Temporary file address
 *              Failure:        HADDR_UNDEF
 *
 * Programmer:  Quincey Koziol
 *              Thursday, June  4, 2009
 *
 *-------------------------------------------------------------------------
 */
haddr_t
H5MF_alloc_tmp(H5F_t *f, hsize_t size)
{
    haddr_t eoa;                /* End of allocated space in the file */
    haddr_t ret_value = HADDR_UNDEF;    /* Return value */

    FUNC_ENTER_NOAPI(HADDR_UNDEF)
#ifdef H5MF_ALLOC_DEBUG
HDfprintf(stderr, "%s: size = %Hu\n", FUNC, size);
#endif /* H5MF_ALLOC_DEBUG */

    /* check args */
    HDassert(f);
    HDassert(f->shared);
    HDassert(f->shared->lf);
    HDassert(size > 0);

    /* Retrieve the 'eoa' for the file */
    if(HADDR_UNDEF == (eoa = H5F_get_eoa(f, H5FD_MEM_DEFAULT)))
	HGOTO_ERROR(H5E_RESOURCE, H5E_CANTGET, HADDR_UNDEF, "driver get_eoa request failed")

    /* Compute value to return */
    ret_value = f->shared->tmp_addr - size;

    /* Check for overlap into the actual allocated space in the file */
    if(H5F_addr_le(ret_value, eoa))
	HGOTO_ERROR(H5E_RESOURCE, H5E_CANTGET, HADDR_UNDEF, "driver get_eoa request failed")

    /* Adjust temporary address allocator in the file */
    f->shared->tmp_addr = ret_value;

done:
    FUNC_LEAVE_NOAPI(ret_value)
} /* end H5MF_alloc_tmp() */


/*-------------------------------------------------------------------------
 * Function:    H5MF_xfree
 *
 * Purpose:     Frees part of a file, making that part of the file
 *              available for reuse.
 *
 * Return:      Non-negative on success/Negative on failure
 *
 * Programmer:  Robb Matzke
 *              matzke@llnl.gov
 *              Jul 17 1997
 *
 *-------------------------------------------------------------------------
 */
herr_t
H5MF_xfree(const H5F_t *f, H5FD_mem_t alloc_type, hid_t dxpl_id, haddr_t addr,
    hsize_t size)
{
    H5F_io_info_t fio_info;             /* I/O info for operation */
    H5MF_free_section_t *node = NULL;   /* Free space section pointer */
    H5MF_sect_ud_t udata;               /* User data for callback */
    H5P_genplist_t *dxpl = NULL;        /* DXPL for setting ring */
    H5AC_ring_t orig_ring = H5AC_RING_INV;      /* Original ring value */
    H5FD_mem_t fs_type;                 /* Free space type (mapped from allocation type) */
    herr_t ret_value = SUCCEED;         /* Return value */

    FUNC_ENTER_NOAPI(FAIL)
#ifdef H5MF_ALLOC_DEBUG
HDfprintf(stderr, "%s: Entering - alloc_type = %u, addr = %a, size = %Hu\n", FUNC, (unsigned)alloc_type, addr, size);
#endif /* H5MF_ALLOC_DEBUG */

    /* check arguments */
    HDassert(f);
    if(!H5F_addr_defined(addr) || 0 == size)
        HGOTO_DONE(SUCCEED);
    HDassert(addr != 0);        /* Can't deallocate the superblock :-) */

    /* Check for attempting to free space that's a 'temporary' file address */
    if(H5F_addr_le(f->shared->tmp_addr, addr))
        HGOTO_ERROR(H5E_RESOURCE, H5E_BADRANGE, FAIL, "attempting to free temporary file space")

    /* Set the ring type in the DXPL */
    if(H5AC_set_ring(dxpl_id, H5AC_RING_FSM, &dxpl, &orig_ring) < 0)
        HGOTO_ERROR(H5E_RESOURCE, H5E_CANTSET, FAIL, "unable to set ring value")

    /* Set up I/O info for operation */
    fio_info.f = f;
    if(NULL == (fio_info.dxpl = (H5P_genplist_t *)H5I_object(dxpl_id)))
        HGOTO_ERROR(H5E_ARGS, H5E_BADTYPE, FAIL, "can't get property list")

    /* Check if the space to free intersects with the file's metadata accumulator */
    if(H5F__accum_free(&fio_info, alloc_type, addr, size) < 0)
        HGOTO_ERROR(H5E_RESOURCE, H5E_CANTFREE, FAIL, "can't check free space intersection w/metadata accumulator")

    /* Get free space type from allocation type */
    fs_type = H5MF_ALLOC_TO_FS_TYPE(f, alloc_type);
#ifdef H5MF_ALLOC_DEBUG_MORE
HDfprintf(stderr, "%s: fs_type = %u\n", FUNC, (unsigned)fs_type);
#endif /* H5MF_ALLOC_DEBUG_MORE */

    /* Check if the free space manager for the file has been initialized */
    if(!f->shared->fs_man[fs_type]) {
        /* If there's no free space manager for objects of this type,
         *  see if we can avoid creating one by checking if the freed
         *  space is at the end of the file
         */
#ifdef H5MF_ALLOC_DEBUG_MORE
HDfprintf(stderr, "%s: f->shared->fs_addr[%u] = %a\n", FUNC, (unsigned)fs_type, f->shared->fs_addr[fs_type]);
#endif /* H5MF_ALLOC_DEBUG_MORE */
        if(!H5F_addr_defined(f->shared->fs_addr[fs_type])) {
            htri_t status;          /* "can absorb" status for section into */

#ifdef H5MF_ALLOC_DEBUG_MORE
HDfprintf(stderr, "%s: Trying to avoid starting up free space manager\n", FUNC);
#endif /* H5MF_ALLOC_DEBUG_MORE */
            /* Try to shrink the file or absorb the block into a block aggregator */
            if((status = H5MF_try_shrink(f, alloc_type, dxpl_id, addr, size)) < 0)
                HGOTO_ERROR(H5E_FSPACE, H5E_CANTMERGE, FAIL, "can't check for absorbing block")
            else if(status > 0)
                /* Indicate success */
                HGOTO_DONE(SUCCEED)
	    else if(size < f->shared->fs_threshold) {
#ifdef H5MF_ALLOC_DEBUG_MORE
HDfprintf(stderr, "%s: dropping addr = %a, size = %Hu, on the floor!\n", FUNC, addr, size);
#endif /* H5MF_ALLOC_DEBUG_MORE */
		HGOTO_DONE(SUCCEED)
	    }
        } /* end if */

        /* If we are deleting the free space manager, leave now, to avoid
         *  [re-]starting it.
	 * or if file space strategy type is not using a free space manager
	 *   (H5F_FILE_SPACE_AGGR_VFD or H5F_FILE_SPACE_VFD), drop free space
         *   section on the floor.
         *
         * Note: this drops the space to free on the floor...
         *
         */
        if(f->shared->fs_state[fs_type] == H5F_FS_STATE_DELETING ||
	        !H5F_HAVE_FREE_SPACE_MANAGER(f)) {
#ifdef H5MF_ALLOC_DEBUG_MORE
HDfprintf(stderr, "%s: dropping addr = %a, size = %Hu, on the floor!\n", FUNC, addr, size);
#endif /* H5MF_ALLOC_DEBUG_MORE */
            HGOTO_DONE(SUCCEED)
        } /* end if */

        /* There's either already a free space manager, or the freed
         *  space isn't at the end of the file, so start up (or create)
         *  the file space manager
         */
        if(H5MF_alloc_start(f, dxpl_id, fs_type) < 0)
            HGOTO_ERROR(H5E_RESOURCE, H5E_CANTINIT, FAIL, "can't initialize file free space")
    } /* end if */

    /* Create free space section for block */
    if(NULL == (node = H5MF_sect_simple_new(addr, size)))
        HGOTO_ERROR(H5E_RESOURCE, H5E_CANTINIT, FAIL, "can't initialize free space section")

    /* Construct user data for callbacks */
    udata.f = f;
    udata.dxpl_id = dxpl_id;
    udata.alloc_type = alloc_type;
    udata.allow_sect_absorb = TRUE;
    udata.allow_eoa_shrink_only = FALSE; 

    /* If size of section freed is larger than threshold, add it to the free space manager */
    if(size >= f->shared->fs_threshold) {
	HDassert(f->shared->fs_man[fs_type]);

#ifdef H5MF_ALLOC_DEBUG_MORE
HDfprintf(stderr, "%s: Before H5FS_sect_add()\n", FUNC);
#endif /* H5MF_ALLOC_DEBUG_MORE */
        /* Add to the free space for the file */
	if(H5FS_sect_add(f, dxpl_id, f->shared->fs_man[fs_type], (H5FS_section_info_t *)node, H5FS_ADD_RETURNED_SPACE, &udata) < 0)
	    HGOTO_ERROR(H5E_RESOURCE, H5E_CANTINSERT, FAIL, "can't add section to file free space")
	node = NULL;
#ifdef H5MF_ALLOC_DEBUG_MORE
HDfprintf(stderr, "%s: After H5FS_sect_add()\n", FUNC);
#endif /* H5MF_ALLOC_DEBUG_MORE */
    } /* end if */
    else {
        htri_t merged;          /* Whether node was merged */

        /* Try to merge the section that is smaller than threshold */
	if((merged = H5FS_sect_try_merge(f, dxpl_id, f->shared->fs_man[fs_type], (H5FS_section_info_t *)node, H5FS_ADD_RETURNED_SPACE, &udata)) < 0)
	    HGOTO_ERROR(H5E_RESOURCE, H5E_CANTINSERT, FAIL, "can't merge section to file free space")
	else if(merged == TRUE) /* successfully merged */
	    /* Indicate that the node was used */
            node = NULL;
    } /* end else */

done:
    /* Reset the ring in the DXPL */
    if(H5AC_reset_ring(dxpl, orig_ring) < 0)
        HDONE_ERROR(H5E_RESOURCE, H5E_CANTSET, FAIL, "unable to set property value")

    /* Release section node, if allocated and not added to section list or merged */
    if(node)
        if(H5MF_sect_simple_free((H5FS_section_info_t *)node) < 0)
            HDONE_ERROR(H5E_RESOURCE, H5E_CANTRELEASE, FAIL, "can't free simple section node")

#ifdef H5MF_ALLOC_DEBUG
HDfprintf(stderr, "%s: Leaving, ret_value = %d\n", FUNC, ret_value);
#endif /* H5MF_ALLOC_DEBUG */
#ifdef H5MF_ALLOC_DEBUG_DUMP
H5MF_sects_dump(f, dxpl_id, stderr);
#endif /* H5MF_ALLOC_DEBUG_DUMP */
    FUNC_LEAVE_NOAPI(ret_value)
} /* end H5MF_xfree() */


/*-------------------------------------------------------------------------
 * Function:	H5MF_try_extend
 *
 * Purpose:	Extend a block in the file if possible.
 *
 * Return:	Success:	TRUE(1)  - Block was extended
 *                              FALSE(0) - Block could not be extended
 * 		Failure:	FAIL
 *
 * Programmer:	Quincey Koziol
 *              Friday, June 11, 2004
 *
 *-------------------------------------------------------------------------
 */
htri_t
H5MF_try_extend(H5F_t *f, hid_t dxpl_id, H5FD_mem_t alloc_type, haddr_t addr,
    hsize_t size, hsize_t extra_requested)
{
    H5P_genplist_t *dxpl = NULL;        /* DXPL for setting ring */
    H5AC_ring_t orig_ring = H5AC_RING_INV;      /* Original ring value */
    haddr_t     end;            /* End of block to extend */
    H5FD_mem_t  map_type;       /* Mapped type */
    htri_t	ret_value = FAIL;       /* Return value */

    FUNC_ENTER_NOAPI(FAIL)
#ifdef H5MF_ALLOC_DEBUG
HDfprintf(stderr, "%s: Entering: alloc_type = %u, addr = %a, size = %Hu, extra_requested = %Hu\n", FUNC, (unsigned)alloc_type, addr, size, extra_requested);
#endif /* H5MF_ALLOC_DEBUG */

    /* Sanity check */
    HDassert(f);
    HDassert(H5F_INTENT(f) & H5F_ACC_RDWR);

    /* Set mapped type, treating global heap as raw data */
    map_type = (alloc_type == H5FD_MEM_GHEAP) ? H5FD_MEM_DRAW : alloc_type;

    /* Compute end of block to extend */
    end = addr + size;

    /* Set the ring type in the DXPL */
    if(H5AC_set_ring(dxpl_id, H5AC_RING_FSM, &dxpl, &orig_ring) < 0)
        HGOTO_ERROR(H5E_RESOURCE, H5E_CANTSET, FAIL, "unable to set ring value")

    /* Check if the block is exactly at the end of the file */
    if((ret_value = H5FD_try_extend(f->shared->lf, map_type, f, end, extra_requested)) < 0)
        HGOTO_ERROR(H5E_RESOURCE, H5E_CANTEXTEND, FAIL, "error extending file")
    else if(ret_value == FALSE) {
        H5F_blk_aggr_t *aggr;   /* Aggregator to use */

        /* Check for test block able to extend aggregation block */
        aggr = (map_type == H5FD_MEM_DRAW) ?  &(f->shared->sdata_aggr) : &(f->shared->meta_aggr);
        if((ret_value = H5MF_aggr_try_extend(f, aggr, map_type, end, extra_requested)) < 0)
            HGOTO_ERROR(H5E_RESOURCE, H5E_CANTEXTEND, FAIL, "error extending aggregation block")
        else if(ret_value == FALSE) {
            H5FD_mem_t  fs_type;                /* Free space type (mapped from allocation type) */

            /* Get free space type from allocation type */
            fs_type = H5MF_ALLOC_TO_FS_TYPE(f, alloc_type);

            /* Check if the free space for the file has been initialized */
            if(!f->shared->fs_man[fs_type] && H5F_addr_defined(f->shared->fs_addr[fs_type]))
                if(H5MF_alloc_open(f, dxpl_id, fs_type) < 0)
                    HGOTO_ERROR(H5E_RESOURCE, H5E_CANTINIT, FAIL, "can't initialize file free space")

            /* Check for test block able to block in free space manager */
            if(f->shared->fs_man[fs_type])
                if((ret_value = H5FS_sect_try_extend(f, dxpl_id, f->shared->fs_man[fs_type], addr, size, extra_requested)) < 0)
                    HGOTO_ERROR(H5E_RESOURCE, H5E_CANTEXTEND, FAIL, "error extending block in free space manager")
        } /* end if */
    } /* end if */

done:
    /* Reset the ring in the DXPL */
    if(H5AC_reset_ring(dxpl, orig_ring) < 0)
        HDONE_ERROR(H5E_RESOURCE, H5E_CANTSET, FAIL, "unable to set property value")

#ifdef H5MF_ALLOC_DEBUG
HDfprintf(stderr, "%s: Leaving: ret_value = %t\n", FUNC, ret_value);
#endif /* H5MF_ALLOC_DEBUG */
#ifdef H5MF_ALLOC_DEBUG_DUMP
H5MF_sects_dump(f, dxpl_id, stderr);
#endif /* H5MF_ALLOC_DEBUG_DUMP */

    FUNC_LEAVE_NOAPI(ret_value)
} /* end H5MF_try_extend() */


/*-------------------------------------------------------------------------
 * Function:    H5MF_get_freespace
 *
 * Purpose:     Retrieve the amount of free space in a file.
 *
 * Return:      Success:        Amount of free space in file
 *              Failure:        Negative
 *
 * Programmer:  Quincey Koziol
 *              Monday, October  6, 2003
 *
 * Modifications:
 *      Vailin Choi; July 2012
 *      As the default free-list mapping is changed to H5FD_FLMAP_DICHOTOMY,
 *      checks are added to account for the last section of each free-space manager
 *      and the remaining space in the two aggregators are at EOF.
 *-------------------------------------------------------------------------
 */
herr_t
H5MF_get_freespace(H5F_t *f, hid_t dxpl_id, hsize_t *tot_space, hsize_t *meta_size)
{
    H5P_genplist_t *dxpl = NULL;        /* DXPL for setting ring */
    H5AC_ring_t orig_ring = H5AC_RING_INV;      /* Original ring value */
    haddr_t eoa;                /* End of allocated space in the file */
    haddr_t ma_addr = HADDR_UNDEF;    /* Base "metadata aggregator" address */
    hsize_t ma_size = 0;        /* Size of "metadata aggregator" */
    haddr_t sda_addr = HADDR_UNDEF;    /* Base "small data aggregator" address */
    hsize_t sda_size = 0;       /* Size of "small data aggregator" */
    hsize_t tot_fs_size = 0;    /* Amount of all free space managed */
    hsize_t tot_meta_size = 0;  /* Amount of metadata for free space managers */
    H5FD_mem_t type;            /* Memory type for iteration */
    hbool_t fs_started[H5FD_MEM_NTYPES]; /* Indicate whether the free-space manager has been started */
    hbool_t eoa_shrank;		/* Whether an EOA shrink occurs */
    herr_t ret_value = SUCCEED; /* Return value */

    FUNC_ENTER_NOAPI(FAIL)

    /* check args */
    HDassert(f);
    HDassert(f->shared);
    HDassert(f->shared->lf);

    /* Retrieve the 'eoa' for the file */
    if(HADDR_UNDEF == (eoa = H5F_get_eoa(f, H5FD_MEM_DEFAULT)))
	HGOTO_ERROR(H5E_RESOURCE, H5E_CANTGET, FAIL, "driver get_eoa request failed")

    /* Set the ring type in the DXPL */
    if(H5AC_set_ring(dxpl_id, H5AC_RING_FSM, &dxpl, &orig_ring) < 0)
        HGOTO_ERROR(H5E_RESOURCE, H5E_CANTSET, FAIL, "unable to set ring value")

    /* Retrieve metadata aggregator info, if available */
    if(H5MF_aggr_query(f, &(f->shared->meta_aggr), &ma_addr, &ma_size) < 0)
        HGOTO_ERROR(H5E_RESOURCE, H5E_CANTGET, FAIL, "can't query metadata aggregator stats")

    /* Retrieve 'small data' aggregator info, if available */
    if(H5MF_aggr_query(f, &(f->shared->sdata_aggr), &sda_addr, &sda_size) < 0)
        HGOTO_ERROR(H5E_RESOURCE, H5E_CANTGET, FAIL, "can't query small data aggregator stats")

    /* Iterate over all the free space types that have managers and get each free list's space */
    for(type = H5FD_MEM_DEFAULT; type < H5FD_MEM_NTYPES; H5_INC_ENUM(H5FD_mem_t, type)) {

	fs_started[type] = FALSE;

	/* Check if the free space for the file has been initialized */
        if(!f->shared->fs_man[type] && H5F_addr_defined(f->shared->fs_addr[type])) {
            if(H5MF_alloc_open(f, dxpl_id, type) < 0)
                HGOTO_ERROR(H5E_RESOURCE, H5E_CANTINIT, FAIL, "can't initialize file free space")
            HDassert(f->shared->fs_man[type]);
            fs_started[type] = TRUE;
        } /* end if */

	/* Check if there's free space of this type */
        if(f->shared->fs_man[type]) {
            hsize_t type_fs_size = 0;    /* Amount of free space managed for each type */
            hsize_t type_meta_size = 0;  /* Amount of free space metadata for each type */

            /* Retrieve free space size from free space manager */
            if(H5FS_sect_stats(f->shared->fs_man[type], &type_fs_size, NULL) < 0)
                HGOTO_ERROR(H5E_RESOURCE, H5E_CANTGET, FAIL, "can't query free space stats")
            if(H5FS_size(f, f->shared->fs_man[type], &type_meta_size) < 0)
                HGOTO_ERROR(H5E_RESOURCE, H5E_CANTGET, FAIL, "can't query free space metadata stats")

            /* Increment total free space for types */
            tot_fs_size += type_fs_size;
            tot_meta_size += type_meta_size;
	} /* end if */
    } /* end for */

    /* Iterate until no more EOA shrink occurs */
    do {
	eoa_shrank = FALSE;

	/* Check the last section of each free-space manager */
	for(type = H5FD_MEM_DEFAULT; type < H5FD_MEM_NTYPES; H5_INC_ENUM(H5FD_mem_t, type)) {
	    haddr_t sect_addr = HADDR_UNDEF;
	    hsize_t sect_size = 0;

	    if(f->shared->fs_man[type]) {
		if(H5FS_sect_query_last_sect(f->shared->fs_man[type], &sect_addr, &sect_size) < 0)
		    HGOTO_ERROR(H5E_RESOURCE, H5E_CANTGET, FAIL, "can't query last section on merge list")

		/* Deduct space from previous accumulation if the section is at EOA */
		if(H5F_addr_eq(sect_addr + sect_size, eoa)) {
		    eoa = sect_addr;
		    eoa_shrank = TRUE;
		    tot_fs_size -= sect_size;
		} /* end if */
	    } /* end if */
	} /* end for */

	/* Check the metadata and raw data aggregators */
	if(ma_size > 0 && H5F_addr_eq(ma_addr + ma_size, eoa)) {
	    eoa = ma_addr;
	    eoa_shrank = TRUE;
	    ma_size = 0;
	} /* end if */
	if(sda_size > 0 && H5F_addr_eq(sda_addr + sda_size, eoa)) {
	    eoa = sda_addr;
	    eoa_shrank = TRUE;
	    sda_size = 0;
	} /* end if */
    } while(eoa_shrank);

    /* Close the free-space managers if they were opened earlier in this routine */
    for(type = H5FD_MEM_DEFAULT; type < H5FD_MEM_NTYPES; H5_INC_ENUM(H5FD_mem_t, type)) {
	if(fs_started[type])
            if(H5MF_alloc_close(f, dxpl_id, type) < 0)
                HGOTO_ERROR(H5E_RESOURCE, H5E_CANTINIT, FAIL, "can't close file free space")
    } /* end for */

    /* Set the value(s) to return */
    /* (The metadata & small data aggregators count as free space now, since they aren't at EOA) */
    if(tot_space)
	*tot_space = tot_fs_size + ma_size + sda_size;
    if(meta_size)
	*meta_size = tot_meta_size;

done:
    /* Reset the ring in the DXPL */
    if(H5AC_reset_ring(dxpl, orig_ring) < 0)
        HDONE_ERROR(H5E_RESOURCE, H5E_CANTSET, FAIL, "unable to set property value")

    FUNC_LEAVE_NOAPI(ret_value)
} /* end H5MF_get_freespace() */


/*-------------------------------------------------------------------------
 * Function:    H5MF_try_shrink
 *
 * Purpose:     Try to shrink the size of a file with a block or absorb it
 *              into a block aggregator.
 *
 * Return:      Non-negative on success/Negative on failure
 *
 * Programmer:  Quincey Koziol
 *              koziol@hdfgroup.org
 *              Feb 14 2008
 *
 *-------------------------------------------------------------------------
 */
htri_t
H5MF_try_shrink(H5F_t *f, H5FD_mem_t alloc_type, hid_t dxpl_id, haddr_t addr,
    hsize_t size)
{
    H5MF_free_section_t *node = NULL;   /* Free space section pointer */
    H5MF_sect_ud_t udata;               /* User data for callback */
    H5P_genplist_t *dxpl = NULL;        /* DXPL for setting ring */
    H5AC_ring_t orig_ring = H5AC_RING_INV;      /* Original ring value */
    htri_t ret_value = FAIL;                   /* Return value */

    FUNC_ENTER_NOAPI(FAIL)
#ifdef H5MF_ALLOC_DEBUG
HDfprintf(stderr, "%s: Entering - alloc_type = %u, addr = %a, size = %Hu\n", FUNC, (unsigned)alloc_type, addr, size);
#endif /* H5MF_ALLOC_DEBUG */

    /* check arguments */
    HDassert(f);
    HDassert(f->shared);
    HDassert(f->shared->lf);
    HDassert(H5F_addr_defined(addr));
    HDassert(size > 0);

    /* Set the ring type in the DXPL */
    if(H5AC_set_ring(dxpl_id, H5AC_RING_FSM, &dxpl, &orig_ring) < 0)
        HGOTO_ERROR(H5E_RESOURCE, H5E_CANTSET, FAIL, "unable to set ring value")

    /* Create free space section for block */
    if(NULL == (node = H5MF_sect_simple_new(addr, size)))
        HGOTO_ERROR(H5E_RESOURCE, H5E_CANTINIT, FAIL, "can't initialize free space section")

    /* Construct user data for callbacks */
    udata.f = f;
    udata.dxpl_id = dxpl_id;
    udata.alloc_type = alloc_type;
    udata.allow_sect_absorb = FALSE;    /* Force section to be absorbed into aggregator */
    udata.allow_eoa_shrink_only = FALSE; 

    /* Call the "can shrink" callback for the section */
    if((ret_value = H5MF_sect_simple_can_shrink((const H5FS_section_info_t *)node, &udata)) < 0)
        HGOTO_ERROR(H5E_RESOURCE, H5E_CANTMERGE, FAIL, "can't check if section can shrink container")
    else if(ret_value > 0) {
        /* Shrink or absorb the section */
        if(H5MF_sect_simple_shrink((H5FS_section_info_t **)&node, &udata) < 0)
            HGOTO_ERROR(H5E_RESOURCE, H5E_CANTSHRINK, FAIL, "can't shrink container")
    } /* end if */

done:
    /* Reset the ring in the DXPL */
    if(H5AC_reset_ring(dxpl, orig_ring) < 0)
        HDONE_ERROR(H5E_RESOURCE, H5E_CANTSET, FAIL, "unable to set property value")

    /* Free section node allocated */
    if(node && H5MF_sect_simple_free((H5FS_section_info_t *)node) < 0)
        HDONE_ERROR(H5E_RESOURCE, H5E_CANTRELEASE, FAIL, "can't free simple section node")

#ifdef H5MF_ALLOC_DEBUG
HDfprintf(stderr, "%s: Leaving, ret_value = %d\n", FUNC, ret_value);
#endif /* H5MF_ALLOC_DEBUG */
    FUNC_LEAVE_NOAPI(ret_value)
} /* end H5MF_try_shrink() */


/*-------------------------------------------------------------------------
 * Function:    H5MF_close_shrink_eoa
 *
 * Purpose:     Shrink the EOA while closing
 *
 * Return:	SUCCEED/FAIL
 *
 * Programmer:  Quincey Koziol
 *              Saturday, July 7, 2012
 *
 *-------------------------------------------------------------------------
 */
static herr_t
H5MF_close_shrink_eoa(H5F_t *f, hid_t dxpl_id)
{
    H5FD_mem_t type;            /* Memory type for iteration */
    hbool_t eoa_shrank;		/* Whether an EOA shrink occurs */
    htri_t status;		/* Status value */
    H5MF_sect_ud_t udata;	/* User data for callback */
    herr_t ret_value = SUCCEED;	/* Return value */

    FUNC_ENTER_NOAPI_NOINIT

    /* check args */
    HDassert(f);
    HDassert(f->shared);

    /* Construct user data for callbacks */
    udata.f = f;
    udata.dxpl_id = dxpl_id;
    udata.allow_sect_absorb = FALSE;    
    udata.allow_eoa_shrink_only = TRUE; 

    /* Iterate until no more EOA shrinking occurs */
    do {
	eoa_shrank = FALSE;

	/* Check the last section of each free-space manager */
	for(type = H5FD_MEM_DEFAULT; type < H5FD_MEM_NTYPES; H5_INC_ENUM(H5FD_mem_t, type)) {
	    if(f->shared->fs_man[type]) {
		udata.alloc_type = type;
		if((status = H5FS_sect_try_shrink_eoa(f, dxpl_id, f->shared->fs_man[type], &udata)) < 0)
		    HGOTO_ERROR(H5E_FSPACE, H5E_CANTSHRINK, FAIL, "can't check for shrinking eoa")
		else if(status > 0)
		    eoa_shrank = TRUE;
	    } /* end if */
	} /* end for */

	/* check the two aggregators */
	if((status = H5MF_aggrs_try_shrink_eoa(f, dxpl_id)) < 0)
	    HGOTO_ERROR(H5E_RESOURCE, H5E_CANTSHRINK, FAIL, "can't check for shrinking eoa")
	else if(status > 0)
	    eoa_shrank = TRUE;
    } while(eoa_shrank);

done:
    FUNC_LEAVE_NOAPI(ret_value)
} /* end H5MF_close_shrink_eoa() */


/*-------------------------------------------------------------------------
 * Function:    H5MF_close
 *
 * Purpose:     Close the free space tracker(s) for a file
 *
 * Return:	SUCCEED/FAIL
 *
 * Programmer:  Quincey Koziol
 *              Tuesday, January 22, 2008
 *
 * Modifications:
 *      Vailin Choi; July 2012
 *      As the default free-list mapping is changed to H5FD_FLMAP_DICHOTOMY,
 *      modifications are needed to shrink EOA if the last section of each free-space manager
 *      and the remaining space in the two aggregators are at EOA.

 *-------------------------------------------------------------------------
 */
herr_t
H5MF_close(H5F_t *f, hid_t dxpl_id)
{
    H5P_genplist_t *dxpl = NULL;        /* DXPL for setting ring */
    H5AC_ring_t orig_ring = H5AC_RING_INV;      /* Original ring value */
    H5FD_mem_t type;                    /* Memory type for iteration */
    herr_t ret_value = SUCCEED;         /* Return value */

    FUNC_ENTER_NOAPI(FAIL)
#ifdef H5MF_ALLOC_DEBUG
HDfprintf(stderr, "%s: Entering\n", FUNC);
#endif /* H5MF_ALLOC_DEBUG */

    /* check args */
    HDassert(f);
    HDassert(f->shared);
    HDassert(f->shared->lf);
    HDassert(f->shared->sblock);

    /* Set the ring type in the DXPL */
    if(H5AC_set_ring(dxpl_id, H5AC_RING_FSM, &dxpl, &orig_ring) < 0)
        HGOTO_ERROR(H5E_RESOURCE, H5E_CANTSET, FAIL, "unable to set ring value")

    /* Free the space in aggregators */
    /* (for space not at EOF, it may be put into free space managers) */
    if(H5MF_free_aggrs(f, dxpl_id) < 0)
        HGOTO_ERROR(H5E_FILE, H5E_CANTFREE, FAIL, "can't free aggregators")

    /* Trying shrinking the EOA for the file */
    if(H5MF_close_shrink_eoa(f, dxpl_id) < 0)
        HGOTO_ERROR(H5E_RESOURCE, H5E_CANTSHRINK, FAIL, "can't shrink eoa")

    /* Making free-space managers persistent for superblock version >= 2 */
    if(f->shared->sblock->super_vers >= HDF5_SUPERBLOCK_VERSION_2
            && f->shared->fs_strategy == H5F_FILE_SPACE_ALL_PERSIST) {
        H5O_fsinfo_t fsinfo;		/* Free space manager info message */
        hbool_t update = FALSE;		/* To update info for the message */

        /* Check to remove free-space manager info message from superblock extension */
        if(H5F_addr_defined(f->shared->sblock->ext_addr))
            if(H5F_super_ext_remove_msg(f, dxpl_id, H5O_FSINFO_ID) < 0)
                HGOTO_ERROR(H5E_RESOURCE, H5E_CANTRELEASE, FAIL, "error in removing message from superblock extension")

	/* Free free-space manager header and/or section info header */
	for(type = H5FD_MEM_SUPER; type < H5FD_MEM_NTYPES; H5_INC_ENUM(H5FD_mem_t, type)) {
	    H5FS_stat_t	fs_stat;	/* Information for free-space manager */

	    /* Check for free space manager of this type */
            if(f->shared->fs_man[type]) {
		/* Switch to "about to be deleted" state */
                f->shared->fs_state[type] = H5F_FS_STATE_DELETING;

		/* Query the free space manager's information */
                if(H5FS_stat_info(f, f->shared->fs_man[type], &fs_stat) < 0)
		    HGOTO_ERROR(H5E_RESOURCE, H5E_CANTGET, FAIL, "can't get free-space info")

		/* Check if the free space manager has space in the file */
                if(H5F_addr_defined(fs_stat.addr) || H5F_addr_defined(fs_stat.sect_addr)) {
		    /* Delete the free space manager in the file */
                     /* (will re-allocate later) */
                    if(H5FS_free(f, f->shared->fs_man[type], dxpl_id) < 0)
			HGOTO_ERROR(H5E_RESOURCE, H5E_CANTRELEASE, FAIL, "can't release free-space headers")
		    f->shared->fs_addr[type] = HADDR_UNDEF;
		} /* end if */
	    } /* end iif */
	    fsinfo.fs_addr[type-1] = HADDR_UNDEF;
	} /* end for */

	fsinfo.strategy = f->shared->fs_strategy;
	fsinfo.threshold = f->shared->fs_threshold;

	/* Write free-space manager info message to superblock extension object header */
	/* Create the superblock extension object header in advance if needed */
<<<<<<< HEAD
	if(H5F_super_ext_write_msg(f, dxpl_id, &fsinfo, H5O_FSINFO_ID, TRUE, 0) < 0)
=======
	if(H5F_super_ext_write_msg(f, dxpl_id, H5O_FSINFO_ID, &fsinfo, TRUE) < 0)
>>>>>>> f63b2c50
	    HGOTO_ERROR(H5E_RESOURCE, H5E_WRITEERROR, FAIL, "error in writing message to superblock extension")

	/* Re-allocate free-space manager header and/or section info header */
	for(type = H5FD_MEM_SUPER; type < H5FD_MEM_NTYPES; H5_INC_ENUM(H5FD_mem_t, type)) {
	    H5FS_stat_t	fs_stat;		/* Information for free-space manager */

	    /* Check for active free space manager of this type */
            if(f->shared->fs_man[type]) {
		/* Re-query free space manager info for this type */
                if(H5FS_stat_info(f, f->shared->fs_man[type], &fs_stat) < 0)
		    HGOTO_ERROR(H5E_FSPACE, H5E_CANTRELEASE, FAIL, "can't get free-space info")

		/* Are there sections to persist? */
                if(fs_stat.serial_sect_count) {
		    /* Allocate space for free-space manager header */
		    if(H5FS_alloc_hdr(f, f->shared->fs_man[type], &f->shared->fs_addr[type], dxpl_id) < 0)
			HGOTO_ERROR(H5E_FSPACE, H5E_NOSPACE, FAIL, "can't allocated free-space header")

		    /* Allocate space for free-space maanger section info header */
		    if(H5FS_alloc_sect(f, f->shared->fs_man[type], dxpl_id) < 0)
			HGOTO_ERROR(H5E_RESOURCE, H5E_NOSPACE, FAIL, "can't allocate free-space section info")

		    HDassert(f->shared->fs_addr[type]);
		    fsinfo.fs_addr[type-1] = f->shared->fs_addr[type];
		    update = TRUE;
		} /* end if */
	    } else if(H5F_addr_defined(f->shared->fs_addr[type])) {
		fsinfo.fs_addr[type-1] = f->shared->fs_addr[type];
		update = TRUE;
	    } /* end else-if */
	} /* end for */

	/* Update the free space manager info message in superblock extension object header */
	if(update)
<<<<<<< HEAD
            if(H5F_super_ext_write_msg(f, dxpl_id, &fsinfo, H5O_FSINFO_ID, FALSE, 0) < 0)
=======
	    if(H5F_super_ext_write_msg(f, dxpl_id, H5O_FSINFO_ID, &fsinfo, FALSE) < 0)
>>>>>>> f63b2c50
	        HGOTO_ERROR(H5E_RESOURCE, H5E_WRITEERROR, FAIL, "error in writing message to superblock extension")

	/* Final close of free-space managers */
	for(type = H5FD_MEM_DEFAULT; type < H5FD_MEM_NTYPES; H5_INC_ENUM(H5FD_mem_t, type)) {
	    if(f->shared->fs_man[type]) {
		if(H5FS_close(f, dxpl_id, f->shared->fs_man[type]) < 0)
		    HGOTO_ERROR(H5E_FSPACE, H5E_CANTRELEASE, FAIL, "can't close free space manager")
		f->shared->fs_man[type] = NULL;
		f->shared->fs_state[type] = H5F_FS_STATE_CLOSED;
	    } /* end if */
	    f->shared->fs_addr[type] = HADDR_UNDEF;
	} /* end for */
    } /* end if */
    else {  /* super_vers can be 0, 1, 2 */
	/* Iterate over all the free space types that have managers and get each free list's space */
	for(type = H5FD_MEM_DEFAULT; type < H5FD_MEM_NTYPES; H5_INC_ENUM(H5FD_mem_t, type)) {
#ifdef H5MF_ALLOC_DEBUG_MORE
HDfprintf(stderr, "%s: Check 1.0 - f->shared->fs_man[%u] = %p, f->shared->fs_addr[%u] = %a\n", FUNC, (unsigned)type, f->shared->fs_man[type], (unsigned)type, f->shared->fs_addr[type]);
#endif /* H5MF_ALLOC_DEBUG_MORE */
	    /* If the free space manager for this type is open, close it */
	    if(f->shared->fs_man[type]) {
#ifdef H5MF_ALLOC_DEBUG_MORE
HDfprintf(stderr, "%s: Before closing free space manager\n", FUNC);
#endif /* H5MF_ALLOC_DEBUG_MORE */
		if(H5FS_close(f, dxpl_id, f->shared->fs_man[type]) < 0)
		    HGOTO_ERROR(H5E_FSPACE, H5E_CANTRELEASE, FAIL, "can't release free space info")
		f->shared->fs_man[type] = NULL;
		f->shared->fs_state[type] = H5F_FS_STATE_CLOSED;
	    } /* end if */
#ifdef H5MF_ALLOC_DEBUG_MORE
HDfprintf(stderr, "%s: Check 2.0 - f->shared->fs_man[%u] = %p, f->shared->fs_addr[%u] = %a\n", FUNC, (unsigned)type, f->shared->fs_man[type], (unsigned)type, f->shared->fs_addr[type]);
#endif /* H5MF_ALLOC_DEBUG_MORE */

	    /* If there is free space manager info for this type, delete it */
	    if(H5F_addr_defined(f->shared->fs_addr[type])) {
		haddr_t tmp_fs_addr;            /* Temporary holder for free space manager address */

		/* Put address into temporary variable and reset it */
		/* (Avoids loopback in file space freeing routine) */
		tmp_fs_addr = f->shared->fs_addr[type];
		f->shared->fs_addr[type] = HADDR_UNDEF;

		/* Shift to "deleting" state, to make certain we don't track any
		 *  file space freed as a result of deleting the free space manager.
		 */
		f->shared->fs_state[type] = H5F_FS_STATE_DELETING;

#ifdef H5MF_ALLOC_DEBUG_MORE
HDfprintf(stderr, "%s: Before deleting free space manager\n", FUNC);
#endif /* H5MF_ALLOC_DEBUG_MORE */

		/* Delete free space manager for this type */
		if(H5FS_delete(f, dxpl_id, tmp_fs_addr) < 0)
		    HGOTO_ERROR(H5E_FSPACE, H5E_CANTFREE, FAIL, "can't delete free space manager")

		/* Shift [back] to closed state */
		HDassert(f->shared->fs_state[type] == H5F_FS_STATE_DELETING);
		f->shared->fs_state[type] = H5F_FS_STATE_CLOSED;

		/* Sanity check that the free space manager for this type wasn't started up again */
		HDassert(!H5F_addr_defined(f->shared->fs_addr[type]));
	    } /* end if */
	} /* end for */
    } /* end else */

    /* Free the space in aggregators (again) */
    /* (in case any free space information re-started them) */
    if(H5MF_free_aggrs(f, dxpl_id) < 0)
        HGOTO_ERROR(H5E_FILE, H5E_CANTFREE, FAIL, "can't free aggregators")

    /* Trying shrinking the EOA for the file */
    /* (in case any free space is now at the EOA) */
    if(H5MF_close_shrink_eoa(f, dxpl_id) < 0)
        HGOTO_ERROR(H5E_RESOURCE, H5E_CANTSHRINK, FAIL, "can't shrink eoa")

done:
    /* Reset the ring in the DXPL */
    if(H5AC_reset_ring(dxpl, orig_ring) < 0)
        HDONE_ERROR(H5E_RESOURCE, H5E_CANTSET, FAIL, "unable to set property value")

#ifdef H5MF_ALLOC_DEBUG
HDfprintf(stderr, "%s: Leaving\n", FUNC);
#endif /* H5MF_ALLOC_DEBUG */
    FUNC_LEAVE_NOAPI(ret_value)
} /* end H5MF_close() */


/*-------------------------------------------------------------------------
 * Function:    H5MF_sects_cb()
 *
 * Purpose:	Iterator callback for each free-space section
 *		Retrieve address and size into user data
 *
 * Return:	Always succeed
 *
 * Programmer:  Vailin Choi
 *	        July 1st, 2009
 *
 *-------------------------------------------------------------------------
 */
static herr_t
H5MF_sects_cb(H5FS_section_info_t *_sect, void *_udata)
{
    H5MF_free_section_t *sect = (H5MF_free_section_t *)_sect;
    H5MF_sect_iter_ud_t *udata = (H5MF_sect_iter_ud_t *)_udata;

    FUNC_ENTER_NOAPI_NOINIT_NOERR

    if(udata->sect_idx < udata->sect_count) {
        udata->sects[udata->sect_idx].addr = sect->sect_info.addr;
        udata->sects[udata->sect_idx].size  = sect->sect_info.size;
        udata->sect_idx++;
    } /* end if */

    FUNC_LEAVE_NOAPI(SUCCEED)
} /* H5MF_sects_cb() */


/*-------------------------------------------------------------------------
 * Function:    H5MF_get_free_sections()
 *
 * Purpose: 	To iterate over one or all free-space managers for:
 *			# of sections
 *			section info as defined in H5F_sect_info_t
 *
 * Return:	SUCCEED/FAIL
 *
 * Programmer:  Vailin Choi
 *	        July 1st, 2009
 *
 *-------------------------------------------------------------------------
 */
ssize_t
H5MF_get_free_sections(H5F_t *f, hid_t dxpl_id, H5FD_mem_t type, size_t nsects, H5F_sect_info_t *sect_info)
{
    size_t 	total_sects = 0;	/* total number of sections */
    H5MF_sect_iter_ud_t sect_udata;     /* User data for callback */
    H5P_genplist_t *dxpl = NULL;        /* DXPL for setting ring */
    H5AC_ring_t orig_ring = H5AC_RING_INV;      /* Original ring value */
    H5FD_mem_t	start_type, end_type;   /* Memory types to iterate over */
    H5FD_mem_t 	ty;     		/* Memory type for iteration */
    ssize_t 	ret_value = -1;         /* Return value */

    FUNC_ENTER_NOAPI(FAIL)

    /* check args */
    HDassert(f);
    HDassert(f->shared);
    HDassert(f->shared->lf);

    /* Determine start/end points for loop */
    if(type == H5FD_MEM_DEFAULT) {
	start_type = H5FD_MEM_SUPER;
	end_type = H5FD_MEM_NTYPES;
    } /* end if */
    else {
	start_type = end_type = type;
	H5_INC_ENUM(H5FD_mem_t, end_type);
    } /* end else */

    /* Set up user data for section iteration */
    sect_udata.sects = sect_info;
    sect_udata.sect_count = nsects;
    sect_udata.sect_idx = 0;

    /* Set the ring type in the DXPL */
    if(H5AC_set_ring(dxpl_id, H5AC_RING_FSM, &dxpl, &orig_ring) < 0)
        HGOTO_ERROR(H5E_RESOURCE, H5E_CANTSET, FAIL, "unable to set ring value")

    /* Iterate over memory types, retrieving the number of sections of each type */
    for(ty = start_type; ty < end_type; H5_INC_ENUM(H5FD_mem_t, ty)) {
	hbool_t fs_started = FALSE;

	/* Open free space manager of this type, if it isn't already */
        if(!f->shared->fs_man[ty] && H5F_addr_defined(f->shared->fs_addr[ty])) {
	    if(H5MF_alloc_open(f, dxpl_id, ty) < 0)
		HGOTO_ERROR(H5E_RESOURCE, H5E_CANTOPENOBJ, FAIL, "can't initialize file free space")
            HDassert(f->shared->fs_man[ty]);
	    fs_started = TRUE;
	} /* end if */

	/* Check if f there's free space sections of this type */
        if(f->shared->fs_man[ty]) {
            hsize_t hnums = 0;          /* Total # of sections */
            size_t nums;                /* Total # of sections, cast to a size_t */

            /* Query how many sections of this type */
	    if(H5FS_sect_stats(f->shared->fs_man[ty], NULL, &hnums) < 0)
		HGOTO_ERROR(H5E_RESOURCE, H5E_CANTGET, FAIL, "can't query free space stats")
            H5_CHECKED_ASSIGN(nums, size_t, hnums, hsize_t);

            /* Increment total # of sections */
            total_sects += nums;

            /* Check if we should retrieve the section info */
            if(sect_info && nums > 0) {
                /* Iterate over all the free space sections of this type, adding them to the user's section info */
                if(H5FS_sect_iterate(f, dxpl_id, f->shared->fs_man[ty], H5MF_sects_cb, &sect_udata) < 0)
                    HGOTO_ERROR(H5E_RESOURCE, H5E_BADITER, FAIL, "can't iterate over sections")
            } /* end if */
        } /* end if */

	/* Close the free space manager of this type, if we started it here */
        if(fs_started)
            if(H5MF_alloc_close(f, dxpl_id, ty) < 0)
	        HGOTO_ERROR(H5E_RESOURCE, H5E_CANTCLOSEOBJ, FAIL, "can't close file free space")
    } /* end for */

    /* Set return value */
    ret_value = (ssize_t)total_sects;

done:
    /* Reset the ring in the DXPL */
    if(H5AC_reset_ring(dxpl, orig_ring) < 0)
        HDONE_ERROR(H5E_RESOURCE, H5E_CANTSET, FAIL, "unable to set property value")

    FUNC_LEAVE_NOAPI(ret_value)
} /* H5MF_get_free_sections() */
<|MERGE_RESOLUTION|>--- conflicted
+++ resolved
@@ -1250,11 +1250,7 @@
 
 	/* Write free-space manager info message to superblock extension object header */
 	/* Create the superblock extension object header in advance if needed */
-<<<<<<< HEAD
-	if(H5F_super_ext_write_msg(f, dxpl_id, &fsinfo, H5O_FSINFO_ID, TRUE, 0) < 0)
-=======
-	if(H5F_super_ext_write_msg(f, dxpl_id, H5O_FSINFO_ID, &fsinfo, TRUE) < 0)
->>>>>>> f63b2c50
+	if(H5F_super_ext_write_msg(f, dxpl_id, H5O_FSINFO_ID, &fsinfo, TRUE, 0) < 0)
 	    HGOTO_ERROR(H5E_RESOURCE, H5E_WRITEERROR, FAIL, "error in writing message to superblock extension")
 
 	/* Re-allocate free-space manager header and/or section info header */
@@ -1289,11 +1285,7 @@
 
 	/* Update the free space manager info message in superblock extension object header */
 	if(update)
-<<<<<<< HEAD
-            if(H5F_super_ext_write_msg(f, dxpl_id, &fsinfo, H5O_FSINFO_ID, FALSE, 0) < 0)
-=======
-	    if(H5F_super_ext_write_msg(f, dxpl_id, H5O_FSINFO_ID, &fsinfo, FALSE) < 0)
->>>>>>> f63b2c50
+	    if(H5F_super_ext_write_msg(f, dxpl_id, H5O_FSINFO_ID, &fsinfo, FALSE, 0) < 0)
 	        HGOTO_ERROR(H5E_RESOURCE, H5E_WRITEERROR, FAIL, "error in writing message to superblock extension")
 
 	/* Final close of free-space managers */
