--- conflicted
+++ resolved
@@ -27,13 +27,8 @@
 #include "H5Opkg.h"             /* Object headers			*/
 #include "H5MMprivate.h"	/* Memory management			*/
 
-<<<<<<< HEAD
-static void *H5O__shmesg_decode(H5F_t *f, H5O_t *open_oh, unsigned mesg_flags,
-    unsigned *ioflags, const uint8_t *p);
-=======
-static void  *H5O_shmesg_decode(H5F_t *f, hid_t dxpl_id, H5O_t *open_oh,
-    unsigned mesg_flags, unsigned *ioflags, size_t p_size, const uint8_t *p);
->>>>>>> 7aa4eb1b
+static void  *H5O__shmesg_decode(H5F_t *f, H5O_t *open_oh, unsigned mesg_flags,
+    unsigned *ioflags, size_t p_size, const uint8_t *p);
 static herr_t H5O_shmesg_encode(H5F_t *f, hbool_t disable_shared, uint8_t *p, const void *_mesg);
 static void  *H5O_shmesg_copy(const void *_mesg, void *_dest);
 static size_t H5O_shmesg_size(const H5F_t *f, hbool_t disable_shared, const void *_mesg);
@@ -81,14 +76,9 @@
  *-------------------------------------------------------------------------
  */
 static void *
-<<<<<<< HEAD
 H5O__shmesg_decode(H5F_t *f, H5O_t H5_ATTR_UNUSED *open_oh,
-    unsigned H5_ATTR_UNUSED mesg_flags, unsigned H5_ATTR_UNUSED *ioflags, const uint8_t *p)
-=======
-H5O_shmesg_decode(H5F_t *f, hid_t H5_ATTR_UNUSED dxpl_id, H5O_t H5_ATTR_UNUSED *open_oh,
     unsigned H5_ATTR_UNUSED mesg_flags, unsigned H5_ATTR_UNUSED *ioflags,
     size_t H5_ATTR_UNUSED p_size, const uint8_t *p)
->>>>>>> 7aa4eb1b
 {
     H5O_shmesg_table_t	*mesg;                  /* Native message */
     void		*ret_value = NULL;      /* Return value */
