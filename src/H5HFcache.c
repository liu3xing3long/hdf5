--- conflicted
+++ resolved
@@ -361,11 +361,7 @@
         H5O_pline_t *pline;         /* Pipeline information from the header on disk */
 
         /* Compute the offset of the filter info in the header */
-<<<<<<< HEAD
-        filter_info_off = (size_t)(p - buf);
-=======
-        filter_info_off = p - (const uint8_t *)buf;
->>>>>>> 77038a81
+        filter_info_off = (size_t)(p - (const uint8_t *)buf);
 
         /* Compute the size of the extra filter information */
         filter_info_size = (size_t)(hdr->sizeof_size     /* Size of size for filtered root direct block */
@@ -921,9 +917,6 @@
     herr_t      ret_value = SUCCEED;    /* Return value */
 
     FUNC_ENTER_NOAPI_NOINIT(H5HF_cache_iblock_flush)
-#ifdef QAK
-HDfprintf(stderr, "%s: Flushing indirect block, addr = %a, destroy = %u\n", FUNC, addr, (unsigned)destroy);
-#endif /* QAK */
 
     /* check arguments */
     HDassert(f);
@@ -1023,9 +1016,6 @@
 
         /* Check for needing to re-allocate indirect block from 'temp.' to 'normal' file space */
         if(H5F_IS_TMP_ADDR(f, addr)) {
-#ifdef QAK
-HDfprintf(stderr, "%s: Re-allocating indirect block in temporary space - addr = %a\n", FUNC, addr);
-#endif /* QAK */
             /* Sanity check */
             HDassert(H5F_addr_eq(iblock->addr, addr));
 
@@ -1119,13 +1109,7 @@
      */
     HDassert(iblock);
     HDassert(iblock->rc == 0);
-<<<<<<< HEAD
     HDassert(iblock->hdr);
-#ifdef QAK
-HDfprintf(stderr, "%s: Destroying indirect block\n", FUNC);
-#endif /* QAK */
-=======
->>>>>>> 77038a81
 
     /* If we're going to free the space on disk, the address must be valid */
     HDassert(!iblock->cache_info.free_file_space_on_destroy || H5F_addr_defined(iblock->cache_info.addr));
@@ -1521,11 +1505,7 @@
                 } /* end if */
 
                 /* Check if we need to re-size the block on disk */
-<<<<<<< HEAD
                 if(hdr->pline_root_direct_size != write_size || at_tmp_addr) {
-#ifdef QAK
-HDfprintf(stderr, "%s: Need to re-allocate root direct block!\n", FUNC);
-#endif /* QAK */
                     /* Check if the direct block is NOT currently allocated in temp. file space */
                     /* (temp. file space does not need to be freed) */
                     if(!at_tmp_addr) {
@@ -1533,12 +1513,6 @@
                         if(H5MF_xfree(f, H5FD_MEM_FHEAP_DBLOCK, dxpl_id, addr, (hsize_t)hdr->pline_root_direct_size) < 0)
                             HGOTO_ERROR(H5E_HEAP, H5E_CANTFREE, FAIL, "unable to free fractal heap direct block")
                     } /* end if */
-=======
-                if(hdr->pline_root_direct_size != write_size) {
-                    /* Release direct block's current disk space */
-                    if(H5MF_xfree(f, H5FD_MEM_FHEAP_DBLOCK, dxpl_id, addr, (hsize_t)hdr->pline_root_direct_size) < 0)
-                        HGOTO_ERROR(H5E_HEAP, H5E_CANTFREE, FAIL, "unable to free fractal heap direct block")
->>>>>>> 77038a81
 
                     /* Allocate space for the compressed direct block */
                     if(HADDR_UNDEF == (addr = H5MF_alloc(f, H5FD_MEM_FHEAP_DBLOCK, dxpl_id, (hsize_t)write_size)))
@@ -1582,11 +1556,7 @@
                 } /* end if */
 
                 /* Check if we need to re-size the block on disk */
-<<<<<<< HEAD
                 if(par_iblock->filt_ents[par_entry].size != write_size || at_tmp_addr) {
-#ifdef QAK
-HDfprintf(stderr, "%s: Need to re-allocate non-root direct block!\n", FUNC);
-#endif /* QAK */
                     /* Check if the direct block is NOT currently allocated in temp. file space */
                     /* (temp. file space does not need to be freed) */
                     if(!at_tmp_addr) {
@@ -1594,12 +1564,6 @@
                         if(H5MF_xfree(f, H5FD_MEM_FHEAP_DBLOCK, dxpl_id, addr, (hsize_t)par_iblock->filt_ents[par_entry].size) < 0)
                             HGOTO_ERROR(H5E_HEAP, H5E_CANTFREE, FAIL, "unable to free fractal heap direct block")
                     } /* end if */
-=======
-                if(par_iblock->filt_ents[par_entry].size != write_size) {
-                    /* Release direct block's current disk space */
-                    if(H5MF_xfree(f, H5FD_MEM_FHEAP_DBLOCK, dxpl_id, addr, (hsize_t)par_iblock->filt_ents[par_entry].size) < 0)
-                        HGOTO_ERROR(H5E_HEAP, H5E_CANTFREE, FAIL, "unable to free fractal heap direct block")
->>>>>>> 77038a81
 
                     /* Allocate space for the compressed direct block */
                     if(HADDR_UNDEF == (addr = H5MF_alloc(f, H5FD_MEM_FHEAP_DBLOCK, dxpl_id, (hsize_t)write_size)))
@@ -1630,9 +1594,6 @@
 
             /* Check for needing to re-allocate direct block from 'temp.' to 'normal' file space */
             if(at_tmp_addr) {
-#ifdef QAK
-HDfprintf(stderr, "%s: Re-allocating direct block in temporary space - addr = %a, write_size = %Zu\n", FUNC, addr, write_size);
-#endif /* QAK */
                 /* Check for root direct block */
                 if(NULL == dblock->parent) {
                     /* Sanity check */
