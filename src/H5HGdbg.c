--- conflicted
+++ resolved
@@ -74,13 +74,8 @@
     HDassert(indent >= 0);
     HDassert(fwidth >= 0);
 
-<<<<<<< HEAD
-    if(NULL == (h = (H5HG_heap_t *)H5AC_protect(f, dxpl_id, H5AC_GHEAP, addr, NULL, NULL, H5AC_READ)))
-        HGOTO_ERROR(H5E_HEAP, H5E_CANTLOAD, FAIL, "unable to load global heap collection");
-=======
     if(NULL == (h = H5HG_protect(f, dxpl_id, addr, H5AC_READ)))
         HGOTO_ERROR(H5E_HEAP, H5E_CANTPROTECT, FAIL, "unable to protect global heap collection");
->>>>>>> df8026cc
 
     fprintf(stream, "%*sGlobal Heap Collection...\n", indent, "");
     fprintf(stream, "%*s%-*s %d\n", indent, "", fwidth,
