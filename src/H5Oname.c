/* * * * * * * * * * * * * * * * * * * * * * * * * * * * * * * * * * * * * * *
 * Copyright by The HDF Group.                                               *
 * Copyright by the Board of Trustees of the University of Illinois.         *
 * All rights reserved.                                                      *
 *                                                                           *
 * This file is part of HDF5.  The full HDF5 copyright notice, including     *
 * terms governing use, modification, and redistribution, is contained in    *
 * the files COPYING and Copyright.html.  COPYING can be found at the root   *
 * of the source code distribution tree; Copyright.html can be found at the  *
 * root level of an installed copy of the electronic HDF5 document set and   *
 * is linked from the top-level documents page.  It can also be found at     *
 * http://hdfgroup.org/HDF5/doc/Copyright.html.  If you do not have          *
 * access to either file, you may request a copy from help@hdfgroup.org.     *
 * * * * * * * * * * * * * * * * * * * * * * * * * * * * * * * * * * * * * * */

/*-------------------------------------------------------------------------
 *
 * Created:             H5Oname.c
 *                      Aug 12 1997
 *                      Robb Matzke <matzke@llnl.gov>
 *
 * Purpose:             Object name message.
 *
 *-------------------------------------------------------------------------
 */

#define H5O_PACKAGE		/*suppress error about including H5Opkg	  */

#include "H5private.h"		/* Generic Functions			*/
#include "H5Eprivate.h"		/* Error handling		  	*/
#include "H5MMprivate.h"	/* Memory management			*/
#include "H5Opkg.h"             /* Object headers			*/


/* PRIVATE PROTOTYPES */
static void *H5O_name_decode(H5F_t *f, hid_t dxpl_id, H5O_t *open_oh,
    unsigned mesg_flags, unsigned *ioflags, const uint8_t *p);
static herr_t H5O_name_encode(H5F_t *f, hbool_t disable_shared, uint8_t *p, const void *_mesg);
static void *H5O_name_copy(const void *_mesg, void *_dest);
static size_t H5O_name_size(const H5F_t *f, hbool_t disable_shared, const void *_mesg);
static herr_t H5O_name_reset(void *_mesg);
static herr_t H5O_name_debug(H5F_t *f, hid_t dxpl_id, const void *_mesg, FILE * stream,
			     int indent, int fwidth);

/* This message derives from H5O message class */
const H5O_msg_class_t H5O_MSG_NAME[1] = {{
    H5O_NAME_ID,            	/*message id number             */
    "name",                 	/*message name for debugging    */
    sizeof(H5O_name_t),     	/*native message size           */
    0,				/* messages are sharable?       */
    H5O_name_decode,        	/*decode message                */
    H5O_name_encode,        	/*encode message                */
    H5O_name_copy,          	/*copy the native value         */
    H5O_name_size,          	/*raw message size              */
    H5O_name_reset,         	/*free internal memory          */
    NULL,			/* free method			*/
    NULL,		        /* file delete method		*/
    NULL,			/* link method			*/
    NULL,			/*set share method		*/
    NULL,		    	/*can share method		*/
    NULL,			/* pre copy native value to file */
    NULL,			/* copy native value to file    */
    NULL,			/* post copy native value to file    */
    NULL,			/* get creation index		*/
    NULL,			/* set creation index		*/
    H5O_name_debug         	/*debug the message             */
}};


/*-------------------------------------------------------------------------
 * Function:    H5O_name_decode
 *
 * Purpose:     Decode a name message and return a pointer to a new
 *              native message struct.
 *
 * Return:      Success:        Ptr to new message in native struct.
 *
 *              Failure:        NULL
 *
 * Programmer:  Robb Matzke
 *              matzke@llnl.gov
 *              Aug 12 1997
 *
 *-------------------------------------------------------------------------
 */
static void *
H5O_name_decode(H5F_t UNUSED *f, hid_t UNUSED dxpl_id, H5O_t UNUSED *open_oh,
    unsigned UNUSED mesg_flags, unsigned UNUSED *ioflags, const uint8_t *p)
{
    H5O_name_t          *mesg;
    void                *ret_value;     /* Return value */

    FUNC_ENTER_NOAPI_NOINIT(H5O_name_decode)

    /* check args */
    HDassert(f);
    HDassert(p);

    /* decode */
    if(NULL == (mesg = (H5O_name_t *)H5MM_calloc(sizeof(H5O_name_t))) ||
            NULL == (mesg->s = (char *)H5MM_malloc(HDstrlen((const char *)p) + 1)))
	HGOTO_ERROR(H5E_RESOURCE, H5E_NOSPACE, NULL, "memory allocation failed")
    HDstrcpy(mesg->s, (const char *)p);

    /* Set return value */
    ret_value = mesg;

done:
    if(NULL == ret_value) {
        if(mesg)
            mesg = (H5O_name_t *)H5MM_xfree(mesg);
    } /* end if */

    FUNC_LEAVE_NOAPI(ret_value)
} /* end H5O_name_decode() */


/*-------------------------------------------------------------------------
 * Function:    H5O_name_encode
 *
 * Purpose:     Encodes a name message.
 *
 * Return:      Non-negative on success/Negative on failure
 *
 * Programmer:  Robb Matzke
 *              matzke@llnl.gov
 *              Aug 12 1997
 *
 * Modifications:
 *
 *-------------------------------------------------------------------------
 */
static herr_t
H5O_name_encode(H5F_t UNUSED *f, hbool_t UNUSED disable_shared, uint8_t *p, const void *_mesg)
{
    const H5O_name_t       *mesg = (const H5O_name_t *) _mesg;

    FUNC_ENTER_NOAPI_NOINIT_NOFUNC(H5O_name_encode);

    /* check args */
    assert(f);
    assert(p);
    assert(mesg && mesg->s);

    /* encode */
    HDstrcpy((char*)p, mesg->s);

    FUNC_LEAVE_NOAPI(SUCCEED);
}


/*-------------------------------------------------------------------------
 * Function:    H5O_name_copy
 *
 * Purpose:     Copies a message from _MESG to _DEST, allocating _DEST if
 *              necessary.
 *
 * Return:      Success:        Ptr to _DEST
 *
 *              Failure:        NULL
 *
 * Programmer:  Robb Matzke
 *              matzke@llnl.gov
 *              Aug 12 1997
 *
 * Modifications:
 *
 *-------------------------------------------------------------------------
 */
static void *
H5O_name_copy(const void *_mesg, void *_dest)
{
    const H5O_name_t       *mesg = (const H5O_name_t *) _mesg;
    H5O_name_t             *dest = (H5O_name_t *) _dest;
    void                *ret_value;     /* Return value */

    FUNC_ENTER_NOAPI_NOINIT(H5O_name_copy)

    /* check args */
    HDassert(mesg);

    if(!dest && NULL == (dest = (H5O_name_t *)H5MM_calloc(sizeof(H5O_name_t))))
	HGOTO_ERROR(H5E_RESOURCE, H5E_NOSPACE, NULL, "memory allocation failed")

    /* copy */
    *dest = *mesg;
<<<<<<< HEAD
    if(NULL == (dest->s = H5MM_xstrdup(mesg->s))) {
        if (NULL ==_dest)
            H5MM_free(dest);
	    HGOTO_ERROR(H5E_RESOURCE, H5E_NOSPACE, NULL, "memory allocation failed")
    }
=======
    if(NULL == (dest->s = H5MM_xstrdup(mesg->s)))
        HGOTO_ERROR(H5E_RESOURCE, H5E_NOSPACE, NULL, "memory allocation failed")
>>>>>>> a41fb65b

    /* Set return value */
    ret_value = dest;

done:
    if(NULL == ret_value)
        if(dest && NULL == _dest)
            dest = (H5O_name_t *)H5MM_xfree(dest);

    FUNC_LEAVE_NOAPI(ret_value)
} /* end H5O_name_copy() */


/*-------------------------------------------------------------------------
 * Function:    H5O_name_size
 *
 * Purpose:     Returns the size of the raw message in bytes not
 *              counting the message typ or size fields, but only the data
 *              fields.  This function doesn't take into account
 *              alignment.
 *
 * Return:      Success:        Message data size in bytes w/o alignment.
 *
 *              Failure:        Negative
 *
 * Programmer:  Robb Matzke
 *              matzke@llnl.gov
 *              Aug 12 1997
 *
 * Modifications:
 *
 *-------------------------------------------------------------------------
 */
static size_t
H5O_name_size(const H5F_t UNUSED *f, hbool_t UNUSED disable_shared, const void *_mesg)
{
    const H5O_name_t       *mesg = (const H5O_name_t *) _mesg;
    size_t                  ret_value;

    FUNC_ENTER_NOAPI_NOINIT_NOFUNC(H5O_name_size);

    /* check args */
    assert(f);
    assert(mesg);

    ret_value = mesg->s ? HDstrlen(mesg->s) + 1 : 0;

    FUNC_LEAVE_NOAPI(ret_value);
}


/*-------------------------------------------------------------------------
 * Function:    H5O_name_reset
 *
 * Purpose:     Frees internal pointers and resets the message to an
 *              initial state.
 *
 * Return:      Non-negative on success/Negative on failure
 *
 * Programmer:  Robb Matzke
 *              matzke@llnl.gov
 *              Aug 12 1997
 *
 * Modifications:
 *
 *-------------------------------------------------------------------------
 */
static herr_t
H5O_name_reset(void *_mesg)
{
    H5O_name_t             *mesg = (H5O_name_t *) _mesg;

    FUNC_ENTER_NOAPI_NOINIT_NOFUNC(H5O_name_reset)

    /* check args */
    HDassert(mesg);

    /* reset */
    mesg->s = (char *)H5MM_xfree(mesg->s);

    FUNC_LEAVE_NOAPI(SUCCEED)
} /* end H5O_name_reset() */


/*-------------------------------------------------------------------------
 * Function:    H5O_name_debug
 *
 * Purpose:     Prints debugging info for the message.
 *
 * Return:      Non-negative on success/Negative on failure
 *
 * Programmer:  Robb Matzke
 *              matzke@llnl.gov
 *              Aug 12 1997
 *
 * Modifications:
 *
 *-------------------------------------------------------------------------
 */
static herr_t
H5O_name_debug(H5F_t UNUSED *f, hid_t UNUSED dxpl_id, const void *_mesg, FILE *stream,
	       int indent, int fwidth)
{
    const H5O_name_t	*mesg = (const H5O_name_t *)_mesg;

    FUNC_ENTER_NOAPI_NOINIT_NOFUNC(H5O_name_debug);

    /* check args */
    assert(f);
    assert(mesg);
    assert(stream);
    assert(indent >= 0);
    assert(fwidth >= 0);

    fprintf(stream, "%*s%-*s `%s'\n", indent, "", fwidth,
            "Name:",
            mesg->s);

    FUNC_LEAVE_NOAPI(SUCCEED);
}<|MERGE_RESOLUTION|>--- conflicted
+++ resolved
@@ -187,16 +187,8 @@
 
     /* copy */
     *dest = *mesg;
-<<<<<<< HEAD
-    if(NULL == (dest->s = H5MM_xstrdup(mesg->s))) {
-        if (NULL ==_dest)
-            H5MM_free(dest);
-	    HGOTO_ERROR(H5E_RESOURCE, H5E_NOSPACE, NULL, "memory allocation failed")
-    }
-=======
     if(NULL == (dest->s = H5MM_xstrdup(mesg->s)))
         HGOTO_ERROR(H5E_RESOURCE, H5E_NOSPACE, NULL, "memory allocation failed")
->>>>>>> a41fb65b
 
     /* Set return value */
     ret_value = dest;
