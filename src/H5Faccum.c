--- conflicted
+++ resolved
@@ -495,11 +495,7 @@
 
                     /* Adjust the dirty region and mark accumulator dirty */
                     if(f->shared->accum.dirty) {
-<<<<<<< HEAD
-                        size_t curr_dirty_end = old_offset + f->shared->accum.dirty_off + f->shared->accum.dirty_len;
-=======
                         size_t curr_dirty_end = add_size + f->shared->accum.dirty_off + f->shared->accum.dirty_len;
->>>>>>> 7702d046
 
                         f->shared->accum.dirty_off = 0;
                         if(size <= curr_dirty_end)
@@ -774,52 +770,6 @@
                 /* Calculate the address of the tail to write */
                 tail_addr = addr + size;
 
-<<<<<<< HEAD
-                /* Check if there's dirty data after the block to free */
-                if(H5F_addr_lt(tail_addr, dirty_end)) {
-                    /* Check if the dirty region falls entirely after block to free */
-                    if(tail_addr < dirty_start) {
-                        /* Write out the dirty region of the accumulator */
-                        if(H5FD_write(f->shared->lf, dxpl_id, H5FD_MEM_DEFAULT, dirty_start, f->shared->accum.dirty_len, f->shared->accum.buf + f->shared->accum.dirty_off) < 0)
-                            HGOTO_ERROR(H5E_IO, H5E_WRITEERROR, FAIL, "file write failed")
-
-                        /* Reset dirty flag */
-                        f->shared->accum.dirty = FALSE;
-                    } /* end if */
-                    /* Dirty region overlaps block to free */
-                    else {
-                        size_t tail_size;
-                        size_t write_size;
-
-                        /* Calculate the size of the tail to write */
-                        H5_ASSIGN_OVERFLOW(tail_size, dirty_end - tail_addr, haddr_t, size_t);
-                        write_size = (size_t)(dirty_end - tail_addr);
-
-                        /* Write out the dirty part of the accumulator after the block to free */
-                        if(H5FD_write(f->shared->lf, dxpl_id, H5FD_MEM_DEFAULT, tail_addr, write_size, f->shared->accum.buf + (tail_addr - f->shared->accum.loc)) < 0)
-                            HGOTO_ERROR(H5E_IO, H5E_WRITEERROR, FAIL, "file write failed")
-
-                        /* Check if block to free falls within dirty region */
-                        if(addr == dirty_start)
-                            /* Reset dirty flag */
-                            f->shared->accum.dirty = FALSE;
-                        else
-                            /* Truncate dirty region */
-                            f->shared->accum.dirty_len = (size_t)(addr - dirty_start);
-                    } /* end else */
-                } /* end if */
-                else {
-                    /* Check if entire dirty region is in block to free */
-                    if(addr < dirty_start)
-                        /* Reset dirty flag */
-                        f->shared->accum.dirty = FALSE;
-                    /* Block to free truncates dirty region */
-                    else {
-                        /* Truncate dirty region */
-                        f->shared->accum.dirty_len = (size_t)(addr - dirty_start);
-                    } /* end else */
-                } /* end else */
-=======
                 /* Check if the block to free begins before dirty region */
                 if(H5F_addr_lt(addr, dirty_start)) {
                     /* Check if block to free is entirely before dirty region */
@@ -880,7 +830,6 @@
                     } /* end else */
                 } /* end else */
 
->>>>>>> 7702d046
             } /* end if */
 
             /* Adjust the accumulator information */
