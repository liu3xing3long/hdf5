--- conflicted
+++ resolved
@@ -953,12 +953,9 @@
 H5R_get_name(H5G_loc_t *loc, hid_t lapl_id, hid_t dxpl_id, H5R_type_t ref_type,
     const void *_ref, char *name, size_t size)
 {
-<<<<<<< HEAD
     H5F_t *f;
-    hid_t file_id = (-1);       /* ID for file that the reference is in */
-=======
     hid_t file_id = H5I_INVALID_HID;    /* ID for file that the reference is in */
->>>>>>> b2f94f9f
+
     H5O_loc_t oloc;             /* Object location describing object for reference */
     ssize_t ret_value = -1;     /* Return value */
 
