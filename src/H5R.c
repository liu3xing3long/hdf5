/* * * * * * * * * * * * * * * * * * * * * * * * * * * * * * * * * * * * * * *
 * Copyright by The HDF Group.                                               *
 * Copyright by the Board of Trustees of the University of Illinois.         *
 * All rights reserved.                                                      *
 *                                                                           *
 * This file is part of HDF5.  The full HDF5 copyright notice, including     *
 * terms governing use, modification, and redistribution, is contained in    *
 * the files COPYING and Copyright.html.  COPYING can be found at the root   *
 * of the source code distribution tree; Copyright.html can be found at the  *
 * root level of an installed copy of the electronic HDF5 document set and   *
 * is linked from the top-level documents page.  It can also be found at     *
 * http://hdfgroup.org/HDF5/doc/Copyright.html.  If you do not have          *
 * access to either file, you may request a copy from help@hdfgroup.org.     *
 * * * * * * * * * * * * * * * * * * * * * * * * * * * * * * * * * * * * * * */

/****************/
/* Module Setup */
/****************/

#include "H5Rmodule.h"          /* This source code file is part of the H5R module */


/***********/
/* Headers */
/***********/
#include "H5private.h"		/* Generic Functions			*/
#include "H5ACprivate.h"        /* Metadata cache                       */
#include "H5Dprivate.h"		/* Datasets				*/
#include "H5Eprivate.h"		/* Error handling		  	*/
#include "H5Gprivate.h"		/* Groups				*/
#include "H5HGprivate.h"	/* Global Heaps				*/
#include "H5Iprivate.h"		/* IDs			  		*/
#include "H5MMprivate.h"	/* Memory management			*/
#include "H5Rpkg.h"		/* References				*/
#include "H5Sprivate.h"		/* Dataspaces 				*/
#include "H5VLprivate.h"	/* VOL plugins				*/


/****************/
/* Local Macros */
/****************/


/******************/
/* Local Typedefs */
/******************/


/********************/
/* Local Prototypes */
/********************/


/*********************/
/* Package Variables */
/*********************/

/* Package initialization variable */
hbool_t H5_PKG_INIT_VAR = FALSE;


/*****************************/
/* Library Private Variables */
/*****************************/


/*******************/
/* Local Variables */
/*******************/

/* Reference ID class */
static const H5I_class_t H5I_REFERENCE_CLS[1] = {{
    H5I_REFERENCE,		/* ID class value */
    0,				/* Class flags */
    0,				/* # of reserved IDs for class */
    NULL			/* Callback routine for closing objects of this class */
}};

/* Flag indicating "top" of interface has been initialized */
static hbool_t H5R_top_package_initialize_s = FALSE;



/*--------------------------------------------------------------------------
NAME
   H5R__init_package -- Initialize interface-specific information
USAGE
    herr_t H5R__init_package()

RETURNS
    Non-negative on success/Negative on failure
DESCRIPTION
    Initializes any interface-specific data or routines.

--------------------------------------------------------------------------*/
herr_t
H5R__init_package(void)
{
    herr_t ret_value = SUCCEED;         /* Return value */

    FUNC_ENTER_NOAPI_NOINIT

    /* Initialize the atom group for the file IDs */
    if(H5I_register_type(H5I_REFERENCE_CLS) < 0)
	HGOTO_ERROR(H5E_REFERENCE, H5E_CANTINIT, FAIL, "unable to initialize interface")

    /* Mark "top" of interface as initialized, too */
    H5R_top_package_initialize_s = TRUE;

done:
    FUNC_LEAVE_NOAPI(ret_value)
} /* end H5R__init_package() */


/*--------------------------------------------------------------------------
 NAME
    H5R_top_term_package
 PURPOSE
    Terminate various H5R objects
 USAGE
    void H5R_top_term_package()
 RETURNS
    void
 DESCRIPTION
    Release IDs for the atom group, deferring full interface shutdown
    until later (in H5R_term_package).
 GLOBAL VARIABLES
 COMMENTS, BUGS, ASSUMPTIONS
     Can't report errors...
 EXAMPLES
 REVISION LOG
--------------------------------------------------------------------------*/
int
H5R_top_term_package(void)
{
    int	n = 0;

    FUNC_ENTER_NOAPI_NOINIT_NOERR

    if(H5R_top_package_initialize_s) {
	if(H5I_nmembers(H5I_REFERENCE) > 0) {
	    (void)H5I_clear_type(H5I_REFERENCE, FALSE, FALSE);
            n++; /*H5I*/
	} /* end if */

        /* Mark closed */
        if(0 == n)
            H5R_top_package_initialize_s = FALSE;
    } /* end if */

    FUNC_LEAVE_NOAPI(n)
} /* end H5R_top_term_package() */


/*--------------------------------------------------------------------------
 NAME
    H5R_term_package
 PURPOSE
    Terminate various H5R objects
 USAGE
    void H5R_term_package()
 RETURNS
    void
 DESCRIPTION
    Release the atom group and any other resources allocated.
 GLOBAL VARIABLES
 COMMENTS, BUGS, ASSUMPTIONS
     Can't report errors...

     Finishes shutting down the interface, after H5R_top_term_package()
     is called
 EXAMPLES
 REVISION LOG
--------------------------------------------------------------------------*/
int
H5R_term_package(void)
{
    int	n = 0;

    FUNC_ENTER_NOAPI_NOINIT_NOERR

    if(H5_PKG_INIT_VAR) {
        /* Sanity checks */
        HDassert(0 == H5I_nmembers(H5I_REFERENCE));
        HDassert(FALSE == H5R_top_package_initialize_s);

        /* Destroy the reference id group */
        n += (H5I_dec_type_ref(H5I_REFERENCE) > 0);

        /* Mark closed */
        if(0 == n)
            H5_PKG_INIT_VAR = FALSE;
    } /* end if */

    FUNC_LEAVE_NOAPI(n)
} /* end H5R_term_package() */


/*--------------------------------------------------------------------------
 NAME
    H5R_create
 PURPOSE
    Creates a particular kind of reference for the user
 USAGE
    herr_t H5R_create(ref, loc, name, ref_type, space)
        void *ref;          OUT: Reference created
        H5G_loc_t *loc;     IN: File location used to locate object pointed to
        const char *name;   IN: Name of object at location LOC_ID of object
                                    pointed to
        H5R_type_t ref_type;    IN: Type of reference to create
        H5S_t *space;       IN: Dataspace ID with selection, used for Dataset
                                    Region references.

 RETURNS
    Non-negative on success/Negative on failure
 DESCRIPTION
    Creates a particular type of reference specified with REF_TYPE, in the
    space pointed to by REF.  The LOC_ID and NAME are used to locate the object
    pointed to and the SPACE_ID is used to choose the region pointed to (for
    Dataset Region references).
 GLOBAL VARIABLES
 COMMENTS, BUGS, ASSUMPTIONS
 EXAMPLES
 REVISION LOG
--------------------------------------------------------------------------*/
herr_t
H5R_create(void *_ref, H5G_loc_t *loc, const char *name, H5R_type_t ref_type, H5S_t *space, hid_t dxpl_id)
{
    H5G_loc_t	obj_loc;		/* Group hier. location of object */
    H5G_name_t  path;            	/* Object group hier. path */
    H5O_loc_t   oloc;            	/* Object object location */
    hbool_t     obj_found = FALSE;      /* Object location found */
    herr_t ret_value = SUCCEED;         /* Return value */

    FUNC_ENTER_NOAPI_NOINIT

    HDassert(_ref);
    HDassert(loc);
    HDassert(name);
    HDassert(ref_type > H5R_BADTYPE && ref_type < H5R_MAXTYPE);

    /* Set up object location to fill in */
    obj_loc.oloc = &oloc;
    obj_loc.path = &path;
    H5G_loc_reset(&obj_loc);

    /* Find the object */
    if(H5G_loc_find(loc, name, &obj_loc, H5P_DEFAULT, dxpl_id) < 0)
        HGOTO_ERROR(H5E_REFERENCE, H5E_NOTFOUND, FAIL, "object not found")
    obj_found = TRUE;

    switch(ref_type) {
        case H5R_OBJECT:
        {
            hobj_ref_t *ref = (hobj_ref_t *)_ref; /* Get pointer to correct type of reference struct */

            *ref = obj_loc.oloc->addr;
            break;
        }

        case H5R_DATASET_REGION:
        {
            H5HG_t hobjid;      /* Heap object ID */
            hdset_reg_ref_t *ref = (hdset_reg_ref_t *)_ref; /* Get pointer to correct type of reference struct */
            hssize_t buf_size;  /* Size of buffer needed to serialize selection */
            uint8_t *p;       /* Pointer to OID to store */
            uint8_t *buf;     /* Buffer to store serialized selection in */
            unsigned heapid_found;  /* Flag for non-zero heap ID found */
            unsigned u;        /* local index */

            /* Set up information for dataset region */

            /* Return any previous heap block to the free list if we are garbage collecting */
            if(H5F_GC_REF(loc->oloc->file)) {
                /* Check for an existing heap ID in the reference */
                for(u = 0, heapid_found = 0, p = (uint8_t *)ref; u < H5R_DSET_REG_REF_BUF_SIZE; u++)
                    if(p[u] != 0) {
                        heapid_found = 1;
                        break;
                    } /* end if */

                if(heapid_found != 0) {
/* Return heap block to free list */
                } /* end if */
            } /* end if */

            /* Zero the heap ID out, may leak heap space if user is re-using reference and doesn't have garbage collection on */
            HDmemset(ref, 0, H5R_DSET_REG_REF_BUF_SIZE);

            /* Get the amount of space required to serialize the selection */
            if((buf_size = H5S_SELECT_SERIAL_SIZE(space)) < 0)
                HGOTO_ERROR(H5E_REFERENCE, H5E_CANTINIT, FAIL, "Invalid amount of space for serializing selection")

            /* Increase buffer size to allow for the dataset OID */
            buf_size += (hssize_t)sizeof(haddr_t);

            /* Allocate the space to store the serialized information */
            H5_CHECK_OVERFLOW(buf_size, hssize_t, size_t);
            if(NULL == (buf = (uint8_t *)H5MM_malloc((size_t)buf_size)))
                HGOTO_ERROR(H5E_RESOURCE, H5E_NOSPACE, FAIL, "memory allocation failed")

            /* Serialize information for dataset OID into heap buffer */
            p = (uint8_t *)buf;
            H5F_addr_encode(loc->oloc->file, &p, obj_loc.oloc->addr);

            /* Serialize the selection into heap buffer */
            if(H5S_SELECT_SERIALIZE(space, &p) < 0)
                HGOTO_ERROR(H5E_REFERENCE, H5E_CANTCOPY, FAIL, "Unable to serialize selection")

            /* Save the serialized buffer for later */
            H5_CHECK_OVERFLOW(buf_size, hssize_t, size_t);
            if(H5HG_insert(loc->oloc->file, dxpl_id, (size_t)buf_size, buf, &hobjid) < 0)
                HGOTO_ERROR(H5E_REFERENCE, H5E_WRITEERROR, FAIL, "Unable to serialize selection")

            /* Serialize the heap ID and index for storage in the file */
            p = (uint8_t *)ref;
            H5F_addr_encode(loc->oloc->file, &p, hobjid.addr);
            UINT32ENCODE(p, hobjid.idx);

            /* Free the buffer we serialized data in */
            H5MM_xfree(buf);
            break;
        }

        case H5R_BADTYPE:
        case H5R_MAXTYPE:
        default:
            HDassert("unknown reference type" && 0);
            HGOTO_ERROR(H5E_REFERENCE, H5E_UNSUPPORTED, FAIL, "internal error (unknown reference type)")
    } /* end switch */

done:
    if(obj_found)
        H5G_loc_free(&obj_loc);

    FUNC_LEAVE_NOAPI(ret_value)
}   /* end H5R_create() */


/*--------------------------------------------------------------------------
 NAME
    H5Rcreate
 PURPOSE
    Creates a particular kind of reference for the user
 USAGE
    herr_t H5Rcreate(ref, loc_id, name, ref_type, space_id)
        void *ref;          OUT: Reference created
        hid_t loc_id;       IN: Location ID used to locate object pointed to
        const char *name;   IN: Name of object at location LOC_ID of object
                                    pointed to
        H5R_type_t ref_type;    IN: Type of reference to create
        hid_t space_id;     IN: Dataspace ID with selection, used for Dataset
                                    Region references.

 RETURNS
    Non-negative on success/Negative on failure
 DESCRIPTION
    Creates a particular type of reference specified with REF_TYPE, in the
    space pointed to by REF.  The LOC_ID and NAME are used to locate the object
    pointed to and the SPACE_ID is used to choose the region pointed to (for
    Dataset Region references).
 GLOBAL VARIABLES
 COMMENTS, BUGS, ASSUMPTIONS
 EXAMPLES
 REVISION LOG
--------------------------------------------------------------------------*/
herr_t
H5Rcreate(void *ref, hid_t loc_id, const char *name, H5R_type_t ref_type, hid_t space_id)
{
    H5VL_object_t    *obj = NULL;        /* object token of loc_id */
    H5VL_loc_params_t loc_params;
    herr_t      ret_value;      /* Return value */

    FUNC_ENTER_API(FAIL)
    H5TRACE5("e", "*xi*sRti", ref, loc_id, name, ref_type, space_id);

    /* Check args */
    if(ref == NULL)
        HGOTO_ERROR(H5E_ARGS, H5E_BADVALUE, FAIL, "invalid reference pointer")
    if(!name || !*name)
        HGOTO_ERROR(H5E_ARGS, H5E_BADVALUE, FAIL, "no name given")
    if(ref_type <= H5R_BADTYPE || ref_type >= H5R_MAXTYPE)
        HGOTO_ERROR(H5E_ARGS, H5E_BADVALUE, FAIL, "invalid reference type")
    if(ref_type != H5R_OBJECT && ref_type != H5R_DATASET_REGION)
        HGOTO_ERROR(H5E_ARGS, H5E_UNSUPPORTED, FAIL, "reference type not supported")
    if(space_id == (-1) && ref_type == H5R_DATASET_REGION)
        HGOTO_ERROR(H5E_ARGS, H5E_BADVALUE, FAIL, "reference region dataspace id must be valid")

<<<<<<< HEAD
    loc_params.type = H5VL_OBJECT_BY_SELF;
    loc_params.obj_type = H5I_get_type(loc_id);

    /* get the file object */
    if(NULL == (obj = (H5VL_object_t *)H5I_object(loc_id)))
        HGOTO_ERROR(H5E_ARGS, H5E_BADTYPE, FAIL, "invalid file identifier")

    /* create the ref through the VOL */
    if((ret_value = H5VL_object_specific(obj->vol_obj, loc_params, obj->vol_info->vol_cls, H5VL_REF_CREATE, 
                                         H5AC_dxpl_id, H5_REQUEST_NULL, 
                                         ref, name, ref_type, space_id)) < 0)
        HGOTO_ERROR(H5E_OHDR, H5E_LINKCOUNT, FAIL, "modifying object link count failed")
=======
    /* Create reference */
    if((ret_value = H5R_create(ref, &loc, name, ref_type, space, H5AC_ind_read_dxpl_id)) < 0)
        HGOTO_ERROR(H5E_REFERENCE, H5E_CANTINIT, FAIL, "unable to create reference")
>>>>>>> 57b7130a

done:
    FUNC_LEAVE_API(ret_value)
}   /* end H5Rcreate() */


/*--------------------------------------------------------------------------
 NAME
    H5R_dereference
 PURPOSE
    Opens the HDF5 object referenced.
 USAGE
    hid_t H5R_dereference(ref)
        H5F_t *file;        IN: File the object being dereferenced is within
        H5R_type_t ref_type;    IN: Type of reference
        void *ref;          IN: Reference to open.

 RETURNS
    Valid ID on success, Negative on failure
 DESCRIPTION
    Given a reference to some object, open that object and return an ID for
    that object.
 GLOBAL VARIABLES
 COMMENTS, BUGS, ASSUMPTIONS
    Currently only set up to work with references to datasets
 EXAMPLES
 REVISION LOG
    Raymond Lu
    13 July 2011
    I added the OAPL_ID parameter for the object being referenced.  It only
    supports dataset access property list currently.

    M. Scot Breitenfeld
    3 March 2015
    Added a check for undefined reference pointer.
--------------------------------------------------------------------------*/
hid_t
H5R_dereference(H5F_t *file, hid_t oapl_id, hid_t dxpl_id, H5R_type_t ref_type, const void *_ref, hbool_t app_ref)
{
    H5O_loc_t oloc;             /* Object location */
    H5G_name_t path;            /* Path of object */
    H5G_loc_t loc;              /* Group location */
    unsigned rc;		/* Reference count of object */
    H5O_type_t obj_type;        /* Type of object */
    hid_t ret_value = H5I_INVALID_HID;  /* Return value */

    FUNC_ENTER_NOAPI_NOINIT

    HDassert(_ref);
    HDassert(ref_type > H5R_BADTYPE && ref_type < H5R_MAXTYPE);
    HDassert(file);

    /* Initialize the object location */
    H5O_loc_reset(&oloc);
    oloc.file = file;

    switch(ref_type) {
        case H5R_OBJECT:
            oloc.addr = *(const hobj_ref_t *)_ref; /* Only object references currently supported */
	    if(!H5F_addr_defined(oloc.addr) || oloc.addr == 0)
	      HGOTO_ERROR(H5E_ARGS, H5E_BADVALUE, FAIL, "Undefined reference pointer")
	      break;
            
        case H5R_DATASET_REGION:
        {
            H5HG_t hobjid;  /* Heap object ID */
            uint8_t *buf;   /* Buffer to store serialized selection in */
            const uint8_t *p;           /* Pointer to OID to store */

            /* Get the heap ID for the dataset region */
            p = (const uint8_t *)_ref;
            H5F_addr_decode(oloc.file, &p, &(hobjid.addr));
            UINT32DECODE(p, hobjid.idx);

            if(!H5F_addr_defined(hobjid.addr) || hobjid.addr == 0)
	      HGOTO_ERROR(H5E_ARGS, H5E_BADVALUE, FAIL, "Undefined reference pointer")

            /* Get the dataset region from the heap (allocate inside routine) */
            if(NULL == (buf = (uint8_t *)H5HG_read(oloc.file, dxpl_id, &hobjid, NULL, NULL)))
                HGOTO_ERROR(H5E_REFERENCE, H5E_READERROR, FAIL, "Unable to read dataset region information")

            /* Get the object oid for the dataset */
            p = buf;
            H5F_addr_decode(oloc.file, &p, &(oloc.addr));

            /* Free the buffer allocated in H5HG_read() */
            H5MM_xfree(buf);
        } /* end case */
        break;

        case H5R_BADTYPE:
        case H5R_MAXTYPE:
        default:
            HDassert("unknown reference type" && 0);
            HGOTO_ERROR(H5E_REFERENCE, H5E_UNSUPPORTED, FAIL, "internal error (unknown reference type)")
    } /* end switch */

    /* Get the # of links for object, and its type */
    /* (To check to make certain that this object hasn't been deleted since the reference was created) */
    if(H5O_get_rc_and_type(&oloc, dxpl_id, &rc, &obj_type) < 0 || 0 == rc)
        HGOTO_ERROR(H5E_REFERENCE, H5E_LINKCOUNT, FAIL, "dereferencing deleted object")

    /* Construct a group location for opening the object */
    H5G_name_reset(&path);
    loc.oloc = &oloc;
    loc.path = &path;

    /* Open the object */
    switch(obj_type) {
        case H5O_TYPE_GROUP:
            {
                H5G_t *group;               /* Pointer to group to open */

                if(NULL == (group = H5G_open(&loc, dxpl_id)))
                    HGOTO_ERROR(H5E_SYM, H5E_NOTFOUND, FAIL, "not found")

                /* Create an atom for the group */
                if((ret_value = H5I_register(H5I_GROUP, group, app_ref)) < 0) {
                    H5G_close(group);
                    HGOTO_ERROR(H5E_SYM, H5E_CANTREGISTER, FAIL, "can't register group")
                } /* end if */
            } /* end case */
            break;

        case H5O_TYPE_NAMED_DATATYPE:
            {
                H5T_t *type;                /* Pointer to datatype to open */

                if(NULL == (type = H5T_open(&loc, dxpl_id)))
                    HGOTO_ERROR(H5E_DATATYPE, H5E_NOTFOUND, FAIL, "not found")

                /* Create an atom for the datatype */
                if((ret_value = H5I_register(H5I_DATATYPE, type, app_ref)) < 0) {
                    H5T_close(type);
                    HGOTO_ERROR(H5E_DATATYPE, H5E_CANTREGISTER, FAIL, "can't register datatype")
                } /* end if */
            } /* end case */
            break;

        case H5O_TYPE_DATASET:
            {
                H5D_t *dset;                /* Pointer to dataset to open */

                /* Open the dataset */
                if(NULL == (dset = H5D_open(&loc, oapl_id, dxpl_id)))
                    HGOTO_ERROR(H5E_DATASET, H5E_NOTFOUND, FAIL, "not found")

                /* Create an atom for the dataset */
                if((ret_value = H5I_register(H5I_DATASET, dset, app_ref)) < 0) {
                    H5D_close(dset);
                    HGOTO_ERROR(H5E_DATASET, H5E_CANTREGISTER, FAIL, "can't register dataset")
                } /* end if */
            } /* end case */
            break;

        case H5O_TYPE_UNKNOWN:
        case H5O_TYPE_NTYPES:
        default:
            HGOTO_ERROR(H5E_REFERENCE, H5E_BADTYPE, FAIL, "can't identify type of object referenced")
     } /* end switch */

done:
    FUNC_LEAVE_NOAPI(ret_value)
}   /* end H5R_dereference() */


/*--------------------------------------------------------------------------
 NAME
    H5Rdereference2
 PURPOSE
    Opens the HDF5 object referenced.
 USAGE
    hid_t H5Rdereference2(ref)
        hid_t id;       IN: Dataset reference object is in or location ID of
                            object that the dataset is located within.
        hid_t oapl_id;  IN: Property list of the object being referenced.
        H5R_type_t ref_type;    IN: Type of reference to create
        void *ref;      IN: Reference to open.

 RETURNS
    Valid ID on success, Negative on failure
 DESCRIPTION
    Given a reference to some object, open that object and return an ID for
    that object.
 GLOBAL VARIABLES
 COMMENTS, BUGS, ASSUMPTIONS
 EXAMPLES
 REVISION LOG
    Raymond Lu
    13 July 2011
    I added the OAPL_ID parameter for the object being referenced.  It only
    supports dataset access property list currently.
--------------------------------------------------------------------------*/
hid_t
H5Rdereference2(hid_t obj_id, hid_t oapl_id, H5R_type_t ref_type, const void *_ref)
{
<<<<<<< HEAD
    H5VL_object_t *obj = NULL;        /* object token of loc_id */
    H5I_type_t opened_type;
    void *opened_obj = NULL;
    H5VL_loc_params_t loc_params;
    hid_t ret_value = FAIL;
=======
    H5G_loc_t loc;      /* Group location */
    H5F_t *file = NULL; /* File object */
    hid_t dxpl_id = H5AC_ind_read_dxpl_id; /* dxpl used by library */
    hid_t ret_value;
>>>>>>> 57b7130a

    FUNC_ENTER_API(FAIL)
    H5TRACE4("i", "iiRt*x", obj_id, oapl_id, ref_type, _ref);

    /* Check args */
     if(oapl_id < 0)
        HGOTO_ERROR(H5E_ARGS, H5E_BADTYPE, FAIL, "not a property list")
    if(ref_type <= H5R_BADTYPE || ref_type >= H5R_MAXTYPE)
        HGOTO_ERROR(H5E_ARGS, H5E_BADVALUE, FAIL, "invalid reference type")
    if(_ref == NULL)
        HGOTO_ERROR(H5E_ARGS, H5E_BADVALUE, FAIL, "invalid reference pointer")

<<<<<<< HEAD
    /* get the vol object */
    if(NULL == (obj = H5VL_get_object(obj_id)))
        HGOTO_ERROR(H5E_ARGS, H5E_BADTYPE, FAIL, "invalid file identifier")

    loc_params.type = H5VL_OBJECT_BY_REF;
    loc_params.loc_data.loc_by_ref.ref_type = ref_type;
    loc_params.loc_data.loc_by_ref._ref = _ref;
    loc_params.loc_data.loc_by_ref.lapl_id = oapl_id;
    loc_params.obj_type = H5I_get_type(obj_id);

    /* Open the object through the VOL */
    if(NULL == (opened_obj = H5VL_object_open(obj->vol_obj, loc_params, obj->vol_info->vol_cls, &opened_type, 
                                              H5AC_ind_dxpl_id, H5_REQUEST_NULL)))
	HGOTO_ERROR(H5E_REFERENCE, H5E_CANTINIT, FAIL, "unable to dereference object")

    if((ret_value = H5VL_register_id(opened_type, opened_obj, obj->vol_info, TRUE)) < 0)
        HGOTO_ERROR(H5E_ATOM, H5E_CANTREGISTER, FAIL, "unable to atomize object handle")
=======
    /* Verify access property list and get correct dxpl */
    if(H5P_verify_apl_and_dxpl(&oapl_id, H5P_CLS_DACC, &dxpl_id, obj_id, FALSE) < 0)
        HGOTO_ERROR(H5E_REFERENCE, H5E_CANTSET, FAIL, "can't set access and transfer property lists")

    /* Get the file pointer from the entry */
    file = loc.oloc->file;

    /* Create reference */
    if((ret_value = H5R_dereference(file, oapl_id, dxpl_id, ref_type, _ref, TRUE)) < 0)
        HGOTO_ERROR(H5E_REFERENCE, H5E_CANTINIT, FAIL, "unable to dereference object")
>>>>>>> 57b7130a

done:
    FUNC_LEAVE_API(ret_value)
}   /* end H5Rdereference2() */


/*--------------------------------------------------------------------------
 NAME
    H5R_get_region
 PURPOSE
    Retrieves a dataspace with the region pointed to selected.
 USAGE
    H5S_t *H5R_get_region(file, ref_type, ref)
        H5F_t *file;        IN: File the object being dereferenced is within
        void *ref;          IN: Reference to open.

 RETURNS
    Pointer to the dataspace on success, NULL on failure
 DESCRIPTION
    Given a reference to some object, creates a copy of the dataset pointed
    to's dataspace and defines a selection in the copy which is the region
    pointed to.
 GLOBAL VARIABLES
 COMMENTS, BUGS, ASSUMPTIONS
 EXAMPLES
 REVISION LOG
--------------------------------------------------------------------------*/
H5S_t *
H5R_get_region(H5F_t *file, hid_t dxpl_id, const void *_ref)
{
    H5O_loc_t oloc;             /* Object location */
    const uint8_t *p;           /* Pointer to OID to store */
    H5HG_t hobjid;              /* Heap object ID */
    uint8_t *buf = NULL;        /* Buffer to store serialized selection in */
    H5S_t *ret_value;

    FUNC_ENTER_NOAPI_NOINIT

    HDassert(_ref);
    HDassert(file);

    /* Initialize the object location */
    H5O_loc_reset(&oloc);
    oloc.file = file;

    /* Get the heap ID for the dataset region */
    p = (const uint8_t *)_ref;
    H5F_addr_decode(oloc.file, &p, &(hobjid.addr));
    UINT32DECODE(p, hobjid.idx);

    /* Get the dataset region from the heap (allocate inside routine) */
    if((buf = (uint8_t *)H5HG_read(oloc.file, dxpl_id, &hobjid, NULL, NULL)) == NULL)
        HGOTO_ERROR(H5E_REFERENCE, H5E_READERROR, NULL, "Unable to read dataset region information")

    /* Get the object oid for the dataset */
    p = buf;
    H5F_addr_decode(oloc.file, &p, &(oloc.addr));

    /* Open and copy the dataset's dataspace */
    if((ret_value = H5S_read(&oloc, dxpl_id)) == NULL)
        HGOTO_ERROR(H5E_DATASPACE, H5E_NOTFOUND, NULL, "not found")

    /* Unserialize the selection */
    if(H5S_SELECT_DESERIALIZE(&ret_value, &p) < 0)
        HGOTO_ERROR(H5E_REFERENCE, H5E_CANTDECODE, NULL, "can't deserialize selection")

done:
    /* Free the buffer allocated in H5HG_read() */
    if(buf)
        H5MM_xfree(buf);

    FUNC_LEAVE_NOAPI(ret_value)
}   /* end H5R_get_region() */


/*--------------------------------------------------------------------------
 NAME
    H5Rget_region
 PURPOSE
    Retrieves a dataspace with the region pointed to selected.
 USAGE
    hid_t H5Rget_region(id, ref_type, ref)
        hid_t id;       IN: Dataset reference object is in or location ID of
                            object that the dataset is located within.
        H5R_type_t ref_type;    IN: Type of reference to get region of
        void *ref;        IN: Reference to open.

 RETURNS
    Valid ID on success, Negative on failure
 DESCRIPTION
    Given a reference to some object, creates a copy of the dataset pointed
    to's dataspace and defines a selection in the copy which is the region
    pointed to.
 GLOBAL VARIABLES
 COMMENTS, BUGS, ASSUMPTIONS
 EXAMPLES
 REVISION LOG
--------------------------------------------------------------------------*/
hid_t
H5Rget_region(hid_t id, H5R_type_t ref_type, const void *ref)
{
    H5VL_object_t    *obj = NULL;        /* object token of loc_id */
    H5VL_loc_params_t loc_params;
    hid_t ret_value;

    FUNC_ENTER_API(FAIL)
    H5TRACE3("i", "iRt*x", id, ref_type, ref);

    /* Check args */
    if(ref_type != H5R_DATASET_REGION)
        HGOTO_ERROR(H5E_ARGS, H5E_BADVALUE, FAIL, "invalid reference type")
    if(ref == NULL)
        HGOTO_ERROR(H5E_ARGS, H5E_BADVALUE, FAIL, "invalid reference pointer")

<<<<<<< HEAD
    loc_params.type = H5VL_OBJECT_BY_SELF;
    loc_params.obj_type = H5I_get_type(id);

    /* get the file object */
    if(NULL == (obj = (H5VL_object_t *)H5I_object(id)))
        HGOTO_ERROR(H5E_ARGS, H5E_BADTYPE, FAIL, "invalid file identifier")
=======
    /* Get the dataspace with the correct region selected */
    if((space = H5R_get_region(loc.oloc->file, H5AC_ind_read_dxpl_id, ref)) == NULL)
        HGOTO_ERROR(H5E_REFERENCE, H5E_CANTCREATE, FAIL, "unable to create dataspace")
>>>>>>> 57b7130a

    /* Get the space id through the VOL */
    if(H5VL_object_get(obj->vol_obj, loc_params, obj->vol_info->vol_cls, H5VL_REF_GET_REGION, 
                       H5AC_ind_dxpl_id, H5_REQUEST_NULL, &ret_value, ref_type, ref) < 0)
        HGOTO_ERROR(H5E_INTERNAL, H5E_CANTGET, FAIL, "unable to get group info")

done:
    FUNC_LEAVE_API(ret_value)
}   /* end H5Rget_region() */


/*--------------------------------------------------------------------------
 NAME
    H5R_get_obj_type
 PURPOSE
    Retrieves the type of object that an object reference points to
 USAGE
    H5O_type_t H5R_get_obj_type(file, ref_type, ref)
        H5F_t *file;        IN: File the object being dereferenced is within
        H5R_type_t ref_type;    IN: Type of reference to query
        void *ref;          IN: Reference to query.

 RETURNS
    Success:	An object type defined in H5Gpublic.h
    Failure:	H5G_UNKNOWN
 DESCRIPTION
    Given a reference to some object, this function returns the type of object
    pointed to.
 GLOBAL VARIABLES
 COMMENTS, BUGS, ASSUMPTIONS
 EXAMPLES
 REVISION LOG
--------------------------------------------------------------------------*/
herr_t
H5R_get_obj_type(H5F_t *file, hid_t dxpl_id, H5R_type_t ref_type,
    const void *_ref, H5O_type_t *obj_type)
{
    H5O_loc_t oloc;             /* Object location */
    unsigned rc;		/* Reference count of object    */
    herr_t ret_value = SUCCEED; /* Return value */

    FUNC_ENTER_NOAPI_NOINIT

    HDassert(file);
    HDassert(_ref);

    /* Initialize the symbol table entry */
    H5O_loc_reset(&oloc);
    oloc.file = file;

    switch(ref_type) {
        case H5R_OBJECT:
            /* Get the object oid */
            oloc.addr = *(const hobj_ref_t *)_ref; /* Only object references currently supported */
            break;

        case H5R_DATASET_REGION:
        {
            H5HG_t hobjid;      /* Heap object ID */
            const uint8_t *p;   /* Pointer to reference to decode */
            uint8_t *buf;       /* Buffer to store serialized selection in */

            /* Get the heap ID for the dataset region */
            p = (const uint8_t *)_ref;
            H5F_addr_decode(oloc.file, &p, &(hobjid.addr));
            UINT32DECODE(p, hobjid.idx);

            /* Get the dataset region from the heap (allocate inside routine) */
            if((buf = (uint8_t *)H5HG_read(oloc.file, dxpl_id, &hobjid, NULL, NULL)) == NULL)
                HGOTO_ERROR(H5E_REFERENCE, H5E_READERROR, FAIL, "Unable to read dataset region information")

            /* Get the object oid for the dataset */
            p = buf;
            H5F_addr_decode(oloc.file, &p, &(oloc.addr));

            /* Free the buffer allocated in H5HG_read() */
            H5MM_xfree(buf);
        } /* end case */
        break;

        case H5R_BADTYPE:
        case H5R_MAXTYPE:
        default:
            HDassert("unknown reference type" && 0);
            HGOTO_ERROR(H5E_REFERENCE, H5E_UNSUPPORTED, FAIL, "internal error (unknown reference type)")
    } /* end switch */

    /* Get the # of links for object, and its type */
    /* (To check to make certain that this object hasn't been deleted since the reference was created) */
    if(H5O_get_rc_and_type(&oloc, dxpl_id, &rc, obj_type) < 0 || 0 == rc)
        HGOTO_ERROR(H5E_REFERENCE, H5E_LINKCOUNT, FAIL, "dereferencing deleted object")

done:
    FUNC_LEAVE_NOAPI(ret_value)
}   /* end H5R_get_obj_type() */


/*--------------------------------------------------------------------------
 NAME
    H5Rget_obj_type2
 PURPOSE
    Retrieves the type of object that an object reference points to
 USAGE
    herr_t H5Rget_obj_type2(id, ref_type, ref, obj_type)
        hid_t id;       IN: Dataset reference object is in or location ID of
                            object that the dataset is located within.
        H5R_type_t ref_type;    IN: Type of reference to query
        void *ref;          IN: Reference to query.
        H5O_type_t *obj_type;   OUT: Type of object reference points to

 RETURNS
    Non-negative on success/Negative on failure
 DESCRIPTION
    Given a reference to some object, this function retrieves the type of
    object pointed to.
 GLOBAL VARIABLES
 COMMENTS, BUGS, ASSUMPTIONS
 EXAMPLES
 REVISION LOG
--------------------------------------------------------------------------*/
herr_t
H5Rget_obj_type2(hid_t id, H5R_type_t ref_type, const void *ref,
    H5O_type_t *obj_type)
{
    H5VL_object_t    *obj = NULL;        /* object token of loc_id */
    H5VL_loc_params_t loc_params;
    herr_t ret_value = SUCCEED; /* Return value */

    FUNC_ENTER_API(FAIL)
    H5TRACE4("e", "iRt*x*Ot", id, ref_type, ref, obj_type);

    /* Check args */
    if(ref_type <= H5R_BADTYPE || ref_type >= H5R_MAXTYPE)
        HGOTO_ERROR(H5E_ARGS, H5E_BADVALUE, FAIL, "invalid reference type")
    if(ref == NULL)
        HGOTO_ERROR(H5E_ARGS, H5E_BADVALUE, FAIL, "invalid reference pointer")

<<<<<<< HEAD
    loc_params.type = H5VL_OBJECT_BY_SELF;
    loc_params.obj_type = H5I_get_type(id);

    /* get the file object */
    if(NULL == (obj = (H5VL_object_t *)H5I_object(id)))
        HGOTO_ERROR(H5E_ARGS, H5E_BADTYPE, FAIL, "invalid file identifier")

    /* get the object type through the VOL */
    if((ret_value = H5VL_object_get(obj->vol_obj, loc_params, obj->vol_info->vol_cls, 
                                    H5VL_REF_GET_TYPE, H5AC_ind_dxpl_id, 
                                    H5_REQUEST_NULL, obj_type, ref_type, ref)) < 0)
        HGOTO_ERROR(H5E_INTERNAL, H5E_CANTGET, FAIL, "unable to get group info")
=======
    /* Get the object information */
    if(H5R_get_obj_type(loc.oloc->file, H5AC_ind_read_dxpl_id, ref_type, ref, obj_type) < 0)
	HGOTO_ERROR(H5E_REFERENCE, H5E_CANTINIT, FAIL, "unable to determine object type")
>>>>>>> 57b7130a

done:
    FUNC_LEAVE_API(ret_value)
}   /* end H5Rget_obj_type2() */


/*--------------------------------------------------------------------------
 NAME
    H5R_get_name
 PURPOSE
    Internal routine to determine a name for the object referenced
 USAGE
    ssize_t H5R_get_name(f, dxpl_id, ref_type, ref, name, size)
        H5F_t *f;       IN: Pointer to the file that the reference is pointing
                            into
        hid_t lapl_id;  IN: LAPL to use for operation
        hid_t dxpl_id;  IN: DXPL to use for operation
        hid_t id;       IN: Location ID given for reference
        H5R_type_t ref_type;    IN: Type of reference
        void *ref;      IN: Reference to query.
        char *name;     OUT: Buffer to place name of object referenced
        size_t size;    IN: Size of name buffer

 RETURNS
    Non-negative length of the path on success, Negative on failure
 DESCRIPTION
    Given a reference to some object, determine a path to the object
    referenced in the file.
 GLOBAL VARIABLES
 COMMENTS, BUGS, ASSUMPTIONS
    This may not be the only path to that object.
 EXAMPLES
 REVISION LOG
--------------------------------------------------------------------------*/
ssize_t
H5R_get_name(H5G_loc_t *loc, hid_t lapl_id, hid_t dxpl_id, H5R_type_t ref_type,
    const void *_ref, char *name, size_t size)
{
    H5F_t *f;
    hid_t file_id = H5I_INVALID_HID;    /* ID for file that the reference is in */

    H5O_loc_t oloc;             /* Object location describing object for reference */
    ssize_t ret_value = -1;     /* Return value */

    FUNC_ENTER_NOAPI_NOINIT

    /* Check args */
    HDassert(_ref);

    /* Get the file pointer from the entry */
    f = loc->oloc->file;
    HDassert(f);

    /* Initialize the object location */
    H5O_loc_reset(&oloc);
    oloc.file = f;

    /* Get address for reference */
    switch(ref_type) {
        case H5R_OBJECT:
            oloc.addr = *(const hobj_ref_t *)_ref;
            break;

        case H5R_DATASET_REGION:
        {
            H5HG_t hobjid;  /* Heap object ID */
            uint8_t *buf;   /* Buffer to store serialized selection in */
            const uint8_t *p;           /* Pointer to OID to store */

            /* Get the heap ID for the dataset region */
            p = (const uint8_t *)_ref;
            H5F_addr_decode(oloc.file, &p, &(hobjid.addr));
            UINT32DECODE(p, hobjid.idx);

            /* Get the dataset region from the heap (allocate inside routine) */
            if((buf = (uint8_t *)H5HG_read(oloc.file, dxpl_id, &hobjid, NULL, NULL)) == NULL)
                HGOTO_ERROR(H5E_REFERENCE, H5E_READERROR, FAIL, "Unable to read dataset region information")

            /* Get the object oid for the dataset */
            p = buf;
            H5F_addr_decode(oloc.file, &p, &(oloc.addr));

            /* Free the buffer allocated in H5HG_read() */
            H5MM_xfree(buf);
        } /* end case */
        break;

        case H5R_BADTYPE:
        case H5R_MAXTYPE:
        default:
            HDassert("unknown reference type" && 0);
            HGOTO_ERROR(H5E_REFERENCE, H5E_UNSUPPORTED, FAIL, "internal error (unknown reference type)")
    } /* end switch */

    /* Retrieve file ID for name search */
    if((file_id = H5F_get_id(f, FALSE)) < 0)
        HGOTO_ERROR(H5E_ATOM, H5E_CANTGET, FAIL, "can't get file ID")

    /* Get name, length, etc. */
    if((ret_value = H5G_get_name_by_addr(file_id, lapl_id, dxpl_id, &oloc, name, size)) < 0)
        HGOTO_ERROR(H5E_REFERENCE, H5E_CANTGET, FAIL, "can't determine name")

done:
    /* Close file ID used for search */
    if(file_id > 0 && H5I_dec_ref(file_id) < 0)
        HDONE_ERROR(H5E_REFERENCE, H5E_CANTDEC, FAIL, "can't decrement ref count of temp ID")

    FUNC_LEAVE_NOAPI(ret_value)
} /* end H5R_get_name() */


/*--------------------------------------------------------------------------
 NAME
    H5Rget_name
 PURPOSE
    Determines a name for the object referenced
 USAGE
    ssize_t H5Rget_name(loc_id, ref_type, ref, name, size)
        hid_t loc_id;   IN: Dataset reference object is in or location ID of
                            object that the dataset is located within.
        H5R_type_t ref_type;    IN: Type of reference
        void *ref;      IN: Reference to query.
        char *name;     OUT: Buffer to place name of object referenced. If NULL
	                     then this call will return the size in bytes of name.
        size_t size;    IN: Size of name buffer (user needs to include NULL terminator
                            when passing in the size)

 RETURNS
    Non-negative length of the path on success, Negative on failure
 DESCRIPTION
    Given a reference to some object, determine a path to the object
    referenced in the file.
 GLOBAL VARIABLES
 COMMENTS, BUGS, ASSUMPTIONS
    This may not be the only path to that object.
 EXAMPLES
 REVISION LOG
    M. Scot Breitenfeld
    22 January 2014
    Changed the behavior for the returned value of the function when name is NULL.
    If name is NULL then size is ignored and the function returns the size 
    of the name buffer (not including the NULL terminator), it still returns
    negative on failure.
--------------------------------------------------------------------------*/
ssize_t
H5Rget_name(hid_t id, H5R_type_t ref_type, const void *_ref, char *name,
    size_t size)
{
    H5VL_object_t    *obj = NULL;        /* object token of loc_id */
    H5VL_loc_params_t loc_params;
    ssize_t ret_value;  /* Return value */

    FUNC_ENTER_API(FAIL)
    H5TRACE5("Zs", "iRt*x*sz", id, ref_type, _ref, name, size);

    /* Check args */
    if(ref_type <= H5R_BADTYPE || ref_type >= H5R_MAXTYPE)
        HGOTO_ERROR(H5E_ARGS, H5E_BADVALUE, FAIL, "invalid reference type")
    if(_ref == NULL)
        HGOTO_ERROR(H5E_ARGS, H5E_BADVALUE, FAIL, "invalid reference pointer")

    loc_params.type = H5VL_OBJECT_BY_SELF;
    loc_params.obj_type = H5I_get_type(id);

<<<<<<< HEAD
    /* get the file object */
    if(NULL == (obj = (H5VL_object_t *)H5I_object(id)))
        HGOTO_ERROR(H5E_ARGS, H5E_BADTYPE, FAIL, "invalid file identifier")
=======
    /* Get name */
    if((ret_value = H5R_get_name(file, H5P_DEFAULT, H5AC_ind_read_dxpl_id, id, ref_type, _ref, name, size)) < 0)
        HGOTO_ERROR(H5E_REFERENCE, H5E_CANTINIT, FAIL, "unable to determine object path")
>>>>>>> 57b7130a

    /* get the object type through the VOL */
    if(H5VL_object_get(obj->vol_obj, loc_params, obj->vol_info->vol_cls, H5VL_REF_GET_NAME, 
                       H5AC_ind_dxpl_id, H5_REQUEST_NULL, 
                       &ret_value, name, size, ref_type, _ref) < 0)
        HGOTO_ERROR(H5E_INTERNAL, H5E_CANTGET, FAIL, "unable to get group info")
done:
    FUNC_LEAVE_API(ret_value)
} /* end H5Rget_name() */
<|MERGE_RESOLUTION|>--- conflicted
+++ resolved
@@ -391,7 +391,6 @@
     if(space_id == (-1) && ref_type == H5R_DATASET_REGION)
         HGOTO_ERROR(H5E_ARGS, H5E_BADVALUE, FAIL, "reference region dataspace id must be valid")
 
-<<<<<<< HEAD
     loc_params.type = H5VL_OBJECT_BY_SELF;
     loc_params.obj_type = H5I_get_type(loc_id);
 
@@ -401,14 +400,9 @@
 
     /* create the ref through the VOL */
     if((ret_value = H5VL_object_specific(obj->vol_obj, loc_params, obj->vol_info->vol_cls, H5VL_REF_CREATE, 
-                                         H5AC_dxpl_id, H5_REQUEST_NULL, 
+                                         H5AC_ind_read_dxpl_id, H5_REQUEST_NULL, 
                                          ref, name, ref_type, space_id)) < 0)
         HGOTO_ERROR(H5E_OHDR, H5E_LINKCOUNT, FAIL, "modifying object link count failed")
-=======
-    /* Create reference */
-    if((ret_value = H5R_create(ref, &loc, name, ref_type, space, H5AC_ind_read_dxpl_id)) < 0)
-        HGOTO_ERROR(H5E_REFERENCE, H5E_CANTINIT, FAIL, "unable to create reference")
->>>>>>> 57b7130a
 
 done:
     FUNC_LEAVE_API(ret_value)
@@ -607,18 +601,12 @@
 hid_t
 H5Rdereference2(hid_t obj_id, hid_t oapl_id, H5R_type_t ref_type, const void *_ref)
 {
-<<<<<<< HEAD
     H5VL_object_t *obj = NULL;        /* object token of loc_id */
     H5I_type_t opened_type;
     void *opened_obj = NULL;
     H5VL_loc_params_t loc_params;
+    hid_t dxpl_id = H5AC_ind_read_dxpl_id; /* dxpl used by library */
     hid_t ret_value = FAIL;
-=======
-    H5G_loc_t loc;      /* Group location */
-    H5F_t *file = NULL; /* File object */
-    hid_t dxpl_id = H5AC_ind_read_dxpl_id; /* dxpl used by library */
-    hid_t ret_value;
->>>>>>> 57b7130a
 
     FUNC_ENTER_API(FAIL)
     H5TRACE4("i", "iiRt*x", obj_id, oapl_id, ref_type, _ref);
@@ -631,7 +619,10 @@
     if(_ref == NULL)
         HGOTO_ERROR(H5E_ARGS, H5E_BADVALUE, FAIL, "invalid reference pointer")
 
-<<<<<<< HEAD
+    /* Verify access property list and get correct dxpl */
+    if(H5P_verify_apl_and_dxpl(&oapl_id, H5P_CLS_DACC, &dxpl_id, obj_id, FALSE) < 0)
+        HGOTO_ERROR(H5E_REFERENCE, H5E_CANTSET, FAIL, "can't set access and transfer property lists")
+
     /* get the vol object */
     if(NULL == (obj = H5VL_get_object(obj_id)))
         HGOTO_ERROR(H5E_ARGS, H5E_BADTYPE, FAIL, "invalid file identifier")
@@ -643,24 +634,12 @@
     loc_params.obj_type = H5I_get_type(obj_id);
 
     /* Open the object through the VOL */
-    if(NULL == (opened_obj = H5VL_object_open(obj->vol_obj, loc_params, obj->vol_info->vol_cls, &opened_type, 
-                                              H5AC_ind_dxpl_id, H5_REQUEST_NULL)))
+    if(NULL == (opened_obj = H5VL_object_open(obj->vol_obj, loc_params, obj->vol_info->vol_cls, 
+                                              &opened_type, dxpl_id, H5_REQUEST_NULL)))
 	HGOTO_ERROR(H5E_REFERENCE, H5E_CANTINIT, FAIL, "unable to dereference object")
 
     if((ret_value = H5VL_register_id(opened_type, opened_obj, obj->vol_info, TRUE)) < 0)
         HGOTO_ERROR(H5E_ATOM, H5E_CANTREGISTER, FAIL, "unable to atomize object handle")
-=======
-    /* Verify access property list and get correct dxpl */
-    if(H5P_verify_apl_and_dxpl(&oapl_id, H5P_CLS_DACC, &dxpl_id, obj_id, FALSE) < 0)
-        HGOTO_ERROR(H5E_REFERENCE, H5E_CANTSET, FAIL, "can't set access and transfer property lists")
-
-    /* Get the file pointer from the entry */
-    file = loc.oloc->file;
-
-    /* Create reference */
-    if((ret_value = H5R_dereference(file, oapl_id, dxpl_id, ref_type, _ref, TRUE)) < 0)
-        HGOTO_ERROR(H5E_REFERENCE, H5E_CANTINIT, FAIL, "unable to dereference object")
->>>>>>> 57b7130a
 
 done:
     FUNC_LEAVE_API(ret_value)
@@ -777,22 +756,16 @@
     if(ref == NULL)
         HGOTO_ERROR(H5E_ARGS, H5E_BADVALUE, FAIL, "invalid reference pointer")
 
-<<<<<<< HEAD
     loc_params.type = H5VL_OBJECT_BY_SELF;
     loc_params.obj_type = H5I_get_type(id);
 
     /* get the file object */
     if(NULL == (obj = (H5VL_object_t *)H5I_object(id)))
         HGOTO_ERROR(H5E_ARGS, H5E_BADTYPE, FAIL, "invalid file identifier")
-=======
-    /* Get the dataspace with the correct region selected */
-    if((space = H5R_get_region(loc.oloc->file, H5AC_ind_read_dxpl_id, ref)) == NULL)
-        HGOTO_ERROR(H5E_REFERENCE, H5E_CANTCREATE, FAIL, "unable to create dataspace")
->>>>>>> 57b7130a
 
     /* Get the space id through the VOL */
     if(H5VL_object_get(obj->vol_obj, loc_params, obj->vol_info->vol_cls, H5VL_REF_GET_REGION, 
-                       H5AC_ind_dxpl_id, H5_REQUEST_NULL, &ret_value, ref_type, ref) < 0)
+                       H5AC_ind_read_dxpl_id, H5_REQUEST_NULL, &ret_value, ref_type, ref) < 0)
         HGOTO_ERROR(H5E_INTERNAL, H5E_CANTGET, FAIL, "unable to get group info")
 
 done:
@@ -928,7 +901,6 @@
     if(ref == NULL)
         HGOTO_ERROR(H5E_ARGS, H5E_BADVALUE, FAIL, "invalid reference pointer")
 
-<<<<<<< HEAD
     loc_params.type = H5VL_OBJECT_BY_SELF;
     loc_params.obj_type = H5I_get_type(id);
 
@@ -938,14 +910,9 @@
 
     /* get the object type through the VOL */
     if((ret_value = H5VL_object_get(obj->vol_obj, loc_params, obj->vol_info->vol_cls, 
-                                    H5VL_REF_GET_TYPE, H5AC_ind_dxpl_id, 
+                                    H5VL_REF_GET_TYPE, H5AC_ind_read_dxpl_id, 
                                     H5_REQUEST_NULL, obj_type, ref_type, ref)) < 0)
         HGOTO_ERROR(H5E_INTERNAL, H5E_CANTGET, FAIL, "unable to get group info")
-=======
-    /* Get the object information */
-    if(H5R_get_obj_type(loc.oloc->file, H5AC_ind_read_dxpl_id, ref_type, ref, obj_type) < 0)
-	HGOTO_ERROR(H5E_REFERENCE, H5E_CANTINIT, FAIL, "unable to determine object type")
->>>>>>> 57b7130a
 
 done:
     FUNC_LEAVE_API(ret_value)
@@ -1112,19 +1079,13 @@
     loc_params.type = H5VL_OBJECT_BY_SELF;
     loc_params.obj_type = H5I_get_type(id);
 
-<<<<<<< HEAD
     /* get the file object */
     if(NULL == (obj = (H5VL_object_t *)H5I_object(id)))
         HGOTO_ERROR(H5E_ARGS, H5E_BADTYPE, FAIL, "invalid file identifier")
-=======
-    /* Get name */
-    if((ret_value = H5R_get_name(file, H5P_DEFAULT, H5AC_ind_read_dxpl_id, id, ref_type, _ref, name, size)) < 0)
-        HGOTO_ERROR(H5E_REFERENCE, H5E_CANTINIT, FAIL, "unable to determine object path")
->>>>>>> 57b7130a
 
     /* get the object type through the VOL */
     if(H5VL_object_get(obj->vol_obj, loc_params, obj->vol_info->vol_cls, H5VL_REF_GET_NAME, 
-                       H5AC_ind_dxpl_id, H5_REQUEST_NULL, 
+                       H5AC_ind_read_dxpl_id, H5_REQUEST_NULL, 
                        &ret_value, name, size, ref_type, _ref) < 0)
         HGOTO_ERROR(H5E_INTERNAL, H5E_CANTGET, FAIL, "unable to get group info")
 done:
