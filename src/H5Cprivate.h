--- conflicted
+++ resolved
@@ -957,28 +957,16 @@
  * debugging.
  */
 
-<<<<<<< HEAD
-#define H5C_RING_UNDEFINED	0 /* shouldn't appear in the cache */
-#define H5C_RING_USER		1 /* outermost ring */
-#define H5C_RING_RDFSM          2
-#define H5C_RING_MDFSM          3
-=======
 #define H5C_RING_UNDEFINED  0 /* shouldn't appear in the cache */
 #define H5C_RING_USER       1 /* outermost ring */
 #define H5C_RING_RDFSM      2
 #define H5C_RING_MDFSM      3
->>>>>>> 89ec6faa
 #define H5C_RING_SBE		5 /* temporarily merged with SB ring
-                                   * due to bug that is fixed in the 
-                                   * cache image branch.
-                                   */
-<<<<<<< HEAD
-#define H5C_RING_SB		5 /* innermost ring */
-#define H5C_RING_NTYPES		6 
-=======
+                               * due to bug that is fixed in the 
+                               * cache image branch.
+                               */
 #define H5C_RING_SB         5 /* innermost ring */
 #define H5C_RING_NTYPES     6 
->>>>>>> 89ec6faa
 
 typedef int H5C_ring_t;
 
@@ -1804,15 +1792,7 @@
 
 #ifndef NDEBUG  /* debugging functions */
 H5_DLL hbool_t H5C_cache_is_clean(const H5F_t *f, H5C_ring_t inner_ring);
-<<<<<<< HEAD
-#endif /* NDEBUG */
-
-
-#endif /* !_H5Cprivate_H */
-=======
 H5_DLL herr_t H5C_dump_cache_skip_list(H5C_t * cache_ptr, char * calling_fcn);
 #endif /* NDEBUG */
 
-
 #endif /* !_H5Cprivate_H */
->>>>>>> 89ec6faa
