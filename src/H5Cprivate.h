/* * * * * * * * * * * * * * * * * * * * * * * * * * * * * * * * * * * * * * *
 * Copyright by The HDF Group.                                               *
 * Copyright by the Board of Trustees of the University of Illinois.         *
 * All rights reserved.                                                      *
 *                                                                           *
 * This file is part of HDF5.  The full HDF5 copyright notice, including     *
 * terms governing use, modification, and redistribution, is contained in    *
 * the files COPYING and Copyright.html.  COPYING can be found at the root   *
 * of the source code distribution tree; Copyright.html can be found at the  *
 * root level of an installed copy of the electronic HDF5 document set and   *
 * is linked from the top-level documents page.  It can also be found at     *
 * http://hdfgroup.org/HDF5/doc/Copyright.html.  If you do not have          *
 * access to either file, you may request a copy from help@hdfgroup.org.     *
 * * * * * * * * * * * * * * * * * * * * * * * * * * * * * * * * * * * * * * */

/*-------------------------------------------------------------------------
 *
 * Created:		H5Cprivate.h
 *			6/3/04
 *			John Mainzer
 *
 * Purpose:		Constants and typedefs available to the rest of the
 *			library.
 *
 * Modifications:
 *
 *-------------------------------------------------------------------------
 */

#ifndef _H5Cprivate_H
#define _H5Cprivate_H

#include "H5Cpublic.h"		/* public prototypes		        */

/* Private headers needed by this header */
#include "H5private.h"		/* Generic Functions			*/
#include "H5Fprivate.h"		/* File access				*/

/**************************/
/* Library Private Macros */
/**************************/

/* Cache configuration settings */
#define H5C__MAX_NUM_TYPE_IDS   28
#define H5C__PREFIX_LEN         32

/* This sanity checking constant was picked out of the air.  Increase
 * or decrease it if appropriate.  Its purposes is to detect corrupt
 * object sizes, so it probably doesn't matter if it is a bit big.
 *
 *					JRM - 5/17/04
 */
#define H5C_MAX_ENTRY_SIZE		((size_t)(32 * 1024 * 1024))

#ifdef H5_HAVE_PARALLEL
/* we must maintain the clean and dirty LRU lists when we are compiled
 * with parallel support.
 */
#define H5C_MAINTAIN_CLEAN_AND_DIRTY_LRU_LISTS  1
#else /* H5_HAVE_PARALLEL */
/* The clean and dirty LRU lists don't buy us anything here -- we may
 * want them on for testing on occasion, but in general they should be
 * off.
 */
#define H5C_MAINTAIN_CLEAN_AND_DIRTY_LRU_LISTS  0
#endif /* H5_HAVE_PARALLEL */

/* Flags for cache client class behavior */
#define H5C__CLASS_NO_FLAGS_SET			((unsigned)0x0)
#define H5C__CLASS_SPECULATIVE_LOAD_FLAG	((unsigned)0x1)
/* The following flags may only appear in test code */
#define H5C__CLASS_SKIP_READS			((unsigned)0x2)
#define H5C__CLASS_SKIP_WRITES			((unsigned)0x4)

/* Flags for pre-serialize callback */
#define H5C__SERIALIZE_NO_FLAGS_SET	((unsigned)0)
#define H5C__SERIALIZE_RESIZED_FLAG	((unsigned)0x1)
#define H5C__SERIALIZE_MOVED_FLAG	((unsigned)0x2)

/* Upper and lower limits on cache size.  These limits are picked
 * out of a hat -- you should be able to change them as necessary.
 *
 * However, if you need a very big cache, you should also increase the
 * size of the hash table (H5C__HASH_TABLE_LEN in H5Cpkg.h).  The current
 * upper bound on cache size is rather large for the current hash table
 * size.
 */
#define H5C__MAX_MAX_CACHE_SIZE		((size_t)(128 * 1024 * 1024))
#define H5C__MIN_MAX_CACHE_SIZE		((size_t)(1024))

/* Default max cache size and min clean size are give here to make
 * them generally accessable.
 */
#define H5C__DEFAULT_MAX_CACHE_SIZE     ((size_t)(4 * 1024 * 1024))
#define H5C__DEFAULT_MIN_CLEAN_SIZE     ((size_t)(2 * 1024 * 1024))

/* Values for cache entry magic field */
#define H5C__H5C_CACHE_ENTRY_T_MAGIC		0x005CAC0A
#define H5C__H5C_CACHE_ENTRY_T_BAD_MAGIC	0xDeadBeef

/* Cache configuration validation definitions */
#define H5C_RESIZE_CFG__VALIDATE_GENERAL        0x1
#define H5C_RESIZE_CFG__VALIDATE_INCREMENT      0x2
#define H5C_RESIZE_CFG__VALIDATE_DECREMENT      0x4
#define H5C_RESIZE_CFG__VALIDATE_INTERACTIONS   0x8
#define H5C_RESIZE_CFG__VALIDATE_ALL      \
(                                         \
    H5C_RESIZE_CFG__VALIDATE_GENERAL |    \
    H5C_RESIZE_CFG__VALIDATE_INCREMENT |  \
    H5C_RESIZE_CFG__VALIDATE_DECREMENT |  \
    H5C_RESIZE_CFG__VALIDATE_INTERACTIONS \
)

/* Cache configuration versions */
#define H5C__CURR_AUTO_SIZE_CTL_VER		1
#define H5C__CURR_AUTO_RESIZE_RPT_FCN_VER	1

/* Number of epoch markers active */
#define H5C__MAX_EPOCH_MARKERS  		10

/* Default configuration settings */
#define H5C__DEF_AR_UPPER_THRESHHOLD		0.9999f
#define H5C__DEF_AR_LOWER_THRESHHOLD		0.9f
#define H5C__DEF_AR_MAX_SIZE			((size_t)(16 * 1024 * 1024))
#define H5C__DEF_AR_INIT_SIZE			((size_t)( 1 * 1024 * 1024))
#define H5C__DEF_AR_MIN_SIZE			((size_t)( 1 * 1024 * 1024))
#define H5C__DEF_AR_MIN_CLEAN_FRAC		0.5f
#define H5C__DEF_AR_INCREMENT			2.0f
#define H5C__DEF_AR_MAX_INCREMENT		((size_t)( 2 * 1024 * 1024))
#define H5C__DEF_AR_FLASH_MULTIPLE              1.0f
#define H5C__DEV_AR_FLASH_THRESHOLD             0.25f
#define H5C__DEF_AR_DECREMENT			0.9f
#define H5C__DEF_AR_MAX_DECREMENT		((size_t)( 1 * 1024 * 1024))
#define H5C__DEF_AR_EPCHS_B4_EVICT		3
#define H5C__DEF_AR_EMPTY_RESERVE		0.05f
#define H5C__MIN_AR_EPOCH_LENGTH		100
#define H5C__DEF_AR_EPOCH_LENGTH		50000
#define H5C__MAX_AR_EPOCH_LENGTH		1000000

/* #defines of flags used in the flags parameters in some of the
 * following function calls.  Note that not all flags are applicable
 * to all function calls.  Flags that don't apply to a particular
 * function are ignored in that function.
 *
 * These flags apply to all function calls:
 * 	H5C__NO_FLAGS_SET (generic "no flags set" for all fcn calls)
 *
 *
 * These flags apply to H5C_insert_entry():
 * 	H5C__SET_FLUSH_MARKER_FLAG
 * 	H5C__PIN_ENTRY_FLAG
 *	H5C__FLUSH_LAST_FLAG		; super block only
 *	H5C__FLUSH_COLLECTIVELY_FLAG	; super block only
 *
 * These flags apply to H5C_protect()
 * 	H5C__READ_ONLY_FLAG
 *	H5C__FLUSH_LAST_FLAG		; super block only 
 *	H5C__FLUSH_COLLECTIVELY_FLAG	; super block only
 *
 * These flags apply to H5C_unprotect():
 * 	H5C__SET_FLUSH_MARKER_FLAG
 * 	H5C__DELETED_FLAG
 * 	H5C__DIRTIED_FLAG
 * 	H5C__PIN_ENTRY_FLAG
 * 	H5C__UNPIN_ENTRY_FLAG
 * 	H5C__FREE_FILE_SPACE_FLAG
 *      H5C__TAKE_OWNERSHIP_FLAG
 *
 * These flags apply to H5C_expunge_entry():
 * 	H5C__FREE_FILE_SPACE_FLAG
 *
 * These flags apply to H5C_flush_cache():
 * 	H5C__FLUSH_INVALIDATE_FLAG
 * 	H5C__FLUSH_CLEAR_ONLY_FLAG
 * 	H5C__FLUSH_MARKED_ENTRIES_FLAG
 *	H5C__FLUSH_IGNORE_PROTECTED_FLAG (can't use this flag in combination
 *					  with H5C__FLUSH_INVALIDATE_FLAG)
 * 	H5C__DURING_FLUSH_FLAG
 *
 * These flags apply to H5C_flush_single_entry():
 * 	H5C__FLUSH_INVALIDATE_FLAG
 * 	H5C__FLUSH_CLEAR_ONLY_FLAG
 * 	H5C__FLUSH_MARKED_ENTRIES_FLAG
 *      H5C__TAKE_OWNERSHIP_FLAG
 *      H5C__DEL_FROM_SLIST_ON_DESTROY_FLAG
 */
#define H5C__NO_FLAGS_SET			0x00000
#define H5C__SET_FLUSH_MARKER_FLAG		0x00001
#define H5C__DELETED_FLAG			0x00002
#define H5C__DIRTIED_FLAG			0x00004
#define H5C__PIN_ENTRY_FLAG			0x00008
#define H5C__UNPIN_ENTRY_FLAG			0x00010
#define H5C__FLUSH_INVALIDATE_FLAG		0x00020
#define H5C__FLUSH_CLEAR_ONLY_FLAG		0x00040
#define H5C__FLUSH_MARKED_ENTRIES_FLAG		0x00080
#define H5C__FLUSH_IGNORE_PROTECTED_FLAG	0x00100
#define H5C__READ_ONLY_FLAG			0x00200
#define H5C__FREE_FILE_SPACE_FLAG		0x00400
#define H5C__TAKE_OWNERSHIP_FLAG		0x00800
#define H5C__FLUSH_LAST_FLAG			0x01000
#define H5C__FLUSH_COLLECTIVELY_FLAG		0x02000
#define H5C__EVICT_ALLOW_LAST_PINS_FLAG         0x04000
#define H5C__DEL_FROM_SLIST_ON_DESTROY_FLAG     0x08000
#define H5C__DURING_FLUSH_FLAG                  0x10000 /* Set when the entire cache is being flushed */

/* Debugging/sanity checking/statistics settings */
#ifndef NDEBUG
#define H5C_DO_SANITY_CHECKS		1
#define H5C_DO_SLIST_SANITY_CHECKS	0
#define H5C_DO_TAGGING_SANITY_CHECKS	1
#define H5C_DO_EXTREME_SANITY_CHECKS	0
#else /* NDEBUG */
/* With rare execptions, the following defines should be set 
 * to 0 if NDEBUG is defined 
 */
#define H5C_DO_SANITY_CHECKS		0
#define H5C_DO_SLIST_SANITY_CHECKS	0
#define H5C_DO_TAGGING_SANITY_CHECKS	0
#define H5C_DO_EXTREME_SANITY_CHECKS	0
#endif /* NDEBUG */

/* Cork actions: cork/uncork/get cork status of an object */
#define H5C__SET_CORK                  0x1
#define H5C__UNCORK                    0x2
#define H5C__GET_CORKED                0x4

/* Note: The memory sanity checks aren't going to work until I/O filters are
 *      changed to call a particular alloc/free routine for their buffers,
 *      because the H5AC__SERIALIZE_RESIZED_FLAG set by the fractal heap
 *      direct block serialize callback calls H5Z_pipeline().  When the I/O
 *      filters are changed, then we should implement "cache image alloc/free"
 *      routines that the fractal heap direct block (and global heap) serialize
 *      calls can use when resizing (and re-allocating) their image in the
 *      cache. -QAK */
#define H5C_DO_MEMORY_SANITY_CHECKS	0

/* H5C_COLLECT_CACHE_STATS controls overall collection of statistics
 * on cache activity.  In general, this #define should be set to 1 in
 * debug mode, and 0 in production mode..
 */

#ifndef NDEBUG
#define H5C_COLLECT_CACHE_STATS	1
#else /* NDEBUG */
#define H5C_COLLECT_CACHE_STATS	0
#endif /* NDEBUG */

/* H5C_COLLECT_CACHE_ENTRY_STATS controls collection of statistics
 * in individual cache entries.
 *
 * H5C_COLLECT_CACHE_ENTRY_STATS should only be defined to true if
 * H5C_COLLECT_CACHE_STATS is also defined to true.
 */
#if H5C_COLLECT_CACHE_STATS
#define H5C_COLLECT_CACHE_ENTRY_STATS	1
#else
#define H5C_COLLECT_CACHE_ENTRY_STATS	0
#endif /* H5C_COLLECT_CACHE_STATS */


/****************************/
/* Library Private Typedefs */
/****************************/

/* Typedef for the main structure for the cache (defined in H5Cpkg.h) */
typedef struct H5C_t H5C_t;

/*
 *
 * Struct H5C_class_t
 *
 * Instances of H5C_class_t are used to specify the callback functions
 * used by the metadata cache for each class of metadata cache entry.
 * The fields of the structure are discussed below:
 *
 * id:	Integer field containing the unique ID of the class of metadata
 * 	cache entries.
 *
 * name: Pointer to a string containing the name of the class of metadata
 * 	cache entries.
 *
 * mem_type:  Instance of H5FD_mem_t, that is used to supply the
 * 	mem type passed into H5F_block_read().
 *
 * flags:  Flags indicating class-specific behavior.
 *
 *	Possible flags are:
 *
 *	H5C__CLASS_NO_FLAGS_SET: No special processing.
 *
 *	H5C__CLASS_SPECULATIVE_LOAD_FLAG: This flag is used only in
 *              H5C_load_entry().  When it is set, entries are 
 *		permitted to change their sizes on the first attempt 
 *		to load.  
 *
 *		If the new size is larger than the old, the read buffer
 *		is reallocated to the new size, loaded from file, and the 
 *		deserialize routine is called a second time on the 
 *		new buffer.  The entry returned by the first call to 
 *		the deserialize routine is discarded (via the free_icr
 *		call) after the new size is retrieved (via the image_len
 *		call).  Note that the new size is used as the size of the 
 *		entry in the cache.
 *
 *		If the new size is smaller than the old, no new loads 
 *		or deserializes are performed, but the new size becomes
 *		the size of the entry in the cache.
 *
 *		When this flag is set, an attempt to read past the 
 *		end of file could occur.  In this case, if the size 
 *		returned get_load_size callback would result in a 
 *		read past the end of file, the size is truncated to 
 *		avoid this, and processing proceeds as normal.
 *
 *      The following flags may only appear in test code.
 *
 *	H5C__CLASS_SKIP_READS: This flags is intended only for use in test
 *		code.  When it is set, reads on load will be skipped,
 *		and an uninitialize buffer will be passed to the 
 *		deserialize function.
 *
 *	H5C__CLASS_SKIP_WRITES: This flags is intended only for use in test
 *		code.  When it is set, writes of buffers prepared by the 
 *		serialize callback will be skipped.
 *
 * GET_INITIAL_LOAD_SIZE: Pointer to the 'get initial load size' function.
 *
 *	This function determines the size based on the information in the 
 *	parameter "udata" or an initial speculative guess.  The size is
 *	returned in the parameter "image_len_ptr".
 *
<<<<<<< HEAD
 *	Note that if either the H5C__CLASS_SPECULATIVE_LOAD_FLAG is set, the disk image size 
 *	returned by this callback is a first guess.
 *	In other cases, the value returned should be the correct 
 *	size of the entry.
=======
 * 	For an entry with H5C__CLASS_NO_FLAGS_SET:
 *	  This function returns in "image_len_ptr" the on disk size of the
 *              entry.
 *	
 * 	For an entry with H5C__CLASS_SPECULATIVE_LOAD_FLAG:
 *	  This function returns in "image_len_ptr" an initial guess of the
 *              entry's on disk size.  This many bytes will be loaded from
 *              the file and then passed to 'get_final_load_size' callback
 *              for the actual (final) image length to be determined.
>>>>>>> fff89855
 *
 *	The typedef for the get_initial_load_size callback is as follows:
 *
 * 	   typedef herr_t (*H5C_get_initial_load_size_func_t)(void *udata_ptr,
 * 	                                              size_t *image_len_ptr);
 *
 *	The parameters of the get_initial_load_size callback are as follows:
 *
 *	udata_ptr: Pointer to user data provided in the protect call, which
 *         	will also be passed through to the 'get_final_load_size',
 *              'verify_chksum', and 'deserialize' callbacks.
 *
 *	image_len_ptr: Pointer to the length in bytes of the in-file image to
 *              be deserialized is to be returned.
 *
 *              This value is used by the cache to determine the size of
 *              the disk image for the metadata, in order to read the disk
 *              image from the file.
 *	
 *	Processing in the get_load_size function should proceed as follows:
 *
 *	If successful, the function will place the length in the *image_len_ptr
 *      associated with supplied user data and then return SUCCEED.
 *
 *	On failure, the function must return FAIL and push error information
 *	onto the error stack with the error API routines, without modifying
 *      the value pointed to by image_len_ptr.
 *
 *
 * GET_FINAL_LOAD_SIZE: Pointer to the 'get final load size' function.
 *
 * 	This function determines the final size of a speculatively loaded
 *      metadata cache entry based on the parameter "image" and the "udata"
 *      parameters.  This callback _must_ be implemented for cache clients
 *      which set the H5C__CLASS_SPECULATIVE_LOAD_FLAG and must return the
 *      actual length of on-disk image after being called once.
 *
 *	This function might deserialize the needed metadata information to
 *	determine the actual size.  The size is returned in the parameter
 *      "actual_len_ptr".
 *
 *	The typedef for the get_load_size callback is as follows:
 *
 * 	   typedef herr_t (*H5C_get_final_load_size_func_t)(const void *image_ptr,
 * 	                                              size_t image_len,
 *						      void *udata_ptr,
 *						      size_t *actual_len_ptr);
 *
 *	The parameters of the get_load_size callback are as follows:
 *
 *	image_ptr: Pointer to a buffer containing the (possibly partial)
 *              metadata read in.
 *
 *	image_len: The length in bytes of the (possibly partial) in-file image
 *              to be queried for an actual length.
 *
 *	udata_ptr: Pointer to user data provided in the protect call, which
 *         	will also be passed through to the 'verify_chksum' and
 *              'deserialize' callbacks.
 *
 *	actual_len_ptr: Pointer to the location containing the actual length
 *			of the metadata entry on disk.
 *
 *	Processing in the get_final_load_size function should proceed as follows:
 *
 *	If successful, the function will place the length in the *actual_len_ptr
 *      associated with supplied image and/or user data and then return SUCCEED.
 *
 *	On failure, the function must return FAIL and push error information
 *	onto the error stack with the error API routines, without modifying
 *      the value pointed to by actual_len_ptr.
 *
 *
 * VERIFY_CHKSUM: Pointer to the verify_chksum function.
 *
 *	This function verifies the checksum computed for the metadata is
 *	the same as the checksum stored in the metadata.
 *
 *	It computes the checksum based on the metadata stored in the
 *	parameter "image_ptr" and the actual length of the metadata in the 
 * 	parameter "len"  which is obtained from the "get_load_size" callback.
 *
 *	The typedef for the verify_chksum callback is as follows:
 *
 *	   typedef htri_t (*H5C_verify_chksum_func_t)(const void *image_ptr, 
 *						      size_t len, 
 *						      void *udata_ptr);
 *
 *	The parameters of the verify_chksum callback are as follows:
 *	
 *	image_ptr: Pointer to a buffer containing the metadata read in.
 *
 *	len: The actual length of the metadata.
 *
 *	udata_ptr: Pointer to user data.
 *
 *
 * DESERIALIZE: Pointer to the deserialize function.
 *
 * 	This function must be able to deserialize a buffer containing the
 *      on-disk image of a metadata cache entry, allocate and initialize the
 *      equivalent in core representation, and return a pointer to that
 *      representation.
 *
 *	The typedef for the deserialize callback is as follows:
 *
 * 	   typedef void *(*H5C_deserialize_func_t)(const void * image_ptr,
 * 	                                           size_t len,
 *                                                 void * udata_ptr,
 *                                                 boolean * dirty_ptr);
 *
 *	The parameters of the deserialize callback are as follows:
 *
 *	image_ptr: Pointer to a buffer of length len containing the
 *		contents of the file starting at addr and continuing
 *		for len bytes.
 *
 *	len:    Length in bytes of the in file image to be deserialized.
 *
 *              This parameter is supplied mainly for sanity checking.
 *              Sanity checks should be performed when compiled in debug
 *              mode, but the parameter may be unused when compiled in
 *              production mode.
 *
 *	udata_ptr: Pointer to user data provided in the protect call, which
 *         	must be passed through to the deserialize callback.
 *
 *      dirty_ptr:  Pointer to boolean which the deserialize function
 *      	must use to mark the entry dirty if it has to modify
 *      	the entry to clean up file corruption left over from
 *      	an old bug in the HDF5 library.
 *
 *	Processing in the deserialize function should proceed as follows:
 *
 *      If the image contains valid data, and is of the correct length,
 *      the deserialize function must allocate space for an in-core
 *      representation of that data, deserialize the contents of the image
 *      into the space allocated for the in-core representation, and return
 *      a pointer to the in core representation.  Observe that an
 *      instance of H5C_cache_entry_t must be the first item in this
 *      representation.  The cache will initialize it after the callback
 *      returns.
 *
 *      Note that the structure of the in-core representation is otherwise
 *      up to the cache client.  All that is required is that the pointer
 *      returned be sufficient for the client's purposes when it is returned
 *      on a protect call.
 *
 *      If the deserialize function has to clean up file corruption
 *      left over from an old bug in the HDF5 library, it must set
 *      *dirty_ptr to TRUE.  If it doesn't, no action is needed as
 *      *dirty_ptr will be set to FALSE before the deserialize call.
 *
 *      If the operation fails for any reason (i.e. bad data in buffer, bad
 *      buffer length, malloc failure, etc.) the function must return NULL and
 *      push error information on the error stack with the error API routines.
 *
<<<<<<< HEAD
 *	Exceptions to the above:
 *
 *	If the H5C__CLASS_SPECULATIVE_LOAD_FLAG is set, the buffer supplied
 *	to the function need not be currect on the first invocation of the 
 *	callback in any single attempt to load the entry.
 *
 *	In this case, if the buffer is larger than necessary, the function
 *	should load the entry as described above and not flag an error due
 *	to the oversized buffer.  The cache will correct its mis-apprehension
 *	of the entry size with a subsequent call to the image_len callback.
 *
 *	If the buffer is too small, and this is the first deserialize call
 *	in the entry load operation, the function should not flag an error.
 *	Instead, it must compute the correct size of the entry, allocate an
 *	in core representation and initialize it to the extent that an 
 *	immediate call to the image len callback will return the correct 
 *	image size.
 *
 *	In this case, when the deserialize callback returns, the cache will
 *	call the image length callback, realize that the supplied buffer was
 *	too small, discard the returned in core representation, allocate
 *	and load a new buffer of the correct size from file, and then call
 *	the deserialize callback again.
 *
=======
>>>>>>> fff89855
 *
 * IMAGE_LEN: Pointer to the image length callback.
 *
 *	The image_len callback is used to obtain the size of newly inserted
 *      entries and assert verification.
 *
 *      The typedef for the image_len callback is as follows:
 *
 *      typedef herr_t (*H5C_image_len_func_t)(void *thing,
 *                                           size_t *image_len_ptr);
 *
 * 	The parameters of the image_len callback are as follows:
 *
 *	thing:  Pointer to the in core representation of the entry.
 *
 *	image_len_ptr: Pointer to size_t in which the callback will return
 *		the length (in bytes) of the cache entry.
 *
 *	Processing in the image_len function should proceed as follows:
 *
 *	If successful, the function will place the length of the on disk
 *	image associated with the in core representation provided in the
 *	thing parameter in *image_len_ptr, and then return SUCCEED.
 *
 *	If the function fails, it must return FAIL and push error information
 *      onto the error stack with the error API routines, and return without
 *      modifying the values pointed to by the image_len_ptr parameter.
<<<<<<< HEAD
=======
 *
>>>>>>> fff89855
 *
 * PRE_SERIALIZE: Pointer to the pre-serialize callback.
 *
 *	The pre-serialize callback is invoked by the metadata cache before
 *	it needs a current on-disk image of the metadata entry for purposes
 *	either constructing a journal or flushing the entry to disk.
 *
 *      If the client needs to change the address or length of the entry prior
 *      to flush, the pre-serialize callback is responsible for these actions,
 *      so that the actual serialize callback (described below) is only
 *      responsible for serializing the data structure, not moving it on disk
 *      or resizing it.
 *
 *	In addition, the client may use the pre-serialize callback to 
 *	ensure that the entry is ready to be flushed -- in particular, 
 *	if the entry contains references to other entries that are in 
 *	temporary file space, the pre-serialize callback must move those
 *	entries into real file space so that the serialzed entry will 
 *	contain no invalid data.
 *
 *	One would think that the base address and length of
 *	the length of the entry's image on disk would be well known. 
 *	However, that need not be the case as free space section info
 *	entries will change size (and possibly location) depending on the 
 *	number of blocks of free space being manages, and fractal heap 
 *	direct blocks can change compressed size (and possibly location) 
 *	on serialization if compression is enabled.  Similarly, it may
 *	be necessary to move entries from temporary to real file space.
 *
 *	The pre-serialize callback must report any such changes to the 
 *	cache, which must then update its internal structures as needed.
 *
 *	The typedef for the pre-serialize callback is as follows:
 *
 *	typedef herr_t (*H5C_pre_serialize_func_t)(const H5F_t *f,
 *                                             hid_t dxpl_id,
 *                                             void * thing,
 *                                             haddr_t addr,
 *                                             size_t len,
 *                                             haddr_t * new_addr_ptr,
 *                                             size_t * new_len_ptr,
 *                                             unsigned * flags_ptr);
 *
 *	The parameters of the pre-serialize callback are as follows:
 *
 *	f:	File pointer -- needed if other metadata cache entries
 *		must be modified in the process of serializing the
 *		target entry.
 *
 *	dxpl_id: dxpl_id passed with the file pointer to the cache, and
 *	        passed on to the callback.  Necessary as some callbacks
 *	        revise the size and location of the target entry, or
 *	        possibly other entries on pre-serialize.
 *
 *	thing:  Pointer to void containing the address of the in core
 *		representation of the target metadata cache entry. 
 *		This is the same pointer returned by a protect of the
 *		addr and len given above.
 *
 *	addr:   Base address in file of the entry to be serialized.
 *
 *		This parameter is supplied mainly for sanity checking.
 *		Sanity checks should be performed when compiled in debug
 *		mode, but the parameter may be unused when compiled in
 *		production mode.
 *
 *	len:    Length in bytes of the in file image of the entry to be
 *		serialized.  Also the size the image passed to the 
 *		serialize callback (discussed below) unless that 
 *		value is altered by this function.
 *
 *		This parameter is supplied mainly for sanity checking.
 *		Sanity checks should be performed when compiled in debug
 *		mode, but the parameter may be unused when compiled in
 *		production mode.
 *
 *	new_addr_ptr:  Pointer to haddr_t.  If the entry is moved by
 *		the serialize function, the new on disk base address must
 *		be stored in *new_addr_ptr, and the appropriate flag set
 *		in *flags_ptr.  
 *
 *		If the entry is not moved by the serialize function, 
 *		*new_addr_ptr is undefined on pre-serialize callback 
 *		return.
 *
 *	new_len_ptr:  Pointer to size_t.  If the entry is resized by the
 *		serialize function, the new length of the on disk image
 *		must be stored in *new_len_ptr, and the appropriate flag set
 *              in *flags_ptr.
 *
 *		If the entry is not resized by the pre-serialize function, 
 *		*new_len_ptr is undefined on pre-serialize callback 
 *		return.
 *
 *	flags_ptr:  Pointer to an unsigned integer used to return flags
 *		indicating whether the preserialize function resized or moved
 *		the entry.  If the entry was neither resized or moved, the
 *              serialize function must set *flags_ptr to zero.  The
 *              H5C__SERIALIZE_RESIZED_FLAG or H5C__SERIALIZE_MOVED_FLAG must
 *              be set to indicate a resize or move respectively.
 *
 *	        If the H5C__SERIALIZE_RESIZED_FLAG is set, the new length
 *	        must be stored in *new_len_ptr.
 *
 *	        If the H5C__SERIALIZE_MOVED_FLAG flag is set, the
 *	        new image base address must be stored in *new_addr_ptr. 
 *
 *	Processing in the pre-serialize function should proceed as follows:
 *
 *	The pre-serialize function must examine the in core representation
 *	indicated by the thing parameter, if the pre-serialize function does
 *      not need to change the size or location of the on-disk image, it must
 *      set *flags_ptr to zero. 
 *
 *	If the size of the on-disk image must be changed, the pre-serialize
 *      function must load the length of the new image into *new_len_ptr, and
 *      set the H5C__SERIALIZE_RESIZED_FLAG in *flags_ptr. 
 *
 *	If the base address of the on disk image must be changed, the
 *      pre-serialize function must set *new_addr_ptr to the new base address,
 *      and set the H5C__SERIALIZE_MOVED_FLAG in *flags_ptr.
 *
 *	In addition, the pre-serialize callback may perform any other 
 *	processing required before the entry is written to disk
 *
 *	If it is successful, the function must return SUCCEED. 
 *
 *	If it fails for any reason, the function must return FAIL and
 *	push error information on the error stack with the error API
 *	routines.
 *
 *
 * SERIALIZE: Pointer to the serialize callback.
 *
 *	The serialize callback is invoked by the metadata cache whenever
 *	it needs a current on disk image of the metadata entry for purposes
 *	either constructing a journal entry or flushing the entry to disk.
 *
 *	At this point, the base address and length of the entry's image on
 *      disk must be well known and not change during the serialization
 *      process. 
 *
 *	While any size and/or location changes must have been handled 
 *	by a pre-serialize call, the client may elect to handle any other 
 *	changes to the entry required to place it in correct form for 
 *	writing to disk in this call.
 *
 *	The typedef for the serialize callback is as follows:
 *
 *	typedef herr_t (*H5C_serialize_func_t)(const H5F_t *f,
 *                                             void * image_ptr,
 *                                             size_t len,
 *                                             void * thing);
 *
 *	The parameters of the serialize callback are as follows:
 *
 *	f:	File pointer -- needed if other metadata cache entries
 *		must be modified in the process of serializing the
 *		target entry.
 *
 *	image_ptr: Pointer to a buffer of length len bytes into which a
 *		serialized image of the target metadata cache entry is
 *		to be written.
 *
 * 		Note that this buffer will not in general be initialized
 * 		to any particular value.  Thus the serialize function may
 * 		not assume any initial value and must set each byte in
 * 		the buffer.
 *
 *	len:    Length in bytes of the in file image of the entry to be
 *		serialized.  Also the size of *image_ptr (below).
 *
 *		This parameter is supplied mainly for sanity checking.
 *		Sanity checks should be performed when compiled in debug
 *		mode, but the parameter may be unused when compiled in
 *		production mode.
 *
 *	thing:  Pointer to void containing the address of the in core
 *		representation of the target metadata cache entry. 
 *		This is the same pointer returned by a protect of the
 *		addr and len given above.
 *
 *	Processing in the serialize function should proceed as follows:
 *
 *	If there are any remaining changes to the entry required before 
 *	write to disk, they must be dealt with first.
 *
 *	The serialize function must then examine the in core 
 *	representation indicated by the thing parameter, and write a 
 *	serialized image of its contents into the provided buffer. 
 *
 *	If it is successful, the function must return SUCCEED. 
 *
 *	If it fails for any reason, the function must return FAIL and
 *	push error information on the error stack with the error API
 *	routines.
 *
 *
 * NOTIFY: Pointer to the notify callback.
 *
 *      The notify callback is invoked by the metadata cache when a cache
 *      action on an entry has taken/will take place and the client indicates
 *      it wishes to be notified about the action.
 *
 *	The typedef for the notify callback is as follows:
 *
 *	typedef herr_t (*H5C_notify_func_t)(H5C_notify_action_t action,
 *                                          void *thing);
 *
 * 	The parameters of the notify callback are as follows:
 *
 *	action: An enum indicating the metadata cache action that has taken/
 *              will take place.
 *
 *	thing:  Pointer to void containing the address of the in core
 *		representation of the target metadata cache entry.  This
 *		is the same pointer that would be returned by a protect
 *		of the addr and len of the entry. 
 *
 *	Processing in the notify function should proceed as follows:
 *
 *	The notify function may perform any action it would like, including
 *      metadata cache calls.
 *
 *	If the function is successful, it must return SUCCEED. 
 *
 *	If it fails for any reason, the function must return FAIL and
 *	push error information on the error stack with the error API
 *	routines. 
 *
 *
 * FREE_ICR: Pointer to the free ICR callback.
 *
 *	The free ICR callback is invoked by the metadata cache when it
 *	wishes to evict an entry, and needs the client to free the memory
 *	allocated for the in core representation. 
 *
 *	The typedef for the free ICR callback is as follows:
 *
 *	typedef herr_t (*H5C_free_icr_func_t)(void * thing));
 *
 * 	The parameters of the free ICR callback are as follows:
 *
 *	thing:  Pointer to void containing the address of the in core
 *		representation of the target metadata cache entry.  This
 *		is the same pointer that would be returned by a protect
 *		of the addr and len of the entry. 
 *
 *	Processing in the free ICR function should proceed as follows:
 *
 *	The free ICR function must free all memory allocated to the
 *	in core representation. 
 *
 *	If the function is successful, it must return SUCCEED. 
 *
 *	If it fails for any reason, the function must return FAIL and
 *	push error information on the error stack with the error API
 *	routines. 
 *
 *	At least when compiled with debug, it would be useful if the
 *	free ICR call would fail if the in core representation has been
 *	modified since the last serialize callback.
 *
 * GET_FSF_SIZE: Pointer to the get file space free size callback.
 *
 *	In principle, there is no need for the get file space free size
 *	callback.  However, as an optimization, it is sometimes convenient
 *	to allocate and free file space for a number of cache entries 
 *	simultaneously in a single contiguous block of file space.
 *
 *	File space allocation is done by the client, so the metadata cache
 *	need not be involved.  However, since the metadata cache typically
 *      handles file space release when an entry is destroyed, some 
 *	adjustment on the part of the metadata cache is required for this
 *	operation.
 *
 *      The get file space free size callback exists to support this 
 *	operation.
 *
 *	If a group of cache entries that were allocated as a group are to 
 *	be discarded and their file space released, the type of the first
 *	(i.e. lowest address) entry in the group must implement the 
 *	get free file space size callback.  
 *
 *	To free the file space of all entries in the group in a single 
 *	operation, first expunge all entries other than the first without 
 *	the free file space flag.  
 *
 *	Then, to complete the operation, unprotect or expunge the first
 *	entry in the block with the free file space flag set.  Since 
 *	the get free file space callback is implemented, the metadata 
 *	cache will use this callback to get the size of the block to be
 *	freed, instead of using the size of the entry as is done otherwise.
 *
 *	At present this callback is used only by the H5FA and H5EA dblock
 *	and dblock page client classes.
 *
 *      The typedef for the get_fsf_size callback is as follows:
 *
 *      typedef herr_t (*H5C_get_fsf_size_t)(const void * thing,
 *                                                size_t *fsf_size_ptr);
 *
 *      The parameters of the get_fsf_size callback are as follows:
 *
 *      thing:  Pointer to void containing the address of the in core
 *              representation of the target metadata cache entry.  This
 *              is the same pointer that would be returned by a protect()
 *              call of the associated addr and len.
 *
 *	fs_size_ptr: Pointer to size_t in which the callback will return
 *              the size of the piece of file space to be freed.  Note 
 *		that the space to be freed is presumed to have the same 
 *		base address as the cache entry.
 *
 *      The function simply returns the size of the block of file space
 *	to be freed in *fsf_size_ptr.  
 *
 *	If the function is successful, it must return SUCCEED.
 *
 *      If it fails for any reason, the function must return FAIL and
 *      push error information on the error stack with the error API
 *      routines.
 *
 ***************************************************************************/

/* Actions that can be reported to 'notify' client callback */
typedef enum H5C_notify_action_t {
    H5C_NOTIFY_ACTION_AFTER_INSERT,     /* Entry has been added to the cache 
                                         * via the insert call
                                         */
    H5C_NOTIFY_ACTION_AFTER_LOAD,	/* Entry has been loaded into the 
                                         * from file via the protect call
                                         */
    H5C_NOTIFY_ACTION_AFTER_FLUSH,	/* Entry has just been flushed to
 					 * file.
                                         */
    H5C_NOTIFY_ACTION_BEFORE_EVICT,     /* Entry is about to be evicted 
                                         * from cache.
                                         */
    H5C_NOTIFY_ACTION_ENTRY_DIRTIED,    /* Entry has been marked dirty. */
    H5C_NOTIFY_ACTION_ENTRY_CLEANED,    /* Entry has been marked clean. */
    H5C_NOTIFY_ACTION_CHILD_DIRTIED,    /* Dependent child has been marked dirty. */
    H5C_NOTIFY_ACTION_CHILD_CLEANED     /* Dependent child has been marked clean. */
} H5C_notify_action_t;

/* Cache client callback function pointers */
typedef herr_t (*H5C_get_initial_load_size_func_t)(void *udata_ptr, size_t *image_len_ptr);
typedef herr_t (*H5C_get_final_load_size_func_t)(const void *image_ptr,
    size_t image_len, void *udata_ptr, size_t *actual_len_ptr);
typedef htri_t (*H5C_verify_chksum_func_t)(const void *image_ptr, size_t len, void *udata_ptr);
typedef void *(*H5C_deserialize_func_t)(const void *image_ptr,
    size_t len, void *udata_ptr, hbool_t *dirty_ptr);
typedef herr_t (*H5C_image_len_func_t)(const void *thing, size_t *image_len_ptr);
typedef herr_t (*H5C_pre_serialize_func_t)(const H5F_t *f, hid_t dxpl_id,
    void *thing, haddr_t addr, size_t len, haddr_t *new_addr_ptr,
    size_t *new_len_ptr, unsigned *flags_ptr);
typedef herr_t (*H5C_serialize_func_t)(const H5F_t *f, void *image_ptr,
    size_t len, void *thing);
typedef herr_t (*H5C_notify_func_t)(H5C_notify_action_t action, void *thing);
typedef herr_t (*H5C_free_icr_func_t)(void *thing);
typedef herr_t (*H5C_get_fsf_size_t)(const void * thing, size_t *fsf_size_ptr);

/* Metadata cache client class definition */
typedef struct H5C_class_t {
    int				id;
    const char *		name;
    H5FD_mem_t			mem_type;
    unsigned			flags;
    H5C_get_initial_load_size_func_t 	get_initial_load_size;
    H5C_get_final_load_size_func_t 	get_final_load_size;
    H5C_verify_chksum_func_t	verify_chksum;
    H5C_deserialize_func_t 	deserialize;
    H5C_image_len_func_t	image_len;
    H5C_pre_serialize_func_t	pre_serialize;
    H5C_serialize_func_t	serialize;
    H5C_notify_func_t		notify;
    H5C_free_icr_func_t	        free_icr;
    H5C_get_fsf_size_t		fsf_size;
} H5C_class_t;

/* Type defintions of callback functions used by the cache as a whole */
typedef herr_t (*H5C_write_permitted_func_t)(const H5F_t *f,
    hbool_t *write_permitted_ptr);
typedef herr_t (*H5C_log_flush_func_t)(H5C_t *cache_ptr, haddr_t addr,
    hbool_t was_dirty, unsigned flags);

/****************************************************************************
 *
 * H5C_ring_t & associated #defines
 *
 * The metadata cache uses the concept of rings to order the flushes of 
 * classes of entries.  In this arrangement, each entry in the cache is 
 * assigned to a ring, and on flush, the members of the outermost ring 
 * are flushed first, followed by the next outermost, and so on with the
 * members of the innermost ring being flushed last.  
 *
 * Note that flush dependencies are used to order flushes within rings.  
 *
 * Note also that at the conceptual level, rings are argueably superfluous,
 * as a similar effect could be obtained via the flush dependency mechanism.  
 * However, this would require all entries in the cache to participate in a 
 * flush dependency -- with the implied setup and takedown overhead and 
 * added complexity.  Further, the flush ordering between rings need only 
 * be enforced on flush operations, and thus the use of flush dependencies 
 * instead would apply unecessary constraints on flushes under normal 
 * operating circumstances.
 *
 * As of this writing, all metadata entries pretaining to data sets and 
 * groups must be flushed first, and are thus assigned to the outermost 
 * ring.  
 *
 * Free space managers managing file space must be flushed next,
 * and are assigned to the second outermost ring.
 *
 * The object header and associated chunks used to implement superblock 
 * extension messages must be flushed next, and are thus assigned to 
 * the third outermost ring.
 *
 * The superblock proper must be flushed last, and is thus assigned to 
 * the innermost ring.
 *
 * The H5C_ring_t and the associated #defines below are used to define
 * the rings.  Each entry must be assigned to the appropriate ring on 
 * insertion or protect.
 *
 * Note that H5C_ring_t was originally an enumerated type.  It was 
 * converted to an integer and a set of #defines for convenience in 
 * debugging.
 */

#define H5C_RING_UNDEFINED	0 /* shouldn't appear in the cache */
#define H5C_RING_USER		1 /* outermost ring */
#define H5C_RING_FSM		2
#define H5C_RING_SBE		4 /* temporarily merged with H5C_RING_SB */
#define H5C_RING_SB		4 /* innermost ring */
#define H5C_RING_NTYPES		5 

typedef int H5C_ring_t;


/****************************************************************************
 *
 * structure H5C_cache_entry_t
 *
 * Instances of the H5C_cache_entry_t structure are used to store cache
 * entries in a hash table and sometimes in a skip list.
 * See H5SL.c for the particulars of the skip list.
 *
 * In typical application, this structure is the first field in a
 * structure to be cached.  For historical reasons, the external module
 * is responsible for managing the is_dirty field (this is no longer
 * completely true.  See the comment on the is_dirty field for details).
 * All other fields are managed by the cache.
 *
 * The fields of this structure are discussed individually below:
 *
 *						JRM - 4/26/04
 *
 * magic:	Unsigned 32 bit integer that must always be set to
 *              H5C__H5C_CACHE_ENTRY_T_MAGIC when the entry is valid.
 *              The field must be set to H5C__H5C_CACHE_ENTRY_T_BAD_MAGIC
 *              just before the entry is freed.
 *
 *              This is necessary, as the LRU list can be changed out
 *              from under H5C_make_space_in_cache() by the serialize
 *              callback which may change the size of an existing entry,
 *              and/or load a new entry while serializing the target entry.
 *
 *              This in turn can cause a recursive call to
 *              H5C_make_space_in_cache() which may either flush or evict
 *              the next entry that the first invocation of that function
 *              was about to examine.
 *
 *              The magic field allows H5C_make_space_in_cache() to
 *              detect this case, and re-start its scan from the bottom
 *              of the LRU when this situation occurs.
 *
 * cache_ptr:	Pointer to the cache that this entry is contained within.
 *
 * addr:	Base address of the cache entry on disk.
 *
 * size:	Length of the cache entry on disk in bytes Note that unlike
 *              normal caches, the entries in this cache are of arbitrary size.
 *
 *		The file space allocations for cache entries implied by the
 *              addr and size fields must be disjoint.
 *
 * image_ptr:	Pointer to void.  When not NULL, this field points to a
 * 		dynamically allocated block of size bytes in which the
 * 		on disk image of the metadata cache entry is stored.
 *
 * 		If the entry is dirty, the pre-serialize and serialize 
 *		callbacks must be used to update this image before it is 
 *		written to disk
 *
 * image_up_to_date:  Boolean flag that is set to TRUE when *image_ptr
 * 		is up to date, and set to false when the entry is dirtied.
 *
 * type:	Pointer to the instance of H5C_class_t containing pointers
 *		to the methods for cache entries of the current type.  This
 *		field should be NULL when the instance of H5C_cache_entry_t
 *		is not in use.
 *
 *		The name is not particularly descriptive, but is retained
 *		to avoid changes in existing code.
 *
 * is_dirty:	Boolean flag indicating whether the contents of the cache
 *		entry has been modified since the last time it was written
 *		to disk.
 *
 * dirtied:	Boolean flag used to indicate that the entry has been
 * 		dirtied while protected.
 *
 * 		This field is set to FALSE in the protect call, and may
 * 		be set to TRUE by the H5C_mark_entry_dirty() call at any 
 *		time prior to the unprotect call.
 *
 * 		The H5C_mark_entry_dirty() call exists as a convenience 
 *		function for the fractal heap code which may not know if 
 *		an entry is protected or pinned, but knows that is either 
 *		protected or pinned.  The dirtied field was added as in 
 *		the parallel case, it is necessary to know whether a 
 *		protected entry is dirty prior to the protect call.
 *
 * is_protected: Boolean flag indicating whether this entry is protected
 *		(or locked, to use more conventional terms).  When it is
 *		protected, the entry cannot be flushed or accessed until
 *		it is unprotected (or unlocked -- again to use more
 *		conventional terms).
 *
 *		Note that protected entries are removed from the LRU lists
 *		and inserted on the protected list.
 *
 * is_read_only: Boolean flag that is only meaningful if is_protected is
 * 		TRUE.  In this circumstance, it indicates whether the
 * 		entry has been protected read only, or read/write.
 *
 * 		If the entry has been protected read only (i.e. is_protected
 * 		and is_read_only are both TRUE), we allow the entry to be
 * 		protected more than once.
 *
 *		In this case, the number of readers is maintained in the
 *		ro_ref_count field (see below), and unprotect calls simply
 *		decrement that field until it drops to zero, at which point
 *		the entry is actually unprotected.
 *
 * ro_ref_count: Integer field used to maintain a count of the number of
 * 		outstanding read only protects on this entry.  This field
 * 		must be zero whenever either is_protected or is_read_only
 * 		are TRUE.
 *
 * is_pinned:	Boolean flag indicating whether the entry has been pinned
 * 		in the cache.
 *
 * 		For very hot entries, the protect / unprotect overhead
 * 		can become excessive.  Thus the cache has been extended
 * 		to allow an entry to be "pinned" in the cache.
 *
 * 		Pinning an entry in the cache has several implications:
 *
 * 		1) A pinned entry cannot be evicted.  Thus unprotected
 * 		   pinned entries must be stored in the pinned entry
 * 		   list, instead of being managed by the replacement
 * 		   policy code (LRU at present).
 *
 * 		2) A pinned entry can be accessed or modified at any time.
 * 		   This places an extra burden on the pre-serialize and 
 *		   serialize callbacks, which must ensure that a pinned 
 *		   entry is consistant and ready to write to disk before 
 *		   generating an image.
 *
 * 		3) A pinned entry can be marked as dirty (and possibly
 *		   change size) while it is unprotected.
 *
 *		4) The flush-destroy code must allow pinned entries to
 *		   be unpinned (and possibly unprotected) during the
 *		   flush.
 *
 *		   					JRM -- 3/16/06
 *
 * in_slist:	Boolean flag indicating whether the entry is in the skip list
 *		As a general rule, entries are placed in the list when they
 *              are marked dirty.  However they may remain in the list after
 *              being flushed.
 *
 *              Update: Dirty entries are now removed from the skip list
 *			when they are flushed.
 *
 * flush_marker:  Boolean flag indicating that the entry is to be flushed
 *		the next time H5C_flush_cache() is called with the
 *		H5C__FLUSH_MARKED_ENTRIES_FLAG.  The flag is reset when
 *		the entry is flushed for whatever reason.
 *
 * flush_me_last:  Boolean flag indicating that this entry should not be
 *		flushed from the cache until all other entries without
 *              the flush_me_last flag set have been flushed.
 *
 *		Note: 
 *		
 *		At this time, the flush_me_last 
 *              flag will only be applied to one entry, the superblock,
 *              and the code utilizing these flags is protected with HDasserts
 *              to enforce this. This restraint can certainly be relaxed in
 *              the future if the the need for multiple entries getting flushed
 *              last or collectively arises, though the code allowing for that
 *              will need to be expanded and tested appropriately if that
 *              functionality is desired.
 *
 *		Update: There are now two possible last entries
 *                   	(superblock and file driver info message).  This
 *                   	number will probably increase as we add superblock
 *                   	messages.   JRM -- 11/18/14
 *
 * clear_on_unprotect:  Boolean flag used only in PHDF5.  When H5C is used
 *		to implement the metadata cache In the parallel case, only
 *		the cache with mpi rank 0 is allowed to actually write to
 *		file -- all other caches must retain dirty entries until they
 *		are advised that the entry is clean.
 *
 *		This flag is used in the case that such an advisory is
 *		received when the entry is protected.  If it is set when an
 *		entry is unprotected, and the dirtied flag is not set in
 *		the unprotect, the entry's is_dirty flag is reset by flushing
 *		it with the H5C__FLUSH_CLEAR_ONLY_FLAG.
 *
 * flush_immediately:  Boolean flag used only in Phdf5 -- and then only 
 *		for H5AC_METADATA_WRITE_STRATEGY__DISTRIBUTED.
 *
 *		When a destributed metadata write is triggered at a 
 *		sync point, this field is used to mark entries that 
 *		must be flushed before leaving the sync point.  At all
 *		other times, this field should be set to FALSE.
 *
 * flush_in_progress:  Boolean flag that is set to true iff the entry
 * 		is in the process of being flushed.  This allows the cache
 * 		to detect when a call is the result of a flush callback.
 *
 * destroy_in_progress:  Boolean flag that is set to true iff the entry
 * 		is in the process of being flushed and destroyed.
 *
 *
 * Fields supporting rings for flush ordering:
 *
 * All entries in the metadata cache are assigned to a ring.  On cache 
 * flush, all entries in the outermost ring are flushed first, followed
 * by all members of the next outermost ring, and so on until the 
 * innermost ring is flushed.  Note that this ordering is ONLY applied 
 * in flush and serialize calls.  Rings are ignored during normal operations
 * in which entries are flushed as directed by the replacement policy.
 *
 * See the header comment on H5C_ring_t above for further details.
 *
 * Note that flush dependencies (see below) are used to order flushes
 * within rings.  Unlike rings, flush dependencies are applied to ALL
 * writes, not just those triggered by flush or serialize calls.
 *
 * ring:	Instance of H5C_ring_t indicating the ring to which this
 *		entry is assigned.
 *
 *
 * Fields supporting the 'flush dependency' feature:
 *
 * Entries in the cache may have 'flush dependencies' on other entries in the
 * cache.  A flush dependency requires that all dirty child entries be flushed
 * to the file before a dirty parent entry (of those child entries) can be
 * flushed to the file.  This can be used by cache clients to create data
 * structures that allow Single-Writer/Multiple-Reader (SWMR) access for the
 * data structure.
 *
 * flush_dep_parent:    Pointer to the array of flush dependency parent entries
 *              for this entry.
 *
 * flush_dep_nparents:  Number of flush dependency parent entries for this
 *              entry, i.e. the number of valid elements in flush_dep_parent.
 *
 * flush_dep_parent_nalloc: The number of allocated elements in
 *              flush_dep_parent_nalloc.
 *
 * flush_dep_nchildren: Number of flush dependency children for this entry.  If
 *              this field is nonzero, then this entry must be pinned and
 *              therefore cannot be evicted.
 *
 * flush_dep_ndirty_children: Number of flush dependency children that are
 *              either dirty or have a nonzero flush_dep_ndirty_children.  If
 *              this field is nonzero, then this entry cannot be flushed.
 *
 *
 * Fields supporting the hash table:
 *
 * Entries in the cache are indexed by a more or less conventional hash table.
 * If there are multiple entries in any hash bin, they are stored in a doubly
 * linked list.
 *
 * ht_next:	Next pointer used by the hash table to store multiple
 *		entries in a single hash bin.  This field points to the
 *		next entry in the doubly linked list of entries in the
 *		hash bin, or NULL if there is no next entry.
 *
 * ht_prev:     Prev pointer used by the hash table to store multiple
 *              entries in a single hash bin.  This field points to the
 *              previous entry in the doubly linked list of entries in
 *		the hash bin, or NULL if there is no previuos entry.
 *
 *
 * Fields supporting replacement policies:
 *
 * The cache must have a replacement policy, and it will usually be
 * necessary for this structure to contain fields supporting that policy.
 *
 * While there has been interest in several replacement policies for
 * this cache, the initial development schedule is tight.  Thus I have
 * elected to support only a modified LRU policy for the first cut.
 *
 * When additional replacement policies are added, the fields in this
 * section will be used in different ways or not at all.  Thus the
 * documentation of these fields is repeated for each replacement policy.
 *
 * Modified LRU:
 *
 * When operating in parallel mode, we must ensure that a read does not
 * cause a write.  If it does, the process will hang, as the write will
 * be collective and the other processes will not know to participate.
 *
 * To deal with this issue, I have modified the usual LRU policy by adding
 * clean and dirty LRU lists to the usual LRU list.  When reading in
 * parallel mode, we evict from the clean LRU list only.  This implies
 * that we must try to ensure that the clean LRU list is reasonably well
 * stocked.  See the comments on H5C_t in H5Cpkg.h for more details.
 *
 * Note that even if we start with a completely clean cache, a sequence
 * of protects without unprotects can empty the clean LRU list.  In this
 * case, the cache must grow temporarily.  At the next write, we will
 * attempt to evict enough entries to get the cache down to its nominal
 * maximum size.
 *
 * The use of the replacement policy fields under the Modified LRU policy
 * is discussed below:
 *
 * next:	Next pointer in either the LRU, the protected list, or 
 *		the pinned list depending on the current values of 
 *		is_protected and is_pinned.  If there is no next entry 
 *		on the list, this field should be set to NULL.
 *
 * prev:	Prev pointer in either the LRU, the protected list,
 *		or the pinned list depending on the current values of 
 *		is_protected and is_pinned.  If there is no previous 
 *		entry on the list, this field should be set to NULL.
 *
 * aux_next:	Next pointer on either the clean or dirty LRU lists.
 *		This entry should be NULL when either is_protected or 
 *		is_pinned is true.  
 *
 *		When is_protected and is_pinned are false, and is_dirty is 
 *		true, it should point to the next item on the dirty LRU 
 *		list.  
 *
 *		When is_protected and is_pinned are false, and is_dirty is 
 *		false, it should point to the next item on the clean LRU 
 *		list.  In either case, when there is no next item, it 
 *		should be NULL.
 *
 * aux_prev:	Previous pointer on either the clean or dirty LRU lists.
 *		This entry should be NULL when either is_protected or 
 *		is_pinned is true.  
 *
 *		When is_protected and is_pinned are false, and is_dirty is 
 *		true, it should point to the previous item on the dirty 
 *		LRU list.  
 *	
 *		When is_protected and is_pinned are false, and is_dirty 
 *		is false, it should point to the previous item on the 
 *		clean LRU list.  
 *
 *		In either case, when there is no previous item, it should 
 *		be NULL.
 *
 *
 * Fields supporting tagged entries:
 *
 * Entries in the cache that belong to a single object in the file are
 * joined into a doubly-linked list, and are "tagged" with the object header
 * address for that object's base header "chunk" (which is used as the
 * canonical address for the object).  Global and shared entries are
 * not tagged.  Tagged entries have a pointer to the tag info for the object,
 * which is shared state for all the entries for that object.
 *
 * tl_next:	Pointer to the next entry in the tag list for an object.
 *		NULL for the tail entry in the list, as well as untagged
 *		entries.
 *
 * tl_prev:	Pointer to the previous entry in the tag list for an object.
 *		NULL for the head entry in the list, as well as untagged
 *		entries.
 *
 * tag_info:	Pointer to the common tag state for all entries belonging to
 *              an object.  NULL for untagged entries.
 *
 *
 * Cache entry stats collection fields:
 *
 * These fields should only be compiled in when both H5C_COLLECT_CACHE_STATS
 * and H5C_COLLECT_CACHE_ENTRY_STATS are true.  When present, they allow
 * collection of statistics on individual cache entries.
 *
 * accesses:	int32_t containing the number of times this cache entry has
 *		been referenced in its lifetime.
 *
 * clears:	int32_t containing the number of times this cache entry has
 *              been cleared in its life time.
 *
 * flushes:	int32_t containing the number of times this cache entry has
 *              been flushed to file in its life time.
 *
 * pins:	int32_t containing the number of times this cache entry has
 * 		been pinned in cache in its life time.
 *
 ****************************************************************************/
typedef struct H5C_cache_entry_t {
    uint32_t			magic;
    H5C_t                     * cache_ptr;
    haddr_t			addr;
    size_t			size;
    void  		      *	image_ptr;
    hbool_t			image_up_to_date;
    const H5C_class_t	      *	type;
    hbool_t			is_dirty;
    hbool_t			dirtied;
    hbool_t			is_protected;
    hbool_t			is_read_only;
    int				ro_ref_count;
    hbool_t			is_pinned;
    hbool_t			in_slist;
    hbool_t			flush_marker;
    hbool_t                     flush_me_last;
#ifdef H5_HAVE_PARALLEL
    hbool_t			clear_on_unprotect;
    hbool_t			flush_immediately;
    hbool_t			coll_access;
#endif /* H5_HAVE_PARALLEL */
    hbool_t			flush_in_progress;
    hbool_t			destroy_in_progress;

    /* fields supporting rings for purposes of flush ordering */
    H5C_ring_t                  ring;

    /* fields supporting the 'flush dependency' feature: */
    struct H5C_cache_entry_t ** flush_dep_parent;
    unsigned                    flush_dep_nparents;
    unsigned                    flush_dep_parent_nalloc;
    unsigned                    flush_dep_nchildren;
    unsigned                    flush_dep_ndirty_children;
    hbool_t			pinned_from_client;
    hbool_t			pinned_from_cache;

    /* fields supporting the hash table: */
    struct H5C_cache_entry_t  *	ht_next;
    struct H5C_cache_entry_t  *	ht_prev;

    /* fields supporting replacement policies: */
    struct H5C_cache_entry_t  *	next;
    struct H5C_cache_entry_t  *	prev;
    struct H5C_cache_entry_t  *	aux_next;
    struct H5C_cache_entry_t  *	aux_prev;
#ifdef H5_HAVE_PARALLEL
    struct H5C_cache_entry_t  *	coll_next;
    struct H5C_cache_entry_t  *	coll_prev;
#endif /* H5_HAVE_PARALLEL */

    /* fields supporting tag lists */
    struct H5C_cache_entry_t  *	tl_next;
    struct H5C_cache_entry_t  *	tl_prev;
    struct H5C_tag_info_t     * tag_info;

#if H5C_COLLECT_CACHE_ENTRY_STATS
    /* cache entry stats fields */
    int32_t			accesses;
    int32_t			clears;
    int32_t			flushes;
    int32_t			pins;
#endif /* H5C_COLLECT_CACHE_ENTRY_STATS */
} H5C_cache_entry_t;

/****************************************************************************
 *
 * structure H5C_auto_size_ctl_t
 *
 * Instances of H5C_auto_size_ctl_t are used to get and set the control
 * fields for automatic cache re-sizing.
 *
 * The fields of the structure are discussed individually below:
 *
 * version: Integer field containing the version number of this version
 *	of the H5C_auto_size_ctl_t structure.  Any instance of
 *	H5C_auto_size_ctl_t passed to the cache must have a known
 *	version number, or an error will be flagged.
 *
 * report_fcn:  Pointer to the function that is to be called to report
 *      activities each time the auto cache resize code is executed.  If the
 *	field is NULL, no call is made.
 *
 *	If the field is not NULL, it must contain the address of a function
 *	of type H5C_auto_resize_report_fcn.
 *
 * set_initial_size: Boolean flag indicating whether the size of the
 *	initial size of the cache is to be set to the value given in
 *	the initial_size field.  If set_initial_size is FALSE, the
 *	initial_size field is ignored.
 *
 * initial_size: If enabled, this field contain the size the cache is
 *	to be set to upon receipt of this structure.  Needless to say,
 *	initial_size must lie in the closed interval [min_size, max_size].
 *
 * min_clean_fraction: double in the range 0 to 1 indicating the fraction
 *	of the cache that is to be kept clean.  This field is only used
 *	in parallel mode.  Typical values are 0.1 to 0.5.
 *
 * max_size: Maximum size to which the cache can be adjusted.  The
 *	supplied value must fall in the closed interval
 *	[MIN_MAX_CACHE_SIZE, MAX_MAX_CACHE_SIZE].  Also, max_size must
 *	be greater than or equal to min_size.
 *
 * min_size: Minimum size to which the cache can be adjusted.  The
 *      supplied value must fall in the closed interval
 *      [MIN_MAX_CACHE_SIZE, MAX_MAX_CACHE_SIZE].  Also, min_size must
 *	be less than or equal to max_size.
 *
 * epoch_length: Number of accesses on the cache over which to collect
 *	hit rate stats before running the automatic cache resize code,
 *      if it is enabled.
 *
 *	At the end of an epoch, we discard prior hit rate data and start
 * 	collecting afresh.  The epoch_length must lie in the closed
 *	interval [H5C__MIN_AR_EPOCH_LENGTH, H5C__MAX_AR_EPOCH_LENGTH].
 *
 *
 * Cache size increase control fields:
 *
 * incr_mode: Instance of the H5C_cache_incr_mode enumerated type whose
 *	value indicates how we determine whether the cache size should be
 *	increased.  At present there are two possible values:
 *
 *	H5C_incr__off:	Don't attempt to increase the size of the cache
 *		automatically.
 *
 *		When this increment mode is selected, the remaining fields
 *		in the cache size increase section ar ignored.
 *
 *	H5C_incr__threshold: Attempt to increase the size of the cache
 *		whenever the average hit rate over the last epoch drops
 *		below the value supplied in the lower_hr_threshold
 *		field.
 *
 *		Note that this attempt will fail if the cache is already
 *		at its maximum size, or if the cache is not already using
 *		all available space.
 *
 * lower_hr_threshold: Lower hit rate threshold.  If the increment mode
 *	(incr_mode) is H5C_incr__threshold and the hit rate drops below the
 *	value supplied in this field in an epoch, increment the cache size by
 *	size_increment.  Note that cache size may not be incremented above
 *	max_size, and that the increment may be further restricted by the
 *	max_increment field if it is enabled.
 *
 *	When enabled, this field must contain a value in the range [0.0, 1.0].
 *	Depending on the incr_mode selected, it may also have to be less than
 *	upper_hr_threshold.
 *
 * increment:  Double containing the multiplier used to derive the new
 *	cache size from the old if a cache size increment is triggered.
 *      The increment must be greater than 1.0, and should not exceed 2.0.
 *
 *	The new cache size is obtained by multiplying the current max cache
 *	size by the increment, and then clamping to max_size and to stay
 *	within the max_increment as necessary.
 *
 * apply_max_increment:  Boolean flag indicating whether the max_increment
 *	field should be used to limit the maximum cache size increment.
 *
 * max_increment: If enabled by the apply_max_increment field described
 *	above, this field contains the maximum number of bytes by which the
 *	cache size can be increased in a single re-size.
 *
 * flash_incr_mode:  Instance of the H5C_cache_flash_incr_mode enumerated
 *      type whose value indicates whether and by what algorithm we should
 *      make flash increases in the size of the cache to accomodate insertion
 *      of large entries and large increases in the size of a single entry.
 *
 *      The addition of the flash increment mode was occasioned by performance
 *      problems that appear when a local heap is increased to a size in excess
 *      of the current cache size.  While the existing re-size code dealt with
 *      this eventually, performance was very bad for the remainder of the
 *      epoch.
 *
 *      At present, there are two possible values for the flash_incr_mode:
 *
 *      H5C_flash_incr__off:  Don't perform flash increases in the size of
 *              the cache.
 *
 *      H5C_flash_incr__add_space:  Let x be either the size of a newly
 *              newly inserted entry, or the number of bytes by which the
 *              size of an existing entry has been increased.
 *
 *              If
 *                   x > flash_threshold * current max cache size,
 *
 *              increase the current maximum cache size by x * flash_multiple
 *              less any free space in the cache, and start a new epoch.  For
 *              now at least, pay no attention to the maximum increment.
 *
 *
 *      With a little thought, it should be obvious that the above flash
 *      cache size increase algorithm is not sufficient for all
 *      circumstances -- for example, suppose the user round robins through
 *      (1/flash_threshold) +1 groups, adding one data set to each on each
 *      pass.  Then all will increase in size at about the same time, requiring
 *      the max cache size to at least double to maintain acceptable
 *      performance, however the above flash increment algorithm will not be
 *      triggered.
 *
 *      Hopefully, the add space algorithm detailed above will be sufficient
 *      for the performance problems encountered to date.  However, we should
 *      expect to revisit the issue.
 *
 * flash_multiple: Double containing the multiple described above in the
 *      H5C_flash_incr__add_space section of the discussion of the
 *      flash_incr_mode section.  This field is ignored unless flash_incr_mode
 *      is H5C_flash_incr__add_space.
 *
 * flash_threshold: Double containing the factor by which current max cache
 * 	size is multiplied to obtain the size threshold for the add_space
 * 	flash increment algorithm.  The field is ignored unless
 * 	flash_incr_mode is H5C_flash_incr__add_space.
 *
 *
 * Cache size decrease control fields:
 *
 * decr_mode: Instance of the H5C_cache_decr_mode enumerated type whose
 *	value indicates how we determine whether the cache size should be
 *	decreased.  At present there are four possibilities.
 *
 *	H5C_decr__off:	Don't attempt to decrease the size of the cache
 *		automatically.
 *
 *		When this increment mode is selected, the remaining fields
 *		in the cache size decrease section are ignored.
 *
 *	H5C_decr__threshold: Attempt to decrease the size of the cache
 *		whenever the average hit rate over the last epoch rises
 *		above the value	supplied in the upper_hr_threshold
 *		field.
 *
 *	H5C_decr__age_out:  At the end of each epoch, search the cache for
 *		entries that have not been accessed for at least the number
 *		of epochs specified in the epochs_before_eviction field, and
 *		evict these entries.  Conceptually, the maximum cache size
 *		is then decreased to match the new actual cache size.  However,
 *		this reduction may be modified by the min_size, the
 *		max_decrement, and/or the empty_reserve.
 *
 *	H5C_decr__age_out_with_threshold:  Same as age_out, but we only
 *		attempt to reduce the cache size when the hit rate observed
 *		over the last epoch exceeds the value provided in the
 *		upper_hr_threshold field.
 *
 * upper_hr_threshold: Upper hit rate threshold.  The use of this field
 *	varies according to the current decr_mode:
 *
 *	H5C_decr__off or H5C_decr__age_out:  The value of this field is
 *		ignored.
 *
 *	H5C_decr__threshold:  If the hit rate exceeds this threshold in any
 *		epoch, attempt to decrement the cache size by size_decrement.
 *
 *		Note that cache size may not be decremented below min_size.
 *
 *		Note also that if the upper_threshold is 1.0, the cache size
 *		will never be reduced.
 *
 *	H5C_decr__age_out_with_threshold:  If the hit rate exceeds this
 *		threshold in any epoch, attempt to reduce the cache size
 *		by evicting entries that have not been accessed for more
 *		than the specified number of epochs.
 *
 * decrement: This field is only used when the decr_mode is
 *	H5C_decr__threshold.
 *
 *	The field is a double containing the multiplier used to derive the
 *	new cache size from the old if a cache size decrement is triggered.
 *	The decrement must be in the range 0.0 (in which case the cache will
 *      try to contract to its minimum size) to 1.0 (in which case the
 *      cache will never shrink).
 *
 * apply_max_decrement:  Boolean flag used to determine whether decrements
 *	in cache size are to be limited by the max_decrement field.
 *
 * max_decrement: Maximum number of bytes by which the cache size can be
 *	decreased in a single re-size.  Note that decrements may also be
 *	restricted by the min_size of the cache, and (in age out modes) by
 *	the empty_reserve field.
 *
 * epochs_before_eviction:  Integer field used in H5C_decr__age_out and
 *	H5C_decr__age_out_with_threshold decrement modes.
 *
 *	This field contains the number of epochs an entry must remain
 *	unaccessed before it is evicted in an attempt to reduce the
 *	cache size.  If applicable, this field must lie in the range
 *	[1, H5C__MAX_EPOCH_MARKERS].
 *
 * apply_empty_reserve:  Boolean field controlling whether the empty_reserve
 *	field is to be used in computing the new cache size when the
 *	decr_mode is H5C_decr__age_out or H5C_decr__age_out_with_threshold.
 *
 * empty_reserve:  To avoid a constant racheting down of cache size by small
 *	amounts in the H5C_decr__age_out and H5C_decr__age_out_with_threshold
 *	modes, this field allows one to require that any cache size
 *	reductions leave the specified fraction of unused space in the cache.
 *
 *	The value of this field must be in the range [0.0, 1.0].  I would
 *	expect typical values to be in the range of 0.01 to 0.1.
 *
 ****************************************************************************/

enum H5C_resize_status
{
    in_spec,
    increase,
    flash_increase,
    decrease,
    at_max_size,
    at_min_size,
    increase_disabled,
    decrease_disabled,
    not_full
}; /* enum H5C_resize_conditions */

typedef void (*H5C_auto_resize_rpt_fcn)(H5C_t * cache_ptr, int32_t version,
    double hit_rate, enum H5C_resize_status status, size_t old_max_cache_size,
    size_t new_max_cache_size, size_t old_min_clean_size, size_t new_min_clean_size);

typedef struct H5C_auto_size_ctl_t {
    /* general configuration fields: */
    int32_t				version;
    H5C_auto_resize_rpt_fcn		rpt_fcn;
    hbool_t				set_initial_size;
    size_t				initial_size;
    double				min_clean_fraction;
    size_t				max_size;
    size_t				min_size;
    int64_t				epoch_length;

    /* size increase control fields: */
    enum H5C_cache_incr_mode		incr_mode;
    double				lower_hr_threshold;
    double				increment;
    hbool_t				apply_max_increment;
    size_t				max_increment;
    enum H5C_cache_flash_incr_mode      flash_incr_mode;
    double                              flash_multiple;
    double                              flash_threshold;

    /* size decrease control fields: */
    enum H5C_cache_decr_mode		decr_mode;
    double				upper_hr_threshold;
    double				decrement;
    hbool_t				apply_max_decrement;
    size_t				max_decrement;
    int32_t				epochs_before_eviction;
    hbool_t				apply_empty_reserve;
    double				empty_reserve;
} H5C_auto_size_ctl_t;

/***************************************/
/* Library-private Function Prototypes */
/***************************************/

H5_DLL H5C_t *H5C_create(size_t max_cache_size, size_t min_clean_size,
    int max_type_id, const char *(*type_name_table_ptr),
    H5C_write_permitted_func_t check_write_permitted, hbool_t write_permitted,
    H5C_log_flush_func_t log_flush, void *aux_ptr);
H5_DLL herr_t H5C_set_up_logging(H5C_t *cache_ptr, const char log_location[], hbool_t start_immediately);
H5_DLL herr_t H5C_tear_down_logging(H5C_t *cache_ptr);
H5_DLL herr_t H5C_start_logging(H5C_t *cache_ptr);
H5_DLL herr_t H5C_stop_logging(H5C_t *cache_ptr);
H5_DLL herr_t H5C_get_logging_status(const H5C_t *cache_ptr, /*OUT*/ hbool_t *is_enabled,
    /*OUT*/ hbool_t *is_currently_logging);
H5_DLL herr_t H5C_write_log_message(const H5C_t *cache_ptr, const char message[]);
H5_DLL void H5C_def_auto_resize_rpt_fcn(H5C_t *cache_ptr, int32_t version,
    double hit_rate, enum H5C_resize_status status,
    size_t old_max_cache_size, size_t new_max_cache_size,
    size_t old_min_clean_size, size_t new_min_clean_size);
H5_DLL herr_t H5C_dest(H5F_t *f, hid_t dxpl_id);
H5_DLL herr_t H5C_expunge_entry(H5F_t *f, hid_t dxpl_id,
    const H5C_class_t *type, haddr_t addr, unsigned flags);
H5_DLL herr_t H5C_flush_cache(H5F_t *f, hid_t dxpl_id, unsigned flags);
H5_DLL herr_t H5C_flush_tagged_entries(H5F_t * f, hid_t dxpl_id, haddr_t tag); 
H5_DLL herr_t H5C_evict_tagged_entries(H5F_t * f, hid_t dxpl_id, haddr_t tag, hbool_t match_global);
H5_DLL herr_t H5C_expunge_tag_type_metadata(H5F_t *f, hid_t dxpl_id, haddr_t tag, int type_id, unsigned flags);
#if H5C_DO_TAGGING_SANITY_CHECKS
herr_t H5C_verify_tag(int id, haddr_t tag);
#endif
H5_DLL herr_t H5C_flush_to_min_clean(H5F_t *f, hid_t dxpl_id);
H5_DLL herr_t H5C_get_cache_auto_resize_config(const H5C_t *cache_ptr,
    H5C_auto_size_ctl_t *config_ptr);
H5_DLL herr_t H5C_get_cache_size(H5C_t *cache_ptr, size_t *max_size_ptr,
    size_t *min_clean_size_ptr, size_t *cur_size_ptr,
    int32_t *cur_num_entries_ptr);
H5_DLL herr_t H5C_get_cache_hit_rate(H5C_t *cache_ptr, double *hit_rate_ptr);
H5_DLL herr_t H5C_get_entry_status(const H5F_t *f, haddr_t addr,
    size_t *size_ptr, hbool_t *in_cache_ptr, hbool_t *is_dirty_ptr,
    hbool_t *is_protected_ptr, hbool_t *is_pinned_ptr, hbool_t *is_corked_ptr,
    hbool_t *is_flush_dep_parent_ptr, hbool_t *is_flush_dep_child_ptr);
H5_DLL herr_t H5C_get_evictions_enabled(const H5C_t *cache_ptr, hbool_t *evictions_enabled_ptr);
H5_DLL void * H5C_get_aux_ptr(const H5C_t *cache_ptr);
H5_DLL FILE *H5C_get_trace_file_ptr(const H5C_t *cache_ptr);
H5_DLL FILE *H5C_get_trace_file_ptr_from_entry(const H5C_cache_entry_t *entry_ptr);
H5_DLL herr_t H5C_insert_entry(H5F_t *f, hid_t dxpl_id, const H5C_class_t *type,
    haddr_t addr, void *thing, unsigned int flags);
H5_DLL herr_t H5C_mark_entry_dirty(void *thing);
H5_DLL herr_t H5C_move_entry(H5C_t *cache_ptr, const H5C_class_t *type,
    haddr_t old_addr, haddr_t new_addr);
H5_DLL herr_t H5C_pin_protected_entry(void *thing);
H5_DLL herr_t H5C_create_flush_dependency(void *parent_thing, void *child_thing);
H5_DLL void * H5C_protect(H5F_t *f, hid_t dxpl_id, const H5C_class_t *type,
    haddr_t addr, void *udata, unsigned flags);
H5_DLL herr_t H5C_reset_cache_hit_rate_stats(H5C_t *cache_ptr);
H5_DLL herr_t H5C_resize_entry(void *thing, size_t new_size);
H5_DLL herr_t H5C_set_cache_auto_resize_config(H5C_t *cache_ptr, H5C_auto_size_ctl_t *config_ptr);
H5_DLL herr_t H5C_set_evictions_enabled(H5C_t *cache_ptr, hbool_t evictions_enabled);
H5_DLL herr_t H5C_set_prefix(H5C_t *cache_ptr, char *prefix);
H5_DLL herr_t H5C_set_trace_file_ptr(H5C_t *cache_ptr, FILE *trace_file_ptr);
H5_DLL herr_t H5C_stats(H5C_t *cache_ptr, const char *cache_name,
    hbool_t display_detailed_stats);
H5_DLL void H5C_stats__reset(H5C_t *cache_ptr);
H5_DLL herr_t H5C_dump_cache(H5C_t *cache_ptr, const char *cache_name);
H5_DLL herr_t H5C_unpin_entry(void *thing);
H5_DLL herr_t H5C_destroy_flush_dependency(void *parent_thing, void *child_thing);
H5_DLL herr_t H5C_unprotect(H5F_t *f, hid_t dxpl_id, haddr_t addr, void *thing,
    unsigned int flags);
H5_DLL herr_t H5C_validate_resize_config(H5C_auto_size_ctl_t *config_ptr,
    unsigned int tests);
H5_DLL herr_t H5C_ignore_tags(H5C_t *cache_ptr);
H5_DLL hbool_t H5C_get_ignore_tags(const H5C_t *cache_ptr);
H5_DLL herr_t H5C_retag_entries(H5C_t * cache_ptr, haddr_t src_tag, haddr_t dest_tag);
H5_DLL herr_t H5C_cork(H5C_t *cache_ptr, haddr_t obj_addr, unsigned action, hbool_t *corked);
H5_DLL herr_t H5C_get_entry_ring(const H5F_t *f, haddr_t addr, H5C_ring_t *ring);

#ifdef H5_HAVE_PARALLEL
H5_DLL herr_t H5C_apply_candidate_list(H5F_t *f, hid_t dxpl_id,
    H5C_t *cache_ptr, int num_candidates, haddr_t *candidates_list_ptr,
    int mpi_rank, int mpi_size);
H5_DLL herr_t H5C_construct_candidate_list__clean_cache(H5C_t *cache_ptr);
H5_DLL herr_t H5C_construct_candidate_list__min_clean(H5C_t *cache_ptr);
H5_DLL herr_t H5C_clear_coll_entries(H5C_t * cache_ptr, hbool_t partial);
H5_DLL herr_t H5C_mark_entries_as_clean(H5F_t *f, hid_t dxpl_id, int32_t ce_array_len,
    haddr_t *ce_array_ptr);
#endif /* H5_HAVE_PARALLEL */

#endif /* !_H5Cprivate_H */
<|MERGE_RESOLUTION|>--- conflicted
+++ resolved
@@ -329,12 +329,6 @@
  *	parameter "udata" or an initial speculative guess.  The size is
  *	returned in the parameter "image_len_ptr".
  *
-<<<<<<< HEAD
- *	Note that if either the H5C__CLASS_SPECULATIVE_LOAD_FLAG is set, the disk image size 
- *	returned by this callback is a first guess.
- *	In other cases, the value returned should be the correct 
- *	size of the entry.
-=======
  * 	For an entry with H5C__CLASS_NO_FLAGS_SET:
  *	  This function returns in "image_len_ptr" the on disk size of the
  *              entry.
@@ -344,7 +338,6 @@
  *              entry's on disk size.  This many bytes will be loaded from
  *              the file and then passed to 'get_final_load_size' callback
  *              for the actual (final) image length to be determined.
->>>>>>> fff89855
  *
  *	The typedef for the get_initial_load_size callback is as follows:
  *
@@ -502,33 +495,6 @@
  *      buffer length, malloc failure, etc.) the function must return NULL and
  *      push error information on the error stack with the error API routines.
  *
-<<<<<<< HEAD
- *	Exceptions to the above:
- *
- *	If the H5C__CLASS_SPECULATIVE_LOAD_FLAG is set, the buffer supplied
- *	to the function need not be currect on the first invocation of the 
- *	callback in any single attempt to load the entry.
- *
- *	In this case, if the buffer is larger than necessary, the function
- *	should load the entry as described above and not flag an error due
- *	to the oversized buffer.  The cache will correct its mis-apprehension
- *	of the entry size with a subsequent call to the image_len callback.
- *
- *	If the buffer is too small, and this is the first deserialize call
- *	in the entry load operation, the function should not flag an error.
- *	Instead, it must compute the correct size of the entry, allocate an
- *	in core representation and initialize it to the extent that an 
- *	immediate call to the image len callback will return the correct 
- *	image size.
- *
- *	In this case, when the deserialize callback returns, the cache will
- *	call the image length callback, realize that the supplied buffer was
- *	too small, discard the returned in core representation, allocate
- *	and load a new buffer of the correct size from file, and then call
- *	the deserialize callback again.
- *
-=======
->>>>>>> fff89855
  *
  * IMAGE_LEN: Pointer to the image length callback.
  *
@@ -556,10 +522,7 @@
  *	If the function fails, it must return FAIL and push error information
  *      onto the error stack with the error API routines, and return without
  *      modifying the values pointed to by the image_len_ptr parameter.
-<<<<<<< HEAD
-=======
- *
->>>>>>> fff89855
+ *
  *
  * PRE_SERIALIZE: Pointer to the pre-serialize callback.
  *
