--- conflicted
+++ resolved
@@ -1643,19 +1643,11 @@
 
     /* Release entry tables */
     if(iblock->ents)
-<<<<<<< HEAD
-        H5FL_SEQ_FREE(H5HF_indirect_ent_t, iblock->ents);
-    if(iblock->filt_ents)
-        H5FL_SEQ_FREE(H5HF_indirect_filt_ent_t, iblock->filt_ents);
-    if(iblock->child_iblocks)
-        H5FL_SEQ_FREE(H5HF_indirect_ptr_t, iblock->child_iblocks);
-=======
         iblock->ents = H5FL_SEQ_FREE(H5HF_indirect_ent_t, iblock->ents);
     if(iblock->filt_ents)
         iblock->filt_ents = H5FL_SEQ_FREE(H5HF_indirect_filt_ent_t, iblock->filt_ents);
     if(iblock->child_iblocks)
         iblock->child_iblocks = H5FL_SEQ_FREE(H5HF_indirect_ptr_t, iblock->child_iblocks);
->>>>>>> df8026cc
 
     /* Free fractal heap indirect block info */
     iblock = H5FL_FREE(H5HF_indirect_t, iblock);
