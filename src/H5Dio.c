/* * * * * * * * * * * * * * * * * * * * * * * * * * * * * * * * * * * * * * *
 * Copyright by The HDF Group.                                               *
 * Copyright by the Board of Trustees of the University of Illinois.         *
 * All rights reserved.                                                      *
 *                                                                           *
 * This file is part of HDF5.  The full HDF5 copyright notice, including     *
 * terms governing use, modification, and redistribution, is contained in    *
 * the files COPYING and Copyright.html.  COPYING can be found at the root   *
 * of the source code distribution tree; Copyright.html can be found at the  *
 * root level of an installed copy of the electronic HDF5 document set and   *
 * is linked from the top-level documents page.  It can also be found at     *
 * http://hdfgroup.org/HDF5/doc/Copyright.html.  If you do not have          *
 * access to either file, you may request a copy from help@hdfgroup.org.     *
 * * * * * * * * * * * * * * * * * * * * * * * * * * * * * * * * * * * * * * */

/****************/
/* Module Setup */
/****************/

#include "H5Dmodule.h"          /* This source code file is part of the H5D module */


/***********/
/* Headers */
/***********/
#include "H5private.h"		/* Generic Functions			*/
#include "H5Dpkg.h"		/* Dataset functions			*/
#include "H5Eprivate.h"		/* Error handling		  	*/
#include "H5FLprivate.h"	/* Free Lists                           */
#include "H5Iprivate.h"		/* IDs			  		*/
#include "H5MMprivate.h"        /* Memory management                    */
#include "H5Sprivate.h"		/* Dataspace			  	*/
#include "H5VLprivate.h"	/* VOL plugins				*/

#ifdef H5_HAVE_PARALLEL
/* Remove this if H5R_DATASET_REGION is no longer used in this file */
#include "H5Rpublic.h"
#endif /*H5_HAVE_PARALLEL*/


/****************/
/* Local Macros */
/****************/


/******************/
/* Local Typedefs */
/******************/


/********************/
/* Local Prototypes */
/********************/

<<<<<<< HEAD
=======
/* Internal I/O routines */
static herr_t H5D__pre_write(H5D_t *dset, hbool_t direct_write, hid_t mem_type_id, 
    const H5S_t *mem_space, const H5S_t *file_space, hid_t dxpl_id, const void *buf);

>>>>>>> db00c238
/* Setup/teardown routines */
static herr_t H5D__ioinfo_init(H5D_t *dset,
#ifndef H5_HAVE_PARALLEL
const
#endif /* H5_HAVE_PARALLEL */
    H5D_dxpl_cache_t *dxpl_cache,
    hid_t dxpl_id, const H5D_type_info_t *type_info, H5D_storage_t *store,
    H5D_io_info_t *io_info);
static herr_t H5D__typeinfo_init(const H5D_t *dset, const H5D_dxpl_cache_t *dxpl_cache,
    hid_t dxpl_id, hid_t mem_type_id, hbool_t do_write,
    H5D_type_info_t *type_info);
#ifdef H5_HAVE_PARALLEL
static herr_t H5D__ioinfo_adjust(H5D_io_info_t *io_info, const H5D_t *dset,
    hid_t dxpl_id, const H5S_t *file_space, const H5S_t *mem_space,
    const H5D_type_info_t *type_info, const H5D_chunk_map_t *fm);
static herr_t H5D__ioinfo_term(H5D_io_info_t *io_info);
#endif /* H5_HAVE_PARALLEL */
static herr_t H5D__typeinfo_term(const H5D_type_info_t *type_info);


/*********************/
/* Package Variables */
/*********************/


/*******************/
/* Local Variables */
/*******************/

/* Declare a free list to manage blocks of type conversion data */
H5FL_BLK_DEFINE(type_conv);



/*-------------------------------------------------------------------------
 * Function:	H5Dread
 *
 * Purpose:	Reads (part of) a DSET from the file into application
 *		memory BUF. The part of the dataset to read is defined with
 *		MEM_SPACE_ID and FILE_SPACE_ID.	 The data points are
 *		converted from their file type to the MEM_TYPE_ID specified.
 *		Additional miscellaneous data transfer properties can be
 *		passed to this function with the PLIST_ID argument.
 *
 *		The FILE_SPACE_ID can be the constant H5S_ALL which indicates
 *		that the entire file data space is to be referenced.
 *
 *		The MEM_SPACE_ID can be the constant H5S_ALL in which case
 *		the memory data space is the same as the file data space
 *		defined when the dataset was created.
 *
 *		The number of elements in the memory data space must match
 *		the number of elements in the file data space.
 *
 *		The PLIST_ID can be the constant H5P_DEFAULT in which
 *		case the default data transfer properties are used.
 *
 * Return:	Non-negative on success/Negative on failure
 *
 * Programmer:	Robb Matzke
 *		Thursday, December  4, 1997
 *
 *-------------------------------------------------------------------------
 */
herr_t
H5Dread(hid_t dset_id, hid_t mem_type_id, hid_t mem_space_id,
	hid_t file_space_id, hid_t plist_id, void *buf/*out*/)
{
    H5VL_object_t   *dset = NULL;
    const H5S_t	    *mem_space = NULL;
    const H5S_t	    *file_space = NULL;
    herr_t           ret_value = SUCCEED;  /* Return value */

    FUNC_ENTER_API(FAIL)
    H5TRACE6("e", "iiiiix", dset_id, mem_type_id, mem_space_id, file_space_id,
             plist_id, buf);

    /* check arguments */
    if(NULL == (dset = (H5VL_object_t *)H5I_object_verify(dset_id, H5I_DATASET)))
        HGOTO_ERROR(H5E_ARGS, H5E_BADTYPE, FAIL, "not a dataset")
    if(mem_space_id < 0 || file_space_id < 0)
        HGOTO_ERROR(H5E_ARGS, H5E_BADTYPE, FAIL, "not a data space")

    if(H5S_ALL != mem_space_id) {
	if(NULL == (mem_space = (const H5S_t *)H5I_object_verify(mem_space_id, H5I_DATASPACE)))
	    HGOTO_ERROR(H5E_ARGS, H5E_BADTYPE, FAIL, "not a data space")

	/* Check for valid selection */
	if(H5S_SELECT_VALID(mem_space) != TRUE)
	    HGOTO_ERROR(H5E_DATASPACE, H5E_BADRANGE, FAIL, "selection+offset not within extent")
    } /* end if */
    if(H5S_ALL != file_space_id) {
	if(NULL == (file_space = (const H5S_t *)H5I_object_verify(file_space_id, H5I_DATASPACE)))
	    HGOTO_ERROR(H5E_ARGS, H5E_BADTYPE, FAIL, "not a data space")

	/* Check for valid selection */
	if(H5S_SELECT_VALID(file_space) != TRUE)
	    HGOTO_ERROR(H5E_DATASPACE, H5E_BADRANGE, FAIL, "selection+offset not within extent")
    } /* end if */

    /* Get the default dataset transfer property list if the user didn't provide one */
    if (H5P_DEFAULT == plist_id)
        plist_id= H5P_DATASET_XFER_DEFAULT;
    else
        if(TRUE != H5P_isa_class(plist_id, H5P_DATASET_XFER))
            HGOTO_ERROR(H5E_ARGS, H5E_BADTYPE, FAIL, "not xfer parms")

    /* Read the data through the VOL */
    if((ret_value = H5VL_dataset_read(dset->vol_obj, dset->vol_info->vol_cls, mem_type_id, mem_space_id, 
                                      file_space_id, plist_id, buf, H5_REQUEST_NULL)) < 0)
	HGOTO_ERROR(H5E_DATASET, H5E_READERROR, FAIL, "can't read data")

done:
    FUNC_LEAVE_API(ret_value)
} /* end H5Dread() */


/*-------------------------------------------------------------------------
 * Function:	H5Dwrite
 *
 * Purpose:	Writes (part of) a DSET from application memory BUF to the
 *		file.  The part of the dataset to write is defined with the
 *		MEM_SPACE_ID and FILE_SPACE_ID arguments. The data points
 *		are converted from their current type (MEM_TYPE_ID) to their
 *		file datatype.	 Additional miscellaneous data transfer
 *		properties can be passed to this function with the
 *		PLIST_ID argument.
 *
 *		The FILE_SPACE_ID can be the constant H5S_ALL which indicates
 *		that the entire file data space is to be referenced.
 *
 *		The MEM_SPACE_ID can be the constant H5S_ALL in which case
 *		the memory data space is the same as the file data space
 *		defined when the dataset was created.
 *
 *		The number of elements in the memory data space must match
 *		the number of elements in the file data space.
 *
 *		The PLIST_ID can be the constant H5P_DEFAULT in which
 *		case the default data transfer properties are used.
 *
 * Return:	Non-negative on success/Negative on failure
 *
 * Programmer:	Robb Matzke
 *		Thursday, December  4, 1997
 *
 *-------------------------------------------------------------------------
 */
herr_t
H5Dwrite(hid_t dset_id, hid_t mem_type_id, hid_t mem_space_id,
	 hid_t file_space_id, hid_t dxpl_id, const void *buf)
{
    H5VL_object_t          *dset = NULL;
    H5P_genplist_t 	   *plist;      /* Property list pointer */
    const H5S_t            *mem_space = NULL;
    const H5S_t            *file_space = NULL;
    hbool_t                 direct_write = FALSE;
    herr_t                  ret_value = SUCCEED;  /* Return value */

    FUNC_ENTER_API(FAIL)
    H5TRACE6("e", "iiiii*x", dset_id, mem_type_id, mem_space_id, file_space_id,
             dxpl_id, buf);

    /* check arguments */
    if(NULL == (dset = (H5VL_object_t *)H5I_object_verify(dset_id, H5I_DATASET)))
        HGOTO_ERROR(H5E_ARGS, H5E_BADTYPE, FAIL, "not a dataset")

    /* Get the default dataset transfer property list if the user didn't provide one */
    if(H5P_DEFAULT == dxpl_id)
        dxpl_id= H5P_DATASET_XFER_DEFAULT;
    else
        if(TRUE != H5P_isa_class(dxpl_id, H5P_DATASET_XFER))
            HGOTO_ERROR(H5E_ARGS, H5E_BADTYPE, FAIL, "not xfer parms")

    /* Get the dataset transfer property list */
    if(NULL == (plist = (H5P_genplist_t *)H5I_object(dxpl_id)))
        HGOTO_ERROR(H5E_ARGS, H5E_BADTYPE, FAIL, "not a dataset transfer property list")

    /* Retrieve the 'direct write' flag */
    if(H5P_get(plist, H5D_XFER_DIRECT_CHUNK_WRITE_FLAG_NAME, &direct_write) < 0)
        HGOTO_ERROR(H5E_PLIST, H5E_CANTGET, FAIL, "error getting flag for direct chunk write")

    /* Check dataspace selections if this is not a direct write */
    if(!direct_write) {
        if(mem_space_id < 0 || file_space_id < 0)
	    HGOTO_ERROR(H5E_ARGS, H5E_BADTYPE, FAIL, "not a dataspace")

	if(H5S_ALL != mem_space_id) {
	    if(NULL == (mem_space = (const H5S_t *)H5I_object_verify(mem_space_id, H5I_DATASPACE)))
	        HGOTO_ERROR(H5E_ARGS, H5E_BADTYPE, FAIL, "not a dataspace")

	    /* Check for valid selection */
	    if(H5S_SELECT_VALID(mem_space) != TRUE)
		HGOTO_ERROR(H5E_DATASPACE, H5E_BADRANGE, FAIL, "memory selection+offset not within extent")
	} /* end if */
	if(H5S_ALL != file_space_id) {
	    if(NULL == (file_space = (const H5S_t *)H5I_object_verify(file_space_id, H5I_DATASPACE)))
		HGOTO_ERROR(H5E_ARGS, H5E_BADTYPE, FAIL, "not a dataspace")

	    /* Check for valid selection */
	    if(H5S_SELECT_VALID(file_space) != TRUE)
		HGOTO_ERROR(H5E_DATASPACE, H5E_BADRANGE, FAIL, "file selection+offset not within extent")
	} /* end if */
    }

    /* Write the data through the VOL */
    if((ret_value = H5VL_dataset_write(dset->vol_obj, dset->vol_info->vol_cls, mem_type_id, mem_space_id, 
                                       file_space_id, dxpl_id, buf, H5_REQUEST_NULL)) < 0)
	HGOTO_ERROR(H5E_DATASET, H5E_WRITEERROR, FAIL, "can't write data")

done:
    FUNC_LEAVE_API(ret_value)
} /* end H5Dwrite() */


/*-------------------------------------------------------------------------
 * Function:	H5D__pre_write
 *
 * Purpose:	Preparation for writing data.  
 *
 * Return:	Non-negative on success/Negative on failure
 *
 * Programmer:	Raymond Lu
 *		2 November 2012
 *
 *-------------------------------------------------------------------------
 */
herr_t
H5D__pre_write(H5D_t *dset, hbool_t direct_write, hid_t mem_type_id, 
         const H5S_t *mem_space, const H5S_t *file_space, 
         hid_t dxpl_id, const void *buf)
{
    herr_t                  ret_value = SUCCEED;  /* Return value */

    FUNC_ENTER_STATIC

    /* Direct chunk write */
    if(direct_write) {
        H5P_genplist_t *plist;      /* Property list pointer */
        uint32_t direct_filters;
        hsize_t *direct_offset;
        uint32_t direct_datasize;
	hsize_t  internal_offset[H5O_LAYOUT_NDIMS];
	unsigned u;                 /* Local index variable */

        /* Get the dataset transfer property list */
        if(NULL == (plist = (H5P_genplist_t *)H5I_object(dxpl_id)))
            HGOTO_ERROR(H5E_ARGS, H5E_BADTYPE, FAIL, "not a dataset transfer property list")

        if(H5D_CHUNKED != dset->shared->layout.type)
	    HGOTO_ERROR(H5E_ARGS, H5E_BADTYPE, FAIL, "not a chunked dataset")

        /* Retrieve parameters for direct chunk write */
        if(H5P_get(plist, H5D_XFER_DIRECT_CHUNK_WRITE_FILTERS_NAME, &direct_filters) < 0)
            HGOTO_ERROR(H5E_PLIST, H5E_CANTGET, FAIL, "error getting filter info for direct chunk write")
        if(H5P_get(plist, H5D_XFER_DIRECT_CHUNK_WRITE_OFFSET_NAME, &direct_offset) < 0)
            HGOTO_ERROR(H5E_PLIST, H5E_CANTGET, FAIL, "error getting offset info for direct chunk write")
        if(H5P_get(plist, H5D_XFER_DIRECT_CHUNK_WRITE_DATASIZE_NAME, &direct_datasize) < 0)
            HGOTO_ERROR(H5E_PLIST, H5E_CANTGET, FAIL, "error getting data size for direct chunk write")

	/* The library's chunking code requires the offset terminates with a zero. So transfer the 
         * offset array to an internal offset array */ 
	for(u = 0; u < dset->shared->ndims; u++) {
	    /* Make sure the offset doesn't exceed the dataset's dimensions */
            if(direct_offset[u] > dset->shared->curr_dims[u])
		HGOTO_ERROR(H5E_DATASPACE, H5E_BADTYPE, FAIL, "offset exceeds dimensions of dataset")

            /* Make sure the offset fall right on a chunk's boundary */
	    if(direct_offset[u] % dset->shared->layout.u.chunk.dim[u])
		HGOTO_ERROR(H5E_DATASPACE, H5E_BADTYPE, FAIL, "offset doesn't fall on chunks's boundary")

	    internal_offset[u] = direct_offset[u]; 
	} /* end for */
	   
	/* Terminate the offset with a zero */ 
	internal_offset[dset->shared->ndims] = 0;

	/* write raw data */
	if(H5D__chunk_direct_write(dset, dxpl_id, direct_filters, internal_offset, direct_datasize, buf) < 0)
	    HGOTO_ERROR(H5E_DATASET, H5E_WRITEERROR, FAIL, "can't write chunk directly")
    } /* end if */
    else {     /* Normal write */
        /* write raw data */
        if(H5D__write(dset, mem_type_id, mem_space, file_space, dxpl_id, buf) < 0)
	    HGOTO_ERROR(H5E_DATASET, H5E_WRITEERROR, FAIL, "can't write data")
    } /* end else */

done:
    FUNC_LEAVE_NOAPI(ret_value)
} /* end H5D__pre_write() */


/*-------------------------------------------------------------------------
 * Function:	H5D__read
 *
 * Purpose:	Reads (part of) a DATASET into application memory BUF. See
 *		H5Dread() for complete details.
 *
 * Return:	Non-negative on success/Negative on failure
 *
 * Programmer:	Robb Matzke
 *		Thursday, December  4, 1997
 *
 *-------------------------------------------------------------------------
 */
herr_t
H5D__read(H5D_t *dataset, hid_t mem_type_id, const H5S_t *mem_space,
	 const H5S_t *file_space, hid_t dxpl_id, void *buf/*out*/)
{
    H5D_chunk_map_t fm;                 /* Chunk file<->memory mapping */
    H5D_io_info_t io_info;              /* Dataset I/O info     */
    H5D_type_info_t type_info;          /* Datatype info for operation */
    hbool_t type_info_init = FALSE;     /* Whether the datatype info has been initialized */
    H5S_t * projected_mem_space = NULL; /* If not NULL, ptr to dataspace containing a     */
                                        /* projection of the supplied mem_space to a new  */
                                        /* data space with rank equal to that of          */
                                        /* file_space.                                    */
                                        /*                                                */
                                        /* This field is only used if                     */
                                        /* H5S_select_shape_same() returns TRUE when      */
                                        /* comparing the mem_space and the data_space,    */
                                        /* and the mem_space have different rank.         */
                                        /*                                                */
                                        /* Note that if this variable is used, the        */
                                        /* projected mem space must be discarded at the   */
                                        /* end of the function to avoid a memory leak.    */
    H5D_storage_t store;                /*union of EFL and chunk pointer in file space */
    hssize_t	snelmts;                /*total number of elmts	(signed) */
    hsize_t	nelmts;                 /*total number of elmts	*/
#ifdef H5_HAVE_PARALLEL
    hbool_t     io_info_init = FALSE;   /* Whether the I/O info has been initialized */
#endif /*H5_HAVE_PARALLEL*/
    hbool_t     io_op_init = FALSE;     /* Whether the I/O op has been initialized */
    H5D_dxpl_cache_t _dxpl_cache;       /* Data transfer property cache buffer */
    H5D_dxpl_cache_t *dxpl_cache = &_dxpl_cache;   /* Data transfer property cache */
    char        fake_char;              /* Temporary variable for NULL buffer pointers */
    herr_t	ret_value = SUCCEED;	/* Return value	*/

    FUNC_ENTER_PACKAGE_TAG(dxpl_id, dataset->oloc.addr, FAIL)

    /* check args */
    HDassert(dataset && dataset->oloc.file);

    if(!file_space)
        file_space = dataset->shared->space;
    if(!mem_space)
        mem_space = file_space;
    if((snelmts = H5S_GET_SELECT_NPOINTS(mem_space)) < 0)
	HGOTO_ERROR(H5E_ARGS, H5E_BADVALUE, FAIL, "dst dataspace has invalid selection")
    H5_CHECKED_ASSIGN(nelmts, hsize_t, snelmts, hssize_t);

    /* Fill the DXPL cache values for later use */
    if(H5D__get_dxpl_cache(dxpl_id, &dxpl_cache) < 0)
        HGOTO_ERROR(H5E_DATASET, H5E_CANTGET, FAIL, "can't fill dxpl cache")

    /* Set up datatype info for operation */
    if(H5D__typeinfo_init(dataset, dxpl_cache, dxpl_id, mem_type_id, FALSE, &type_info) < 0)
        HGOTO_ERROR(H5E_DATASET, H5E_CANTINIT, FAIL, "unable to set up type info")
    type_info_init = TRUE;

#ifdef H5_HAVE_PARALLEL
    /* Collective access is not permissible without a MPI based VFD */
    if(dxpl_cache->xfer_mode == H5FD_MPIO_COLLECTIVE && 
            !(H5F_HAS_FEATURE(dataset->oloc.file, H5FD_FEAT_HAS_MPI)))
        HGOTO_ERROR(H5E_DATASET, H5E_UNSUPPORTED, FAIL, "collective access for MPI-based drivers only")
#endif /*H5_HAVE_PARALLEL*/

    /* Make certain that the number of elements in each selection is the same */
    if(nelmts != (hsize_t)H5S_GET_SELECT_NPOINTS(file_space))
        HGOTO_ERROR(H5E_ARGS, H5E_BADVALUE, FAIL, "src and dest data spaces have different sizes")

    /* Check for a NULL buffer, after the H5S_ALL dataspace selection has been handled */
    if(NULL == buf) {
        /* Check for any elements selected (which is invalid) */
        if(nelmts > 0)
            HGOTO_ERROR(H5E_ARGS, H5E_BADVALUE, FAIL, "no output buffer")

	/* If the buffer is nil, and 0 element is selected, make a fake buffer.
	 * This is for some MPI package like ChaMPIon on NCSA's tungsten which
	 * doesn't support this feature.
	 */
        buf = &fake_char;
    } /* end if */

    /* Make sure that both selections have their extents set */
    if(!(H5S_has_extent(file_space)))
        HGOTO_ERROR(H5E_ARGS, H5E_BADVALUE, FAIL, "file dataspace does not have extent set")
    if(!(H5S_has_extent(mem_space)))
        HGOTO_ERROR(H5E_ARGS, H5E_BADVALUE, FAIL, "memory dataspace does not have extent set")

    /* H5S_select_shape_same() has been modified to accept topologically identical
     * selections with different rank as having the same shape (if the most 
     * rapidly changing coordinates match up), but the I/O code still has 
     * difficulties with the notion.
     *
     * To solve this, we check to see if H5S_select_shape_same() returns true, 
     * and if the ranks of the mem and file spaces are different.  If the are, 
     * construct a new mem space that is equivalent to the old mem space, and 
     * use that instead.
     *
     * Note that in general, this requires us to touch up the memory buffer as 
     * well.
     */
    if(TRUE == H5S_select_shape_same(mem_space, file_space) &&
            H5S_GET_EXTENT_NDIMS(mem_space) != H5S_GET_EXTENT_NDIMS(file_space)) {
        void *adj_buf = NULL;   /* Pointer to the location in buf corresponding  */
                                /* to the beginning of the projected mem space.  */

        /* Attempt to construct projected dataspace for memory dataspace */
        if(H5S_select_construct_projection(mem_space, &projected_mem_space,
                (unsigned)H5S_GET_EXTENT_NDIMS(file_space), buf, (const void **)&adj_buf, type_info.dst_type_size) < 0)
            HGOTO_ERROR(H5E_DATASET, H5E_CANTINIT, FAIL, "unable to construct projected memory dataspace")
        HDassert(projected_mem_space);
        HDassert(adj_buf);

        /* Switch to using projected memory dataspace & adjusted buffer */
        mem_space = projected_mem_space;
        buf = adj_buf;
    } /* end if */


    /* Retrieve dataset properties */
    /* <none needed in the general case> */

    /* If space hasn't been allocated and not using external storage,
     * return fill value to buffer if fill time is upon allocation, or
     * do nothing if fill time is never.  If the dataset is compact and
     * fill time is NEVER, there is no way to tell whether part of data
     * has been overwritten.  So just proceed in reading.
     */
    if(nelmts > 0 && dataset->shared->dcpl_cache.efl.nused == 0 &&
            !(*dataset->shared->layout.ops->is_space_alloc)(&dataset->shared->layout.storage)) {
        H5D_fill_value_t fill_status;   /* Whether/How the fill value is defined */

        /* Retrieve dataset's fill-value properties */
        if(H5P_is_fill_value_defined(&dataset->shared->dcpl_cache.fill, &fill_status) < 0)
            HGOTO_ERROR(H5E_PLIST, H5E_CANTGET, FAIL, "can't tell if fill value defined")

        /* Should be impossible, but check anyway... */
        if(fill_status == H5D_FILL_VALUE_UNDEFINED &&
                (dataset->shared->dcpl_cache.fill.fill_time == H5D_FILL_TIME_ALLOC || dataset->shared->dcpl_cache.fill.fill_time == H5D_FILL_TIME_IFSET))
            HGOTO_ERROR(H5E_DATASET, H5E_READERROR, FAIL, "read failed: dataset doesn't exist, no data can be read")

        /* If we're never going to fill this dataset, just leave the junk in the user's buffer */
        if(dataset->shared->dcpl_cache.fill.fill_time == H5D_FILL_TIME_NEVER)
            HGOTO_DONE(SUCCEED)

        /* Go fill the user's selection with the dataset's fill value */
        if(H5D__fill(dataset->shared->dcpl_cache.fill.buf, dataset->shared->type, buf, type_info.mem_type, mem_space, dxpl_id) < 0)
            HGOTO_ERROR(H5E_DATASET, H5E_READERROR, FAIL, "filling buf failed")
        else
            HGOTO_DONE(SUCCEED)
    } /* end if */

    /* Set up I/O operation */
    io_info.op_type = H5D_IO_OP_READ;
    io_info.u.rbuf = buf;
    if(H5D__ioinfo_init(dataset, dxpl_cache, dxpl_id, &type_info, &store, &io_info) < 0)
        HGOTO_ERROR(H5E_DATASET, H5E_UNSUPPORTED, FAIL, "unable to set up I/O operation")
#ifdef H5_HAVE_PARALLEL
    io_info_init = TRUE;
#endif /*H5_HAVE_PARALLEL*/

    /* Sanity check that space is allocated, if there are elements */
    if(nelmts > 0)
        HDassert((*dataset->shared->layout.ops->is_space_alloc)(&dataset->shared->layout.storage)
                || dataset->shared->dcpl_cache.efl.nused > 0
                || dataset->shared->layout.type == H5D_COMPACT);

    /* Call storage method's I/O initialization routine */
    HDmemset(&fm, 0, sizeof(H5D_chunk_map_t));
    if(io_info.layout_ops.io_init && (*io_info.layout_ops.io_init)(&io_info, &type_info, nelmts, file_space, mem_space, &fm) < 0)
        HGOTO_ERROR(H5E_DATASET, H5E_CANTINIT, FAIL, "can't initialize I/O info")
    io_op_init = TRUE;

#ifdef H5_HAVE_PARALLEL
    /* Adjust I/O info for any parallel I/O */
    if(H5D__ioinfo_adjust(&io_info, dataset, dxpl_id, file_space, mem_space, &type_info, &fm) < 0)
        HGOTO_ERROR(H5E_DATASET, H5E_CANTINIT, FAIL, "unable to adjust I/O info for parallel I/O")
#endif /*H5_HAVE_PARALLEL*/

    /* Invoke correct "high level" I/O routine */
    if((*io_info.io_ops.multi_read)(&io_info, &type_info, nelmts, file_space, mem_space, &fm) < 0)
        HGOTO_ERROR(H5E_DATASET, H5E_READERROR, FAIL, "can't read data")

done:
    /* Shut down the I/O op information */
    if(io_op_init && io_info.layout_ops.io_term && (*io_info.layout_ops.io_term)(&fm) < 0)
        HDONE_ERROR(H5E_DATASET, H5E_CANTCLOSEOBJ, FAIL, "unable to shut down I/O op info")
#ifdef H5_HAVE_PARALLEL
    /* Shut down io_info struct */
    if(io_info_init)
        if(H5D__ioinfo_term(&io_info) < 0)
            HDONE_ERROR(H5E_DATASET, H5E_CANTCLOSEOBJ, FAIL, "can't shut down io_info")
#endif /*H5_HAVE_PARALLEL*/
    /* Shut down datatype info for operation */
    if(type_info_init && H5D__typeinfo_term(&type_info) < 0)
        HDONE_ERROR(H5E_DATASET, H5E_CANTCLOSEOBJ, FAIL, "unable to shut down type info")

    /* discard projected mem space if it was created */
    if(NULL != projected_mem_space)
        if(H5S_close(projected_mem_space) < 0)
            HDONE_ERROR(H5E_DATASET, H5E_CANTCLOSEOBJ, FAIL, "unable to shut down projected memory dataspace")

    FUNC_LEAVE_NOAPI_TAG(ret_value, FAIL)
} /* end H5D__read() */


/*-------------------------------------------------------------------------
 * Function:	H5D__write
 *
 * Purpose:	Writes (part of) a DATASET to a file from application memory
 *		BUF. See H5Dwrite() for complete details.
 *
 * Return:	Non-negative on success/Negative on failure
 *
 * Programmer:	Robb Matzke
 *		Thursday, December  4, 1997
 *
 *-------------------------------------------------------------------------
 */
herr_t
H5D__write(H5D_t *dataset, hid_t mem_type_id, const H5S_t *mem_space,
	  const H5S_t *file_space, hid_t dxpl_id, const void *buf)
{
    H5D_chunk_map_t fm;                 /* Chunk file<->memory mapping */
    H5D_io_info_t io_info;              /* Dataset I/O info     */
    H5D_type_info_t type_info;          /* Datatype info for operation */
    hbool_t type_info_init = FALSE;     /* Whether the datatype info has been initialized */
    H5S_t * projected_mem_space = NULL; /* If not NULL, ptr to dataspace containing a     */
                                        /* projection of the supplied mem_space to a new  */
                                        /* data space with rank equal to that of          */
                                        /* file_space.                                    */
                                        /*                                                */
                                        /* This field is only used if                     */
                                        /* H5S_select_shape_same() returns TRUE when      */
                                        /* comparing the mem_space and the data_space,    */
                                        /* and the mem_space have different rank.         */
                                        /*                                                */
                                        /* Note that if this variable is used, the        */
                                        /* projected mem space must be discarded at the   */
                                        /* end of the function to avoid a memory leak.    */
    H5D_storage_t store;                /*union of EFL and chunk pointer in file space */
    hssize_t	snelmts;                /*total number of elmts	(signed) */
    hsize_t	nelmts;                 /*total number of elmts	*/
#ifdef H5_HAVE_PARALLEL
    hbool_t     io_info_init = FALSE;   /* Whether the I/O info has been initialized */
#endif /*H5_HAVE_PARALLEL*/
    hbool_t     io_op_init = FALSE;     /* Whether the I/O op has been initialized */
    H5D_dxpl_cache_t _dxpl_cache;       /* Data transfer property cache buffer */
    H5D_dxpl_cache_t *dxpl_cache = &_dxpl_cache;   /* Data transfer property cache */
    char        fake_char;              /* Temporary variable for NULL buffer pointers */
    herr_t	ret_value = SUCCEED;	/* Return value	*/

    FUNC_ENTER_PACKAGE_TAG(dxpl_id, dataset->oloc.addr, FAIL)

    /* check args */
    HDassert(dataset && dataset->oloc.file);

    /* All filters in the DCPL must have encoding enabled. */
    if(!dataset->shared->checked_filters) {
        if(H5Z_can_apply(dataset->shared->dcpl_id, dataset->shared->type_id) < 0)
            HGOTO_ERROR(H5E_PLINE, H5E_CANAPPLY, FAIL, "can't apply filters")

        dataset->shared->checked_filters = TRUE;
    } /* end if */

    /* Check if we are allowed to write to this file */
    if(0 == (H5F_INTENT(dataset->oloc.file) & H5F_ACC_RDWR))
	HGOTO_ERROR(H5E_DATASET, H5E_WRITEERROR, FAIL, "no write intent on file")

    /* Fill the DXPL cache values for later use */
    if(H5D__get_dxpl_cache(dxpl_id, &dxpl_cache) < 0)
        HGOTO_ERROR(H5E_DATASET, H5E_CANTGET, FAIL, "can't fill dxpl cache")

    /* Set up datatype info for operation */
    if(H5D__typeinfo_init(dataset, dxpl_cache, dxpl_id, mem_type_id, TRUE, &type_info) < 0)
        HGOTO_ERROR(H5E_DATASET, H5E_CANTINIT, FAIL, "unable to set up type info")
    type_info_init = TRUE;

    /* Various MPI based checks */
#ifdef H5_HAVE_PARALLEL
    if H5F_HAS_FEATURE(dataset->oloc.file, H5FD_FEAT_HAS_MPI) {
        /* If MPI based VFD is used, no VL datatype support yet. */
        /* This is because they use the global heap in the file and we don't */
        /* support parallel access of that yet */
        if(H5T_detect_class(type_info.mem_type, H5T_VLEN, FALSE) > 0)
            HGOTO_ERROR(H5E_DATASET, H5E_UNSUPPORTED, FAIL, "Parallel IO does not support writing VL datatypes yet")

        /* If MPI based VFD is used, no VL datatype support yet. */
        /* This is because they use the global heap in the file and we don't */
        /* support parallel access of that yet */
        /* We should really use H5T_detect_class() here, but it will be difficult
         * to detect the type of the reference if it is nested... -QAK
         */
        if(H5T_get_class(type_info.mem_type, TRUE) == H5T_REFERENCE &&
                H5T_get_ref_type(type_info.mem_type) == H5R_DATASET_REGION)
            HGOTO_ERROR(H5E_DATASET, H5E_UNSUPPORTED, FAIL, "Parallel IO does not support writing region reference datatypes yet")

        /* Can't write to chunked datasets with filters, in parallel */
        if(dataset->shared->layout.type == H5D_CHUNKED &&
                dataset->shared->dcpl_cache.pline.nused > 0)
            HGOTO_ERROR(H5E_IO, H5E_WRITEERROR, FAIL, "cannot write to chunked storage with filters in parallel")
    } /* end if */
    else {
        /* Collective access is not permissible without a MPI based VFD */
        if(dxpl_cache->xfer_mode == H5FD_MPIO_COLLECTIVE)
            HGOTO_ERROR(H5E_DATASET, H5E_UNSUPPORTED, FAIL, "collective access for MPI-based driver only")
    } /* end else */
#endif /*H5_HAVE_PARALLEL*/

    /* Initialize dataspace information */
    if(!file_space)
        file_space = dataset->shared->space;
    if(!mem_space)
        mem_space = file_space;

    if((snelmts = H5S_GET_SELECT_NPOINTS(mem_space)) < 0)
	HGOTO_ERROR(H5E_ARGS, H5E_BADVALUE, FAIL, "src dataspace has invalid selection")
    H5_CHECKED_ASSIGN(nelmts, hsize_t, snelmts, hssize_t);

    /* Make certain that the number of elements in each selection is the same */
    if(nelmts != (hsize_t)H5S_GET_SELECT_NPOINTS(file_space))
	HGOTO_ERROR(H5E_ARGS, H5E_BADVALUE, FAIL, "src and dest data spaces have different sizes")

    /* Check for a NULL buffer, after the H5S_ALL dataspace selection has been handled */
    if(NULL == buf) {
        /* Check for any elements selected (which is invalid) */
        if(nelmts > 0)
            HGOTO_ERROR(H5E_ARGS, H5E_BADVALUE, FAIL, "no output buffer")

	/* If the buffer is nil, and 0 element is selected, make a fake buffer.
	 * This is for some MPI package like ChaMPIon on NCSA's tungsten which
	 * doesn't support this feature.
	 */
        buf = &fake_char;
    } /* end if */

    /* Make sure that both selections have their extents set */
    if(!(H5S_has_extent(file_space)))
        HGOTO_ERROR(H5E_ARGS, H5E_BADVALUE, FAIL, "file dataspace does not have extent set")
    if(!(H5S_has_extent(mem_space)))
        HGOTO_ERROR(H5E_ARGS, H5E_BADVALUE, FAIL, "memory dataspace does not have extent set")

    /* H5S_select_shape_same() has been modified to accept topologically 
     * identical selections with different rank as having the same shape 
     * (if the most rapidly changing coordinates match up), but the I/O 
     * code still has difficulties with the notion.
     *
     * To solve this, we check to see if H5S_select_shape_same() returns 
     * true, and if the ranks of the mem and file spaces are different.  
     * If the are, construct a new mem space that is equivalent to the 
     * old mem space, and use that instead.
     *
     * Note that in general, this requires us to touch up the memory buffer 
     * as well.
     */
    if(TRUE == H5S_select_shape_same(mem_space, file_space) &&
            H5S_GET_EXTENT_NDIMS(mem_space) != H5S_GET_EXTENT_NDIMS(file_space)) {
        void *adj_buf = NULL;   /* Pointer to the location in buf corresponding  */
                                /* to the beginning of the projected mem space.  */

        /* Attempt to construct projected dataspace for memory dataspace */
        if(H5S_select_construct_projection(mem_space, &projected_mem_space,
                (unsigned)H5S_GET_EXTENT_NDIMS(file_space), buf, (const void **)&adj_buf, type_info.src_type_size) < 0)
            HGOTO_ERROR(H5E_DATASET, H5E_CANTINIT, FAIL, "unable to construct projected memory dataspace")
        HDassert(projected_mem_space);
        HDassert(adj_buf);

        /* Switch to using projected memory dataspace & adjusted buffer */
        mem_space = projected_mem_space;
        buf = adj_buf;
    } /* end if */

    /* Retrieve dataset properties */
    /* <none needed currently> */

    /* Allocate data space and initialize it if it hasn't been. */
    if(nelmts > 0 && dataset->shared->dcpl_cache.efl.nused == 0 &&
            !(*dataset->shared->layout.ops->is_space_alloc)(&dataset->shared->layout.storage)) {
        hssize_t file_nelmts;   /* Number of elements in file dataset's dataspace */
        hbool_t full_overwrite; /* Whether we are over-writing all the elements */

        /* Get the number of elements in file dataset's dataspace */
        if((file_nelmts = H5S_GET_EXTENT_NPOINTS(file_space)) < 0)
            HGOTO_ERROR(H5E_DATASET, H5E_BADVALUE, FAIL, "can't retrieve number of elements in file dataset")

        /* Always allow fill values to be written if the dataset has a VL datatype */
        if(H5T_detect_class(dataset->shared->type, H5T_VLEN, FALSE))
            full_overwrite = FALSE;
        else
            full_overwrite = (hbool_t)((hsize_t)file_nelmts == nelmts ? TRUE : FALSE);

 	/* Allocate storage */
        if(H5D__alloc_storage(dataset, dxpl_id, H5D_ALLOC_WRITE, full_overwrite, NULL) < 0)
            HGOTO_ERROR(H5E_DATASET, H5E_CANTINIT, FAIL, "unable to initialize storage")
    } /* end if */

    /* Set up I/O operation */
    io_info.op_type = H5D_IO_OP_WRITE;
    io_info.u.wbuf = buf;
    if(H5D__ioinfo_init(dataset, dxpl_cache, dxpl_id, &type_info, &store, &io_info) < 0)
        HGOTO_ERROR(H5E_DATASET, H5E_CANTINIT, FAIL, "unable to set up I/O operation")
#ifdef H5_HAVE_PARALLEL
    io_info_init = TRUE;
#endif /*H5_HAVE_PARALLEL*/

    /* Call storage method's I/O initialization routine */
    HDmemset(&fm, 0, sizeof(H5D_chunk_map_t));
    if(io_info.layout_ops.io_init && (*io_info.layout_ops.io_init)(&io_info, &type_info, nelmts, file_space, mem_space, &fm) < 0)
        HGOTO_ERROR(H5E_DATASET, H5E_CANTINIT, FAIL, "can't initialize I/O info")
    io_op_init = TRUE;

#ifdef H5_HAVE_PARALLEL
    /* Adjust I/O info for any parallel I/O */
    if(H5D__ioinfo_adjust(&io_info, dataset, dxpl_id, file_space, mem_space, &type_info, &fm) < 0)
        HGOTO_ERROR(H5E_DATASET, H5E_CANTINIT, FAIL, "unable to adjust I/O info for parallel I/O")
#endif /*H5_HAVE_PARALLEL*/

    /* Invoke correct "high level" I/O routine */
    if((*io_info.io_ops.multi_write)(&io_info, &type_info, nelmts, file_space, mem_space, &fm) < 0)
        HGOTO_ERROR(H5E_DATASET, H5E_WRITEERROR, FAIL, "can't write data")

#ifdef OLD_WAY
/*
 * This was taken out because it can be called in a parallel program with
 * independent access, causing the metadata cache to get corrupted. Its been
 * disabled for all types of access (serial as well as parallel) to make the
 * modification time consistent for all programs. -QAK
 *
 * We should set a value in the dataset's shared information instead and flush
 * it to the file when the dataset is being closed. -QAK
 */
    /*
     * Update modification time.  We have to do this explicitly because
     * writing to a dataset doesn't necessarily change the object header.
     */
    if(H5O_touch(&(dataset->oloc), FALSE, dxpl_id) < 0)
        HGOTO_ERROR(H5E_DATASET, H5E_CANTINIT, FAIL, "unable to update modification time")
#endif /* OLD_WAY */

done:
    /* Shut down the I/O op information */
    if(io_op_init && io_info.layout_ops.io_term && (*io_info.layout_ops.io_term)(&fm) < 0)
        HDONE_ERROR(H5E_DATASET, H5E_CANTCLOSEOBJ, FAIL, "unable to shut down I/O op info")
#ifdef H5_HAVE_PARALLEL
    /* Shut down io_info struct */
    if(io_info_init && H5D__ioinfo_term(&io_info) < 0)
        HDONE_ERROR(H5E_DATASET, H5E_CANTCLOSEOBJ, FAIL, "can't shut down io_info")
#endif /*H5_HAVE_PARALLEL*/
    /* Shut down datatype info for operation */
    if(type_info_init && H5D__typeinfo_term(&type_info) < 0)
        HDONE_ERROR(H5E_DATASET, H5E_CANTCLOSEOBJ, FAIL, "unable to shut down type info")

    /* discard projected mem space if it was created */
    if(NULL != projected_mem_space)
        if(H5S_close(projected_mem_space) < 0)
            HDONE_ERROR(H5E_DATASET, H5E_CANTCLOSEOBJ, FAIL, "unable to shut down projected memory dataspace")

    FUNC_LEAVE_NOAPI_TAG(ret_value, FAIL)
} /* end H5D__write() */


/*-------------------------------------------------------------------------
 * Function:	H5D__ioinfo_init
 *
 * Purpose:	Routine for determining correct I/O operations for
 *              each I/O action.
 *
 * Return:	Non-negative on success/Negative on failure
 *
 * Programmer:	Quincey Koziol
 *		Thursday, September 30, 2004
 *
 *-------------------------------------------------------------------------
 */
static herr_t
H5D__ioinfo_init(H5D_t *dset,
#ifndef H5_HAVE_PARALLEL
const
#endif /* H5_HAVE_PARALLEL */
    H5D_dxpl_cache_t *dxpl_cache, hid_t dxpl_id,
    const H5D_type_info_t *type_info, H5D_storage_t *store, H5D_io_info_t *io_info)
{
    FUNC_ENTER_STATIC_NOERR

    /* check args */
    HDassert(dset);
    HDassert(dset->oloc.file);
    HDassert(type_info);
    HDassert(type_info->tpath);
    HDassert(io_info);

    /* Set up "normal" I/O fields */
    io_info->dset = dset;
    io_info->dxpl_cache = dxpl_cache;
    io_info->dxpl_id = dxpl_id;
    io_info->store = store;

    /* Set I/O operations to initial values */
    io_info->layout_ops = *dset->shared->layout.ops;

    /* Set the "high-level" I/O operations for the dataset */
    io_info->io_ops.multi_read = dset->shared->layout.ops->ser_read;
    io_info->io_ops.multi_write = dset->shared->layout.ops->ser_write;

    /* Set the I/O operations for reading/writing single blocks on disk */
    if(type_info->is_xform_noop && type_info->is_conv_noop) {
        /*
         * If there is no data transform or type conversion then read directly into
         *  the application's buffer.  This saves at least one mem-to-mem copy.
         */
        io_info->io_ops.single_read = H5D__select_read;
        io_info->io_ops.single_write = H5D__select_write;
    } /* end if */
    else {
        /*
         * This is the general case (type conversion, usually).
         */
        io_info->io_ops.single_read = H5D__scatgath_read;
        io_info->io_ops.single_write = H5D__scatgath_write;
    } /* end else */

#ifdef H5_HAVE_PARALLEL
    /* Determine if the file was opened with an MPI VFD */
    io_info->using_mpi_vfd = H5F_HAS_FEATURE(dset->oloc.file, H5FD_FEAT_HAS_MPI);
#endif /* H5_HAVE_PARALLEL */

    FUNC_LEAVE_NOAPI(SUCCEED)
} /* end H5D__ioinfo_init() */


/*-------------------------------------------------------------------------
 * Function:	H5D__typeinfo_init
 *
 * Purpose:	Routine for determining correct datatype information for
 *              each I/O action.
 *
 * Return:	Non-negative on success/Negative on failure
 *
 * Programmer:	Quincey Koziol
 *		Tuesday, March  4, 2008
 *
 *-------------------------------------------------------------------------
 */
static herr_t
H5D__typeinfo_init(const H5D_t *dset, const H5D_dxpl_cache_t *dxpl_cache,
    hid_t dxpl_id, hid_t mem_type_id, hbool_t do_write,
    H5D_type_info_t *type_info)
{
    const H5T_t	*src_type;              /* Source datatype */
    const H5T_t	*dst_type;              /* Destination datatype */
    herr_t ret_value = SUCCEED;	        /* Return value	*/

    FUNC_ENTER_STATIC

    /* check args */
    HDassert(type_info);
    HDassert(dset);

    /* Initialize type info safely */
    HDmemset(type_info, 0, sizeof(*type_info));

    /* Get the memory & dataset datatypes */
    if(NULL == (type_info->mem_type = (const H5T_t *)H5I_object_verify(mem_type_id, H5I_DATATYPE)))
	HGOTO_ERROR(H5E_ARGS, H5E_BADTYPE, FAIL, "not a datatype")
    type_info->dset_type = dset->shared->type;

    if(do_write) {
        src_type = type_info->mem_type;
        dst_type = dset->shared->type;
        type_info->src_type_id = mem_type_id;
        type_info->dst_type_id = dset->shared->type_id;
    } /* end if */
    else {
        src_type = dset->shared->type;
        dst_type = type_info->mem_type;
        type_info->src_type_id = dset->shared->type_id;
        type_info->dst_type_id = mem_type_id;
    } /* end else */

    /*
     * Locate the type conversion function and data space conversion
     * functions, and set up the element numbering information. If a data
     * type conversion is necessary then register datatype atoms. Data type
     * conversion is necessary if the user has set the `need_bkg' to a high
     * enough value in xfer_parms since turning off datatype conversion also
     * turns off background preservation.
     */
    if(NULL == (type_info->tpath = H5T_path_find(src_type, dst_type, NULL, NULL, dxpl_id, FALSE)))
	HGOTO_ERROR(H5E_DATASET, H5E_UNSUPPORTED, FAIL, "unable to convert between src and dest datatype")

    /* Precompute some useful information */
    type_info->src_type_size = H5T_get_size(src_type);
    type_info->dst_type_size = H5T_get_size(dst_type);
    type_info->max_type_size = MAX(type_info->src_type_size, type_info->dst_type_size);
    type_info->is_conv_noop = H5T_path_noop(type_info->tpath);
    type_info->is_xform_noop = H5Z_xform_noop(dxpl_cache->data_xform_prop);
    if(type_info->is_xform_noop && type_info->is_conv_noop) {
        type_info->cmpd_subset = NULL;
        type_info->need_bkg = H5T_BKG_NO;
    } /* end if */
    else {
        size_t	target_size;		/* Desired buffer size	*/

        /* Check if the datatypes are compound subsets of one another */
        type_info->cmpd_subset = H5T_path_compound_subset(type_info->tpath);

        /* Check if we need a background buffer */
        if(do_write && H5T_detect_class(dset->shared->type, H5T_VLEN, FALSE))
            type_info->need_bkg = H5T_BKG_YES;
        else {
            H5T_bkg_t path_bkg;     /* Type conversion's background info */

            if((path_bkg = H5T_path_bkg(type_info->tpath))) {
                /* Retrieve the bkgr buffer property */
                type_info->need_bkg = dxpl_cache->bkgr_buf_type;
                type_info->need_bkg = MAX(path_bkg, type_info->need_bkg);
            } /* end if */
            else
                type_info->need_bkg = H5T_BKG_NO; /*never needed even if app says yes*/
        } /* end else */


        /* Set up datatype conversion/background buffers */

        /* Get buffer size from DXPL */
        target_size = dxpl_cache->max_temp_buf;

        /* If the buffer is too small to hold even one element, try to make it bigger */
        if(target_size < type_info->max_type_size) {
            hbool_t default_buffer_info;    /* Whether the buffer information are the defaults */

            /* Detect if we have all default settings for buffers */
            default_buffer_info = (hbool_t)((H5D_TEMP_BUF_SIZE == dxpl_cache->max_temp_buf)
                    && (NULL == dxpl_cache->tconv_buf) && (NULL == dxpl_cache->bkgr_buf));

            /* Check if we are using the default buffer info */
            if(default_buffer_info)
                /* OK to get bigger for library default settings */
                target_size = type_info->max_type_size;
            else
                /* Don't get bigger than the application has requested */
                HGOTO_ERROR(H5E_DATASET, H5E_CANTINIT, FAIL, "temporary buffer max size is too small")
        } /* end if */

        /* Compute the number of elements that will fit into buffer */
        type_info->request_nelmts = target_size / type_info->max_type_size;

        /* Sanity check elements in temporary buffer */
        if(type_info->request_nelmts == 0)
            HGOTO_ERROR(H5E_DATASET, H5E_CANTINIT, FAIL, "temporary buffer max size is too small")

        /*
         * Get a temporary buffer for type conversion unless the app has already
         * supplied one through the xfer properties. Instead of allocating a
         * buffer which is the exact size, we allocate the target size.  The
         * malloc() is usually less resource-intensive if we allocate/free the
         * same size over and over.
         */
        if(NULL == (type_info->tconv_buf = (uint8_t *)dxpl_cache->tconv_buf)) {
            /* Allocate temporary buffer */
            if(NULL == (type_info->tconv_buf = H5FL_BLK_MALLOC(type_conv, target_size)))
                HGOTO_ERROR(H5E_RESOURCE, H5E_NOSPACE, FAIL, "memory allocation failed for type conversion")
            type_info->tconv_buf_allocated = TRUE;
        } /* end if */
        if(type_info->need_bkg && NULL == (type_info->bkg_buf = (uint8_t *)dxpl_cache->bkgr_buf)) {
            size_t	bkg_size;		/* Desired background buffer size	*/

            /* Compute the background buffer size */
            /* (don't try to use buffers smaller than the default size) */
            bkg_size = type_info->request_nelmts * type_info->dst_type_size;
            if(bkg_size < dxpl_cache->max_temp_buf)
                bkg_size = dxpl_cache->max_temp_buf;

            /* Allocate background buffer */
            /* (Need calloc()-like call since memory needs to be initialized) */
            if(NULL == (type_info->bkg_buf = H5FL_BLK_CALLOC(type_conv, bkg_size)))
                HGOTO_ERROR(H5E_RESOURCE, H5E_NOSPACE, FAIL, "memory allocation failed for background conversion")
            type_info->bkg_buf_allocated = TRUE;
        } /* end if */
    } /* end else */

done:
    FUNC_LEAVE_NOAPI(ret_value)
} /* end H5D__typeinfo_init() */

#ifdef H5_HAVE_PARALLEL

/*-------------------------------------------------------------------------
 * Function:	H5D__ioinfo_adjust
 *
 * Purpose:	Adjust operation's I/O info for any parallel I/O
 *
 * Return:	Non-negative on success/Negative on failure
 *
 * Programmer:	Quincey Koziol
 *		Thursday, March 27, 2008
 *
 *-------------------------------------------------------------------------
 */
static herr_t
H5D__ioinfo_adjust(H5D_io_info_t *io_info, const H5D_t *dset, hid_t dxpl_id,
    const H5S_t *file_space, const H5S_t *mem_space,
    const H5D_type_info_t *type_info, const H5D_chunk_map_t *fm)
{
    H5P_genplist_t *dx_plist;       /* Data transer property list */
    H5D_mpio_actual_chunk_opt_mode_t actual_chunk_opt_mode; /* performed chunk optimization */
    H5D_mpio_actual_io_mode_t actual_io_mode; /* performed io mode */
    herr_t	ret_value = SUCCEED;	/* Return value	*/

    FUNC_ENTER_STATIC

    /* check args */
    HDassert(dset);
    HDassert(dset->oloc.file);
    HDassert(mem_space);
    HDassert(file_space);
    HDassert(type_info);
    HDassert(type_info->tpath);
    HDassert(io_info);

    /* Get the dataset transfer property list */
    if(NULL == (dx_plist = (H5P_genplist_t *)H5I_object(dxpl_id)))
        HGOTO_ERROR(H5E_ARGS, H5E_BADTYPE, FAIL, "not a dataset transfer property list")

    /* Reset the actual io mode properties to the default values in case
     * the dxpl was previously used in a collective I/O operation.
     */
    actual_chunk_opt_mode = H5D_MPIO_NO_CHUNK_OPTIMIZATION;
    actual_io_mode = H5D_MPIO_NO_COLLECTIVE;
    if(H5P_set(dx_plist, H5D_MPIO_ACTUAL_CHUNK_OPT_MODE_NAME, &actual_chunk_opt_mode) < 0)
        HGOTO_ERROR(H5E_PLIST, H5E_CANTSET, FAIL, "couldn't set actual chunk opt mode property")
    if(H5P_set(dx_plist, H5D_MPIO_ACTUAL_IO_MODE_NAME, &actual_io_mode) < 0)
        HGOTO_ERROR(H5E_PLIST, H5E_CANTSET, FAIL, "couldn't set actual io mode property")

    /* Make any parallel I/O adjustments */
    if(io_info->using_mpi_vfd) {
        htri_t opt;         /* Flag whether a selection is optimizable */

        /* Record the original state of parallel I/O transfer options */
        io_info->orig.xfer_mode = io_info->dxpl_cache->xfer_mode;
        io_info->orig.coll_opt_mode = io_info->dxpl_cache->coll_opt_mode;
        io_info->orig.io_ops.single_read = io_info->io_ops.single_read;
        io_info->orig.io_ops.single_write = io_info->io_ops.single_write;

        /* Get MPI communicator */
        if(MPI_COMM_NULL == (io_info->comm = H5F_mpi_get_comm(dset->oloc.file)))
            HGOTO_ERROR(H5E_DATASPACE, H5E_CANTGET, FAIL, "can't retrieve MPI communicator")

        /* Check if we can set direct MPI-IO read/write functions */
        if((opt = H5D__mpio_opt_possible(io_info, file_space, mem_space, type_info, fm, dx_plist)) < 0)
            HGOTO_ERROR(H5E_DATASPACE, H5E_BADRANGE, FAIL, "invalid check for direct IO dataspace ")

        /* Check if we can use the optimized parallel I/O routines */
        if(opt == TRUE) {
            /* Override the I/O op pointers to the MPI-specific routines */
            io_info->io_ops.multi_read = dset->shared->layout.ops->par_read;
            io_info->io_ops.multi_write = dset->shared->layout.ops->par_write;
            io_info->io_ops.single_read = H5D__mpio_select_read;
            io_info->io_ops.single_write = H5D__mpio_select_write;
        } /* end if */
        else {
            /* If we won't be doing collective I/O, but the user asked for
             * collective I/O, change the request to use independent I/O, but
             * mark it so that we remember to revert the change.
             */
            if(io_info->dxpl_cache->xfer_mode == H5FD_MPIO_COLLECTIVE) {
                /* Change the xfer_mode to independent for handling the I/O */
                io_info->dxpl_cache->xfer_mode = H5FD_MPIO_INDEPENDENT;
                if(H5P_set(dx_plist, H5D_XFER_IO_XFER_MODE_NAME, &io_info->dxpl_cache->xfer_mode) < 0)
                    HGOTO_ERROR(H5E_PLIST, H5E_CANTSET, FAIL, "can't set transfer mode")
            } /* end if */
        } /* end else */
    } /* end if */

done:
    FUNC_LEAVE_NOAPI(ret_value)
} /* end H5D__ioinfo_adjust() */


/*-------------------------------------------------------------------------
 * Function:	H5D__ioinfo_term
 *
 * Purpose:	Common logic for terminating an I/O info object
 *              (Only used for restoring MPI transfer mode currently)
 *
 * Return:	Non-negative on success/Negative on failure
 *
 * Programmer:	Quincey Koziol
 *		Friday, February  6, 2004
 *
 *-------------------------------------------------------------------------
 */
static herr_t
H5D__ioinfo_term(H5D_io_info_t *io_info)
{
    herr_t	ret_value = SUCCEED;	/*return value		*/

    FUNC_ENTER_STATIC

    /* Check if we used the MPI VFD for the I/O */
    if(io_info->using_mpi_vfd) {
        /* Check if we need to revert the change to the xfer mode */
        if(io_info->orig.xfer_mode != io_info->dxpl_cache->xfer_mode) {
            H5P_genplist_t *dx_plist;           /* Data transer property list */

            /* Get the dataset transfer property list */
            if(NULL == (dx_plist = (H5P_genplist_t *)H5I_object(io_info->dxpl_id)))
                HGOTO_ERROR(H5E_ARGS, H5E_BADTYPE, FAIL, "not a dataset transfer property list")

            /* Restore the original parallel I/O mode */
            if(H5P_set(dx_plist, H5D_XFER_IO_XFER_MODE_NAME, &io_info->orig.xfer_mode) < 0)
                HGOTO_ERROR(H5E_PLIST, H5E_CANTSET, FAIL, "can't set transfer mode")
        } /* end if */

        /* Check if we need to revert the change to the collective opt mode */
        if(io_info->orig.coll_opt_mode != io_info->dxpl_cache->coll_opt_mode) {
            H5P_genplist_t *dx_plist;           /* Data transer property list */

            /* Get the dataset transfer property list */
            if(NULL == (dx_plist = (H5P_genplist_t *)H5I_object(io_info->dxpl_id)))
                HGOTO_ERROR(H5E_ARGS, H5E_BADTYPE, FAIL, "not a dataset transfer property list")

            /* Restore the original parallel I/O mode */
            if(H5P_set(dx_plist, H5D_XFER_MPIO_COLLECTIVE_OPT_NAME, &io_info->orig.coll_opt_mode) < 0)
                HGOTO_ERROR(H5E_PLIST, H5E_CANTSET, FAIL, "can't set collective option mode")
        } /* end if */
    } /* end if */

done:
    FUNC_LEAVE_NOAPI(ret_value)
} /* end H5D__ioinfo_term() */

#endif /* H5_HAVE_PARALLEL */


/*-------------------------------------------------------------------------
 * Function:	H5D__typeinfo_term
 *
 * Purpose:	Common logic for terminating a type info object
 *
 * Return:	Non-negative on success/Negative on failure
 *
 * Programmer:	Quincey Koziol
 *		Thursday, March  6, 2008
 *
 *-------------------------------------------------------------------------
 */
static herr_t
H5D__typeinfo_term(const H5D_type_info_t *type_info)
{
    FUNC_ENTER_STATIC_NOERR

    /* Check for releasing datatype conversion & background buffers */
    if(type_info->tconv_buf_allocated) {
        HDassert(type_info->tconv_buf);
        (void)H5FL_BLK_FREE(type_conv, type_info->tconv_buf);
    } /* end if */
    if(type_info->bkg_buf_allocated) {
        HDassert(type_info->bkg_buf);
        (void)H5FL_BLK_FREE(type_conv, type_info->bkg_buf);
    } /* end if */

    FUNC_LEAVE_NOAPI(SUCCEED)
} /* end H5D__typeinfo_term() */
<|MERGE_RESOLUTION|>--- conflicted
+++ resolved
@@ -52,13 +52,6 @@
 /* Local Prototypes */
 /********************/
 
-<<<<<<< HEAD
-=======
-/* Internal I/O routines */
-static herr_t H5D__pre_write(H5D_t *dset, hbool_t direct_write, hid_t mem_type_id, 
-    const H5S_t *mem_space, const H5S_t *file_space, hid_t dxpl_id, const void *buf);
-
->>>>>>> db00c238
 /* Setup/teardown routines */
 static herr_t H5D__ioinfo_init(H5D_t *dset,
 #ifndef H5_HAVE_PARALLEL
