--- conflicted
+++ resolved
@@ -144,13 +144,8 @@
         HGOTO_ERROR(H5E_ARGS, H5E_BADTYPE, FAIL, "not a dataspace")
 
     if(H5S_ALL != mem_space_id) {
-<<<<<<< HEAD
 	if(NULL == (mem_space = (const H5S_t *)H5I_object_verify(mem_space_id, H5I_DATASPACE)))
 	    HGOTO_ERROR(H5E_ARGS, H5E_BADTYPE, FAIL, "not a dataspace")
-=======
-        if(NULL == (mem_space = (const H5S_t *)H5I_object_verify(mem_space_id, H5I_DATASPACE)))
-            HGOTO_ERROR(H5E_ARGS, H5E_BADTYPE, FAIL, "not a data space")
->>>>>>> d8f88eb7
 
         /* Check for valid selection */
         if(H5S_SELECT_VALID(mem_space) != TRUE)
@@ -158,13 +153,8 @@
     } /* end if */
 
     if(H5S_ALL != file_space_id) {
-<<<<<<< HEAD
 	if(NULL == (file_space = (const H5S_t *)H5I_object_verify(file_space_id, H5I_DATASPACE)))
 	    HGOTO_ERROR(H5E_ARGS, H5E_BADTYPE, FAIL, "not a dataspace")
-=======
-        if(NULL == (file_space = (const H5S_t *)H5I_object_verify(file_space_id, H5I_DATASPACE)))
-            HGOTO_ERROR(H5E_ARGS, H5E_BADTYPE, FAIL, "not a data space")
->>>>>>> d8f88eb7
 
         /* Check for valid selection */
         if(H5S_SELECT_VALID(file_space) != TRUE)
