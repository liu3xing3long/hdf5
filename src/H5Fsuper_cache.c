--- conflicted
+++ resolved
@@ -624,19 +624,10 @@
     HDassert(sblock->cache_info.flush_me_collectively);
 #endif
 
-<<<<<<< HEAD
-    if(sblock->cache_info.is_dirty) {
-        uint8_t         buf[H5F_MAX_SUPERBLOCK_SIZE + H5F_MAX_DRVINFOBLOCK_SIZE];  /* Superblock & driver info blockencoding buffer */
-        uint8_t        *p;                  /* Ptr into encoding buffer */
-        haddr_t         rel_eof;            /* Relative EOF for file */
-        size_t          superblock_size;    /* Size of superblock, in bytes */
-        size_t          driver_size;        /* Size of driver info block (bytes)*/
-=======
     /* Encode the common portion of the file superblock for all versions */
     HDmemcpy(image, H5F_SIGNATURE, (size_t)H5F_SIGNATURE_LEN);
     image += H5F_SIGNATURE_LEN;
     *image++ = (uint8_t)sblock->super_vers;
->>>>>>> ffb28adc
 
     /* Check for older version of superblock format */
     if(sblock->super_vers < HDF5_SUPERBLOCK_VERSION_2) {
@@ -736,12 +727,6 @@
     FUNC_LEAVE_NOAPI(ret_value)
 } /* H5F__cache_superblock_serialize() */
 
-<<<<<<< HEAD
-        /* Write superblock */
-        /* (always at relative address 0) */
-        if(H5PB_write(f, H5FD_MEM_SUPER, (haddr_t)0, superblock_size, dxpl_id, buf) < 0)
-            HGOTO_ERROR(H5E_IO, H5E_WRITEERROR, FAIL, "unable to write superblock")
-=======
  
 /*-------------------------------------------------------------------------
@@ -769,7 +754,6 @@
     herr_t ret_value = SUCCEED;         /* Return value */
 
     FUNC_ENTER_STATIC
->>>>>>> ffb28adc
 
     /* Sanity check */
     HDassert(sblock);
