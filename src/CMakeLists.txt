--- conflicted
+++ resolved
@@ -872,11 +872,7 @@
 if (HDF5_ENABLE_DEBUG_APIS)
   set_target_properties (${HDF5_LIB_TARGET} PROPERTIES
       COMPILE_DEFINITIONS
-<<<<<<< HEAD
-          "H5Z_DEBUG;H5VM_DEBUG;H5T_DEBUG;H5S_DEBUG;H5P_DEBUG;H5O_DEBUG;H5MM_DEBUG;H5MF_DEBUG;H5I_DEBUG;H5HL_DEBUG;H5HG_DEBUG;H5G_DEBUG;H5F_DEBUG;H5E_DEBUG;H5D_DEBUG;H5AC_DEBUG"
-=======
           "H5Z_DEBUG;H5T_DEBUG;H5ST_DEBUG;H5S_DEBUG;H5O_DEBUG;H5I_DEBUG;H5HL_DEBUG;H5F_DEBUG;H5D_DEBUG;H5B2_DEBUG;H5AC_DEBUG"
->>>>>>> 8cd0b0af
   )
 endif (HDF5_ENABLE_DEBUG_APIS)
 set (install_targets ${HDF5_LIB_TARGET})
@@ -928,11 +924,7 @@
   if (HDF5_ENABLE_DEBUG_APIS)
     set_property (TARGET ${HDF5_LIBSH_TARGET}
         APPEND PROPERTY COMPILE_DEFINITIONS
-<<<<<<< HEAD
-            "H5Z_DEBUG;H5VM_DEBUG;H5T_DEBUG;H5S_DEBUG;H5P_DEBUG;H5O_DEBUG;H5MM_DEBUG;H5MF_DEBUG;H5I_DEBUG;H5HL_DEBUG;H5HG_DEBUG;H5G_DEBUG;H5F_DEBUG;H5E_DEBUG;H5D_DEBUG;H5AC_DEBUG"
-=======
             "H5Z_DEBUG;H5T_DEBUG;H5ST_DEBUG;H5S_DEBUG;H5O_DEBUG;H5I_DEBUG;H5HL_DEBUG;H5F_DEBUG;H5D_DEBUG;H5B2_DEBUG;H5AC_DEBUG"
->>>>>>> 8cd0b0af
     )
   endif (HDF5_ENABLE_DEBUG_APIS)
   set (install_targets ${install_targets} ${HDF5_LIBSH_TARGET})
