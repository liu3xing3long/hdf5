--- conflicted
+++ resolved
@@ -693,12 +693,8 @@
     ${H5ST_SRCS}
     ${H5T_SRCS}
     ${H5TS_SRCS}
-<<<<<<< HEAD
-    ${H5V_SRCS}
+    ${H5VM_SRCS}
     ${H5VL_SRCS}
-=======
-    ${H5VM_SRCS}
->>>>>>> 863ff882
     ${H5WB_SRCS}
     ${H5Z_SRCS}
 )
@@ -778,12 +774,8 @@
     ${HDF5_SRC_DIR}/H5STprivate.h
     ${HDF5_SRC_DIR}/H5Tprivate.h
     ${HDF5_SRC_DIR}/H5TSprivate.h
-<<<<<<< HEAD
-    ${HDF5_SRC_DIR}/H5Vprivate.h
+    ${HDF5_SRC_DIR}/H5VMprivate.h
     ${HDF5_SRC_DIR}/H5VLprivate.h
-=======
-    ${HDF5_SRC_DIR}/H5VMprivate.h
->>>>>>> 863ff882
     ${HDF5_SRC_DIR}/H5WBprivate.h
     ${HDF5_SRC_DIR}/H5Zprivate.h
     ${HDF5_SRC_DIR}/H5win32defs.h
