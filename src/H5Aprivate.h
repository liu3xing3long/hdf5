--- conflicted
+++ resolved
@@ -79,12 +79,9 @@
 H5_DLL struct H5O_loc_t *H5A_oloc(H5A_t *attr);
 H5_DLL H5G_name_t *H5A_nameof(H5A_t *attr);
 H5_DLL H5T_t *H5A_type(const H5A_t *attr);
-<<<<<<< HEAD
 H5_DLL herr_t H5A_close(H5A_t *attr);
-=======
 H5_DLL H5T_t *H5A_get_type(H5A_t *attr);
 H5_DLL H5S_t *H5A_get_space(H5A_t *attr);
->>>>>>> 401f0c18
 H5_DLL herr_t H5O_attr_iterate_real(hid_t loc_id, const H5O_loc_t *loc,
     hid_t dxpl_id, H5_index_t idx_type, H5_iter_order_t order, hsize_t skip,
     hsize_t *last_attr, const H5A_attr_iter_op_t *attr_op, void *op_data);
