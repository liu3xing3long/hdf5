/* * * * * * * * * * * * * * * * * * * * * * * * * * * * * * * * * * * * * * *
 * Copyright by The HDF Group.                                               *
 * Copyright by the Board of Trustees of the University of Illinois.         *
 * All rights reserved.                                                      *
 *                                                                           *
 * This file is part of HDF5.  The full HDF5 copyright notice, including     *
 * terms governing use, modification, and redistribution, is contained in    *
 * the files COPYING and Copyright.html.  COPYING can be found at the root   *
 * of the source code distribution tree; Copyright.html can be found at the  *
 * root level of an installed copy of the electronic HDF5 document set and   *
 * is linked from the top-level documents page.  It can also be found at     *
 * http://hdfgroup.org/HDF5/doc/Copyright.html.  If you do not have          *
 * access to either file, you may request a copy from help@hdfgroup.org.     *
 * * * * * * * * * * * * * * * * * * * * * * * * * * * * * * * * * * * * * * */

/*
 * This file contains private information about the H5VL iod server module
 */
#ifndef _H5VLiod_server_H
#define _H5VLiod_server_H

#include "H5VLiod_common.h"

#ifdef H5_HAVE_EFF

<<<<<<< HEAD

=======
#define EEXISTS 1
#define H5_DO_NATIVE 0
>>>>>>> e74f49bd

/* the AXE op data strucutre stored with every operation */
typedef struct op_data_t {
    void *input;
    hg_handle_t hg_handle;
} op_data_t;

/* the IOD scratch pad type */
typedef struct scratch_pad_t {
    iod_obj_id_t mdkv_id;      /* IOD ID of the KV store holding the metadata about an object */
    iod_obj_id_t attr_id;      /* IOD ID of the KV store holding the attribute ID attached to object */
    iod_obj_id_t filler1_id;   /* filler value - not used */
    iod_obj_id_t filler2_id;   /* filler value - not used */
} scratch_pad_t;



H5_DLL int H5VL_iod_server_eff_init(hg_handle_t handle);
H5_DLL int H5VL_iod_server_eff_finalize(hg_handle_t handle);
H5_DLL int H5VL_iod_server_file_create(hg_handle_t handle);
H5_DLL int H5VL_iod_server_file_open(hg_handle_t handle);
H5_DLL int H5VL_iod_server_file_flush(hg_handle_t handle);
H5_DLL int H5VL_iod_server_file_close(hg_handle_t handle);
H5_DLL int H5VL_iod_server_attr_create(hg_handle_t handle);
H5_DLL int H5VL_iod_server_attr_open(hg_handle_t handle);
H5_DLL int H5VL_iod_server_attr_read(hg_handle_t handle);
H5_DLL int H5VL_iod_server_attr_write(hg_handle_t handle);
H5_DLL int H5VL_iod_server_attr_exists(hg_handle_t handle);
H5_DLL int H5VL_iod_server_attr_rename(hg_handle_t handle);
H5_DLL int H5VL_iod_server_attr_remove(hg_handle_t handle);
H5_DLL int H5VL_iod_server_attr_close(hg_handle_t handle);
H5_DLL int H5VL_iod_server_group_create(hg_handle_t handle);
H5_DLL int H5VL_iod_server_group_open(hg_handle_t handle);
H5_DLL int H5VL_iod_server_group_close(hg_handle_t handle);
H5_DLL int H5VL_iod_server_dset_create(hg_handle_t handle);
H5_DLL int H5VL_iod_server_dset_open(hg_handle_t handle);
H5_DLL int H5VL_iod_server_dset_read(hg_handle_t handle);
H5_DLL int H5VL_iod_server_dset_write(hg_handle_t handle);
H5_DLL int H5VL_iod_server_dset_set_extent(hg_handle_t handle);
H5_DLL int H5VL_iod_server_dset_close(hg_handle_t handle);
H5_DLL int H5VL_iod_server_dtype_commit(hg_handle_t handle);
H5_DLL int H5VL_iod_server_dtype_open(hg_handle_t handle);
H5_DLL int H5VL_iod_server_dtype_close(hg_handle_t handle);
H5_DLL int H5VL_iod_server_cancel_op(hg_handle_t handle);
H5_DLL int H5VL_iod_server_link_create(hg_handle_t handle);
H5_DLL int H5VL_iod_server_link_move(hg_handle_t handle);
H5_DLL int H5VL_iod_server_link_exists(hg_handle_t handle);
H5_DLL int H5VL_iod_server_link_remove(hg_handle_t handle);
H5_DLL int H5VL_iod_server_link_iterate(hg_handle_t handle);
H5_DLL int H5VL_iod_server_object_open(hg_handle_t handle);
H5_DLL int H5VL_iod_server_object_copy(hg_handle_t handle);
H5_DLL int H5VL_iod_server_object_visit(hg_handle_t handle);
H5_DLL int H5VL_iod_server_object_exists(hg_handle_t handle);
H5_DLL int H5VL_iod_server_object_set_comment(hg_handle_t handle);
H5_DLL int H5VL_iod_server_object_get_comment(hg_handle_t handle);

<<<<<<< HEAD
H5_DLL int H5VL_iod_server_dset_compactor(op_data_t *op_data, 
					  int request_type);
=======
H5_DLL void H5VL_iod_server_file_create_cb(AXE_engine_t axe_engine, 
                                           size_t num_n_parents, AXE_task_t n_parents[], 
                                           size_t num_s_parents, AXE_task_t s_parents[], 
                                           void *op_data);
H5_DLL void H5VL_iod_server_file_open_cb(AXE_engine_t axe_engine,  
                                         size_t num_n_parents, AXE_task_t n_parents[], 
                                         size_t num_s_parents, AXE_task_t s_parents[], 
                                         void *op_data);
H5_DLL void H5VL_iod_server_file_close_cb(AXE_engine_t axe_engine,  
                                          size_t num_n_parents, AXE_task_t n_parents[], 
                                          size_t num_s_parents, AXE_task_t s_parents[], 
                                          void *op_data);
H5_DLL void H5VL_iod_server_file_flush_cb(AXE_engine_t axe_engine,  
                                          size_t num_n_parents, AXE_task_t n_parents[], 
                                          size_t num_s_parents, AXE_task_t s_parents[], 
                                          void *op_data);
H5_DLL void H5VL_iod_server_attr_create_cb(AXE_engine_t axe_engine,  
                                           size_t num_n_parents, AXE_task_t n_parents[], 
                                           size_t num_s_parents, AXE_task_t s_parents[], 
                                           void *op_data);
H5_DLL void H5VL_iod_server_attr_open_cb(AXE_engine_t axe_engine,  
                                         size_t num_n_parents, AXE_task_t n_parents[], 
                                         size_t num_s_parents, AXE_task_t s_parents[], 
                                         void *op_data);
H5_DLL void H5VL_iod_server_attr_read_cb(AXE_engine_t axe_engine,  
                                         size_t num_n_parents, AXE_task_t n_parents[], 
                                         size_t num_s_parents, AXE_task_t s_parents[], 
                                         void *op_data);
H5_DLL void H5VL_iod_server_attr_write_cb(AXE_engine_t axe_engine,  
                                          size_t num_n_parents, AXE_task_t n_parents[], 
                                          size_t num_s_parents, AXE_task_t s_parents[], 
                                          void *op_data);
H5_DLL void H5VL_iod_server_attr_exists_cb(AXE_engine_t axe_engine,  
                                           size_t num_n_parents, AXE_task_t n_parents[], 
                                           size_t num_s_parents, AXE_task_t s_parents[], 
                                           void *op_data);
H5_DLL void H5VL_iod_server_attr_rename_cb(AXE_engine_t axe_engine,  
                                           size_t num_n_parents, AXE_task_t n_parents[], 
                                           size_t num_s_parents, AXE_task_t s_parents[], 
                                           void *op_data);
H5_DLL void H5VL_iod_server_attr_remove_cb(AXE_engine_t axe_engine,  
                                           size_t num_n_parents, AXE_task_t n_parents[], 
                                           size_t num_s_parents, AXE_task_t s_parents[], 
                                           void *op_data);
H5_DLL void H5VL_iod_server_attr_close_cb(AXE_engine_t axe_engine,  
                                          size_t num_n_parents, AXE_task_t n_parents[], 
                                          size_t num_s_parents, AXE_task_t s_parents[], 
                                          void *op_data);
H5_DLL void H5VL_iod_server_group_create_cb(AXE_engine_t axe_engine,  
                                            size_t num_n_parents, AXE_task_t n_parents[], 
                                            size_t num_s_parents, AXE_task_t s_parents[], 
                                            void *op_data);
H5_DLL void H5VL_iod_server_group_open_cb(AXE_engine_t axe_engine,  
                                          size_t num_n_parents, AXE_task_t n_parents[], 
                                          size_t num_s_parents, AXE_task_t s_parents[], 
                                          void *op_data);
H5_DLL void H5VL_iod_server_group_close_cb(AXE_engine_t axe_engine,  
                                           size_t num_n_parents, AXE_task_t n_parents[], 
                                           size_t num_s_parents, AXE_task_t s_parents[], 
                                           void *op_data);
H5_DLL void H5VL_iod_server_dset_create_cb(AXE_engine_t axe_engine,  
                                           size_t num_n_parents, AXE_task_t n_parents[], 
                                           size_t num_s_parents, AXE_task_t s_parents[], 
                                           void *op_data);
H5_DLL void H5VL_iod_server_dset_open_cb(AXE_engine_t axe_engine,  
                                         size_t num_n_parents, AXE_task_t n_parents[], 
                                         size_t num_s_parents, AXE_task_t s_parents[], 
                                         void *op_data);
H5_DLL void H5VL_iod_server_dset_read_cb(AXE_engine_t axe_engine,  
                                         size_t num_n_parents, AXE_task_t n_parents[], 
                                         size_t num_s_parents, AXE_task_t s_parents[], 
                                         void *op_data);
H5_DLL void H5VL_iod_server_dset_write_cb(AXE_engine_t axe_engine,  
                                          size_t num_n_parents, AXE_task_t n_parents[], 
                                          size_t num_s_parents, AXE_task_t s_parents[], 
                                          void *op_data);
H5_DLL void H5VL_iod_server_dset_set_extent_cb(AXE_engine_t axe_engine,  
                                               size_t num_n_parents, AXE_task_t n_parents[], 
                                               size_t num_s_parents, AXE_task_t s_parents[], 
                                               void *op_data);
H5_DLL void H5VL_iod_server_dset_close_cb(AXE_engine_t axe_engine,  
                                          size_t num_n_parents, AXE_task_t n_parents[], 
                                          size_t num_s_parents, AXE_task_t s_parents[], 
                                          void *op_data);
H5_DLL void H5VL_iod_server_dtype_commit_cb(AXE_engine_t axe_engine,  
                                            size_t num_n_parents, AXE_task_t n_parents[], 
                                            size_t num_s_parents, AXE_task_t s_parents[], 
                                            void *op_data);
H5_DLL void H5VL_iod_server_dtype_open_cb(AXE_engine_t axe_engine,  
                                          size_t num_n_parents, AXE_task_t n_parents[], 
                                          size_t num_s_parents, AXE_task_t s_parents[], 
                                          void *op_data);
H5_DLL void H5VL_iod_server_dtype_close_cb(AXE_engine_t axe_engine,  
                                           size_t num_n_parents, AXE_task_t n_parents[], 
                                           size_t num_s_parents, AXE_task_t s_parents[], 
                                           void *op_data);
H5_DLL void H5VL_iod_server_link_create_cb(AXE_engine_t axe_engine,  
                                           size_t num_n_parents, AXE_task_t n_parents[], 
                                           size_t num_s_parents, AXE_task_t s_parents[], 
                                           void *op_data);
H5_DLL void H5VL_iod_server_link_move_cb(AXE_engine_t axe_engine, 
                                           size_t num_n_parents, AXE_task_t n_parents[], 
                                           size_t num_s_parents, AXE_task_t s_parents[], 
                                           void *op_data);
H5_DLL void H5VL_iod_server_link_exists_cb(AXE_engine_t axe_engine, 
                                           size_t num_n_parents, AXE_task_t n_parents[], 
                                           size_t num_s_parents, AXE_task_t s_parents[], 
                                           void *op_data);
H5_DLL void H5VL_iod_server_link_remove_cb(AXE_engine_t axe_engine, 
                                           size_t num_n_parents, AXE_task_t n_parents[], 
                                           size_t num_s_parents, AXE_task_t s_parents[], 
                                           void *op_data);

H5_DLL void H5VL_iod_server_object_open_cb(AXE_engine_t axe_engine,  
                                           size_t num_n_parents, AXE_task_t n_parents[], 
                                           size_t num_s_parents, AXE_task_t s_parents[], 
                                           void *op_data);
H5_DLL void H5VL_iod_server_object_copy_cb(AXE_engine_t axe_engine, 
                                           size_t num_n_parents, AXE_task_t n_parents[], 
                                           size_t num_s_parents, AXE_task_t s_parents[], 
                                           void *op_data);
H5_DLL void H5VL_iod_server_object_exists_cb(AXE_engine_t axe_engine, 
                                             size_t num_n_parents, AXE_task_t n_parents[], 
                                             size_t num_s_parents, AXE_task_t s_parents[], 
                                             void *op_data);
H5_DLL void H5VL_iod_server_object_set_comment_cb(AXE_engine_t axe_engine, 
                                                  size_t num_n_parents, AXE_task_t n_parents[], 
                                                  size_t num_s_parents, AXE_task_t s_parents[], 
                                                  void *op_data);
H5_DLL void H5VL_iod_server_object_get_comment_cb(AXE_engine_t UNUSED axe_engine, 
                                                  size_t num_n_parents, AXE_task_t n_parents[], 
                                                  size_t num_s_parents, AXE_task_t s_parents[], 
                                                  void *_op_data);

H5_DLL herr_t H5VL_iod_server_traverse(iod_handle_t coh, iod_obj_id_t loc_id, iod_handle_t loc_handle, 
                                       const char *path, hbool_t create_interm_grps,
                                       char **last_comp, iod_obj_id_t *iod_id, iod_handle_t *iod_oh);
>>>>>>> e74f49bd

#endif /* H5_HAVE_EFF */
#endif /* _H5VLiod_server_H */<|MERGE_RESOLUTION|>--- conflicted
+++ resolved
@@ -21,14 +21,12 @@
 
 #include "H5VLiod_common.h"
 
+
 #ifdef H5_HAVE_EFF
 
-<<<<<<< HEAD
-
-=======
 #define EEXISTS 1
 #define H5_DO_NATIVE 0
->>>>>>> e74f49bd
+#define DEBUG_COMPACTOR 1
 
 /* the AXE op data strucutre stored with every operation */
 typedef struct op_data_t {
@@ -45,6 +43,12 @@
 } scratch_pad_t;
 
 
+#if DEBUG_COMPACTOR
+FILE *fp;
+#endif
+
+int compactor_queue_flag;
+pthread_mutex_t lock;
 
 H5_DLL int H5VL_iod_server_eff_init(hg_handle_t handle);
 H5_DLL int H5VL_iod_server_eff_finalize(hg_handle_t handle);
@@ -85,10 +89,16 @@
 H5_DLL int H5VL_iod_server_object_set_comment(hg_handle_t handle);
 H5_DLL int H5VL_iod_server_object_get_comment(hg_handle_t handle);
 
-<<<<<<< HEAD
 H5_DLL int H5VL_iod_server_dset_compactor(op_data_t *op_data, 
 					  int request_type);
-=======
+
+
+H5_DLL void H5VL_iod_server_dset_compactor_cb(AXE_engine_t axe_engine,  
+					      size_t num_n_parents, AXE_task_t n_parents[], 
+					      size_t num_s_parents, AXE_task_t s_parents[], 
+					      void *queue);
+
+
 H5_DLL void H5VL_iod_server_file_create_cb(AXE_engine_t axe_engine, 
                                            size_t num_n_parents, AXE_task_t n_parents[], 
                                            size_t num_s_parents, AXE_task_t s_parents[], 
@@ -226,7 +236,6 @@
 H5_DLL herr_t H5VL_iod_server_traverse(iod_handle_t coh, iod_obj_id_t loc_id, iod_handle_t loc_handle, 
                                        const char *path, hbool_t create_interm_grps,
                                        char **last_comp, iod_obj_id_t *iod_id, iod_handle_t *iod_oh);
->>>>>>> e74f49bd
 
 #endif /* H5_HAVE_EFF */
 #endif /* _H5VLiod_server_H */