/* * * * * * * * * * * * * * * * * * * * * * * * * * * * * * * * * * * * * * *
 * Copyright by The HDF Group.                                               *
 * Copyright by the Board of Trustees of the University of Illinois.         *
 * All rights reserved.                                                      *
 *                                                                           *
 * This file is part of HDF5.  The full HDF5 copyright notice, including     *
 * terms governing use, modification, and redistribution, is contained in    *
 * the files COPYING and Copyright.html.  COPYING can be found at the root   *
 * of the source code distribution tree; Copyright.html can be found at the  *
 * root level of an installed copy of the electronic HDF5 document set and   *
 * is linked from the top-level documents page.  It can also be found at     *
 * http://hdfgroup.org/HDF5/doc/Copyright.html.  If you do not have          *
 * access to either file, you may request a copy from help@hdfgroup.org.     *
 * * * * * * * * * * * * * * * * * * * * * * * * * * * * * * * * * * * * * * */

/*
 * Programmer: John Mainzer -- 10/12/04
 *
 * Purpose:     This file contains declarations which are normally visible
 *              only within the H5C package.
 *
 *		Source files outside the H5C package should include
 *		H5Cprivate.h instead.
 *
 *		The one exception to this rule is test/cache.c.  The test
 *		code is easier to write if it can look at the cache's
 *		internal data structures.  Indeed, this is the main
 *		reason why this file was created.
 */

#ifndef H5C_PACKAGE
#error "Do not include this file outside the H5C package!"
#endif

#ifndef _H5Cpkg_H
#define _H5Cpkg_H


/* Get package's private header */
#include "H5Cprivate.h"


/* Get needed headers */
#include "H5SLprivate.h"        /* Skip lists */

/* With the introduction of the fractal heap, it is now possible for
 * entries to be dirtied, resized, and/or moved in the flush callbacks.
 * As a result, on flushes, it may be necessary to make multiple passes
 * through the slist before it is empty.  The H5C__MAX_PASSES_ON_FLUSH
 * #define is used to set an upper limit on the number of passes.
 * The current value was obtained via personal communication with
 * Quincey.  I have applied a fudge factor of 2.
 *
 *						-- JRM
 */

#define H5C__MAX_PASSES_ON_FLUSH	4



/****************************************************************************
 *
 * structure H5C_t
 *
 * Catchall structure for all variables specific to an instance of the cache.
 *
 * While the individual fields of the structure are discussed below, the
 * following overview may be helpful.
 *
 * Entries in the cache are stored in an instance of H5TB_TREE, indexed on
 * the entry's disk address.  While the H5TB_TREE is less efficient than
 * hash table, it keeps the entries in address sorted order.  As flushes
 * in parallel mode are more efficient if they are issued in increasing
 * address order, this is a significant benefit.  Also the H5TB_TREE code
 * was readily available, which reduced development time.
 *
 * While the cache was designed with multiple replacement policies in mind,
 * at present only a modified form of LRU is supported.
 *
 *                                              JRM - 4/26/04
 *
 * Profiling has indicated that searches in the instance of H5TB_TREE are
 * too expensive.  To deal with this issue, I have augmented the cache
 * with a hash table in which all entries will be stored.  Given the
 * advantages of flushing entries in increasing address order, the TBBT
 * is retained, but only dirty entries are stored in it.  At least for
 * now, we will leave entries in the TBBT after they are flushed.
 *
 * Note that index_size and index_len now refer to the total size of
 * and number of entries in the hash table.
 *
 *						JRM - 7/19/04
 *
 * The TBBT has since been replaced with a skip list.  This change
 * greatly predates this note.
 *
 *						JRM - 9/26/05
 *
 * magic:	Unsigned 32 bit integer always set to H5C__H5C_T_MAGIC. 
 * 		This field is used to validate pointers to instances of
 * 		H5C_t.
 *
 * flush_in_progress: Boolean flag indicating whether a flush is in
 * 		progress.
 *
 * trace_file_ptr:  File pointer pointing to the trace file, which is used
 *              to record cache operations for use in simulations and design
 *              studies.  This field will usually be NULL, indicating that
 *              no trace file should be recorded.
 *
 *              Since much of the code supporting the parallel metadata
 *              cache is in H5AC, we don't write the trace file from
 *              H5C.  Instead, H5AC reads the trace_file_ptr as needed.
 *
 *              When we get to using H5C in other places, we may add
 *              code to write trace file data at the H5C level as well.
 *
 * aux_ptr:	Pointer to void used to allow wrapper code to associate
 *		its data with an instance of H5C_t.  The H5C cache code
 *		sets this field to NULL, and otherwise leaves it alone.
 *
 * max_type_id:	Integer field containing the maximum type id number assigned
 *		to a type of entry in the cache.  All type ids from 0 to
 *		max_type_id inclusive must be defined.  The names of the
 *		types are stored in the type_name_table discussed below, and
 *		indexed by the ids.
 *
 * type_name_table_ptr: Pointer to an array of pointer to char of length
 *              max_type_id + 1.  The strings pointed to by the entries
 *              in the array are the names of the entry types associated
 *              with the indexing type IDs.
 *
 * max_cache_size:  Nominal maximum number of bytes that may be stored in the
 *              cache.  This value should be viewed as a soft limit, as the
 *              cache can exceed this value under the following circumstances:
 *
 *              a) All entries in the cache are protected, and the cache is
 *                 asked to insert a new entry.  In this case the new entry
 *                 will be created.  If this causes the cache to exceed
 *                 max_cache_size, it will do so.  The cache will attempt
 *                 to reduce its size as entries are unprotected.
 *
 *              b) When running in parallel mode, the cache may not be
 *		   permitted to flush a dirty entry in response to a read.
 *		   If there are no clean entries available to evict, the
 *		   cache will exceed its maximum size.  Again the cache
 *                 will attempt to reduce its size to the max_cache_size
 *                 limit on the next cache write.
 *
 *		c) When an entry increases in size, the cache may exceed
 *		   the max_cache_size limit until the next time the cache
 *		   attempts to load or insert an entry.
 *
 * min_clean_size: Nominal minimum number of clean bytes in the cache.
 *              The cache attempts to maintain this number of bytes of
 *              clean data so as to avoid case b) above.  Again, this is
 *              a soft limit.
 *
 *
 * In addition to the call back functions required for each entry, the
 * cache requires the following call back functions for this instance of
 * the cache as a whole:
 *
 * check_write_permitted:  In certain applications, the cache may not
 *		be allowed to write to disk at certain time.  If specified,
 *		the check_write_permitted function is used to determine if
 *		a write is permissible at any given point in time.
 *
 *		If no such function is specified (i.e. this field is NULL),
 *		the cache uses the following write_permitted field to
 *		determine whether writes are permitted.
 *
 * write_permitted: If check_write_permitted is NULL, this boolean flag
 *		indicates whether writes are permitted.
 *
 * log_flush:	If provided, this function is called whenever a dirty
 *		entry is flushed to disk.
 *
 *
 * In cases where memory is plentiful, and performance is an issue, it
 * is useful to disable all cache evictions, and thereby postpone metadata
 * writes.  The following field is used to implement this.
 *
 * evictions_enabled:  Boolean flag that is initialized to TRUE.  When
 * 		this flag is set to FALSE, the metadata cache will not
 * 		attempt to evict entries to make space for newly protected
 * 		entries, and instead the will grow without limit.
 * 		
 * 		Needless to say, this feature must be used with care.
 *
 *
 * The cache requires an index to facilitate searching for entries.  The
 * following fields support that index.
 *
 * index_len:   Number of entries currently in the hash table used to index
 *		the cache.
 *
 * index_size:  Number of bytes of cache entries currently stored in the
 *              hash table used to index the cache.
 *
 *              This value should not be mistaken for footprint of the
 *              cache in memory.  The average cache entry is small, and
 *              the cache has a considerable overhead.  Multiplying the
 *              index_size by two should yield a conservative estimate
 *              of the cache's memory footprint.
 *
 * clean_index_size: Number of bytes of clean entries currently stored in
 * 		the hash table.  Note that the index_size field (above)
 *		is also the sum of the sizes of all entries in the cache.
 *		Thus we should have the invarient that clean_index_size +
 *		dirty_index_size == index_size.
 *
 *		WARNING:
 *
 *		1) The clean_index_size field is not maintained by the
 *		   index macros, as the hash table doesn't care whether
 *		   the entry is clean or dirty.  Instead the field is
 *		   maintained in the H5C__UPDATE_RP macros.
 *
 *		2) The value of the clean_index_size must not be mistaken
 *		   for the current clean size of the cache.  Rather, the
 *		   clean size of the cache is the current value of
 *		   clean_index_size plus the amount of empty space (if any)
 *                 in the cache.
 *
 * dirty_index_size: Number of bytes of dirty entries currently stored in
 * 		the hash table.  Note that the index_size field (above)
 *		is also the sum of the sizes of all entries in the cache.
 *		Thus we should have the invarient that clean_index_size +
 *		dirty_index_size == index_size.
 *
 *		WARNING:
 *
 *		1) The dirty_index_size field is not maintained by the
 *		   index macros, as the hash table doesn't care whether
 *		   the entry is clean or dirty.  Instead the field is
 *		   maintained in the H5C__UPDATE_RP macros.
 *
 * index:	Array of pointer to H5C_cache_entry_t of size
 *		H5C__HASH_TABLE_LEN.  At present, this value is a power
 *		of two, not the usual prime number.
 *
 *		I hope that the variable size of cache elements, the large
 *		hash table size, and the way in which HDF5 allocates space
 *		will combine to avoid problems with periodicity.  If so, we
 *		can use a trivial hash function (a bit-and and a 3 bit left
 *		shift) with some small savings.
 *
 *		If not, it will become evident in the statistics. Changing
 *		to the usual prime number length hash table will require
 *		changing the H5C__HASH_FCN macro and the deletion of the
 *		H5C__HASH_MASK #define.  No other changes should be required.
 *
 *
 * When we flush the cache, we need to write entries out in increasing
 * address order.  An instance of a skip list is used to store dirty entries in
 * sorted order.  Whether it is cheaper to sort the dirty entries as needed,
 * or to maintain the list is an open question.  At a guess, it depends
 * on how frequently the cache is flushed.  We will see how it goes.
 *
 * For now at least, I will not remove dirty entries from the list as they
 * are flushed. (this has been changed -- dirty entries are now removed from
 * the skip list as they are flushed.  JRM - 10/25/05)
 *
 * slist_len:   Number of entries currently in the skip list
 *              used to maintain a sorted list of dirty entries in the
 *              cache.
 *
 * slist_size:  Number of bytes of cache entries currently stored in the
 *              skip list used to maintain a sorted list of
 *              dirty entries in the cache.
 *
 * slist_ptr:   pointer to the instance of H5SL_t used maintain a sorted
 *              list of dirty entries in the cache.  This sorted list has
 *              two uses:
 *
 *              a) It allows us to flush dirty entries in increasing address
 *                 order, which results in significant savings.
 *
 *              b) It facilitates checking for adjacent dirty entries when
 *                 attempting to evict entries from the cache.  While we
 *                 don't use this at present, I hope that this will allow
 *                 some optimizations when I get to it.
 *
 * With the addition of the fractal heap, the cache must now deal with
 * the case in which entries may be dirtied, moved, or have their sizes
 * changed during a flush.  To allow sanity checks in this situation, the
 * following two fields have been added.  They are only compiled in when
 * H5C_DO_SANITY_CHECKS is TRUE.
 *
 * slist_len_increase: Number of entries that have been added to the
 * 		slist since the last time this field was set to zero.
 *
 * slist_size_increase: Total size of all entries that have been added
 * 		to the slist since the last time this field was set to
 * 		zero.
 *
 *
 * When a cache entry is protected, it must be removed from the LRU
 * list(s) as it cannot be either flushed or evicted until it is unprotected.
 * The following fields are used to implement the protected list (pl).
 *
 * pl_len:      Number of entries currently residing on the protected list.
 *
 * pl_size:     Number of bytes of cache entries currently residing on the
 *              protected list.
 *
 * pl_head_ptr: Pointer to the head of the doubly linked list of protected
 *              entries.  Note that cache entries on this list are linked
 *              by their next and prev fields.
 *
 *              This field is NULL if the list is empty.
 *
 * pl_tail_ptr: Pointer to the tail of the doubly linked list of protected
 *              entries.  Note that cache entries on this list are linked
 *              by their next and prev fields.
 *
 *              This field is NULL if the list is empty.
 *
 *
 * For very frequently used entries, the protect/unprotect overhead can
 * become burdensome.  To avoid this overhead, I have modified the cache
 * to allow entries to be "pinned".  A pinned entry is similar to a
 * protected entry, in the sense that it cannot be evicted, and that
 * the entry can be modified at any time.
 *
 * Pinning an entry has the following implications:
 *
 *	1) A pinned entry cannot be evicted.  Thus unprotected
 *         pinned entries reside in the pinned entry list, instead
 *         of the LRU list(s) (or other lists maintained by the current
 *         replacement policy code).
 *
 *      2) A pinned entry can be accessed or modified at any time.
 *         Therefore, the cache must check with the entry owner
 *         before flushing it.  If permission is denied, the
 *         cache just skips the entry in the flush.
 *
 *      3) A pinned entry can be marked as dirty (and possibly
 *         change size) while it is unprotected.
 *
 *      4) The flush-destroy code must allow pinned entries to
 *         be unpinned (and possibly unprotected) during the
 *         flush.
 *
 * Since pinned entries cannot be evicted, they must be kept on a pinned
 * entry list, instead of being entrusted to the replacement policy code.
 *
 * Maintaining the pinned entry list requires the following fields:
 *
 * pel_len:	Number of entries currently residing on the pinned
 * 		entry list.
 *
 * pel_size:	Number of bytes of cache entries currently residing on
 * 		the pinned entry list.
 *
 * pel_head_ptr: Pointer to the head of the doubly linked list of pinned
 * 		but not protected entries.  Note that cache entries on
 * 		this list are linked by their next and prev fields.
 *
 *              This field is NULL if the list is empty.
 *
 * pel_tail_ptr: Pointer to the tail of the doubly linked list of pinned
 * 		but not protected entries.  Note that cache entries on
 * 		this list are linked by their next and prev fields.
 *
 *              This field is NULL if the list is empty.
 *
 *
 * The cache must have a replacement policy, and the fields supporting this
 * policy must be accessible from this structure.
 *
 * While there has been interest in several replacement policies for
 * this cache, the initial development schedule is tight.  Thus I have
 * elected to support only a modified LRU policy for the first cut.
 *
 * To further simplify matters, I have simply included the fields needed
 * by the modified LRU in this structure.  When and if we add support for
 * other policies, it will probably be easiest to just add the necessary
 * fields to this structure as well -- we only create one instance of this
 * structure per file, so the overhead is not excessive.
 *
 *
 * Fields supporting the modified LRU policy:
 *
 * See most any OS text for a discussion of the LRU replacement policy.
 *
 * When operating in parallel mode, we must ensure that a read does not
 * cause a write.  If it does, the process will hang, as the write will
 * be collective and the other processes will not know to participate.
 *
 * To deal with this issue, I have modified the usual LRU policy by adding
 * clean and dirty LRU lists to the usual LRU list.
 *
 * The clean LRU list is simply the regular LRU list with all dirty cache
 * entries removed.
 *
 * Similarly, the dirty LRU list is the regular LRU list with all the clean
 * cache entries removed.
 *
 * When reading in parallel mode, we evict from the clean LRU list only.
 * This implies that we must try to ensure that the clean LRU list is
 * reasonably well stocked at all times.
 *
 * We attempt to do this by trying to flush enough entries on each write
 * to keep the cLRU_list_size >= min_clean_size.
 *
 * Even if we start with a completely clean cache, a sequence of protects
 * without unprotects can empty the clean LRU list.  In this case, the
 * cache must grow temporarily.  At the next write, we will attempt to
 * evict enough entries to reduce index_size to less than max_cache_size.
 * While this will usually be possible, all bets are off if enough entries
 * are protected.
 *
 * Discussions of the individual fields used by the modified LRU replacement
 * policy follow:
 *
 * LRU_list_len:  Number of cache entries currently on the LRU list.
 *
 *              Observe that LRU_list_len + pl_len must always equal
 *              index_len.
 *
 * LRU_list_size:  Number of bytes of cache entries currently residing on the
 *              LRU list.
 *
 *              Observe that LRU_list_size + pl_size must always equal
 *              index_size.
 *
 * LRU_head_ptr:  Pointer to the head of the doubly linked LRU list.  Cache
 *              entries on this list are linked by their next and prev fields.
 *
 *              This field is NULL if the list is empty.
 *
 * LRU_tail_ptr:  Pointer to the tail of the doubly linked LRU list.  Cache
 *              entries on this list are linked by their next and prev fields.
 *
 *              This field is NULL if the list is empty.
 *
 * cLRU_list_len: Number of cache entries currently on the clean LRU list.
 *
 *              Observe that cLRU_list_len + dLRU_list_len must always
 *              equal LRU_list_len.
 *
 * cLRU_list_size:  Number of bytes of cache entries currently residing on
 *              the clean LRU list.
 *
 *              Observe that cLRU_list_size + dLRU_list_size must always
 *              equal LRU_list_size.
 *
 * cLRU_head_ptr:  Pointer to the head of the doubly linked clean LRU list.
 *              Cache entries on this list are linked by their aux_next and
 *              aux_prev fields.
 *
 *              This field is NULL if the list is empty.
 *
 * cLRU_tail_ptr:  Pointer to the tail of the doubly linked clean LRU list.
 *              Cache entries on this list are linked by their aux_next and
 *              aux_prev fields.
 *
 *              This field is NULL if the list is empty.
 *
 * dLRU_list_len: Number of cache entries currently on the dirty LRU list.
 *
 *              Observe that cLRU_list_len + dLRU_list_len must always
 *              equal LRU_list_len.
 *
 * dLRU_list_size:  Number of cache entries currently on the dirty LRU list.
 *
 *              Observe that cLRU_list_len + dLRU_list_len must always
 *              equal LRU_list_len.
 *
 * dLRU_head_ptr:  Pointer to the head of the doubly linked dirty LRU list.
 *              Cache entries on this list are linked by their aux_next and
 *              aux_prev fields.
 *
 *              This field is NULL if the list is empty.
 *
 * dLRU_tail_ptr:  Pointer to the tail of the doubly linked dirty LRU list.
 *              Cache entries on this list are linked by their aux_next and
 *              aux_prev fields.
 *
 *              This field is NULL if the list is empty.
 *
 *
 * Automatic cache size adjustment:
 *
 * While the default cache size is adequate for most cases, we can run into
 * cases where the default is too small.  Ideally, we will let the user
 * adjust the cache size as required.  However, this is not possible in all
 * cases.  Thus I have added automatic cache size adjustment code.
 *
 * The configuration for the automatic cache size adjustment is stored in
 * the structure described below:
 *
 * size_increase_possible:  Depending on the configuration data given
 *		in the resize_ctl field, it may or may not be possible
 *		to increase the size of the cache.  Rather than test for
 *		all the ways this can happen, we simply set this flag when
 *		we receive a new configuration.
 *
 * flash_size_increase_possible: Depending on the configuration data given
 *              in the resize_ctl field, it may or may not be possible
 *              for a flash size increase to occur.  We set this flag
 *              whenever we receive a new configuration so as to avoid
 *              repeated calculations.
 *
 * flash_size_increase_threshold: If a flash cache size increase is possible,
 *              this field is used to store the minimum size of a new entry
 *              or size increase needed to trigger a flash cache size
 *              increase.  Note that this field must be updated whenever
 *              the size of the cache is changed.
 *
 * size_decrease_possible:  Depending on the configuration data given
 *              in the resize_ctl field, it may or may not be possible
 *              to decrease the size of the cache.  Rather than test for
 *              all the ways this can happen, we simply set this flag when
 *              we receive a new configuration.
 *
 * cache_full:	Boolean flag used to keep track of whether the cache is
 *		full, so we can refrain from increasing the size of a
 *		cache which hasn't used up the space alotted to it.
 *
 *		The field is initialized to FALSE, and then set to TRUE
 *		whenever we attempt to make space in the cache.
 *
 * resize_enabled:  This is another convenience flag which is set whenever
 *		a new set of values for resize_ctl are provided.  Very
 *		simply,
 *
 *		    resize_enabled = size_increase_possible ||
 *                                   size_decrease_possible;
 *
 * size_decreased:  Boolean flag set to TRUE whenever the maximun cache
 *		size is decreased.  The flag triggers a call to
 *		H5C_make_space_in_cache() on the next call to H5C_protect().
 *
 * resize_ctl:	Instance of H5C_auto_size_ctl_t containing configuration
 * 		data for automatic cache resizing.
 *
 * epoch_markers_active:  Integer field containing the number of epoch
 *		markers currently in use in the LRU list.  This value
 *		must be in the range [0, H5C__MAX_EPOCH_MARKERS - 1].
 *
 * epoch_marker_active:  Array of boolean of length H5C__MAX_EPOCH_MARKERS.
 *		This array is used to track which epoch markers are currently
 *		in use.
 *
 * epoch_marker_ringbuf:  Array of int of length H5C__MAX_EPOCH_MARKERS + 1.
 *
 *		To manage the epoch marker cache entries, it is necessary
 *		to track their order in the LRU list.  This is done with
 *		epoch_marker_ringbuf.  When markers are inserted at the
 *		head of the LRU list, the index of the marker in the
 *		epoch_markers array is inserted at the tail of the ring
 *		buffer.  When it becomes the epoch_marker_active'th marker
 *		in the LRU list, it will have worked its way to the head
 *		of the ring buffer as well.  This allows us to remove it
 *		without scanning the LRU list if such is required.
 *
 * epoch_marker_ringbuf_first: Integer field containing the index of the
 *		first entry in the ring buffer.
 *
 * epoch_marker_ringbuf_last: Integer field containing the index of the
 *		last entry in the ring buffer.
 *
 * epoch_marker_ringbuf_size: Integer field containing the number of entries
 *		in the ring buffer.
 *
 * epoch_markers:  Array of instances of H5C_cache_entry_t of length
 *		H5C__MAX_EPOCH_MARKERS.  The entries are used as markers
 *		in the LRU list to identify cache entries that haven't
 *		been accessed for some (small) specified number of
 *		epochs.  These entries (if any) can then be evicted and
 *		the cache size reduced -- ideally without evicting any
 *		of the current working set.  Needless to say, the epoch
 *		length and the number of epochs before an unused entry
 *		must be chosen so that all, or almost all, the working
 *		set will be accessed before the limit.
 *
 *		Epoch markers only appear in the LRU list, never in
 *		the index or slist.  While they are of type
 *		H5C__EPOCH_MARKER_TYPE, and have associated class
 *		functions, these functions should never be called.
 *
 *		The addr fields of these instances of H5C_cache_entry_t
 *		are set to the index of the instance in the epoch_markers
 *		array, the size is set to 0, and the type field points
 *		to the constant structure epoch_marker_class defined
 *		in H5C.c.  The next and prev fields are used as usual
 *		to link the entry into the LRU list.
 *
 *		All other fields are unused.
 *
 *
 * Cache hit rate collection fields:
 *
 * We supply the current cache hit rate on request, so we must keep a
 * simple cache hit rate computation regardless of whether statistics
 * collection is enabled.  The following fields support this capability.
 *
 * cache_hits: Number of cache hits since the last time the cache hit
 *	rate statistics were reset.  Note that when automatic cache
 *	re-sizing is enabled, this field will be reset every automatic
 *	resize epoch.
 *
 * cache_accesses: Number of times the cache has been accessed while
 *	since the last since the last time the cache hit rate statistics
 *	were reset.  Note that when automatic cache re-sizing is enabled,
 *	this field will be reset every automatic resize epoch.
 *
 *
 * Statistics collection fields:
 *
 * When enabled, these fields are used to collect statistics as described
 * below.  The first set are collected only when H5C_COLLECT_CACHE_STATS
 * is true.
 *
 * hits:        Array of int64 of length H5C__MAX_NUM_TYPE_IDS + 1.  The cells
 *		are used to record the number of times an entry with type id
 *		equal to the array index has been in cache when requested in
 *		the current epoch.
 *
 * misses:      Array of int64 of length H5C__MAX_NUM_TYPE_IDS + 1.  The cells
 *		are used to record the number of times an entry with type id
 *		equal to the array index has not been in cache when
 *		requested in the current epoch.
 *
 * write_protects:  Array of int64 of length H5C__MAX_NUM_TYPE_IDS + 1.  The
 * 		cells are used to record the number of times an entry with
 * 		type id equal to the array index has been write protected
 * 		in the current epoch.
 *
 * 		Observe that (hits + misses) = (write_protects + read_protects).
 *
 * read_protects: Array of int64 of length H5C__MAX_NUM_TYPE_IDS + 1.  The
 * 		cells are used to record the number of times an entry with
 * 		type id equal to the array index has been read protected in
 * 		the current epoch.
 *
 *              Observe that (hits + misses) = (write_protects + read_protects).
 *
 * max_read_protects:  Array of int32 of length H5C__MAX_NUM_TYPE_IDS + 1.
 * 		The cells are used to maximum number of simultaneous read
 * 		protects on any entry with type id equal to the array index
 * 		in the current epoch.
 *
 * insertions:  Array of int64 of length H5C__MAX_NUM_TYPE_IDS + 1.  The cells
 *		are used to record the number of times an entry with type
 *		id equal to the array index has been inserted into the
 *		cache in the current epoch.
 *
 * pinned_insertions:  Array of int64 of length H5C__MAX_NUM_TYPE_IDS + 1. 
 * 		The cells are used to record the number of times an entry
 * 		with type id equal to the array index has been inserted
 * 		pinned into the cache in the current epoch.
 *
 * clears:      Array of int64 of length H5C__MAX_NUM_TYPE_IDS + 1.  The cells
 *		are used to record the number of times an entry with type
 *		id equal to the array index has been cleared in the current
 *		epoch.
 *
 * flushes:     Array of int64 of length H5C__MAX_NUM_TYPE_IDS + 1.  The cells
 *		are used to record the number of times an entry with type id
 *		equal to the array index has been written to disk in the
 *              current epoch.
 *
 * evictions:   Array of int64 of length H5C__MAX_NUM_TYPE_IDS + 1.  The cells
 *		are used to record the number of times an entry with type id
 *		equal to the array index has been evicted from the cache in
 *		the current epoch.
 *
 * moves:     Array of int64 of length H5C__MAX_NUM_TYPE_IDS + 1.  The cells
 *		are used to record the number of times an entry with type
 *		id equal to the array index has been moved in the current
 *		epoch.
 *
<<<<<<< HEAD
 * entry_flush_renames: Array of int64 of length H5C__MAX_NUM_TYPE_IDS + 1. 
=======
 * entry_flush_moves: Array of int64 of length H5C__MAX_NUM_TYPE_IDS + 1. 
>>>>>>> df8026cc
 * 		The cells are used to record the number of times an entry
 * 		with type id equal to the array index has been moved
 * 		during its flush callback in the current epoch.
 *
<<<<<<< HEAD
 * cache_flush_renames: Array of int64 of length H5C__MAX_NUM_TYPE_IDS + 1. 
=======
 * cache_flush_moves: Array of int64 of length H5C__MAX_NUM_TYPE_IDS + 1. 
>>>>>>> df8026cc
 * 		The cells are used to record the number of times an entry
 * 		with type id equal to the array index has been moved
 * 		during a cache flush in the current epoch.
 *
 * pins:        Array of int64 of length H5C__MAX_NUM_TYPE_IDS + 1.  The cells
 *		are used to record the number of times an entry with type
 *		id equal to the array index has been pinned in the current
 *		epoch.
 *
 * unpins:      Array of int64 of length H5C__MAX_NUM_TYPE_IDS + 1.  The cells
 *		are used to record the number of times an entry with type
 *		id equal to the array index has been unpinned in the current
 *		epoch.
 *
 * dirty_pins:	Array of int64 of length H5C__MAX_NUM_TYPE_IDS + 1.  The cells
 *		are used to record the number of times an entry with type
 *		id equal to the array index has been marked dirty while pinned
 *		in the current epoch.
 *
 * pinned_flushes:  Array of int64 of length H5C__MAX_NUM_TYPE_IDS + 1.  The
 * 		cells are used to record the number of times an  entry
 * 		with type id equal to the array index has been flushed while
 * 		pinned in the current epoch.
 *
 * pinned_cleared:  Array of int64 of length H5C__MAX_NUM_TYPE_IDS + 1.  The
 * 		cells are used to record the number of times an  entry
 * 		with type id equal to the array index has been cleared while
 * 		pinned in the current epoch.
 *
 * size_increases:  Array of int64 of length H5C__MAX_NUM_TYPE_IDS + 1.
 *		The cells are used to record the number of times an entry
 *		with type id equal to the array index has increased in
 *		size in the current epoch.
 *
 * size_decreases:  Array of int64 of length H5C__MAX_NUM_TYPE_IDS + 1.
 *		The cells are used to record the number of times an entry
 *		with type id equal to the array index has decreased in
 *		size in the current epoch.
 *
 * entry_flush_size_changes:  Array of int64 of length
 * 		H5C__MAX_NUM_TYPE_IDS + 1.  The cells are used to record
 * 		the number of times an entry with type id equal to the
 * 		array index has changed size while in its flush callback.
 *
 * cache_flush_size_changes:  Array of int64 of length
 * 		H5C__MAX_NUM_TYPE_IDS + 1.  The cells are used to record
 * 		the number of times an entry with type id equal to the
 * 		array index has changed size during a cache flush
 *
 * total_ht_insertions: Number of times entries have been inserted into the
 *		hash table in the current epoch.
 *
 * total_ht_deletions: Number of times entries have been deleted from the
 *              hash table in the current epoch.
 *
 * successful_ht_searches: int64 containing the total number of successful
 *		searches of the hash table in the current epoch.
 *
 * total_successful_ht_search_depth: int64 containing the total number of
 *		entries other than the targets examined in successful
 *		searches of the hash table in the current epoch.
 *
 * failed_ht_searches: int64 containing the total number of unsuccessful
 *              searches of the hash table in the current epoch.
 *
 * total_failed_ht_search_depth: int64 containing the total number of
 *              entries examined in unsuccessful searches of the hash
 *		table in the current epoch.
 *
 * max_index_len:  Largest value attained by the index_len field in the
 *              current epoch.
 *
 * max_index_size:  Largest value attained by the index_size field in the
 *              current epoch.
 *
 * max_clean_index_size: Largest value attained by the clean_index_size field
 * 		in the current epoch.
 *
 * max_dirty_index_size: Largest value attained by the dirty_index_size field
 * 		in the current epoch.
 *
 * max_slist_len:  Largest value attained by the slist_len field in the
 *              current epoch.
 *
 * max_slist_size:  Largest value attained by the slist_size field in the
 *              current epoch.
 *
 * max_pl_len:  Largest value attained by the pl_len field in the
 *              current epoch.
 *
 * max_pl_size: Largest value attained by the pl_size field in the
 *              current epoch.
 *
 * max_pel_len: Largest value attained by the pel_len field in the
 *              current epoch.
 *
 * max_pel_size: Largest value attained by the pel_size field in the
 *              current epoch.
 *
 * calls_to_msic: Total number of calls to H5C_make_space_in_cache
 *
 * total_entries_skipped_in_msic: Number of clean entries skipped while
 *              enforcing the min_clean_fraction in H5C_make_space_in_cache().
 *
 * total_entries_scanned_in_msic: Number of clean entries skipped while
 *              enforcing the min_clean_fraction in H5C_make_space_in_cache().
 *
 * max_entries_skipped_in_msic: Maximum number of clean entries skipped
 *              in any one call to H5C_make_space_in_cache().
 *
 * max_entries_scanned_in_msic: Maximum number of entries scanned over
 *              in any one call to H5C_make_space_in_cache().
 *
 * entries_scanned_to_make_space: Number of entries scanned only when looking
 *              for entries to evict in order to make space in cache.

 * The remaining stats are collected only when both H5C_COLLECT_CACHE_STATS
 * and H5C_COLLECT_CACHE_ENTRY_STATS are true.
 *
 * max_accesses: Array of int32 of length H5C__MAX_NUM_TYPE_IDS + 1.  The cells
 *		are used to record the maximum number of times any single
 *		entry with type id equal to the array index has been
 *		accessed in the current epoch.
 *
 * min_accesses: Array of int32 of length H5C__MAX_NUM_TYPE_IDS + 1.  The cells
 *		are used to record the minimum number of times any single
 *		entry with type id equal to the array index has been
 *		accessed in the current epoch.
 *
 * max_clears:  Array of int32 of length H5C__MAX_NUM_TYPE_IDS + 1.  The cells
 *		are used to record the maximum number of times any single
 *		entry with type id equal to the array index has been cleared
 *		in the current epoch.
 *
 * max_flushes: Array of int32 of length H5C__MAX_NUM_TYPE_IDS + 1.  The cells
 *		are used to record the maximum number of times any single
 *		entry with type id equal to the array index has been
 *		flushed in the current epoch.
 *
 * max_size:	Array of size_t of length H5C__MAX_NUM_TYPE_IDS + 1.  The cells
 *              are used to record the maximum size of any single entry
 *		with type id equal to the array index that has resided in
 *		the cache in the current epoch.
 *
 * max_pins:	Array of size_t of length H5C__MAX_NUM_TYPE_IDS + 1.  The cells
 *              are used to record the maximum number of times that any single
 *              entry with type id equal to the array index that has been
 *              marked as pinned in the cache in the current epoch.
 *
 *
 * Fields supporting testing:
 *
 * For test purposes, it is useful to turn off some asserts and sanity
 * checks.  The following flags support this.
 *
 * skip_file_checks:  Boolean flag used to skip sanity checks on file
 *		parameters passed to the cache.  In the test bed, there
 *		is no reason to have a file open, as the cache proper
 *		just passes these parameters through without using them.
 *
 *		When this flag is set, all sanity checks on the file
 *		parameters are skipped.  The field defaults to FALSE.
 *
 * skip_dxpl_id_checks:  Boolean flag used to skip sanity checks on the
 *		dxpl_id parameters passed to the cache.  These are not
 *		used directly by the cache, so skipping the checks
 *		simplifies the test bed.
 *
 *		When this flag is set, all sanity checks on the dxpl_id
 *		parameters are skipped.  The field defaults to FALSE.
 *
 * prefix	Array of char used to prefix debugging output.  The
 *		field is intended to allow marking of output of with
 *		the processes mpi rank.
 *
 ****************************************************************************/

#define H5C__HASH_TABLE_LEN     (64 * 1024) /* must be a power of 2 */

#define H5C__H5C_T_MAGIC	0x005CAC0E
#define H5C__MAX_NUM_TYPE_IDS	19
#define H5C__PREFIX_LEN		32

struct H5C_t
{
    uint32_t			magic;

    hbool_t			flush_in_progress;

    FILE *			trace_file_ptr;

    void *			aux_ptr;

    int32_t			max_type_id;
    const char *                (* type_name_table_ptr);

    size_t                      max_cache_size;
    size_t                      min_clean_size;

    H5C_write_permitted_func_t	check_write_permitted;
    hbool_t			write_permitted;

    H5C_log_flush_func_t	log_flush;

    hbool_t			evictions_enabled;

    int32_t                     index_len;
    size_t                      index_size;
    size_t 			clean_index_size;
    size_t			dirty_index_size;
    H5C_cache_entry_t *		(index[H5C__HASH_TABLE_LEN]);


    int32_t                     slist_len;
    size_t                      slist_size;
    H5SL_t *                    slist_ptr;
#if H5C_DO_SANITY_CHECKS
    int64_t			slist_len_increase;
    int64_t			slist_size_increase;
#endif /* H5C_DO_SANITY_CHECKS */

    int32_t                     pl_len;
    size_t                      pl_size;
    H5C_cache_entry_t *	        pl_head_ptr;
    H5C_cache_entry_t *  	pl_tail_ptr;

    int32_t                     pel_len;
    size_t                      pel_size;
    H5C_cache_entry_t *	        pel_head_ptr;
    H5C_cache_entry_t *  	pel_tail_ptr;

    int32_t                     LRU_list_len;
    size_t                      LRU_list_size;
    H5C_cache_entry_t *		LRU_head_ptr;
    H5C_cache_entry_t *		LRU_tail_ptr;

    int32_t                     cLRU_list_len;
    size_t                      cLRU_list_size;
    H5C_cache_entry_t *		cLRU_head_ptr;
    H5C_cache_entry_t *		cLRU_tail_ptr;

    int32_t                     dLRU_list_len;
    size_t                      dLRU_list_size;
    H5C_cache_entry_t *		dLRU_head_ptr;
    H5C_cache_entry_t *	        dLRU_tail_ptr;

    hbool_t			size_increase_possible;
    hbool_t			flash_size_increase_possible;
    size_t			flash_size_increase_threshold;
    hbool_t			size_decrease_possible;
    hbool_t			resize_enabled;
    hbool_t			cache_full;
    hbool_t			size_decreased;
    H5C_auto_size_ctl_t		resize_ctl;

    int32_t			epoch_markers_active;
    hbool_t			epoch_marker_active[H5C__MAX_EPOCH_MARKERS];
    int32_t			epoch_marker_ringbuf[H5C__MAX_EPOCH_MARKERS+1];
    int32_t			epoch_marker_ringbuf_first;
    int32_t			epoch_marker_ringbuf_last;
    int32_t			epoch_marker_ringbuf_size;
    H5C_cache_entry_t		epoch_markers[H5C__MAX_EPOCH_MARKERS];

    int64_t			cache_hits;
    int64_t			cache_accesses;

#if H5C_COLLECT_CACHE_STATS

    /* stats fields */
    int64_t                     hits[H5C__MAX_NUM_TYPE_IDS + 1];
    int64_t                     misses[H5C__MAX_NUM_TYPE_IDS + 1];
    int64_t                     write_protects[H5C__MAX_NUM_TYPE_IDS + 1];
    int64_t                     read_protects[H5C__MAX_NUM_TYPE_IDS + 1];
    int32_t                     max_read_protects[H5C__MAX_NUM_TYPE_IDS + 1];
    int64_t                     insertions[H5C__MAX_NUM_TYPE_IDS + 1];
    int64_t                     pinned_insertions[H5C__MAX_NUM_TYPE_IDS + 1];
    int64_t                     clears[H5C__MAX_NUM_TYPE_IDS + 1];
    int64_t                     flushes[H5C__MAX_NUM_TYPE_IDS + 1];
    int64_t                     evictions[H5C__MAX_NUM_TYPE_IDS + 1];
    int64_t                     moves[H5C__MAX_NUM_TYPE_IDS + 1];
    int64_t                     entry_flush_moves[H5C__MAX_NUM_TYPE_IDS + 1];
    int64_t                     cache_flush_moves[H5C__MAX_NUM_TYPE_IDS + 1];
    int64_t                     pins[H5C__MAX_NUM_TYPE_IDS + 1];
    int64_t                     unpins[H5C__MAX_NUM_TYPE_IDS + 1];
    int64_t                     dirty_pins[H5C__MAX_NUM_TYPE_IDS + 1];
    int64_t                     pinned_flushes[H5C__MAX_NUM_TYPE_IDS + 1];
    int64_t                     pinned_clears[H5C__MAX_NUM_TYPE_IDS + 1];
    int64_t                     size_increases[H5C__MAX_NUM_TYPE_IDS + 1];
    int64_t                     size_decreases[H5C__MAX_NUM_TYPE_IDS + 1];
    int64_t                     entry_flush_size_changes[H5C__MAX_NUM_TYPE_IDS + 1];
    int64_t                     cache_flush_size_changes[H5C__MAX_NUM_TYPE_IDS + 1];

    int64_t			total_ht_insertions;
    int64_t			total_ht_deletions;
    int64_t			successful_ht_searches;
    int64_t			total_successful_ht_search_depth;
    int64_t			failed_ht_searches;
    int64_t			total_failed_ht_search_depth;

    int32_t                     max_index_len;
    size_t                      max_index_size;
    size_t                      max_clean_index_size;
    size_t                      max_dirty_index_size;

    int32_t                     max_slist_len;
    size_t                      max_slist_size;

    int32_t                     max_pl_len;
    size_t                      max_pl_size;

    int32_t                     max_pel_len;
    size_t                      max_pel_size;

    int64_t                     calls_to_msic;
    int64_t                     total_entries_skipped_in_msic;
    int64_t                     total_entries_scanned_in_msic;
    int32_t                     max_entries_skipped_in_msic;
    int32_t                     max_entries_scanned_in_msic;
    int64_t                     entries_scanned_to_make_space;

#if H5C_COLLECT_CACHE_ENTRY_STATS

    int32_t                     max_accesses[H5C__MAX_NUM_TYPE_IDS + 1];
    int32_t                     min_accesses[H5C__MAX_NUM_TYPE_IDS + 1];
    int32_t                     max_clears[H5C__MAX_NUM_TYPE_IDS + 1];
    int32_t                     max_flushes[H5C__MAX_NUM_TYPE_IDS + 1];
    size_t                      max_size[H5C__MAX_NUM_TYPE_IDS + 1];
    int32_t                     max_pins[H5C__MAX_NUM_TYPE_IDS + 1];

#endif /* H5C_COLLECT_CACHE_ENTRY_STATS */

#endif /* H5C_COLLECT_CACHE_STATS */

    hbool_t			skip_file_checks;
    hbool_t			skip_dxpl_id_checks;
    char			prefix[H5C__PREFIX_LEN];
};


/****************************************************************************/
/***************************** Macro Definitions ****************************/
/****************************************************************************/

/****************************************************************************
 *
 * We maintain doubly linked lists of instances of H5C_cache_entry_t for a
 * variety of reasons -- protected list, LRU list, and the clean and dirty
 * LRU lists at present.  The following macros support linking and unlinking
 * of instances of H5C_cache_entry_t by both their regular and auxilary next
 * and previous pointers.
 *
 * The size and length fields are also maintained.
 *
 * Note that the relevant pair of prev and next pointers are presumed to be
 * NULL on entry in the insertion macros.
 *
 * Finally, observe that the sanity checking macros evaluate to the empty
 * string when H5C_DO_SANITY_CHECKS is FALSE.  They also contain calls
 * to the HGOTO_ERROR macro, which may not be appropriate in all cases.
 * If so, we will need versions of the insertion and deletion macros which
 * do not reference the sanity checking macros.
 *							JRM - 5/5/04
 *
 * Changes:
 *
 *  - Removed the line:
 *
 *        ( ( (Size) == (entry_ptr)->size ) && ( (len) != 1 ) ) ||
 *
 *    from the H5C__DLL_PRE_REMOVE_SC macro.  With the addition of the
 *    epoch markers used in the age out based cache size reduction algorithm,
 *    this invarient need not hold, as the epoch markers are of size 0.
 *
 *    One could argue that I should have given the epoch markers a positive
 *    size, but this would break the index_size = LRU_list_size + pl_size
 *    + pel_size invarient.
 *
 *    Alternatively, I could pass the current decr_mode in to the macro,
 *    and just skip the check whenever epoch markers may be in use.
 *
 *    However, any size errors should be caught when the cache is flushed
 *    and destroyed.  Until we are tracking such an error, this should be
 *    good enough.
 *                                                     JRM - 12/9/04
 *
 *
 *  - In the H5C__DLL_PRE_INSERT_SC macro, replaced the lines:
 *
 *    ( ( (len) == 1 ) &&
 *      ( ( (head_ptr) != (tail_ptr) ) || ( (Size) <= 0 ) ||
 *        ( (head_ptr) == NULL ) || ( (head_ptr)->size != (Size) )
 *      )
 *    ) ||
 *
 *    with:
 *
 *    ( ( (len) == 1 ) &&
 *      ( ( (head_ptr) != (tail_ptr) ) ||
 *        ( (head_ptr) == NULL ) || ( (head_ptr)->size != (Size) )
 *      )
 *    ) ||
 *
 *    Epoch markers have size 0, so we can now have a non-empty list with
 *    zero size.  Hence the "( (Size) <= 0 )" clause cause false failures
 *    in the sanity check.  Since "Size" is typically a size_t, it can't
 *    take on negative values, and thus the revised clause "( (Size) < 0 )"
 *    caused compiler warnings.
 *                                                     JRM - 12/22/04
 *
 *  - In the H5C__DLL_SC macro, replaced the lines:
 *
 *    ( ( (len) == 1 ) &&
 *      ( ( (head_ptr) != (tail_ptr) ) || ( (cache_ptr)->size <= 0 ) ||
 *        ( (head_ptr) == NULL ) || ( (head_ptr)->size != (Size) )
 *      )
 *    ) ||
 *
 *    with
 *
 *    ( ( (len) == 1 ) &&
 *      ( ( (head_ptr) != (tail_ptr) ) ||
 *        ( (head_ptr) == NULL ) || ( (head_ptr)->size != (Size) )
 *      )
 *    ) ||
 *
 *    Epoch markers have size 0, so we can now have a non-empty list with
 *    zero size.  Hence the "( (Size) <= 0 )" clause cause false failures
 *    in the sanity check.  Since "Size" is typically a size_t, it can't
 *    take on negative values, and thus the revised clause "( (Size) < 0 )"
 *    caused compiler warnings.
 *                                                     JRM - 1/10/05
 *
 *  - Added the H5C__DLL_UPDATE_FOR_SIZE_CHANGE macro and the associated
 *    sanity checking macros.  These macro are used to update the size of
 *    a DLL when one of its entries changes size.
 *
 *							JRM - 9/8/05
 *
 ****************************************************************************/

#if H5C_DO_SANITY_CHECKS

#define H5C__DLL_PRE_REMOVE_SC(entry_ptr, head_ptr, tail_ptr, len, Size, fv) \
if ( ( (head_ptr) == NULL ) ||                                               \
     ( (tail_ptr) == NULL ) ||                                               \
     ( (entry_ptr) == NULL ) ||                                              \
     ( (len) <= 0 ) ||                                                       \
     ( (Size) < (entry_ptr)->size ) ||                                       \
     ( ( (entry_ptr)->prev == NULL ) && ( (head_ptr) != (entry_ptr) ) ) ||   \
     ( ( (entry_ptr)->next == NULL ) && ( (tail_ptr) != (entry_ptr) ) ) ||   \
     ( ( (len) == 1 ) &&                                                     \
       ( ! ( ( (head_ptr) == (entry_ptr) ) &&                                \
             ( (tail_ptr) == (entry_ptr) ) &&                                \
             ( (entry_ptr)->next == NULL ) &&                                \
             ( (entry_ptr)->prev == NULL ) &&                                \
             ( (Size) == (entry_ptr)->size )                                 \
           )                                                                 \
       )                                                                     \
     )                                                                       \
   ) {                                                                       \
    HGOTO_ERROR(H5E_CACHE, H5E_SYSTEM, (fv), "DLL pre remove SC failed")     \
}

#define H5C__DLL_SC(head_ptr, tail_ptr, len, Size, fv)                   \
if ( ( ( ( (head_ptr) == NULL ) || ( (tail_ptr) == NULL ) ) &&           \
       ( (head_ptr) != (tail_ptr) )                                      \
     ) ||                                                                \
     ( (len) < 0 ) ||                                                    \
     ( (Size) < 0 ) ||                                                   \
     ( ( (len) == 1 ) &&                                                 \
       ( ( (head_ptr) != (tail_ptr) ) ||                                 \
         ( (head_ptr) == NULL ) || ( (head_ptr)->size != (Size) )        \
       )                                                                 \
     ) ||                                                                \
     ( ( (len) >= 1 ) &&                                                 \
       ( ( (head_ptr) == NULL ) || ( (head_ptr)->prev != NULL ) ||       \
         ( (tail_ptr) == NULL ) || ( (tail_ptr)->next != NULL )          \
       )                                                                 \
     )                                                                   \
   ) {                                                                   \
    HGOTO_ERROR(H5E_CACHE, H5E_SYSTEM, (fv), "DLL sanity check failed")  \
}

#define H5C__DLL_PRE_INSERT_SC(entry_ptr, head_ptr, tail_ptr, len, Size, fv) \
if ( ( (entry_ptr) == NULL ) ||                                              \
     ( (entry_ptr)->next != NULL ) ||                                        \
     ( (entry_ptr)->prev != NULL ) ||                                        \
     ( ( ( (head_ptr) == NULL ) || ( (tail_ptr) == NULL ) ) &&               \
       ( (head_ptr) != (tail_ptr) )                                          \
     ) ||                                                                    \
     ( (len) < 0 ) ||                                                        \
     ( ( (len) == 1 ) &&                                                     \
       ( ( (head_ptr) != (tail_ptr) ) ||                                     \
         ( (head_ptr) == NULL ) || ( (head_ptr)->size != (Size) )            \
       )                                                                     \
     ) ||                                                                    \
     ( ( (len) >= 1 ) &&                                                     \
       ( ( (head_ptr) == NULL ) || ( (head_ptr)->prev != NULL ) ||           \
         ( (tail_ptr) == NULL ) || ( (tail_ptr)->next != NULL )              \
       )                                                                     \
     )                                                                       \
   ) {                                                                       \
    HGOTO_ERROR(H5E_CACHE, H5E_SYSTEM, (fv), "DLL pre insert SC failed")     \
}

#define H5C__DLL_PRE_SIZE_UPDATE_SC(dll_len, dll_size, old_size, new_size)    \
if ( ( (dll_len) <= 0 ) ||                                                    \
     ( (dll_size) <= 0 ) ||                                                   \
     ( (old_size) <= 0 ) ||                                                   \
     ( (old_size) > (dll_size) ) ||                                           \
     ( (new_size) <= 0 ) ||                                                   \
     ( ( (dll_len) == 1 ) && ( (old_size) != (dll_size) ) ) ) {               \
    HGOTO_ERROR(H5E_CACHE, H5E_SYSTEM, FAIL, "DLL pre size update SC failed") \
}

#define H5C__DLL_POST_SIZE_UPDATE_SC(dll_len, dll_size, old_size, new_size)    \
if ( ( (new_size) > (dll_size) ) ||                                            \
     ( ( (dll_len) == 1 ) && ( (new_size) != (dll_size) ) ) ) {                \
    HGOTO_ERROR(H5E_CACHE, H5E_SYSTEM, FAIL, "DLL post size update SC failed") \
}

#else /* H5C_DO_SANITY_CHECKS */

#define H5C__DLL_PRE_REMOVE_SC(entry_ptr, head_ptr, tail_ptr, len, Size, fv)
#define H5C__DLL_SC(head_ptr, tail_ptr, len, Size, fv)
#define H5C__DLL_PRE_INSERT_SC(entry_ptr, head_ptr, tail_ptr, len, Size, fv)
#define H5C__DLL_PRE_SIZE_UPDATE_SC(dll_len, dll_size, old_size, new_size)
#define H5C__DLL_POST_SIZE_UPDATE_SC(dll_len, dll_size, old_size, new_size)

#endif /* H5C_DO_SANITY_CHECKS */


#define H5C__DLL_APPEND(entry_ptr, head_ptr, tail_ptr, len, Size, fail_val) \
        H5C__DLL_PRE_INSERT_SC(entry_ptr, head_ptr, tail_ptr, len, Size,    \
                               fail_val)                                    \
        if ( (head_ptr) == NULL )                                           \
        {                                                                   \
           (head_ptr) = (entry_ptr);                                        \
           (tail_ptr) = (entry_ptr);                                        \
        }                                                                   \
        else                                                                \
        {                                                                   \
           (tail_ptr)->next = (entry_ptr);                                  \
           (entry_ptr)->prev = (tail_ptr);                                  \
           (tail_ptr) = (entry_ptr);                                        \
        }                                                                   \
        (len)++;                                                            \
        (Size) += (entry_ptr)->size;

#define H5C__DLL_PREPEND(entry_ptr, head_ptr, tail_ptr, len, Size, fail_val) \
        H5C__DLL_PRE_INSERT_SC(entry_ptr, head_ptr, tail_ptr, len, Size,     \
                               fail_val)                                     \
        if ( (head_ptr) == NULL )                                            \
        {                                                                    \
           (head_ptr) = (entry_ptr);                                         \
           (tail_ptr) = (entry_ptr);                                         \
        }                                                                    \
        else                                                                 \
        {                                                                    \
           (head_ptr)->prev = (entry_ptr);                                   \
           (entry_ptr)->next = (head_ptr);                                   \
           (head_ptr) = (entry_ptr);                                         \
        }                                                                    \
        (len)++;                                                             \
        (Size) += entry_ptr->size;

#define H5C__DLL_REMOVE(entry_ptr, head_ptr, tail_ptr, len, Size, fail_val) \
        H5C__DLL_PRE_REMOVE_SC(entry_ptr, head_ptr, tail_ptr, len, Size,    \
                               fail_val)                                    \
        {                                                                   \
           if ( (head_ptr) == (entry_ptr) )                                 \
           {                                                                \
              (head_ptr) = (entry_ptr)->next;                               \
              if ( (head_ptr) != NULL )                                     \
              {                                                             \
                 (head_ptr)->prev = NULL;                                   \
              }                                                             \
           }                                                                \
           else                                                             \
           {                                                                \
              (entry_ptr)->prev->next = (entry_ptr)->next;                  \
           }                                                                \
           if ( (tail_ptr) == (entry_ptr) )                                 \
           {                                                                \
              (tail_ptr) = (entry_ptr)->prev;                               \
              if ( (tail_ptr) != NULL )                                     \
              {                                                             \
                 (tail_ptr)->next = NULL;                                   \
              }                                                             \
           }                                                                \
           else                                                             \
           {                                                                \
              (entry_ptr)->next->prev = (entry_ptr)->prev;                  \
           }                                                                \
           entry_ptr->next = NULL;                                          \
           entry_ptr->prev = NULL;                                          \
           (len)--;                                                         \
           (Size) -= entry_ptr->size;                                       \
        }

#define H5C__DLL_UPDATE_FOR_SIZE_CHANGE(dll_len, dll_size, old_size, new_size) \
        H5C__DLL_PRE_SIZE_UPDATE_SC(dll_len, dll_size, old_size, new_size)     \
	(dll_size) -= (old_size);                                              \
	(dll_size) += (new_size);                                              \
        H5C__DLL_POST_SIZE_UPDATE_SC(dll_len, dll_size, old_size, new_size)

#if H5C_DO_SANITY_CHECKS

#define H5C__AUX_DLL_PRE_REMOVE_SC(entry_ptr, hd_ptr, tail_ptr, len, Size, fv) \
if ( ( (hd_ptr) == NULL ) ||                                                   \
     ( (tail_ptr) == NULL ) ||                                                 \
     ( (entry_ptr) == NULL ) ||                                                \
     ( (len) <= 0 ) ||                                                         \
     ( (Size) < (entry_ptr)->size ) ||                                         \
     ( ( (Size) == (entry_ptr)->size ) && ( ! ( (len) == 1 ) ) ) ||            \
     ( ( (entry_ptr)->aux_prev == NULL ) && ( (hd_ptr) != (entry_ptr) ) ) ||   \
     ( ( (entry_ptr)->aux_next == NULL ) && ( (tail_ptr) != (entry_ptr) ) ) || \
     ( ( (len) == 1 ) &&                                                       \
       ( ! ( ( (hd_ptr) == (entry_ptr) ) && ( (tail_ptr) == (entry_ptr) ) &&   \
             ( (entry_ptr)->aux_next == NULL ) &&                              \
             ( (entry_ptr)->aux_prev == NULL ) &&                              \
             ( (Size) == (entry_ptr)->size )                                   \
           )                                                                   \
       )                                                                       \
     )                                                                         \
   ) {                                                                         \
    HGOTO_ERROR(H5E_CACHE, H5E_SYSTEM, (fv), "aux DLL pre remove SC failed")   \
}

#define H5C__AUX_DLL_SC(head_ptr, tail_ptr, len, Size, fv)                  \
if ( ( ( ( (head_ptr) == NULL ) || ( (tail_ptr) == NULL ) ) &&              \
       ( (head_ptr) != (tail_ptr) )                                         \
     ) ||                                                                   \
     ( (len) < 0 ) ||                                                       \
     ( (Size) < 0 ) ||                                                      \
     ( ( (len) == 1 ) &&                                                    \
       ( ( (head_ptr) != (tail_ptr) ) || ( (Size) <= 0 ) ||                 \
         ( (head_ptr) == NULL ) || ( (head_ptr)->size != (Size) )           \
       )                                                                    \
     ) ||                                                                   \
     ( ( (len) >= 1 ) &&                                                    \
       ( ( (head_ptr) == NULL ) || ( (head_ptr)->aux_prev != NULL ) ||      \
         ( (tail_ptr) == NULL ) || ( (tail_ptr)->aux_next != NULL )         \
       )                                                                    \
     )                                                                      \
   ) {                                                                      \
    HGOTO_ERROR(H5E_CACHE, H5E_SYSTEM, (fv), "AUX DLL sanity check failed") \
}

#define H5C__AUX_DLL_PRE_INSERT_SC(entry_ptr, hd_ptr, tail_ptr, len, Size, fv) \
if ( ( (entry_ptr) == NULL ) ||                                                \
     ( (entry_ptr)->aux_next != NULL ) ||                                      \
     ( (entry_ptr)->aux_prev != NULL ) ||                                      \
     ( ( ( (hd_ptr) == NULL ) || ( (tail_ptr) == NULL ) ) &&                   \
       ( (hd_ptr) != (tail_ptr) )                                              \
     ) ||                                                                      \
     ( (len) < 0 ) ||                                                          \
     ( ( (len) == 1 ) &&                                                       \
       ( ( (hd_ptr) != (tail_ptr) ) || ( (Size) <= 0 ) ||                      \
         ( (hd_ptr) == NULL ) || ( (hd_ptr)->size != (Size) )                  \
       )                                                                       \
     ) ||                                                                      \
     ( ( (len) >= 1 ) &&                                                       \
       ( ( (hd_ptr) == NULL ) || ( (hd_ptr)->aux_prev != NULL ) ||             \
         ( (tail_ptr) == NULL ) || ( (tail_ptr)->aux_next != NULL )            \
       )                                                                       \
     )                                                                         \
   ) {                                                                         \
    HGOTO_ERROR(H5E_CACHE, H5E_SYSTEM, (fv), "AUX DLL pre insert SC failed")   \
}

#else /* H5C_DO_SANITY_CHECKS */

#define H5C__AUX_DLL_PRE_REMOVE_SC(entry_ptr, hd_ptr, tail_ptr, len, Size, fv)
#define H5C__AUX_DLL_SC(head_ptr, tail_ptr, len, Size, fv)
#define H5C__AUX_DLL_PRE_INSERT_SC(entry_ptr, hd_ptr, tail_ptr, len, Size, fv)

#endif /* H5C_DO_SANITY_CHECKS */


#define H5C__AUX_DLL_APPEND(entry_ptr, head_ptr, tail_ptr, len, Size, fail_val)\
        H5C__AUX_DLL_PRE_INSERT_SC(entry_ptr, head_ptr, tail_ptr, len, Size,   \
                                   fail_val)                                   \
        if ( (head_ptr) == NULL )                                              \
        {                                                                      \
           (head_ptr) = (entry_ptr);                                           \
           (tail_ptr) = (entry_ptr);                                           \
        }                                                                      \
        else                                                                   \
        {                                                                      \
           (tail_ptr)->aux_next = (entry_ptr);                                 \
           (entry_ptr)->aux_prev = (tail_ptr);                                 \
           (tail_ptr) = (entry_ptr);                                           \
        }                                                                      \
        (len)++;                                                               \
        (Size) += entry_ptr->size;

#define H5C__AUX_DLL_PREPEND(entry_ptr, head_ptr, tail_ptr, len, Size, fv)   \
        H5C__AUX_DLL_PRE_INSERT_SC(entry_ptr, head_ptr, tail_ptr, len, Size, \
                                   fv)                                       \
        if ( (head_ptr) == NULL )                                            \
        {                                                                    \
           (head_ptr) = (entry_ptr);                                         \
           (tail_ptr) = (entry_ptr);                                         \
        }                                                                    \
        else                                                                 \
        {                                                                    \
           (head_ptr)->aux_prev = (entry_ptr);                               \
           (entry_ptr)->aux_next = (head_ptr);                               \
           (head_ptr) = (entry_ptr);                                         \
        }                                                                    \
        (len)++;                                                             \
        (Size) += entry_ptr->size;

#define H5C__AUX_DLL_REMOVE(entry_ptr, head_ptr, tail_ptr, len, Size, fv)    \
        H5C__AUX_DLL_PRE_REMOVE_SC(entry_ptr, head_ptr, tail_ptr, len, Size, \
                                   fv)                                       \
        {                                                                    \
           if ( (head_ptr) == (entry_ptr) )                                  \
           {                                                                 \
              (head_ptr) = (entry_ptr)->aux_next;                            \
              if ( (head_ptr) != NULL )                                      \
              {                                                              \
                 (head_ptr)->aux_prev = NULL;                                \
              }                                                              \
           }                                                                 \
           else                                                              \
           {                                                                 \
              (entry_ptr)->aux_prev->aux_next = (entry_ptr)->aux_next;       \
           }                                                                 \
           if ( (tail_ptr) == (entry_ptr) )                                  \
           {                                                                 \
              (tail_ptr) = (entry_ptr)->aux_prev;                            \
              if ( (tail_ptr) != NULL )                                      \
              {                                                              \
                 (tail_ptr)->aux_next = NULL;                                \
              }                                                              \
           }                                                                 \
           else                                                              \
           {                                                                 \
              (entry_ptr)->aux_next->aux_prev = (entry_ptr)->aux_prev;       \
           }                                                                 \
           entry_ptr->aux_next = NULL;                                       \
           entry_ptr->aux_prev = NULL;                                       \
           (len)--;                                                          \
           (Size) -= entry_ptr->size;                                        \
        }


/***********************************************************************
 *
 * Stats collection macros
 *
 * The following macros must handle stats collection when this collection
 * is enabled, and evaluate to the empty string when it is not.
 *
 * The sole exception to this rule is
 * H5C__UPDATE_CACHE_HIT_RATE_STATS(), which is always active as
 * the cache hit rate stats are always collected and available.
 *
 * Changes:
 *
 * 	JRM -- 3/21/06
 * 	Added / updated macros for pinned entry related stats.
 *
 * 	JRM -- 8/9/06
 * 	More pinned entry stats related updates.
 *
 * 	JRM -- 3/31/07
 * 	Updated H5C__UPDATE_STATS_FOR_PROTECT() to keep stats on
 * 	read and write protects.
 *
 *      MAM -- 1/15/09
 *      Created H5C__UPDATE_MAX_INDEX_SIZE_STATS to contain
 *      common code within macros that update the maximum
 *      index, clean_index, and dirty_index statistics fields.
 *
 ***********************************************************************/

#define H5C__UPDATE_CACHE_HIT_RATE_STATS(cache_ptr, hit) \
        (cache_ptr->cache_accesses)++;                   \
        if ( hit ) {                                     \
            (cache_ptr->cache_hits)++;                   \
        }                                                \

#if H5C_COLLECT_CACHE_STATS

#define H5C__UPDATE_MAX_INDEX_SIZE_STATS(cache_ptr)                        \
        if ( (cache_ptr)->index_size > (cache_ptr)->max_index_size )       \
            (cache_ptr)->max_index_size = (cache_ptr)->index_size;         \
        if ( (cache_ptr)->clean_index_size >                               \
                (cache_ptr)->max_clean_index_size )                        \
            (cache_ptr)->max_clean_index_size =                            \
                (cache_ptr)->clean_index_size;                             \
        if ( (cache_ptr)->dirty_index_size >                               \
                (cache_ptr)->max_dirty_index_size )                        \
            (cache_ptr)->max_dirty_index_size =                            \
                (cache_ptr)->dirty_index_size;

#define H5C__UPDATE_STATS_FOR_DIRTY_PIN(cache_ptr, entry_ptr) \
	(((cache_ptr)->dirty_pins)[(entry_ptr)->type->id])++;

#define H5C__UPDATE_STATS_FOR_UNPROTECT(cache_ptr)                   \
        if ( (cache_ptr)->slist_len > (cache_ptr)->max_slist_len )   \
	    (cache_ptr)->max_slist_len = (cache_ptr)->slist_len;     \
        if ( (cache_ptr)->slist_size > (cache_ptr)->max_slist_size ) \
	    (cache_ptr)->max_slist_size = (cache_ptr)->slist_size;   \
	if ( (cache_ptr)->pel_len > (cache_ptr)->max_pel_len )       \
	    (cache_ptr)->max_pel_len = (cache_ptr)->pel_len;         \
	if ( (cache_ptr)->pel_size > (cache_ptr)->max_pel_size )     \
	    (cache_ptr)->max_pel_size = (cache_ptr)->pel_size;

#define H5C__UPDATE_STATS_FOR_MOVE(cache_ptr, entry_ptr)               \
	if ( cache_ptr->flush_in_progress ) {                            \
            ((cache_ptr)->cache_flush_moves[(entry_ptr)->type->id])++; \
	}                                                                \
        if ( entry_ptr->flush_in_progress ) {                            \
            ((cache_ptr)->entry_flush_moves[(entry_ptr)->type->id])++; \
	}                                                                \
	(((cache_ptr)->moves)[(entry_ptr)->type->id])++;

#define H5C__UPDATE_STATS_FOR_ENTRY_SIZE_CHANGE(cache_ptr, entry_ptr, new_size)\
	if ( cache_ptr->flush_in_progress ) {                                  \
            ((cache_ptr)->cache_flush_size_changes[(entry_ptr)->type->id])++;  \
	}                                                                      \
        if ( entry_ptr->flush_in_progress ) {                                  \
            ((cache_ptr)->entry_flush_size_changes[(entry_ptr)->type->id])++;  \
	}                                                                      \
	if ( (entry_ptr)->size < (new_size) ) {                                \
	    ((cache_ptr)->size_increases[(entry_ptr)->type->id])++;            \
            H5C__UPDATE_MAX_INDEX_SIZE_STATS(cache_ptr)                        \
            if ( (cache_ptr)->slist_size > (cache_ptr)->max_slist_size )       \
                (cache_ptr)->max_slist_size = (cache_ptr)->slist_size;         \
            if ( (cache_ptr)->pl_size > (cache_ptr)->max_pl_size )             \
                (cache_ptr)->max_pl_size = (cache_ptr)->pl_size;               \
	} else if ( (entry_ptr)->size > (new_size) ) {                         \
	    ((cache_ptr)->size_decreases[(entry_ptr)->type->id])++;            \
	}

#define H5C__UPDATE_STATS_FOR_HT_INSERTION(cache_ptr) \
	(cache_ptr)->total_ht_insertions++;

#define H5C__UPDATE_STATS_FOR_HT_DELETION(cache_ptr) \
	(cache_ptr)->total_ht_deletions++;

#define H5C__UPDATE_STATS_FOR_HT_SEARCH(cache_ptr, success, depth)  \
	if ( success ) {                                            \
	    (cache_ptr)->successful_ht_searches++;                  \
	    (cache_ptr)->total_successful_ht_search_depth += depth; \
	} else {                                                    \
	    (cache_ptr)->failed_ht_searches++;                      \
	    (cache_ptr)->total_failed_ht_search_depth += depth;     \
	}

#define H5C__UPDATE_STATS_FOR_UNPIN(cache_ptr, entry_ptr) \
	((cache_ptr)->unpins)[(entry_ptr)->type->id]++;

#if H5C_COLLECT_CACHE_ENTRY_STATS

#define H5C__RESET_CACHE_ENTRY_STATS(entry_ptr) \
        (entry_ptr)->accesses = 0;              \
        (entry_ptr)->clears   = 0;              \
        (entry_ptr)->flushes  = 0;              \
	(entry_ptr)->pins     = 0;

#define H5C__UPDATE_STATS_FOR_CLEAR(cache_ptr, entry_ptr)            \
	(((cache_ptr)->clears)[(entry_ptr)->type->id])++;            \
        if ( (entry_ptr)->is_pinned ) {                              \
	    (((cache_ptr)->pinned_clears)[(entry_ptr)->type->id])++; \
	}                                                            \
        ((entry_ptr)->clears)++;

#define H5C__UPDATE_STATS_FOR_FLUSH(cache_ptr, entry_ptr)             \
	(((cache_ptr)->flushes)[(entry_ptr)->type->id])++;            \
        if ( (entry_ptr)->is_pinned ) {                               \
	    (((cache_ptr)->pinned_flushes)[(entry_ptr)->type->id])++; \
	}                                                             \
        ((entry_ptr)->flushes)++;

#define H5C__UPDATE_STATS_FOR_EVICTION(cache_ptr, entry_ptr)        \
	(((cache_ptr)->evictions)[(entry_ptr)->type->id])++;        \
        if ( (entry_ptr)->accesses >                                \
             ((cache_ptr)->max_accesses)[(entry_ptr)->type->id] ) { \
            ((cache_ptr)->max_accesses)[(entry_ptr)->type->id]      \
                = (entry_ptr)->accesses;                            \
        }                                                           \
        if ( (entry_ptr)->accesses <                                \
             ((cache_ptr)->min_accesses)[(entry_ptr)->type->id] ) { \
            ((cache_ptr)->min_accesses)[(entry_ptr)->type->id]      \
                = (entry_ptr)->accesses;                            \
        }                                                           \
        if ( (entry_ptr)->clears >                                  \
             ((cache_ptr)->max_clears)[(entry_ptr)->type->id] ) {   \
            ((cache_ptr)->max_clears)[(entry_ptr)->type->id]        \
                 = (entry_ptr)->clears;                             \
        }                                                           \
        if ( (entry_ptr)->flushes >                                 \
             ((cache_ptr)->max_flushes)[(entry_ptr)->type->id] ) {  \
            ((cache_ptr)->max_flushes)[(entry_ptr)->type->id]       \
                 = (entry_ptr)->flushes;                            \
        }                                                           \
        if ( (entry_ptr)->size >                                    \
             ((cache_ptr)->max_size)[(entry_ptr)->type->id] ) {     \
            ((cache_ptr)->max_size)[(entry_ptr)->type->id]          \
                 = (entry_ptr)->size;                               \
        }                                                           \
        if ( (entry_ptr)->pins >                                    \
             ((cache_ptr)->max_pins)[(entry_ptr)->type->id] ) {     \
            ((cache_ptr)->max_pins)[(entry_ptr)->type->id]          \
                 = (entry_ptr)->pins;                               \
        }

#define H5C__UPDATE_STATS_FOR_INSERTION(cache_ptr, entry_ptr)            \
	(((cache_ptr)->insertions)[(entry_ptr)->type->id])++;            \
	if ( (entry_ptr)->is_pinned ) {                                  \
	    (((cache_ptr)->pinned_insertions)[(entry_ptr)->type->id])++; \
	    ((cache_ptr)->pins)[(entry_ptr)->type->id]++;                \
            (entry_ptr)->pins++;                                         \
	    if ( (cache_ptr)->pel_len > (cache_ptr)->max_pel_len )       \
	        (cache_ptr)->max_pel_len = (cache_ptr)->pel_len;         \
	    if ( (cache_ptr)->pel_size > (cache_ptr)->max_pel_size )     \
	        (cache_ptr)->max_pel_size = (cache_ptr)->pel_size;       \
	}                                                                \
        if ( (cache_ptr)->index_len > (cache_ptr)->max_index_len )       \
	    (cache_ptr)->max_index_len = (cache_ptr)->index_len;         \
        H5C__UPDATE_MAX_INDEX_SIZE_STATS(cache_ptr)                      \
        if ( (cache_ptr)->slist_len > (cache_ptr)->max_slist_len )       \
	    (cache_ptr)->max_slist_len = (cache_ptr)->slist_len;         \
        if ( (cache_ptr)->slist_size > (cache_ptr)->max_slist_size )     \
	    (cache_ptr)->max_slist_size = (cache_ptr)->slist_size;       \
        if ( (entry_ptr)->size >                                         \
             ((cache_ptr)->max_size)[(entry_ptr)->type->id] ) {          \
            ((cache_ptr)->max_size)[(entry_ptr)->type->id]               \
                 = (entry_ptr)->size;                                    \
        }

#define H5C__UPDATE_STATS_FOR_PROTECT(cache_ptr, entry_ptr, hit)             \
	if ( hit )                                                           \
            ((cache_ptr)->hits)[(entry_ptr)->type->id]++;                    \
	else                                                                 \
            ((cache_ptr)->misses)[(entry_ptr)->type->id]++;                  \
        if ( ! ((entry_ptr)->is_read_only) ) {                               \
	    ((cache_ptr)->write_protects)[(entry_ptr)->type->id]++;          \
	} else {                                                             \
	    ((cache_ptr)->read_protects)[(entry_ptr)->type->id]++;           \
	    if ( ((entry_ptr)->ro_ref_count) >                               \
		 ((cache_ptr)->max_read_protects)[(entry_ptr)->type->id] ) { \
	        ((cache_ptr)->max_read_protects)[(entry_ptr)->type->id] =    \
			((entry_ptr)->ro_ref_count);                         \
	    }                                                                \
	}                                                                    \
        if ( (cache_ptr)->index_len > (cache_ptr)->max_index_len )           \
            (cache_ptr)->max_index_len = (cache_ptr)->index_len;             \
        H5C__UPDATE_MAX_INDEX_SIZE_STATS(cache_ptr)                          \
        if ( (cache_ptr)->pl_len > (cache_ptr)->max_pl_len )                 \
            (cache_ptr)->max_pl_len = (cache_ptr)->pl_len;                   \
        if ( (cache_ptr)->pl_size > (cache_ptr)->max_pl_size )               \
            (cache_ptr)->max_pl_size = (cache_ptr)->pl_size;                 \
        if ( (entry_ptr)->size >                                             \
             ((cache_ptr)->max_size)[(entry_ptr)->type->id] ) {              \
            ((cache_ptr)->max_size)[(entry_ptr)->type->id]                   \
                 = (entry_ptr)->size;                                        \
        }                                                                    \
        ((entry_ptr)->accesses)++;

#define H5C__UPDATE_STATS_FOR_PIN(cache_ptr, entry_ptr)          \
	((cache_ptr)->pins)[(entry_ptr)->type->id]++;            \
        (entry_ptr)->pins++;                                     \
	if ( (cache_ptr)->pel_len > (cache_ptr)->max_pel_len )   \
	    (cache_ptr)->max_pel_len = (cache_ptr)->pel_len;     \
	if ( (cache_ptr)->pel_size > (cache_ptr)->max_pel_size ) \
	    (cache_ptr)->max_pel_size = (cache_ptr)->pel_size;

#else /* H5C_COLLECT_CACHE_ENTRY_STATS */

#define H5C__RESET_CACHE_ENTRY_STATS(entry_ptr)

#define H5C__UPDATE_STATS_FOR_CLEAR(cache_ptr, entry_ptr)             \
        if ( (entry_ptr)->is_pinned ) {                               \
	    (((cache_ptr)->pinned_clears)[(entry_ptr)->type->id])++;  \
	}                                                             \
	(((cache_ptr)->clears)[(entry_ptr)->type->id])++;

#define H5C__UPDATE_STATS_FOR_FLUSH(cache_ptr, entry_ptr)             \
	(((cache_ptr)->flushes)[(entry_ptr)->type->id])++;            \
        if ( (entry_ptr)->is_pinned ) {                               \
	    (((cache_ptr)->pinned_flushes)[(entry_ptr)->type->id])++; \
	}

#define H5C__UPDATE_STATS_FOR_EVICTION(cache_ptr, entry_ptr) \
	(((cache_ptr)->evictions)[(entry_ptr)->type->id])++;

#define H5C__UPDATE_STATS_FOR_INSERTION(cache_ptr, entry_ptr)            \
	(((cache_ptr)->insertions)[(entry_ptr)->type->id])++;            \
	if ( (entry_ptr)->is_pinned ) {                                  \
	    (((cache_ptr)->pinned_insertions)[(entry_ptr)->type->id])++; \
	    ((cache_ptr)->pins)[(entry_ptr)->type->id]++;                \
	    if ( (cache_ptr)->pel_len > (cache_ptr)->max_pel_len )       \
	        (cache_ptr)->max_pel_len = (cache_ptr)->pel_len;         \
	    if ( (cache_ptr)->pel_size > (cache_ptr)->max_pel_size )     \
	        (cache_ptr)->max_pel_size = (cache_ptr)->pel_size;       \
	}                                                                \
        if ( (cache_ptr)->index_len > (cache_ptr)->max_index_len )       \
	    (cache_ptr)->max_index_len = (cache_ptr)->index_len;         \
        H5C__UPDATE_MAX_INDEX_SIZE_STATS(cache_ptr)                      \
        if ( (cache_ptr)->slist_len > (cache_ptr)->max_slist_len )       \
	    (cache_ptr)->max_slist_len = (cache_ptr)->slist_len;         \
        if ( (cache_ptr)->slist_size > (cache_ptr)->max_slist_size )     \
	    (cache_ptr)->max_slist_size = (cache_ptr)->slist_size;

#define H5C__UPDATE_STATS_FOR_PROTECT(cache_ptr, entry_ptr, hit)             \
	if ( hit )                                                           \
            ((cache_ptr)->hits)[(entry_ptr)->type->id]++;                    \
	else                                                                 \
            ((cache_ptr)->misses)[(entry_ptr)->type->id]++;                  \
        if ( ! ((entry_ptr)->is_read_only) ) {                               \
	    ((cache_ptr)->write_protects)[(entry_ptr)->type->id]++;          \
	} else {                                                             \
	    ((cache_ptr)->read_protects)[(entry_ptr)->type->id]++;           \
	    if ( ((entry_ptr)->ro_ref_count) >                               \
		 ((cache_ptr)->max_read_protects)[(entry_ptr)->type->id] ) { \
	        ((cache_ptr)->max_read_protects)[(entry_ptr)->type->id] =    \
			((entry_ptr)->ro_ref_count);                         \
	    }                                                                \
	}                                                                    \
        if ( (cache_ptr)->index_len > (cache_ptr)->max_index_len )           \
            (cache_ptr)->max_index_len = (cache_ptr)->index_len;             \
        H5C__UPDATE_MAX_INDEX_SIZE_STATS(cache_ptr)                          \
        if ( (cache_ptr)->pl_len > (cache_ptr)->max_pl_len )                 \
            (cache_ptr)->max_pl_len = (cache_ptr)->pl_len;                   \
        if ( (cache_ptr)->pl_size > (cache_ptr)->max_pl_size )               \
            (cache_ptr)->max_pl_size = (cache_ptr)->pl_size;

#define H5C__UPDATE_STATS_FOR_PIN(cache_ptr, entry_ptr)          \
	((cache_ptr)->pins)[(entry_ptr)->type->id]++;            \
	if ( (cache_ptr)->pel_len > (cache_ptr)->max_pel_len )   \
	    (cache_ptr)->max_pel_len = (cache_ptr)->pel_len;     \
	if ( (cache_ptr)->pel_size > (cache_ptr)->max_pel_size ) \
	    (cache_ptr)->max_pel_size = (cache_ptr)->pel_size;

#endif /* H5C_COLLECT_CACHE_ENTRY_STATS */

#else /* H5C_COLLECT_CACHE_STATS */

#define H5C__RESET_CACHE_ENTRY_STATS(entry_ptr)
#define H5C__UPDATE_STATS_FOR_DIRTY_PIN(cache_ptr, entry_ptr)
#define H5C__UPDATE_STATS_FOR_UNPROTECT(cache_ptr)
#define H5C__UPDATE_STATS_FOR_MOVE(cache_ptr, entry_ptr)
#define H5C__UPDATE_STATS_FOR_ENTRY_SIZE_CHANGE(cache_ptr, entry_ptr, new_size)
#define H5C__UPDATE_STATS_FOR_HT_INSERTION(cache_ptr)
#define H5C__UPDATE_STATS_FOR_HT_DELETION(cache_ptr)
#define H5C__UPDATE_STATS_FOR_HT_SEARCH(cache_ptr, success, depth)
#define H5C__UPDATE_STATS_FOR_INSERTION(cache_ptr, entry_ptr)
#define H5C__UPDATE_STATS_FOR_CLEAR(cache_ptr, entry_ptr)
#define H5C__UPDATE_STATS_FOR_FLUSH(cache_ptr, entry_ptr)
#define H5C__UPDATE_STATS_FOR_EVICTION(cache_ptr, entry_ptr)
#define H5C__UPDATE_STATS_FOR_PROTECT(cache_ptr, entry_ptr, hit)
#define H5C__UPDATE_STATS_FOR_PIN(cache_ptr, entry_ptr)
#define H5C__UPDATE_STATS_FOR_UNPIN(cache_ptr, entry_ptr)

#endif /* H5C_COLLECT_CACHE_STATS */


/***********************************************************************
 *
 * Hash table access and manipulation macros:
 *
 * The following macros handle searches, insertions, and deletion in
 * the hash table.
 *
 * When modifying these macros, remember to modify the similar macros
 * in tst/cache.c
 *
 * Changes:
 *
 *   - Updated existing index macros and sanity check macros to maintain
 *     the clean_index_size and dirty_index_size fields of H5C_t.  Also
 *     added macros to allow us to track entry cleans and dirties.
 *
 *     						JRM -- 11/5/08
 *
 ***********************************************************************/

/* H5C__HASH_TABLE_LEN is defined in H5Cpkg.h.  It mut be a power of two. */

#define H5C__HASH_MASK		((size_t)(H5C__HASH_TABLE_LEN - 1) << 3)

#define H5C__HASH_FCN(x)	(int)(((x) & H5C__HASH_MASK) >> 3)

#if H5C_DO_SANITY_CHECKS

#define H5C__PRE_HT_INSERT_SC(cache_ptr, entry_ptr, fail_val) \
if ( ( (cache_ptr) == NULL ) ||                               \
     ( (cache_ptr)->magic != H5C__H5C_T_MAGIC ) ||            \
     ( (entry_ptr) == NULL ) ||                               \
     ( ! H5F_addr_defined((entry_ptr)->addr) ) ||             \
     ( (entry_ptr)->ht_next != NULL ) ||                      \
     ( (entry_ptr)->ht_prev != NULL ) ||                      \
     ( (entry_ptr)->size <= 0 ) ||                            \
     ( (k = H5C__HASH_FCN((entry_ptr)->addr)) < 0 ) ||        \
     ( k >= H5C__HASH_TABLE_LEN ) ||                          \
     ( (cache_ptr)->index_size !=                             \
       ((cache_ptr)->clean_index_size +                       \
	(cache_ptr)->dirty_index_size) ) ) {                  \
    HGOTO_ERROR(H5E_CACHE, H5E_SYSTEM, fail_val,              \
               "Pre HT insert SC failed")                     \
}

#define H5C__PRE_HT_REMOVE_SC(cache_ptr, entry_ptr)                     \
if ( ( (cache_ptr) == NULL ) ||                                         \
     ( (cache_ptr)->magic != H5C__H5C_T_MAGIC ) ||                      \
     ( (cache_ptr)->index_len < 1 ) ||                                  \
     ( (entry_ptr) == NULL ) ||                                         \
     ( (cache_ptr)->index_size < (entry_ptr)->size ) ||                 \
     ( ! H5F_addr_defined((entry_ptr)->addr) ) ||                       \
     ( (entry_ptr)->size <= 0 ) ||                                      \
     ( H5C__HASH_FCN((entry_ptr)->addr) < 0 ) ||                        \
     ( H5C__HASH_FCN((entry_ptr)->addr) >= H5C__HASH_TABLE_LEN ) ||     \
     ( ((cache_ptr)->index)[(H5C__HASH_FCN((entry_ptr)->addr))]         \
       == NULL ) ||                                                     \
     ( ( ((cache_ptr)->index)[(H5C__HASH_FCN((entry_ptr)->addr))]       \
       != (entry_ptr) ) &&                                              \
       ( (entry_ptr)->ht_prev == NULL ) ) ||                            \
     ( ( ((cache_ptr)->index)[(H5C__HASH_FCN((entry_ptr)->addr))] ==    \
         (entry_ptr) ) &&                                               \
       ( (entry_ptr)->ht_prev != NULL ) ) ||                            \
     ( (cache_ptr)->index_size !=                                       \
       ((cache_ptr)->clean_index_size +                                 \
	(cache_ptr)->dirty_index_size) ) ) {                            \
    HGOTO_ERROR(H5E_CACHE, H5E_SYSTEM, FAIL, "Pre HT remove SC failed") \
}

/* (Keep in sync w/H5C_TEST__PRE_HT_SEARCH_SC macro in test/cache_common.h -QAK) */
#define H5C__PRE_HT_SEARCH_SC(cache_ptr, Addr, fail_val)                    \
if ( ( (cache_ptr) == NULL ) ||                                             \
     ( (cache_ptr)->magic != H5C__H5C_T_MAGIC ) ||                          \
     ( (cache_ptr)->index_size !=                                           \
       ((cache_ptr)->clean_index_size + (cache_ptr)->dirty_index_size) ) || \
     ( ! H5F_addr_defined(Addr) ) ||                                        \
     ( H5C__HASH_FCN(Addr) < 0 ) ||                                         \
     ( H5C__HASH_FCN(Addr) >= H5C__HASH_TABLE_LEN ) ) {                     \
    HGOTO_ERROR(H5E_CACHE, H5E_SYSTEM, fail_val, "Pre HT search SC failed") \
}

/* (Keep in sync w/H5C_TEST__POST_SUC_HT_SEARCH_SC macro in test/cache_common.h -QAK) */
#define H5C__POST_SUC_HT_SEARCH_SC(cache_ptr, entry_ptr, Addr, k, fail_val) \
if ( ( (cache_ptr) == NULL ) ||                                             \
     ( (cache_ptr)->magic != H5C__H5C_T_MAGIC ) ||                          \
     ( (cache_ptr)->index_len < 1 ) ||                                      \
     ( (entry_ptr) == NULL ) ||                                             \
     ( (cache_ptr)->index_size < (entry_ptr)->size ) ||                     \
     ( (cache_ptr)->index_size !=                                           \
       ((cache_ptr)->clean_index_size + (cache_ptr)->dirty_index_size) ) || \
     ( H5F_addr_ne((entry_ptr)->addr, (Addr)) ) ||                          \
     ( (entry_ptr)->size <= 0 ) ||                                          \
     ( ((cache_ptr)->index)[k] == NULL ) ||                                 \
     ( ( ((cache_ptr)->index)[k] != (entry_ptr) ) &&                        \
       ( (entry_ptr)->ht_prev == NULL ) ) ||                                \
     ( ( ((cache_ptr)->index)[k] == (entry_ptr) ) &&                        \
       ( (entry_ptr)->ht_prev != NULL ) ) ||                                \
     ( ( (entry_ptr)->ht_prev != NULL ) &&                                  \
       ( (entry_ptr)->ht_prev->ht_next != (entry_ptr) ) ) ||                \
     ( ( (entry_ptr)->ht_next != NULL ) &&                                  \
       ( (entry_ptr)->ht_next->ht_prev != (entry_ptr) ) ) ) {               \
    HGOTO_ERROR(H5E_CACHE, H5E_SYSTEM, fail_val,                            \
                "Post successful HT search SC failed")                      \
}

/* (Keep in sync w/H5C_TEST__POST_HT_SHIFT_TO_FRONT macro in test/cache_common.h -QAK) */
#define H5C__POST_HT_SHIFT_TO_FRONT(cache_ptr, entry_ptr, k, fail_val) \
if ( ( (cache_ptr) == NULL ) ||                                        \
     ( ((cache_ptr)->index)[k] != (entry_ptr) ) ||                     \
     ( (entry_ptr)->ht_prev != NULL ) ) {                              \
    HGOTO_ERROR(H5E_CACHE, H5E_SYSTEM, fail_val,                       \
                "Post HT shift to front SC failed")                    \
}

#define H5C__PRE_HT_ENTRY_SIZE_CHANGE_SC(cache_ptr, old_size, new_size, \
		                         entry_ptr, was_clean)          \
if ( ( (cache_ptr) == NULL ) ||                                         \
     ( (cache_ptr)->index_len <= 0 ) ||                                 \
     ( (cache_ptr)->index_size <= 0 ) ||                                \
     ( (new_size) <= 0 ) ||                                             \
     ( (old_size) > (cache_ptr)->index_size ) ||                        \
     ( (new_size) <= 0 ) ||                                             \
     ( ( (cache_ptr)->index_len == 1 ) &&                               \
       ( (cache_ptr)->index_size != (old_size) ) ) ||                   \
     ( (cache_ptr)->index_size !=                                       \
       ((cache_ptr)->clean_index_size +                                 \
        (cache_ptr)->dirty_index_size) ) ||                             \
     ( (entry_ptr == NULL) ) ||                                         \
     ( ( !( was_clean ) ||                                              \
	    ( (cache_ptr)->clean_index_size < (old_size) ) ) &&         \
	  ( ( (was_clean) ) ||                                          \
	    ( (cache_ptr)->dirty_index_size < (old_size) ) ) )          \
     ( (entry_ptr) == NULL ) ) {                                        \
    HGOTO_ERROR(H5E_CACHE, H5E_SYSTEM, FAIL,                            \
                "Pre HT entry size change SC failed")                   \
}

#define H5C__POST_HT_ENTRY_SIZE_CHANGE_SC(cache_ptr, old_size, new_size,  \
		                          entry_ptr)                      \
if ( ( (cache_ptr) == NULL ) ||                                           \
     ( (cache_ptr)->index_len <= 0 ) ||                                   \
     ( (cache_ptr)->index_size <= 0 ) ||                                  \
     ( (new_size) > (cache_ptr)->index_size ) ||                          \
     ( (cache_ptr)->index_size !=                                         \
	  ((cache_ptr)->clean_index_size +                                \
           (cache_ptr)->dirty_index_size) ) ||                            \
     ( ( !((entry_ptr)->is_dirty ) ||                                     \
	    ( (cache_ptr)->dirty_index_size < (new_size) ) ) &&           \
	  ( ( ((entry_ptr)->is_dirty)  ) ||                               \
	    ( (cache_ptr)->clean_index_size < (new_size) ) ) )            \
     ( ( (cache_ptr)->index_len == 1 ) &&                                 \
       ( (cache_ptr)->index_size != (new_size) ) ) ) {                    \
    HGOTO_ERROR(H5E_CACHE, H5E_SYSTEM, FAIL,                              \
                "Post HT entry size change SC failed")                    \
}

#define H5C__PRE_HT_UPDATE_FOR_ENTRY_CLEAN_SC(cache_ptr, entry_ptr)           \
if (                                                                          \
    ( (cache_ptr) == NULL ) ||                                                \
    ( (cache_ptr)->magic != H5C__H5C_T_MAGIC ) ||                             \
    ( (cache_ptr)->index_len <= 0 ) ||                                        \
    ( (entry_ptr) == NULL ) ||                                                \
    ( (entry_ptr)->is_dirty != FALSE ) ||                                     \
    ( (cache_ptr)->index_size < (entry_ptr)->size ) ||                        \
    ( (cache_ptr)->dirty_index_size < (entry_ptr)->size ) ||                  \
    ( (cache_ptr)->index_size !=                                              \
       ((cache_ptr)->clean_index_size + (cache_ptr)->dirty_index_size) ) ) {  \
    HGOTO_ERROR(H5E_CACHE, H5E_SYSTEM, FAIL,                                  \
                "Pre HT update for entry clean SC failed")                    \
}

#define H5C__PRE_HT_UPDATE_FOR_ENTRY_DIRTY_SC(cache_ptr, entry_ptr)           \
if (                                                                          \
    ( (cache_ptr) == NULL ) ||                                                \
    ( (cache_ptr)->magic != H5C__H5C_T_MAGIC ) ||                             \
    ( (cache_ptr)->index_len <= 0 ) ||                                        \
    ( (entry_ptr) == NULL ) ||                                                \
    ( (entry_ptr)->is_dirty != TRUE ) ||                                      \
    ( (cache_ptr)->index_size < (entry_ptr)->size ) ||                        \
    ( (cache_ptr)->clean_index_size < (entry_ptr)->size ) ||                  \
    ( (cache_ptr)->index_size !=                                              \
       ((cache_ptr)->clean_index_size + (cache_ptr)->dirty_index_size) ) ) {  \
    HGOTO_ERROR(H5E_CACHE, H5E_SYSTEM, FAIL,                                  \
                "Pre HT update for entry dirty SC failed")                    \
}

#define H5C__POST_HT_UPDATE_FOR_ENTRY_CLEAN_SC(cache_ptr, entry_ptr)        \
if ( (cache_ptr)->index_size !=                                             \
       ((cache_ptr)->clean_index_size + (cache_ptr)->dirty_index_size) ) {  \
    HGOTO_ERROR(H5E_CACHE, H5E_SYSTEM, FAIL,                                \
                "Post HT update for entry clean SC failed")                 \
}

#define H5C__POST_HT_UPDATE_FOR_ENTRY_DIRTY_SC(cache_ptr, entry_ptr)        \
if ( (cache_ptr)->index_size !=                                             \
       ((cache_ptr)->clean_index_size + (cache_ptr)->dirty_index_size) ) {  \
    HGOTO_ERROR(H5E_CACHE, H5E_SYSTEM, FAIL,                                \
                "Post HT update for entry dirty SC failed")                 \
}

#else /* H5C_DO_SANITY_CHECKS */

#define H5C__PRE_HT_INSERT_SC(cache_ptr, entry_ptr, fail_val)
#define H5C__PRE_HT_REMOVE_SC(cache_ptr, entry_ptr)
#define H5C__PRE_HT_SEARCH_SC(cache_ptr, Addr, fail_val)
#define H5C__POST_SUC_HT_SEARCH_SC(cache_ptr, entry_ptr, Addr, k, fail_val)
#define H5C__POST_HT_SHIFT_TO_FRONT(cache_ptr, entry_ptr, k, fail_val)
#define H5C__PRE_HT_UPDATE_FOR_ENTRY_CLEAN_SC(cache_ptr, entry_ptr)
#define H5C__PRE_HT_UPDATE_FOR_ENTRY_DIRTY_SC(cache_ptr, entry_ptr)
#define H5C__PRE_HT_ENTRY_SIZE_CHANGE_SC(cache_ptr, old_size, new_size, \
		                         entry_ptr, was_clean)
#define H5C__POST_HT_ENTRY_SIZE_CHANGE_SC(cache_ptr, old_size, new_size, \
		                          entry_ptr)
#define H5C__POST_HT_UPDATE_FOR_ENTRY_CLEAN_SC(cache_ptr, entry_ptr)
#define H5C__POST_HT_UPDATE_FOR_ENTRY_DIRTY_SC(cache_ptr, entry_ptr)

#endif /* H5C_DO_SANITY_CHECKS */


#define H5C__INSERT_IN_INDEX(cache_ptr, entry_ptr, fail_val) \
{                                                            \
    int k;                                                   \
    H5C__PRE_HT_INSERT_SC(cache_ptr, entry_ptr, fail_val)    \
    k = H5C__HASH_FCN((entry_ptr)->addr);                    \
    if ( ((cache_ptr)->index)[k] == NULL )                   \
    {                                                        \
        ((cache_ptr)->index)[k] = (entry_ptr);               \
    }                                                        \
    else                                                     \
    {                                                        \
        (entry_ptr)->ht_next = ((cache_ptr)->index)[k];      \
        (entry_ptr)->ht_next->ht_prev = (entry_ptr);         \
        ((cache_ptr)->index)[k] = (entry_ptr);               \
    }                                                        \
    (cache_ptr)->index_len++;                                \
    (cache_ptr)->index_size += (entry_ptr)->size;            \
    if ( (entry_ptr)->is_dirty ) {                           \
        (cache_ptr)->dirty_index_size += (entry_ptr)->size;  \
    } else {                                                 \
	(cache_ptr)->clean_index_size += (entry_ptr)->size;  \
    }                                                        \
    H5C__UPDATE_STATS_FOR_HT_INSERTION(cache_ptr)            \
}

#define H5C__DELETE_FROM_INDEX(cache_ptr, entry_ptr)          \
{                                                             \
    int k;                                                    \
    H5C__PRE_HT_REMOVE_SC(cache_ptr, entry_ptr)               \
    k = H5C__HASH_FCN((entry_ptr)->addr);                     \
    if ( (entry_ptr)->ht_next )                               \
    {                                                         \
        (entry_ptr)->ht_next->ht_prev = (entry_ptr)->ht_prev; \
    }                                                         \
    if ( (entry_ptr)->ht_prev )                               \
    {                                                         \
        (entry_ptr)->ht_prev->ht_next = (entry_ptr)->ht_next; \
    }                                                         \
    if ( ((cache_ptr)->index)[k] == (entry_ptr) )             \
    {                                                         \
        ((cache_ptr)->index)[k] = (entry_ptr)->ht_next;       \
    }                                                         \
    (entry_ptr)->ht_next = NULL;                              \
    (entry_ptr)->ht_prev = NULL;                              \
    (cache_ptr)->index_len--;                                 \
    (cache_ptr)->index_size -= (entry_ptr)->size;             \
    if ( (entry_ptr)->is_dirty ) {                            \
        (cache_ptr)->dirty_index_size -= (entry_ptr)->size;   \
    } else {                                                  \
	(cache_ptr)->clean_index_size -= (entry_ptr)->size;   \
    }                                                         \
    H5C__UPDATE_STATS_FOR_HT_DELETION(cache_ptr)              \
}

#define H5C__SEARCH_INDEX(cache_ptr, Addr, entry_ptr, fail_val)             \
{                                                                           \
    int k;                                                                  \
    int depth = 0;                                                          \
    H5C__PRE_HT_SEARCH_SC(cache_ptr, Addr, fail_val)                        \
    k = H5C__HASH_FCN(Addr);                                                \
    entry_ptr = ((cache_ptr)->index)[k];                                    \
    while ( ( entry_ptr ) && ( H5F_addr_ne(Addr, (entry_ptr)->addr) ) )     \
    {                                                                       \
        (entry_ptr) = (entry_ptr)->ht_next;                                 \
        (depth)++;                                                          \
    }                                                                       \
    if ( entry_ptr )                                                        \
    {                                                                       \
        H5C__POST_SUC_HT_SEARCH_SC(cache_ptr, entry_ptr, Addr, k, fail_val) \
        if ( entry_ptr != ((cache_ptr)->index)[k] )                         \
        {                                                                   \
            if ( (entry_ptr)->ht_next )                                     \
            {                                                               \
                (entry_ptr)->ht_next->ht_prev = (entry_ptr)->ht_prev;       \
            }                                                               \
            HDassert( (entry_ptr)->ht_prev != NULL );                       \
            (entry_ptr)->ht_prev->ht_next = (entry_ptr)->ht_next;           \
            ((cache_ptr)->index)[k]->ht_prev = (entry_ptr);                 \
            (entry_ptr)->ht_next = ((cache_ptr)->index)[k];                 \
            (entry_ptr)->ht_prev = NULL;                                    \
            ((cache_ptr)->index)[k] = (entry_ptr);                          \
            H5C__POST_HT_SHIFT_TO_FRONT(cache_ptr, entry_ptr, k, fail_val)  \
        }                                                                   \
    }                                                                       \
    H5C__UPDATE_STATS_FOR_HT_SEARCH(cache_ptr, (entry_ptr != NULL), depth)  \
}

#define H5C__SEARCH_INDEX_NO_STATS(cache_ptr, Addr, entry_ptr, fail_val)    \
{                                                                           \
    int k;                                                                  \
    int depth = 0;                                                          \
    H5C__PRE_HT_SEARCH_SC(cache_ptr, Addr, fail_val)                        \
    k = H5C__HASH_FCN(Addr);                                                \
    entry_ptr = ((cache_ptr)->index)[k];                                    \
    while ( ( entry_ptr ) && ( H5F_addr_ne(Addr, (entry_ptr)->addr) ) )     \
    {                                                                       \
        (entry_ptr) = (entry_ptr)->ht_next;                                 \
        (depth)++;                                                          \
    }                                                                       \
    if ( entry_ptr )                                                        \
    {                                                                       \
        H5C__POST_SUC_HT_SEARCH_SC(cache_ptr, entry_ptr, Addr, k, fail_val) \
        if ( entry_ptr != ((cache_ptr)->index)[k] )                         \
        {                                                                   \
            if ( (entry_ptr)->ht_next )                                     \
            {                                                               \
                (entry_ptr)->ht_next->ht_prev = (entry_ptr)->ht_prev;       \
            }                                                               \
            HDassert( (entry_ptr)->ht_prev != NULL );                       \
            (entry_ptr)->ht_prev->ht_next = (entry_ptr)->ht_next;           \
            ((cache_ptr)->index)[k]->ht_prev = (entry_ptr);                 \
            (entry_ptr)->ht_next = ((cache_ptr)->index)[k];                 \
            (entry_ptr)->ht_prev = NULL;                                    \
            ((cache_ptr)->index)[k] = (entry_ptr);                          \
            H5C__POST_HT_SHIFT_TO_FRONT(cache_ptr, entry_ptr, k, fail_val)  \
        }                                                                   \
    }                                                                       \
}

#define H5C__UPDATE_INDEX_FOR_ENTRY_CLEAN(cache_ptr, entry_ptr)   \
{                                                                 \
    H5C__PRE_HT_UPDATE_FOR_ENTRY_CLEAN_SC(cache_ptr, entry_ptr);  \
    (cache_ptr)->dirty_index_size -= (entry_ptr)->size;           \
    (cache_ptr)->clean_index_size += (entry_ptr)->size;           \
    H5C__POST_HT_UPDATE_FOR_ENTRY_CLEAN_SC(cache_ptr, entry_ptr); \
}

#define H5C__UPDATE_INDEX_FOR_ENTRY_DIRTY(cache_ptr, entry_ptr)   \
{                                                                 \
    H5C__PRE_HT_UPDATE_FOR_ENTRY_DIRTY_SC(cache_ptr, entry_ptr);  \
    (cache_ptr)->clean_index_size -= (entry_ptr)->size;           \
    (cache_ptr)->dirty_index_size += (entry_ptr)->size;           \
    H5C__POST_HT_UPDATE_FOR_ENTRY_DIRTY_SC(cache_ptr, entry_ptr); \
}

#define H5C__UPDATE_INDEX_FOR_SIZE_CHANGE(cache_ptr, old_size, new_size,      \
		                          entry_ptr, was_clean)               \
{                                                                             \
    H5C__PRE_HT_ENTRY_SIZE_CHANGE_SC(cache_ptr, old_size, new_size,           \
		                     entry_ptr, was_clean)                    \
    (cache_ptr)->index_size -= (old_size);                                    \
    (cache_ptr)->index_size += (new_size);                                    \
    if ( was_clean ) {                                                        \
        (cache_ptr)->clean_index_size -= (old_size);                          \
    } else {                                                                  \
	(cache_ptr)->dirty_index_size -= (old_size);                          \
    }                                                                         \
    if ( (entry_ptr)->is_dirty ) {                                            \
        (cache_ptr)->dirty_index_size += (new_size);                          \
    } else {                                                                  \
	(cache_ptr)->clean_index_size += (new_size);                          \
    }                                                                         \
    H5C__POST_HT_ENTRY_SIZE_CHANGE_SC(cache_ptr, old_size, new_size, entry_ptr) \
}


/**************************************************************************
 *
 * Skip list insertion and deletion macros:
 *
 * These used to be functions, but I converted them to macros to avoid some
 * function call overhead.
 *
 **************************************************************************/

/*-------------------------------------------------------------------------
 *
 * Macro:	H5C__INSERT_ENTRY_IN_SLIST
 *
 * Purpose:     Insert the specified instance of H5C_cache_entry_t into
 *		the skip list in the specified instance of H5C_t.  Update
 *		the associated length and size fields.
 *
 * Return:      N/A
 *
 * Programmer:  John Mainzer, 5/10/04
 *
 * Modifications:
 *
 *		JRM -- 7/21/04
 *		Updated function to set the in_tree flag when inserting
 *		an entry into the tree.  Also modified the function to
 *		update the tree size and len fields instead of the similar
 *		index fields.
 *
 *		All of this is part of the modifications to support the
 *		hash table.
 *
 *		JRM -- 7/27/04
 *		Converted the function H5C_insert_entry_in_tree() into
 *		the macro H5C__INSERT_ENTRY_IN_TREE in the hopes of
 *		wringing a little more speed out of the cache.
 *
 *		Note that we don't bother to check if the entry is already
 *		in the tree -- if it is, H5SL_insert() will fail.
 *
 *		QAK -- 11/27/04
 *		Switched over to using skip list routines.
 *
 *		JRM -- 6/27/06
 *		Added fail_val parameter.
 *
 *		JRM -- 8/25/06
 *		Added the H5C_DO_SANITY_CHECKS version of the macro.
 *
 *		This version maintains the slist_len_increase and
 *		slist_size_increase fields that are used in sanity
 *		checks in the flush routines.
 *
 *		All this is needed as the fractal heap needs to be
 *		able to dirty, resize and/or move entries during the
 *		flush.
 *
 *-------------------------------------------------------------------------
 */

#if H5C_DO_SANITY_CHECKS

#define H5C__INSERT_ENTRY_IN_SLIST(cache_ptr, entry_ptr, fail_val)             \
{                                                                              \
    HDassert( (cache_ptr) );                                                   \
    HDassert( (cache_ptr)->magic == H5C__H5C_T_MAGIC );                        \
    HDassert( (entry_ptr) );                                                   \
    HDassert( (entry_ptr)->size > 0 );                                         \
    HDassert( H5F_addr_defined((entry_ptr)->addr) );                           \
    HDassert( !((entry_ptr)->in_slist) );                                      \
                                                                               \
    if ( H5SL_insert((cache_ptr)->slist_ptr, entry_ptr, &(entry_ptr)->addr)    \
                                                                         < 0 ) \
        HGOTO_ERROR(H5E_CACHE, H5E_BADVALUE, (fail_val),                       \
                    "Can't insert entry in skip list")                         \
                                                                               \
    (entry_ptr)->in_slist = TRUE;                                              \
    (cache_ptr)->slist_len++;                                                  \
    (cache_ptr)->slist_size += (entry_ptr)->size;                              \
    (cache_ptr)->slist_len_increase++;                                         \
    (cache_ptr)->slist_size_increase += (entry_ptr)->size;                     \
                                                                               \
    HDassert( (cache_ptr)->slist_len > 0 );                                    \
    HDassert( (cache_ptr)->slist_size > 0 );                                   \
                                                                               \
} /* H5C__INSERT_ENTRY_IN_SLIST */

#else /* H5C_DO_SANITY_CHECKS */

#define H5C__INSERT_ENTRY_IN_SLIST(cache_ptr, entry_ptr, fail_val)             \
{                                                                              \
    HDassert( (cache_ptr) );                                                   \
    HDassert( (cache_ptr)->magic == H5C__H5C_T_MAGIC );                        \
    HDassert( (entry_ptr) );                                                   \
    HDassert( (entry_ptr)->size > 0 );                                         \
    HDassert( H5F_addr_defined((entry_ptr)->addr) );                           \
    HDassert( !((entry_ptr)->in_slist) );                                      \
                                                                               \
    if ( H5SL_insert((cache_ptr)->slist_ptr, entry_ptr, &(entry_ptr)->addr)    \
                                                                         < 0 ) \
        HGOTO_ERROR(H5E_CACHE, H5E_BADVALUE, (fail_val),                       \
                    "Can't insert entry in skip list")                         \
                                                                               \
    (entry_ptr)->in_slist = TRUE;                                              \
    (cache_ptr)->slist_len++;                                                  \
    (cache_ptr)->slist_size += (entry_ptr)->size;                              \
                                                                               \
    HDassert( (cache_ptr)->slist_len > 0 );                                    \
    HDassert( (cache_ptr)->slist_size > 0 );                                   \
                                                                               \
} /* H5C__INSERT_ENTRY_IN_SLIST */

#endif /* H5C_DO_SANITY_CHECKS */


/*-------------------------------------------------------------------------
 *
 * Function:    H5C__REMOVE_ENTRY_FROM_SLIST
 *
 * Purpose:     Remove the specified instance of H5C_cache_entry_t from the
 *		index skip list in the specified instance of H5C_t.  Update
 *		the associated length and size fields.
 *
 * Return:      N/A
 *
 * Programmer:  John Mainzer, 5/10/04
 *
 * Modifications:
 *
 *		JRM -- 7/21/04
 *		Updated function for the addition of the hash table.
 *
 *		JRM - 7/27/04
 *		Converted from the function H5C_remove_entry_from_tree()
 *		to the macro H5C__REMOVE_ENTRY_FROM_TREE in the hopes of
 *		wringing a little more performance out of the cache.
 *
 *		QAK -- 11/27/04
 *		Switched over to using skip list routines.
 *
 *		JRM -- 3/28/07
 *		Updated sanity checks for the new is_read_only and
 *		ro_ref_count fields in H5C_cache_entry_t.
 *
 *-------------------------------------------------------------------------
 */

#define H5C__REMOVE_ENTRY_FROM_SLIST(cache_ptr, entry_ptr)          \
{                                                                   \
    HDassert( (cache_ptr) );                                        \
    HDassert( (cache_ptr)->magic == H5C__H5C_T_MAGIC );             \
    HDassert( (entry_ptr) );                                        \
    HDassert( !((entry_ptr)->is_protected) );                       \
    HDassert( !((entry_ptr)->is_read_only) );                       \
    HDassert( ((entry_ptr)->ro_ref_count) == 0 );                   \
    HDassert( (entry_ptr)->size > 0 );                              \
    HDassert( (entry_ptr)->in_slist );                              \
    HDassert( (cache_ptr)->slist_ptr );                             \
                                                                    \
    if ( H5SL_remove((cache_ptr)->slist_ptr, &(entry_ptr)->addr)    \
         != (entry_ptr) )                                           \
                                                                    \
        HGOTO_ERROR(H5E_CACHE, H5E_BADVALUE, FAIL,                  \
                    "Can't delete entry from skip list.")           \
                                                                    \
    HDassert( (cache_ptr)->slist_len > 0 );                         \
    (cache_ptr)->slist_len--;                                       \
    HDassert( (cache_ptr)->slist_size >= (entry_ptr)->size );       \
    (cache_ptr)->slist_size -= (entry_ptr)->size;                   \
    (entry_ptr)->in_slist = FALSE;                                  \
} /* H5C__REMOVE_ENTRY_FROM_SLIST */


/*-------------------------------------------------------------------------
 *
 * Function:    H5C__UPDATE_SLIST_FOR_SIZE_CHANGE
 *
 * Purpose:     Update cache_ptr->slist_size for a change in the size of
 *		and entry in the slist.
 *
 * Return:      N/A
 *
 * Programmer:  John Mainzer, 9/07/05
 *
 * Modifications:
 *
 *		JRM -- 8/27/06
 *		Added the H5C_DO_SANITY_CHECKS version of the macro.
 *
 *		This version maintains the slist_size_increase field
 *		that are used in sanity checks in the flush routines.
 *
 *		All this is needed as the fractal heap needs to be
 *		able to dirty, resize and/or move entries during the
 *		flush.
 *
 *-------------------------------------------------------------------------
 */

#if H5C_DO_SANITY_CHECKS

#define H5C__UPDATE_SLIST_FOR_SIZE_CHANGE(cache_ptr, old_size, new_size) \
{                                                                        \
    HDassert( (cache_ptr) );                                             \
    HDassert( (cache_ptr)->magic == H5C__H5C_T_MAGIC );                  \
    HDassert( (old_size) > 0 );                                          \
    HDassert( (new_size) > 0 );                                          \
    HDassert( (old_size) <= (cache_ptr)->slist_size );                   \
    HDassert( (cache_ptr)->slist_len > 0 );                              \
    HDassert( ((cache_ptr)->slist_len > 1) ||                            \
              ( (cache_ptr)->slist_size == (old_size) ) );               \
                                                                         \
    (cache_ptr)->slist_size -= (old_size);                               \
    (cache_ptr)->slist_size += (new_size);                               \
                                                                         \
    (cache_ptr)->slist_size_increase -= (int64_t)(old_size);             \
    (cache_ptr)->slist_size_increase += (int64_t)(new_size);             \
                                                                         \
    HDassert( (new_size) <= (cache_ptr)->slist_size );                   \
    HDassert( ( (cache_ptr)->slist_len > 1 ) ||                          \
              ( (cache_ptr)->slist_size == (new_size) ) );               \
} /* H5C__REMOVE_ENTRY_FROM_SLIST */

#else /* H5C_DO_SANITY_CHECKS */

#define H5C__UPDATE_SLIST_FOR_SIZE_CHANGE(cache_ptr, old_size, new_size) \
{                                                                        \
    HDassert( (cache_ptr) );                                             \
    HDassert( (cache_ptr)->magic == H5C__H5C_T_MAGIC );                  \
    HDassert( (old_size) > 0 );                                          \
    HDassert( (new_size) > 0 );                                          \
    HDassert( (old_size) <= (cache_ptr)->slist_size );                   \
    HDassert( (cache_ptr)->slist_len > 0 );                              \
    HDassert( ((cache_ptr)->slist_len > 1) ||                            \
              ( (cache_ptr)->slist_size == (old_size) ) );               \
                                                                         \
    (cache_ptr)->slist_size -= (old_size);                               \
    (cache_ptr)->slist_size += (new_size);                               \
                                                                         \
    HDassert( (new_size) <= (cache_ptr)->slist_size );                   \
    HDassert( ( (cache_ptr)->slist_len > 1 ) ||                          \
              ( (cache_ptr)->slist_size == (new_size) ) );               \
} /* H5C__REMOVE_ENTRY_FROM_SLIST */

#endif /* H5C_DO_SANITY_CHECKS */


/**************************************************************************
 *
 * Replacement policy update macros:
 *
 * These used to be functions, but I converted them to macros to avoid some
 * function call overhead.
 *
 **************************************************************************/

/*-------------------------------------------------------------------------
 *
 * Macro:	H5C__FAKE_RP_FOR_MOST_RECENT_ACCESS
 *
 * Purpose:     For efficiency, we sometimes change the order of flushes --
 *		but doing so can confuse the replacement policy.  This
 *		macro exists to allow us to specify an entry as the
 *		most recently touched so we can repair any such
 *		confusion.
 *
 *		At present, we only support the modified LRU policy, so
 *		this function deals with that case unconditionally.  If
 *		we ever support other replacement policies, the macro
 *		should switch on the current policy and act accordingly.
 *
 * Return:      N/A
 *
 * Programmer:  John Mainzer, 10/13/05
 *
 * Modifications:
 *
 *		JRM -- 3/20/06
 *		Modified macro to ignore pinned entries.  Pinned entries
 *		do not appear in the data structures maintained by the
 *		replacement policy code, and thus this macro has nothing
 *		to do if called for such an entry.
 *
 *		JRM -- 3/28/07
 *		Added sanity checks using the new is_read_only and
 *		ro_ref_count fields of struct H5C_cache_entry_t.
 *
 *-------------------------------------------------------------------------
 */

#if H5C_MAINTAIN_CLEAN_AND_DIRTY_LRU_LISTS

#define H5C__FAKE_RP_FOR_MOST_RECENT_ACCESS(cache_ptr, entry_ptr, fail_val) \
{                                                                           \
    HDassert( (cache_ptr) );                                                \
    HDassert( (cache_ptr)->magic == H5C__H5C_T_MAGIC );                     \
    HDassert( (entry_ptr) );                                                \
    HDassert( !((entry_ptr)->is_protected) );                               \
    HDassert( !((entry_ptr)->is_read_only) );                               \
    HDassert( ((entry_ptr)->ro_ref_count) == 0 );                           \
    HDassert( (entry_ptr)->size > 0 );                                      \
                                                                            \
    if ( ! ((entry_ptr)->is_pinned) ) {                                     \
                                                                            \
        /* modified LRU specific code */                                    \
                                                                            \
        /* remove the entry from the LRU list, and re-insert it at the head.\
	 */                                                                 \
                                                                            \
        H5C__DLL_REMOVE((entry_ptr), (cache_ptr)->LRU_head_ptr,             \
                        (cache_ptr)->LRU_tail_ptr,                          \
			(cache_ptr)->LRU_list_len,                          \
                        (cache_ptr)->LRU_list_size, (fail_val))             \
                                                                            \
        H5C__DLL_PREPEND((entry_ptr), (cache_ptr)->LRU_head_ptr,            \
                         (cache_ptr)->LRU_tail_ptr,                         \
			 (cache_ptr)->LRU_list_len,                         \
                         (cache_ptr)->LRU_list_size, (fail_val))            \
                                                                            \
        /* Use the dirty flag to infer whether the entry is on the clean or \
         * dirty LRU list, and remove it.  Then insert it at the head of    \
         * the same LRU list.                                               \
         *                                                                  \
         * At least initially, all entries should be clean.  That may       \
         * change, so we may as well deal with both cases now.              \
         */                                                                 \
                                                                            \
        if ( (entry_ptr)->is_dirty ) {                                      \
            H5C__AUX_DLL_REMOVE((entry_ptr), (cache_ptr)->dLRU_head_ptr,    \
                                (cache_ptr)->dLRU_tail_ptr,                 \
                                (cache_ptr)->dLRU_list_len,                 \
                                (cache_ptr)->dLRU_list_size, (fail_val))    \
                                                                            \
            H5C__AUX_DLL_PREPEND((entry_ptr), (cache_ptr)->dLRU_head_ptr,   \
                                 (cache_ptr)->dLRU_tail_ptr,                \
                                 (cache_ptr)->dLRU_list_len,                \
                                 (cache_ptr)->dLRU_list_size, (fail_val))   \
        } else {                                                            \
            H5C__AUX_DLL_REMOVE((entry_ptr), (cache_ptr)->cLRU_head_ptr,    \
                                (cache_ptr)->cLRU_tail_ptr,                 \
                                (cache_ptr)->cLRU_list_len,                 \
                                (cache_ptr)->cLRU_list_size, (fail_val))    \
                                                                            \
            H5C__AUX_DLL_PREPEND((entry_ptr), (cache_ptr)->cLRU_head_ptr,   \
                                 (cache_ptr)->cLRU_tail_ptr,                \
                                 (cache_ptr)->cLRU_list_len,                \
                                 (cache_ptr)->cLRU_list_size, (fail_val))   \
        }                                                                   \
                                                                            \
        /* End modified LRU specific code. */                               \
    }                                                                       \
} /* H5C__FAKE_RP_FOR_MOST_RECENT_ACCESS */

#else /* H5C_MAINTAIN_CLEAN_AND_DIRTY_LRU_LISTS */

#define H5C__FAKE_RP_FOR_MOST_RECENT_ACCESS(cache_ptr, entry_ptr, fail_val) \
{                                                                           \
    HDassert( (cache_ptr) );                                                \
    HDassert( (cache_ptr)->magic == H5C__H5C_T_MAGIC );                     \
    HDassert( (entry_ptr) );                                                \
    HDassert( !((entry_ptr)->is_protected) );                               \
    HDassert( !((entry_ptr)->is_read_only) );                               \
    HDassert( ((entry_ptr)->ro_ref_count) == 0 );                           \
    HDassert( (entry_ptr)->size > 0 );                                      \
                                                                            \
    if ( ! ((entry_ptr)->is_pinned) ) {                                     \
                                                                            \
        /* modified LRU specific code */                                    \
                                                                            \
        /* remove the entry from the LRU list, and re-insert it at the head \
	 */                                                                 \
                                                                            \
        H5C__DLL_REMOVE((entry_ptr), (cache_ptr)->LRU_head_ptr,             \
                        (cache_ptr)->LRU_tail_ptr,                          \
			(cache_ptr)->LRU_list_len,                          \
                        (cache_ptr)->LRU_list_size, (fail_val))             \
                                                                            \
        H5C__DLL_PREPEND((entry_ptr), (cache_ptr)->LRU_head_ptr,            \
                         (cache_ptr)->LRU_tail_ptr,                         \
			 (cache_ptr)->LRU_list_len,                         \
                         (cache_ptr)->LRU_list_size, (fail_val))            \
                                                                            \
        /* End modified LRU specific code. */                               \
    }                                                                       \
} /* H5C__FAKE_RP_FOR_MOST_RECENT_ACCESS */

#endif /* H5C_MAINTAIN_CLEAN_AND_DIRTY_LRU_LISTS */


/*-------------------------------------------------------------------------
 *
 * Macro:	H5C__UPDATE_RP_FOR_EVICTION
 *
 * Purpose:     Update the replacement policy data structures for an
 *		eviction of the specified cache entry.
 *
 *		At present, we only support the modified LRU policy, so
 *		this function deals with that case unconditionally.  If
 *		we ever support other replacement policies, the function
 *		should switch on the current policy and act accordingly.
 *
 * Return:      Non-negative on success/Negative on failure.
 *
 * Programmer:  John Mainzer, 5/10/04
 *
 * Modifications:
 *
 *		JRM - 7/27/04
 *		Converted the function H5C_update_rp_for_eviction() to the
 *		macro H5C__UPDATE_RP_FOR_EVICTION in an effort to squeeze
 *		a bit more performance out of the cache.
 *
 *		At least for the first cut, I am leaving the comments and
 *		white space in the macro.  If they cause dificulties with
 *		the pre-processor, I'll have to remove them.
 *
 *		JRM - 7/28/04
 *		Split macro into two version, one supporting the clean and
 *		dirty LRU lists, and the other not.  Yet another attempt
 *		at optimization.
 *
 *		JRM - 3/20/06
 *		Pinned entries can't be evicted, so this entry should never
 *		be called on a pinned entry.  Added assert to verify this.
 *
 *		JRM -- 3/28/07
 *		Added sanity checks for the new is_read_only and
 *		ro_ref_count fields of struct H5C_cache_entry_t.
 *
 *-------------------------------------------------------------------------
 */

#if H5C_MAINTAIN_CLEAN_AND_DIRTY_LRU_LISTS

#define H5C__UPDATE_RP_FOR_EVICTION(cache_ptr, entry_ptr, fail_val)          \
{                                                                            \
    HDassert( (cache_ptr) );                                                 \
    HDassert( (cache_ptr)->magic == H5C__H5C_T_MAGIC );                      \
    HDassert( (entry_ptr) );                                                 \
    HDassert( !((entry_ptr)->is_protected) );                                \
    HDassert( !((entry_ptr)->is_read_only) );                                \
    HDassert( ((entry_ptr)->ro_ref_count) == 0 );                            \
    HDassert( !((entry_ptr)->is_pinned) );                                   \
    HDassert( (entry_ptr)->size > 0 );                                       \
                                                                             \
    /* modified LRU specific code */                                         \
                                                                             \
    /* remove the entry from the LRU list. */                                \
                                                                             \
    H5C__DLL_REMOVE((entry_ptr), (cache_ptr)->LRU_head_ptr,                  \
                    (cache_ptr)->LRU_tail_ptr, (cache_ptr)->LRU_list_len,    \
                    (cache_ptr)->LRU_list_size, (fail_val))                  \
                                                                             \
    /* If the entry is clean when it is evicted, it should be on the         \
     * clean LRU list, if it was dirty, it should be on the dirty LRU list.  \
     * Remove it from the appropriate list according to the value of the     \
     * dirty flag.                                                           \
     */                                                                      \
                                                                             \
    if ( (entry_ptr)->is_dirty ) {                                           \
                                                                             \
        H5C__AUX_DLL_REMOVE((entry_ptr), (cache_ptr)->dLRU_head_ptr,         \
                            (cache_ptr)->dLRU_tail_ptr,                      \
                            (cache_ptr)->dLRU_list_len,                      \
                            (cache_ptr)->dLRU_list_size, (fail_val))         \
    } else {                                                                 \
        H5C__AUX_DLL_REMOVE((entry_ptr), (cache_ptr)->cLRU_head_ptr,         \
                            (cache_ptr)->cLRU_tail_ptr,                      \
                            (cache_ptr)->cLRU_list_len,                      \
                            (cache_ptr)->cLRU_list_size, (fail_val))         \
    }                                                                        \
                                                                             \
} /* H5C__UPDATE_RP_FOR_EVICTION */

#else /* H5C_MAINTAIN_CLEAN_AND_DIRTY_LRU_LISTS */

#define H5C__UPDATE_RP_FOR_EVICTION(cache_ptr, entry_ptr, fail_val)          \
{                                                                            \
    HDassert( (cache_ptr) );                                                 \
    HDassert( (cache_ptr)->magic == H5C__H5C_T_MAGIC );                      \
    HDassert( (entry_ptr) );                                                 \
    HDassert( !((entry_ptr)->is_protected) );                                \
    HDassert( !((entry_ptr)->is_read_only) );                                \
    HDassert( ((entry_ptr)->ro_ref_count) == 0 );                            \
    HDassert( !((entry_ptr)->is_pinned) );                                   \
    HDassert( (entry_ptr)->size > 0 );                                       \
                                                                             \
    /* modified LRU specific code */                                         \
                                                                             \
    /* remove the entry from the LRU list. */                                \
                                                                             \
    H5C__DLL_REMOVE((entry_ptr), (cache_ptr)->LRU_head_ptr,                  \
                    (cache_ptr)->LRU_tail_ptr, (cache_ptr)->LRU_list_len,    \
                    (cache_ptr)->LRU_list_size, (fail_val))                  \
                                                                             \
} /* H5C__UPDATE_RP_FOR_EVICTION */

#endif /* H5C_MAINTAIN_CLEAN_AND_DIRTY_LRU_LISTS */


/*-------------------------------------------------------------------------
 *
 * Macro:	H5C__UPDATE_RP_FOR_FLUSH
 *
 * Purpose:     Update the replacement policy data structures for a flush
 *		of the specified cache entry.
 *
 *		At present, we only support the modified LRU policy, so
 *		this function deals with that case unconditionally.  If
 *		we ever support other replacement policies, the function
 *		should switch on the current policy and act accordingly.
 *
 * Return:      N/A
 *
 * Programmer:  John Mainzer, 5/6/04
 *
 * Modifications:
 *
 *		JRM - 7/27/04
 *		Converted the function H5C_update_rp_for_flush() to the
 *		macro H5C__UPDATE_RP_FOR_FLUSH in an effort to squeeze
 *		a bit more performance out of the cache.
 *
 *		At least for the first cut, I am leaving the comments and
 *		white space in the macro.  If they cause dificulties with
 *		pre-processor, I'll have to remove them.
 *
 *		JRM - 7/28/04
 *		Split macro into two versions, one supporting the clean and
 *		dirty LRU lists, and the other not.  Yet another attempt
 *		at optimization.
 *
 *		JRM - 3/20/06
 *		While pinned entries can be flushed, they don't reside in
 *		the replacement policy data structures when unprotected.
 *		Thus I modified this macro to do nothing if the entry is
 *		pinned.
 *
 *		JRM - 3/28/07
 *		Added sanity checks based on the new is_read_only and
 *		ro_ref_count fields of struct H5C_cache_entry_t.
 *
 *-------------------------------------------------------------------------
 */

#if H5C_MAINTAIN_CLEAN_AND_DIRTY_LRU_LISTS

#define H5C__UPDATE_RP_FOR_FLUSH(cache_ptr, entry_ptr, fail_val)            \
{                                                                           \
    HDassert( (cache_ptr) );                                                \
    HDassert( (cache_ptr)->magic == H5C__H5C_T_MAGIC );                     \
    HDassert( (entry_ptr) );                                                \
    HDassert( !((entry_ptr)->is_protected) );                               \
    HDassert( !((entry_ptr)->is_read_only) );                               \
    HDassert( ((entry_ptr)->ro_ref_count) == 0 );                           \
    HDassert( (entry_ptr)->size > 0 );                                      \
                                                                            \
    if ( ! ((entry_ptr)->is_pinned) ) {                                     \
                                                                            \
        /* modified LRU specific code */                                    \
                                                                            \
        /* remove the entry from the LRU list, and re-insert it at the      \
	 * head.                                                            \
	 */                                                                 \
                                                                            \
        H5C__DLL_REMOVE((entry_ptr), (cache_ptr)->LRU_head_ptr,             \
                        (cache_ptr)->LRU_tail_ptr,                          \
			(cache_ptr)->LRU_list_len,                          \
                        (cache_ptr)->LRU_list_size, (fail_val))             \
                                                                            \
        H5C__DLL_PREPEND((entry_ptr), (cache_ptr)->LRU_head_ptr,            \
                         (cache_ptr)->LRU_tail_ptr,                         \
			 (cache_ptr)->LRU_list_len,                         \
                         (cache_ptr)->LRU_list_size, (fail_val))            \
                                                                            \
        /* since the entry is being flushed or cleared, one would think     \
	 * that it must be dirty -- but that need not be the case.  Use the \
	 * dirty flag to infer whether the entry is on the clean or dirty   \
	 * LRU list, and remove it.  Then insert it at the head of the      \
	 * clean LRU list.                                                  \
         *                                                                  \
         * The function presumes that a dirty entry will be either cleared  \
	 * or flushed shortly, so it is OK if we put a dirty entry on the   \
	 * clean LRU list.                                                  \
         */                                                                 \
                                                                            \
        if ( (entry_ptr)->is_dirty ) {                                      \
            H5C__AUX_DLL_REMOVE((entry_ptr), (cache_ptr)->dLRU_head_ptr,    \
                                (cache_ptr)->dLRU_tail_ptr,                 \
                                (cache_ptr)->dLRU_list_len,                 \
                                (cache_ptr)->dLRU_list_size, (fail_val))    \
        } else {                                                            \
            H5C__AUX_DLL_REMOVE((entry_ptr), (cache_ptr)->cLRU_head_ptr,    \
                                (cache_ptr)->cLRU_tail_ptr,                 \
                                (cache_ptr)->cLRU_list_len,                 \
                                (cache_ptr)->cLRU_list_size, (fail_val))    \
        }                                                                   \
                                                                            \
        H5C__AUX_DLL_PREPEND((entry_ptr), (cache_ptr)->cLRU_head_ptr,       \
                             (cache_ptr)->cLRU_tail_ptr,                    \
                             (cache_ptr)->cLRU_list_len,                    \
                             (cache_ptr)->cLRU_list_size, (fail_val))       \
                                                                            \
        /* End modified LRU specific code. */                               \
    }                                                                       \
} /* H5C__UPDATE_RP_FOR_FLUSH */

#else /* H5C_MAINTAIN_CLEAN_AND_DIRTY_LRU_LISTS */

#define H5C__UPDATE_RP_FOR_FLUSH(cache_ptr, entry_ptr, fail_val)            \
{                                                                           \
    HDassert( (cache_ptr) );                                                \
    HDassert( (cache_ptr)->magic == H5C__H5C_T_MAGIC );                     \
    HDassert( (entry_ptr) );                                                \
    HDassert( !((entry_ptr)->is_protected) );                               \
    HDassert( !((entry_ptr)->is_read_only) );                               \
    HDassert( ((entry_ptr)->ro_ref_count) == 0 );                           \
    HDassert( (entry_ptr)->size > 0 );                                      \
                                                                            \
    if ( ! ((entry_ptr)->is_pinned) ) {                                     \
                                                                            \
        /* modified LRU specific code */                                    \
                                                                            \
        /* remove the entry from the LRU list, and re-insert it at the      \
	 * head.                                                            \
	 */                                                                 \
                                                                            \
        H5C__DLL_REMOVE((entry_ptr), (cache_ptr)->LRU_head_ptr,             \
                        (cache_ptr)->LRU_tail_ptr,                          \
			(cache_ptr)->LRU_list_len,                          \
                        (cache_ptr)->LRU_list_size, (fail_val))             \
                                                                            \
        H5C__DLL_PREPEND((entry_ptr), (cache_ptr)->LRU_head_ptr,            \
                         (cache_ptr)->LRU_tail_ptr,                         \
			 (cache_ptr)->LRU_list_len,                         \
                         (cache_ptr)->LRU_list_size, (fail_val))            \
                                                                            \
        /* End modified LRU specific code. */                               \
    }                                                                       \
} /* H5C__UPDATE_RP_FOR_FLUSH */

#endif /* H5C_MAINTAIN_CLEAN_AND_DIRTY_LRU_LISTS */


/*-------------------------------------------------------------------------
 *
 * Macro:	H5C__UPDATE_RP_FOR_INSERTION
 *
 * Purpose:     Update the replacement policy data structures for an
 *		insertion of the specified cache entry.
 *
 *		At present, we only support the modified LRU policy, so
 *		this function deals with that case unconditionally.  If
 *		we ever support other replacement policies, the function
 *		should switch on the current policy and act accordingly.
 *
 * Return:      N/A
 *
 * Programmer:  John Mainzer, 5/17/04
 *
 * Modifications:
 *
 *		JRM - 7/27/04
 *		Converted the function H5C_update_rp_for_insertion() to the
 *		macro H5C__UPDATE_RP_FOR_INSERTION in an effort to squeeze
 *		a bit more performance out of the cache.
 *
 *		At least for the first cut, I am leaving the comments and
 *		white space in the macro.  If they cause dificulties with
 *		pre-processor, I'll have to remove them.
 *
 *		JRM - 7/28/04
 *		Split macro into two version, one supporting the clean and
 *		dirty LRU lists, and the other not.  Yet another attempt
 *		at optimization.
 *
 *		JRM - 3/10/06
 *		This macro should never be called on a pinned entry.
 *		Inserted an assert to verify this.
 *
 *		JRM - 8/9/06
 *		Not any more.  We must now allow insertion of pinned
 *		entries.  Updated macro to support this.
 *
 *		JRM - 3/28/07
 *		Added sanity checks using the new is_read_only and
 *		ro_ref_count fields of struct H5C_cache_entry_t.
 *
 *-------------------------------------------------------------------------
 */

#if H5C_MAINTAIN_CLEAN_AND_DIRTY_LRU_LISTS

#define H5C__UPDATE_RP_FOR_INSERTION(cache_ptr, entry_ptr, fail_val)       \
{                                                                          \
    HDassert( (cache_ptr) );                                               \
    HDassert( (cache_ptr)->magic == H5C__H5C_T_MAGIC );                    \
    HDassert( (entry_ptr) );                                               \
    HDassert( !((entry_ptr)->is_protected) );                              \
    HDassert( !((entry_ptr)->is_read_only) );                              \
    HDassert( ((entry_ptr)->ro_ref_count) == 0 );                          \
    HDassert( (entry_ptr)->size > 0 );                                     \
                                                                           \
    if ( (entry_ptr)->is_pinned ) {                                        \
                                                                           \
        H5C__DLL_PREPEND((entry_ptr), (cache_ptr)->pel_head_ptr,           \
                         (cache_ptr)->pel_tail_ptr,                        \
                         (cache_ptr)->pel_len,                             \
                         (cache_ptr)->pel_size, (fail_val))                \
                                                                           \
    } else {                                                               \
                                                                           \
        /* modified LRU specific code */                                   \
                                                                           \
        /* insert the entry at the head of the LRU list. */                \
                                                                           \
        H5C__DLL_PREPEND((entry_ptr), (cache_ptr)->LRU_head_ptr,           \
                         (cache_ptr)->LRU_tail_ptr,                        \
			 (cache_ptr)->LRU_list_len,                        \
                         (cache_ptr)->LRU_list_size, (fail_val))           \
                                                                           \
        /* insert the entry at the head of the clean or dirty LRU list as  \
         * appropriate.                                                    \
         */                                                                \
                                                                           \
        if ( entry_ptr->is_dirty ) {                                       \
            H5C__AUX_DLL_PREPEND((entry_ptr), (cache_ptr)->dLRU_head_ptr,  \
                                 (cache_ptr)->dLRU_tail_ptr,               \
                                 (cache_ptr)->dLRU_list_len,               \
                                 (cache_ptr)->dLRU_list_size, (fail_val))  \
        } else {                                                           \
            H5C__AUX_DLL_PREPEND((entry_ptr), (cache_ptr)->cLRU_head_ptr,  \
                                 (cache_ptr)->cLRU_tail_ptr,               \
                                 (cache_ptr)->cLRU_list_len,               \
                                 (cache_ptr)->cLRU_list_size, (fail_val))  \
        }                                                                  \
                                                                           \
        /* End modified LRU specific code. */                              \
    }                                                                      \
}

#else /* H5C_MAINTAIN_CLEAN_AND_DIRTY_LRU_LISTS */

#define H5C__UPDATE_RP_FOR_INSERTION(cache_ptr, entry_ptr, fail_val)       \
{                                                                          \
    HDassert( (cache_ptr) );                                               \
    HDassert( (cache_ptr)->magic == H5C__H5C_T_MAGIC );                    \
    HDassert( (entry_ptr) );                                               \
    HDassert( !((entry_ptr)->is_protected) );                              \
    HDassert( !((entry_ptr)->is_read_only) );                              \
    HDassert( ((entry_ptr)->ro_ref_count) == 0 );                          \
    HDassert( (entry_ptr)->size > 0 );                                     \
                                                                           \
    if ( (entry_ptr)->is_pinned ) {                                        \
                                                                           \
        H5C__DLL_PREPEND((entry_ptr), (cache_ptr)->pel_head_ptr,           \
                         (cache_ptr)->pel_tail_ptr,                        \
                         (cache_ptr)->pel_len,                             \
                         (cache_ptr)->pel_size, (fail_val))                \
	                                                                   \
    } else {                                                               \
                                                                           \
        /* modified LRU specific code */                                   \
                                                                           \
        /* insert the entry at the head of the LRU list. */                \
                                                                           \
        H5C__DLL_PREPEND((entry_ptr), (cache_ptr)->LRU_head_ptr,           \
                         (cache_ptr)->LRU_tail_ptr,                        \
			 (cache_ptr)->LRU_list_len,                        \
                         (cache_ptr)->LRU_list_size, (fail_val))           \
                                                                           \
        /* End modified LRU specific code. */                              \
    }                                                                      \
}

#endif /* H5C_MAINTAIN_CLEAN_AND_DIRTY_LRU_LISTS */


/*-------------------------------------------------------------------------
 *
 * Macro:	H5C__UPDATE_RP_FOR_PROTECT
 *
 * Purpose:     Update the replacement policy data structures for a
 *		protect of the specified cache entry.
 *
 *		To do this, unlink the specified entry from any data
 *		structures used by the replacement policy, and add the
 *		entry to the protected list.
 *
 *		At present, we only support the modified LRU policy, so
 *		this function deals with that case unconditionally.  If
 *		we ever support other replacement policies, the function
 *		should switch on the current policy and act accordingly.
 *
 * Return:      N/A
 *
 * Programmer:  John Mainzer, 5/17/04
 *
 * Modifications:
 *
 *		JRM - 7/27/04
 *		Converted the function H5C_update_rp_for_protect() to the
 *		macro H5C__UPDATE_RP_FOR_PROTECT in an effort to squeeze
 *		a bit more performance out of the cache.
 *
 *		At least for the first cut, I am leaving the comments and
 *		white space in the macro.  If they cause dificulties with
 *		pre-processor, I'll have to remove them.
 *
 *		JRM - 7/28/04
 *		Split macro into two version, one supporting the clean and
 *		dirty LRU lists, and the other not.  Yet another attempt
 *		at optimization.
 *
 *		JRM - 3/17/06
 *		Modified macro to attempt to remove pinned entriese from
 *		the pinned entry list instead of from the data structures
 *		maintained by the replacement policy.
 *
 *		JRM - 3/28/07
 *		Added sanity checks based on the new is_read_only and
 *		ro_ref_count fields of struct H5C_cache_entry_t.
 *
 *-------------------------------------------------------------------------
 */

#if H5C_MAINTAIN_CLEAN_AND_DIRTY_LRU_LISTS

#define H5C__UPDATE_RP_FOR_PROTECT(cache_ptr, entry_ptr, fail_val)        \
{                                                                         \
    HDassert( (cache_ptr) );                                              \
    HDassert( (cache_ptr)->magic == H5C__H5C_T_MAGIC );                   \
    HDassert( (entry_ptr) );                                              \
    HDassert( !((entry_ptr)->is_protected) );                             \
    HDassert( !((entry_ptr)->is_read_only) );                             \
    HDassert( ((entry_ptr)->ro_ref_count) == 0 );                         \
    HDassert( (entry_ptr)->size > 0 );                                    \
									  \
    if ( (entry_ptr)->is_pinned ) {                                       \
                                                                          \
        H5C__DLL_REMOVE((entry_ptr), (cache_ptr)->pel_head_ptr,           \
                        (cache_ptr)->pel_tail_ptr, 			  \
			(cache_ptr)->pel_len,                             \
                        (cache_ptr)->pel_size, (fail_val))                \
        HDassert( (cache_ptr)->pel_len >= 0 );                            \
                                                                          \
    } else {                                                              \
                                                                          \
        /* modified LRU specific code */                                  \
                                                                          \
        /* remove the entry from the LRU list. */                         \
                                                                          \
        H5C__DLL_REMOVE((entry_ptr), (cache_ptr)->LRU_head_ptr,           \
                        (cache_ptr)->LRU_tail_ptr,                        \
			(cache_ptr)->LRU_list_len,                        \
                        (cache_ptr)->LRU_list_size, (fail_val))           \
                                                                          \
        /* Similarly, remove the entry from the clean or dirty LRU list   \
         * as appropriate.                                                \
         */                                                               \
                                                                          \
        if ( (entry_ptr)->is_dirty ) {                                    \
                                                                          \
            H5C__AUX_DLL_REMOVE((entry_ptr), (cache_ptr)->dLRU_head_ptr,  \
                                (cache_ptr)->dLRU_tail_ptr,               \
                                (cache_ptr)->dLRU_list_len,               \
                                (cache_ptr)->dLRU_list_size, (fail_val))  \
                                                                          \
        } else {                                                          \
                                                                          \
            H5C__AUX_DLL_REMOVE((entry_ptr), (cache_ptr)->cLRU_head_ptr,  \
                                (cache_ptr)->cLRU_tail_ptr,               \
                                (cache_ptr)->cLRU_list_len,               \
                                (cache_ptr)->cLRU_list_size, (fail_val))  \
        }                                                                 \
                                                                          \
        /* End modified LRU specific code. */                             \
    }                                                                     \
                                                                          \
    /* Regardless of the replacement policy, or whether the entry is      \
     * pinned, now add the entry to the protected list.                   \
     */                                                                   \
                                                                          \
    H5C__DLL_APPEND((entry_ptr), (cache_ptr)->pl_head_ptr,                \
                    (cache_ptr)->pl_tail_ptr,                             \
                    (cache_ptr)->pl_len,                                  \
                    (cache_ptr)->pl_size, (fail_val))                     \
} /* H5C__UPDATE_RP_FOR_PROTECT */

#else /* H5C_MAINTAIN_CLEAN_AND_DIRTY_LRU_LISTS */

#define H5C__UPDATE_RP_FOR_PROTECT(cache_ptr, entry_ptr, fail_val)        \
{                                                                         \
    HDassert( (cache_ptr) );                                              \
    HDassert( (cache_ptr)->magic == H5C__H5C_T_MAGIC );                   \
    HDassert( (entry_ptr) );                                              \
    HDassert( !((entry_ptr)->is_protected) );                             \
    HDassert( !((entry_ptr)->is_read_only) );                             \
    HDassert( ((entry_ptr)->ro_ref_count) == 0 );                         \
    HDassert( (entry_ptr)->size > 0 );                                    \
									  \
    if ( (entry_ptr)->is_pinned ) {                                       \
                                                                          \
        H5C__DLL_REMOVE((entry_ptr), (cache_ptr)->pel_head_ptr,           \
                        (cache_ptr)->pel_tail_ptr, 			  \
			(cache_ptr)->pel_len,                             \
                        (cache_ptr)->pel_size, (fail_val))                \
        HDassert( (cache_ptr)->pel_len >= 0 );                            \
                                                                          \
    } else {                                                              \
                                                                          \
        /* modified LRU specific code */                                  \
                                                                          \
        /* remove the entry from the LRU list. */                         \
                                                                          \
        H5C__DLL_REMOVE((entry_ptr), (cache_ptr)->LRU_head_ptr,           \
                        (cache_ptr)->LRU_tail_ptr,                        \
			(cache_ptr)->LRU_list_len,                        \
                        (cache_ptr)->LRU_list_size, (fail_val))           \
                                                                          \
        /* End modified LRU specific code. */                             \
    }                                                                     \
                                                                          \
    /* Regardless of the replacement policy, or whether the entry is      \
     * pinned, now add the entry to the protected list.                   \
     */                                                                   \
                                                                          \
    H5C__DLL_APPEND((entry_ptr), (cache_ptr)->pl_head_ptr,                \
                    (cache_ptr)->pl_tail_ptr,                             \
                    (cache_ptr)->pl_len,                                  \
                    (cache_ptr)->pl_size, (fail_val))                     \
} /* H5C__UPDATE_RP_FOR_PROTECT */

#endif /* H5C_MAINTAIN_CLEAN_AND_DIRTY_LRU_LISTS */


/*-------------------------------------------------------------------------
 *
 * Macro:	H5C__UPDATE_RP_FOR_MOVE
 *
 * Purpose:     Update the replacement policy data structures for a
 *		move of the specified cache entry.
 *
 *		At present, we only support the modified LRU policy, so
 *		this function deals with that case unconditionally.  If
 *		we ever support other replacement policies, the function
 *		should switch on the current policy and act accordingly.
 *
 * Return:      N/A
 *
 * Programmer:  John Mainzer, 5/17/04
 *
 * Modifications:
 *
 *		JRM - 7/27/04
 *		Converted the function H5C_update_rp_for_move() to the
 *		macro H5C__UPDATE_RP_FOR_MOVE in an effort to squeeze
 *		a bit more performance out of the cache.
 *
 *		At least for the first cut, I am leaving the comments and
 *		white space in the macro.  If they cause dificulties with
 *		pre-processor, I'll have to remove them.
 *
 *		JRM - 7/28/04
 *		Split macro into two version, one supporting the clean and
 *		dirty LRU lists, and the other not.  Yet another attempt
 *		at optimization.
 *
 *		JRM - 6/23/05
 *		Added the was_dirty parameter.  It is possible that
 *		the entry was clean when it was moved -- if so it
 *		it is in the clean LRU regardless of the current
 *		value of the is_dirty field.
 *
 *		At present, all moved entries are forced to be
 *		dirty.  This macro is a bit more general that that,
 *		to allow it to function correctly should that policy
 *		be relaxed in the future.
 *
 *		JRM - 3/17/06
 *		Modified macro to do nothing if the entry is pinned.
 *		In this case, the entry is on the pinned entry list, not
 *		in the replacement policy data structures, so there is
 *		nothing to be done.
 *
 *		JRM - 3/28/07
 *		Added sanity checks using the new is_read_only and
 *		ro_ref_count fields of struct H5C_cache_entry_t.
 *
 *-------------------------------------------------------------------------
 */

#if H5C_MAINTAIN_CLEAN_AND_DIRTY_LRU_LISTS

#define H5C__UPDATE_RP_FOR_MOVE(cache_ptr, entry_ptr, was_dirty, fail_val) \
{                                                                            \
    HDassert( (cache_ptr) );                                                 \
    HDassert( (cache_ptr)->magic == H5C__H5C_T_MAGIC );                      \
    HDassert( (entry_ptr) );                                                 \
    HDassert( !((entry_ptr)->is_protected) );                                \
    HDassert( !((entry_ptr)->is_read_only) );                                \
    HDassert( ((entry_ptr)->ro_ref_count) == 0 );                            \
    HDassert( (entry_ptr)->size > 0 );                                       \
                                                                             \
    if ( ! ( (entry_ptr)->is_pinned ) ) {                                    \
	                                                                     \
        /* modified LRU specific code */                                     \
                                                                             \
        /* remove the entry from the LRU list, and re-insert it at the head. \
	 */                                                                  \
                                                                             \
            H5C__DLL_REMOVE((entry_ptr), (cache_ptr)->LRU_head_ptr,          \
                             (cache_ptr)->LRU_tail_ptr,                      \
			     (cache_ptr)->LRU_list_len,                      \
                             (cache_ptr)->LRU_list_size, (fail_val))         \
                                                                             \
        H5C__DLL_PREPEND((entry_ptr), (cache_ptr)->LRU_head_ptr,             \
                         (cache_ptr)->LRU_tail_ptr,                          \
			 (cache_ptr)->LRU_list_len,                          \
                         (cache_ptr)->LRU_list_size, (fail_val))             \
                                                                             \
            /* remove the entry from either the clean or dirty LUR list as   \
             * indicated by the was_dirty parameter                          \
             */                                                              \
            if ( was_dirty ) {                                               \
                                                                             \
                H5C__AUX_DLL_REMOVE((entry_ptr),                             \
				     (cache_ptr)->dLRU_head_ptr,             \
                                     (cache_ptr)->dLRU_tail_ptr,             \
                                     (cache_ptr)->dLRU_list_len,             \
                                     (cache_ptr)->dLRU_list_size,            \
				     (fail_val))                             \
                                                                             \
            } else {                                                         \
                                                                             \
                H5C__AUX_DLL_REMOVE((entry_ptr),                             \
				     (cache_ptr)->cLRU_head_ptr,             \
                                     (cache_ptr)->cLRU_tail_ptr,             \
                                     (cache_ptr)->cLRU_list_len,             \
                                     (cache_ptr)->cLRU_list_size,            \
				     (fail_val))                             \
            }                                                                \
                                                                             \
            /* insert the entry at the head of either the clean or dirty     \
	     * LRU list as appropriate.                                      \
             */                                                              \
                                                                             \
            if ( (entry_ptr)->is_dirty ) {                                   \
                                                                             \
                H5C__AUX_DLL_PREPEND((entry_ptr),                            \
				      (cache_ptr)->dLRU_head_ptr,            \
                                      (cache_ptr)->dLRU_tail_ptr,            \
                                      (cache_ptr)->dLRU_list_len,            \
                                      (cache_ptr)->dLRU_list_size,           \
				      (fail_val))                            \
                                                                             \
            } else {                                                         \
                                                                             \
                H5C__AUX_DLL_PREPEND((entry_ptr),                            \
				      (cache_ptr)->cLRU_head_ptr,            \
                                      (cache_ptr)->cLRU_tail_ptr,            \
                                      (cache_ptr)->cLRU_list_len,            \
                                      (cache_ptr)->cLRU_list_size,           \
				      (fail_val))                            \
            }                                                                \
                                                                             \
            /* End modified LRU specific code. */                            \
        }                                                                    \
<<<<<<< HEAD
} /* H5C__UPDATE_RP_FOR_RENAME */
=======
} /* H5C__UPDATE_RP_FOR_MOVE */
>>>>>>> df8026cc

#else /* H5C_MAINTAIN_CLEAN_AND_DIRTY_LRU_LISTS */

#define H5C__UPDATE_RP_FOR_MOVE(cache_ptr, entry_ptr, was_dirty, fail_val) \
{                                                                            \
    HDassert( (cache_ptr) );                                                 \
    HDassert( (cache_ptr)->magic == H5C__H5C_T_MAGIC );                      \
    HDassert( (entry_ptr) );                                                 \
    HDassert( !((entry_ptr)->is_protected) );                                \
    HDassert( !((entry_ptr)->is_read_only) );                                \
    HDassert( ((entry_ptr)->ro_ref_count) == 0 );                            \
    HDassert( (entry_ptr)->size > 0 );                                       \
                                                                             \
    if ( ! ( (entry_ptr)->is_pinned ) ) {                                    \
	                                                                     \
        /* modified LRU specific code */                                     \
                                                                             \
        /* remove the entry from the LRU list, and re-insert it at the head. \
	 */                                                                  \
                                                                             \
            H5C__DLL_REMOVE((entry_ptr), (cache_ptr)->LRU_head_ptr,          \
                             (cache_ptr)->LRU_tail_ptr,                      \
			     (cache_ptr)->LRU_list_len,                      \
                             (cache_ptr)->LRU_list_size, (fail_val))         \
                                                                             \
            H5C__DLL_PREPEND((entry_ptr), (cache_ptr)->LRU_head_ptr,         \
                              (cache_ptr)->LRU_tail_ptr,                     \
			      (cache_ptr)->LRU_list_len,                     \
                              (cache_ptr)->LRU_list_size, (fail_val))        \
                                                                             \
            /* End modified LRU specific code. */                            \
        }                                                                    \
<<<<<<< HEAD
} /* H5C__UPDATE_RP_FOR_RENAME */
=======
} /* H5C__UPDATE_RP_FOR_MOVE */
>>>>>>> df8026cc

#endif /* H5C_MAINTAIN_CLEAN_AND_DIRTY_LRU_LISTS */


/*-------------------------------------------------------------------------
 *
 * Macro:	H5C__UPDATE_RP_FOR_SIZE_CHANGE
 *
 * Purpose:     Update the replacement policy data structures for a
 *		size change of the specified cache entry.
 *
 *		To do this, determine if the entry is pinned.  If it is,
 *		update the size of the pinned entry list.
 *
 *		If it isn't pinned, the entry must handled by the
 *		replacement policy.  Update the appropriate replacement
 *		policy data structures.
 *
 *		At present, we only support the modified LRU policy, so
 *		this function deals with that case unconditionally.  If
 *		we ever support other replacement policies, the function
 *		should switch on the current policy and act accordingly.
 *
 * Return:      N/A
 *
 * Programmer:  John Mainzer, 8/23/06
 *
 * Modifications:
 *
 * 		JRM -- 3/28/07
 *		Added sanity checks based on the new is_read_only and
 *		ro_ref_count fields of struct H5C_cache_entry_t.
 *
 *-------------------------------------------------------------------------
 */

#if H5C_MAINTAIN_CLEAN_AND_DIRTY_LRU_LISTS

#define H5C__UPDATE_RP_FOR_SIZE_CHANGE(cache_ptr, entry_ptr, new_size)    \
{                                                                         \
    HDassert( (cache_ptr) );                                              \
    HDassert( (cache_ptr)->magic == H5C__H5C_T_MAGIC );                   \
    HDassert( (entry_ptr) );                                              \
    HDassert( !((entry_ptr)->is_protected) );                             \
    HDassert( !((entry_ptr)->is_read_only) );                             \
    HDassert( ((entry_ptr)->ro_ref_count) == 0 );                         \
    HDassert( (entry_ptr)->size > 0 );                                    \
    HDassert( new_size > 0 );                                             \
				  					  \
    if ( (entry_ptr)->is_pinned ) {                                       \
                                                                          \
	H5C__DLL_UPDATE_FOR_SIZE_CHANGE((cache_ptr)->pel_len,             \
			                (cache_ptr)->pel_size,            \
			                (entry_ptr)->size,                \
					(new_size));                      \
	                                                                  \
    } else {                                                              \
                                                                          \
        /* modified LRU specific code */                                  \
                                                                          \
	/* Update the size of the LRU list */                             \
                                                                          \
	H5C__DLL_UPDATE_FOR_SIZE_CHANGE((cache_ptr)->LRU_list_len,        \
			                (cache_ptr)->LRU_list_size,       \
			                (entry_ptr)->size,                \
					(new_size));                      \
                                                                          \
        /* Similarly, update the size of the clean or dirty LRU list as   \
	 * appropriate.  At present, the entry must be clean, but that    \
	 * could change.                                                  \
         */                                                               \
                                                                          \
        if ( (entry_ptr)->is_dirty ) {                                    \
                                                                          \
	    H5C__DLL_UPDATE_FOR_SIZE_CHANGE((cache_ptr)->dLRU_list_len,   \
			                    (cache_ptr)->dLRU_list_size,  \
			                    (entry_ptr)->size,            \
					    (new_size));                  \
                                                                          \
        } else {                                                          \
                                                                          \
	    H5C__DLL_UPDATE_FOR_SIZE_CHANGE((cache_ptr)->cLRU_list_len,   \
			                    (cache_ptr)->cLRU_list_size,  \
			                    (entry_ptr)->size,            \
					    (new_size));                  \
        }                                                                 \
                                                                          \
        /* End modified LRU specific code. */                             \
    }                                                                     \
                                                                          \
} /* H5C__UPDATE_RP_FOR_SIZE_CHANGE */

#else /* H5C_MAINTAIN_CLEAN_AND_DIRTY_LRU_LISTS */

#define H5C__UPDATE_RP_FOR_SIZE_CHANGE(cache_ptr, entry_ptr, new_size)    \
{                                                                         \
    HDassert( (cache_ptr) );                                              \
    HDassert( (cache_ptr)->magic == H5C__H5C_T_MAGIC );                   \
    HDassert( (entry_ptr) );                                              \
    HDassert( !((entry_ptr)->is_protected) );                             \
    HDassert( !((entry_ptr)->is_read_only) );                             \
    HDassert( ((entry_ptr)->ro_ref_count) == 0 );                         \
    HDassert( (entry_ptr)->size > 0 );                                    \
    HDassert( new_size > 0 );                                             \
				  					  \
    if ( (entry_ptr)->is_pinned ) {                                       \
                                                                          \
	H5C__DLL_UPDATE_FOR_SIZE_CHANGE((cache_ptr)->pel_len,             \
			                (cache_ptr)->pel_size,            \
			                (entry_ptr)->size,                \
					(new_size));                      \
                                                                          \
    } else {                                                              \
                                                                          \
        /* modified LRU specific code */                                  \
                                                                          \
	/* Update the size of the LRU list */                             \
                                                                          \
	H5C__DLL_UPDATE_FOR_SIZE_CHANGE((cache_ptr)->LRU_list_len,        \
			                (cache_ptr)->LRU_list_size,       \
			                (entry_ptr)->size,                \
					(new_size));                      \
                                                                          \
        /* End modified LRU specific code. */                             \
    }                                                                     \
                                                                          \
} /* H5C__UPDATE_RP_FOR_SIZE_CHANGE */

#endif /* H5C_MAINTAIN_CLEAN_AND_DIRTY_LRU_LISTS */


/*-------------------------------------------------------------------------
 *
 * Macro:	H5C__UPDATE_RP_FOR_UNPIN
 *
 * Purpose:     Update the replacement policy data structures for an
 *		unpin of the specified cache entry.
 *
 *		To do this, unlink the specified entry from the protected
 *		entry list, and re-insert it in the data structures used
 *		by the current replacement policy.
 *
 *		At present, we only support the modified LRU policy, so
 *		this function deals with that case unconditionally.  If
 *		we ever support other replacement policies, the macro
 *		should switch on the current policy and act accordingly.
 *
 * Return:      N/A
 *
 * Programmer:  John Mainzer, 3/22/06
 *
 * Modifications:
 *
 *		JRM -- 3/28/07
 *		Added sanity checks based on the new is_read_only and
 *		ro_ref_count fields of struct H5C_cache_entry_t.
 *
 *-------------------------------------------------------------------------
 */

#if H5C_MAINTAIN_CLEAN_AND_DIRTY_LRU_LISTS

#define H5C__UPDATE_RP_FOR_UNPIN(cache_ptr, entry_ptr, fail_val)       \
{                                                                      \
    HDassert( (cache_ptr) );                                           \
    HDassert( (cache_ptr)->magic == H5C__H5C_T_MAGIC );                \
    HDassert( (entry_ptr) );                                           \
    HDassert( !((entry_ptr)->is_protected) );                          \
    HDassert( !((entry_ptr)->is_read_only) );                          \
    HDassert( ((entry_ptr)->ro_ref_count) == 0 );                      \
    HDassert( (entry_ptr)->is_pinned);                                 \
    HDassert( (entry_ptr)->size > 0 );                                 \
                                                                       \
    /* Regardless of the replacement policy, remove the entry from the \
     * pinned entry list.                                              \
     */                                                                \
    H5C__DLL_REMOVE((entry_ptr), (cache_ptr)->pel_head_ptr,            \
                    (cache_ptr)->pel_tail_ptr, (cache_ptr)->pel_len,   \
                    (cache_ptr)->pel_size, (fail_val))                 \
    HDassert( (cache_ptr)->pel_len >= 0 );                             \
                                                                       \
        /* modified LRU specific code */                               \
                                                                       \
        /* insert the entry at the head of the LRU list. */            \
                                                                       \
        H5C__DLL_PREPEND((entry_ptr), (cache_ptr)->LRU_head_ptr,       \
                         (cache_ptr)->LRU_tail_ptr,                    \
                         (cache_ptr)->LRU_list_len,                    \
                         (cache_ptr)->LRU_list_size, (fail_val))       \
                                                                       \
        /* Similarly, insert the entry at the head of either the clean \
         * or dirty LRU list as appropriate.                           \
         */                                                            \
                                                                       \
        if ( (entry_ptr)->is_dirty ) {                                 \
                                                                       \
            H5C__AUX_DLL_PREPEND((entry_ptr),                          \
			          (cache_ptr)->dLRU_head_ptr,          \
                                  (cache_ptr)->dLRU_tail_ptr,          \
                                  (cache_ptr)->dLRU_list_len,          \
                                  (cache_ptr)->dLRU_list_size,         \
			          (fail_val))                          \
                                                                       \
        } else {                                                       \
                                                                       \
            H5C__AUX_DLL_PREPEND((entry_ptr),                          \
			          (cache_ptr)->cLRU_head_ptr,          \
                                  (cache_ptr)->cLRU_tail_ptr,          \
                                  (cache_ptr)->cLRU_list_len,          \
                                  (cache_ptr)->cLRU_list_size,         \
			          (fail_val))                          \
         }                                                             \
                                                                       \
        /* End modified LRU specific code. */                          \
                                                                       \
} /* H5C__UPDATE_RP_FOR_UNPIN */

#else /* H5C_MAINTAIN_CLEAN_AND_DIRTY_LRU_LISTS */

#define H5C__UPDATE_RP_FOR_UNPIN(cache_ptr, entry_ptr, fail_val)       \
{                                                                      \
    HDassert( (cache_ptr) );                                           \
    HDassert( (cache_ptr)->magic == H5C__H5C_T_MAGIC );                \
    HDassert( (entry_ptr) );                                           \
    HDassert( !((entry_ptr)->is_protected) );                          \
    HDassert( !((entry_ptr)->is_read_only) );                          \
    HDassert( ((entry_ptr)->ro_ref_count) == 0 );                      \
    HDassert( (entry_ptr)->is_pinned);                                 \
    HDassert( (entry_ptr)->size > 0 );                                 \
                                                                       \
    /* Regardless of the replacement policy, remove the entry from the \
     * pinned entry list.                                              \
     */                                                                \
    H5C__DLL_REMOVE((entry_ptr), (cache_ptr)->pel_head_ptr,            \
                    (cache_ptr)->pel_tail_ptr, (cache_ptr)->pel_len,   \
                    (cache_ptr)->pel_size, (fail_val))                 \
    HDassert( (cache_ptr)->pel_len >= 0 );                             \
                                                                       \
        /* modified LRU specific code */                               \
                                                                       \
        /* insert the entry at the head of the LRU list. */            \
                                                                       \
        H5C__DLL_PREPEND((entry_ptr), (cache_ptr)->LRU_head_ptr,       \
                         (cache_ptr)->LRU_tail_ptr,                    \
                         (cache_ptr)->LRU_list_len,                    \
                         (cache_ptr)->LRU_list_size, (fail_val))       \
                                                                       \
        /* End modified LRU specific code. */                          \
                                                                       \
} /* H5C__UPDATE_RP_FOR_UNPIN */

#endif /* H5C_MAINTAIN_CLEAN_AND_DIRTY_LRU_LISTS */


/*-------------------------------------------------------------------------
 *
 * Macro:	H5C__UPDATE_RP_FOR_UNPROTECT
 *
 * Purpose:     Update the replacement policy data structures for an
 *		unprotect of the specified cache entry.
 *
 *		To do this, unlink the specified entry from the protected
 *		list, and re-insert it in the data structures used by the
 *		current replacement policy.
 *
 *		At present, we only support the modified LRU policy, so
 *		this function deals with that case unconditionally.  If
 *		we ever support other replacement policies, the function
 *		should switch on the current policy and act accordingly.
 *
 * Return:      N/A
 *
 * Programmer:  John Mainzer, 5/19/04
 *
 * Modifications:
 *
 *		JRM - 7/27/04
 *		Converted the function H5C_update_rp_for_unprotect() to
 *		the macro H5C__UPDATE_RP_FOR_UNPROTECT in an effort to
 *		squeeze a bit more performance out of the cache.
 *
 *		At least for the first cut, I am leaving the comments and
 *		white space in the macro.  If they cause dificulties with
 *		pre-processor, I'll have to remove them.
 *
 *		JRM - 7/28/04
 *		Split macro into two version, one supporting the clean and
 *		dirty LRU lists, and the other not.  Yet another attempt
 *		at optimization.
 *
 *		JRM - 3/17/06
 *		Modified macro to put pinned entries on the pinned entry
 *		list instead of inserting them in the data structures
 *		maintained by the replacement policy.
 *
 *-------------------------------------------------------------------------
 */

#if H5C_MAINTAIN_CLEAN_AND_DIRTY_LRU_LISTS

#define H5C__UPDATE_RP_FOR_UNPROTECT(cache_ptr, entry_ptr, fail_val)       \
{                                                                          \
    HDassert( (cache_ptr) );                                               \
    HDassert( (cache_ptr)->magic == H5C__H5C_T_MAGIC );                    \
    HDassert( (entry_ptr) );                                               \
    HDassert( (entry_ptr)->is_protected);                                  \
    HDassert( (entry_ptr)->size > 0 );                                     \
                                                                           \
    /* Regardless of the replacement policy, remove the entry from the     \
     * protected list.                                                     \
     */                                                                    \
    H5C__DLL_REMOVE((entry_ptr), (cache_ptr)->pl_head_ptr,                 \
                    (cache_ptr)->pl_tail_ptr, (cache_ptr)->pl_len,         \
                    (cache_ptr)->pl_size, (fail_val))                      \
                                                                           \
    if ( (entry_ptr)->is_pinned ) {                                        \
                                                                           \
        H5C__DLL_PREPEND((entry_ptr), (cache_ptr)->pel_head_ptr,           \
                         (cache_ptr)->pel_tail_ptr,                        \
                         (cache_ptr)->pel_len,                             \
                         (cache_ptr)->pel_size, (fail_val))                \
                                                                           \
    } else {                                                               \
                                                                           \
        /* modified LRU specific code */                                   \
                                                                           \
        /* insert the entry at the head of the LRU list. */                \
                                                                           \
        H5C__DLL_PREPEND((entry_ptr), (cache_ptr)->LRU_head_ptr,           \
                         (cache_ptr)->LRU_tail_ptr,                        \
                         (cache_ptr)->LRU_list_len,                        \
                         (cache_ptr)->LRU_list_size, (fail_val))           \
                                                                           \
        /* Similarly, insert the entry at the head of either the clean or  \
         * dirty LRU list as appropriate.                                  \
         */                                                                \
                                                                           \
        if ( (entry_ptr)->is_dirty ) {                                     \
                                                                           \
            H5C__AUX_DLL_PREPEND((entry_ptr), (cache_ptr)->dLRU_head_ptr,  \
                                 (cache_ptr)->dLRU_tail_ptr,               \
                                 (cache_ptr)->dLRU_list_len,               \
                                 (cache_ptr)->dLRU_list_size, (fail_val))  \
                                                                           \
        } else {                                                           \
                                                                           \
            H5C__AUX_DLL_PREPEND((entry_ptr), (cache_ptr)->cLRU_head_ptr,  \
                                 (cache_ptr)->cLRU_tail_ptr,               \
                                 (cache_ptr)->cLRU_list_len,               \
                                 (cache_ptr)->cLRU_list_size, (fail_val))  \
        }                                                                  \
                                                                           \
        /* End modified LRU specific code. */                              \
    }                                                                      \
                                                                           \
} /* H5C__UPDATE_RP_FOR_UNPROTECT */

#else /* H5C_MAINTAIN_CLEAN_AND_DIRTY_LRU_LISTS */

#define H5C__UPDATE_RP_FOR_UNPROTECT(cache_ptr, entry_ptr, fail_val)       \
{                                                                          \
    HDassert( (cache_ptr) );                                               \
    HDassert( (cache_ptr)->magic == H5C__H5C_T_MAGIC );                    \
    HDassert( (entry_ptr) );                                               \
    HDassert( (entry_ptr)->is_protected);                                  \
    HDassert( (entry_ptr)->size > 0 );                                     \
                                                                           \
    /* Regardless of the replacement policy, remove the entry from the     \
     * protected list.                                                     \
     */                                                                    \
    H5C__DLL_REMOVE((entry_ptr), (cache_ptr)->pl_head_ptr,                 \
                    (cache_ptr)->pl_tail_ptr, (cache_ptr)->pl_len,         \
                    (cache_ptr)->pl_size, (fail_val))                      \
                                                                           \
    if ( (entry_ptr)->is_pinned ) {                                        \
                                                                           \
        H5C__DLL_PREPEND((entry_ptr), (cache_ptr)->pel_head_ptr,           \
                         (cache_ptr)->pel_tail_ptr,                        \
                         (cache_ptr)->pel_len,                             \
                         (cache_ptr)->pel_size, (fail_val))                \
                                                                           \
    } else {                                                               \
                                                                           \
        /* modified LRU specific code */                                   \
                                                                           \
        /* insert the entry at the head of the LRU list. */                \
                                                                           \
        H5C__DLL_PREPEND((entry_ptr), (cache_ptr)->LRU_head_ptr,           \
                         (cache_ptr)->LRU_tail_ptr,                        \
                         (cache_ptr)->LRU_list_len,                        \
                         (cache_ptr)->LRU_list_size, (fail_val))           \
                                                                           \
        /* End modified LRU specific code. */                              \
    }                                                                      \
} /* H5C__UPDATE_RP_FOR_UNPROTECT */

#endif /* H5C_MAINTAIN_CLEAN_AND_DIRTY_LRU_LISTS */


#endif /* _H5Cpkg_H */
<|MERGE_RESOLUTION|>--- conflicted
+++ resolved
@@ -674,20 +674,12 @@
  *		id equal to the array index has been moved in the current
  *		epoch.
  *
-<<<<<<< HEAD
- * entry_flush_renames: Array of int64 of length H5C__MAX_NUM_TYPE_IDS + 1. 
-=======
  * entry_flush_moves: Array of int64 of length H5C__MAX_NUM_TYPE_IDS + 1. 
->>>>>>> df8026cc
  * 		The cells are used to record the number of times an entry
  * 		with type id equal to the array index has been moved
  * 		during its flush callback in the current epoch.
  *
-<<<<<<< HEAD
- * cache_flush_renames: Array of int64 of length H5C__MAX_NUM_TYPE_IDS + 1. 
-=======
  * cache_flush_moves: Array of int64 of length H5C__MAX_NUM_TYPE_IDS + 1. 
->>>>>>> df8026cc
  * 		The cells are used to record the number of times an entry
  * 		with type id equal to the array index has been moved
  * 		during a cache flush in the current epoch.
@@ -3206,11 +3198,7 @@
                                                                              \
             /* End modified LRU specific code. */                            \
         }                                                                    \
-<<<<<<< HEAD
-} /* H5C__UPDATE_RP_FOR_RENAME */
-=======
 } /* H5C__UPDATE_RP_FOR_MOVE */
->>>>>>> df8026cc
 
 #else /* H5C_MAINTAIN_CLEAN_AND_DIRTY_LRU_LISTS */
 
@@ -3243,11 +3231,7 @@
                                                                              \
             /* End modified LRU specific code. */                            \
         }                                                                    \
-<<<<<<< HEAD
-} /* H5C__UPDATE_RP_FOR_RENAME */
-=======
 } /* H5C__UPDATE_RP_FOR_MOVE */
->>>>>>> df8026cc
 
 #endif /* H5C_MAINTAIN_CLEAN_AND_DIRTY_LRU_LISTS */
 
