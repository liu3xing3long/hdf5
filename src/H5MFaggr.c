/* * * * * * * * * * * * * * * * * * * * * * * * * * * * * * * * * * * * * * *
 * Copyright by The HDF Group.                                               *
 * Copyright by the Board of Trustees of the University of Illinois.         *
 * All rights reserved.                                                      *
 *                                                                           *
 * This file is part of HDF5.  The full HDF5 copyright notice, including     *
 * terms governing use, modification, and redistribution, is contained in    *
 * the files COPYING and Copyright.html.  COPYING can be found at the root   *
 * of the source code distribution tree; Copyright.html can be found at the  *
 * root level of an installed copy of the electronic HDF5 document set and   *
 * is linked from the top-level documents page.  It can also be found at     *
 * http://hdfgroup.org/HDF5/doc/Copyright.html.  If you do not have          *
 * access to either file, you may request a copy from help@hdfgroup.org.     *
 * * * * * * * * * * * * * * * * * * * * * * * * * * * * * * * * * * * * * * */

/*
 * Programmer:	Quincey Koziol <koziol@hdfgroup.org>
 *              Tuesday, January  8, 2008
 *
 * Purpose:	Routines for aggregating free space allocations
 *
 */

/****************/
/* Module Setup */
/****************/

#define H5F_FRIEND		/*suppress error about including H5Fpkg	  */
#include "H5MFmodule.h"         /* This source code file is part of the H5MF module */


/***********/
/* Headers */
/***********/
#include "H5private.h"		/* Generic Functions			*/
#include "H5Eprivate.h"		/* Error handling		  	*/
#include "H5Fpkg.h"		/* File access				*/
#include "H5MFpkg.h"		/* File memory management		*/


/****************/
/* Local Macros */
/****************/


/******************/
/* Local Typedefs */
/******************/
#define EXTEND_THRESHOLD 0.10F


/********************/
/* Package Typedefs */
/********************/


/********************/
/* Local Prototypes */
/********************/
static herr_t H5MF_aggr_free(H5F_t *f, hid_t dxpl_id, H5FD_mem_t type,
    H5F_blk_aggr_t *aggr);
static haddr_t H5MF_aggr_alloc(H5F_t *f, hid_t dxpl_id, H5F_blk_aggr_t *aggr,
    H5F_blk_aggr_t *other_aggr, H5FD_mem_t type, hsize_t size);


/*********************/
/* Package Variables */
/*********************/


/*****************************/
/* Library Private Variables */
/*****************************/


/*******************/
/* Local Variables */
/*******************/



/*-------------------------------------------------------------------------
 * Function:    H5MF_aggr_vfd_alloc
 *
 * Purpose:     Allocate SIZE bytes of file memory via H5MF_aggr_alloc()
 *		and return the relative address where that contiguous chunk
 *		of file memory exists.
 *		The TYPE argument describes the purpose for which the storage
 *		is being requested.
 *
 * Return:      Success:        The file address of new chunk.
 *              Failure:        HADDR_UNDEF
 *
 * Programmer:  Vailin Choi; July 1st, 2009
 *		(The coding is from H5MF_alloc().)
 *
 *-------------------------------------------------------------------------
 */
haddr_t
H5MF_aggr_vfd_alloc(H5F_t *f, H5FD_mem_t alloc_type, hid_t dxpl_id, hsize_t size)
{
    haddr_t     ret_value = HADDR_UNDEF;        /* Return value */

    FUNC_ENTER_NOAPI(HADDR_UNDEF)
#ifdef H5MF_AGGR_DEBUG
HDfprintf(stderr, "%s: alloc_type = %u, size = %Hu\n", FUNC, (unsigned)alloc_type, size);
#endif /* H5MF_AGGR_DEBUG */

    /* check arguments */
    HDassert(f);
    HDassert(f->shared);
    HDassert(f->shared->lf);
    HDassert(size > 0);

    /* Couldn't find anything from the free space manager, go allocate some */
    if(alloc_type != H5FD_MEM_DRAW && alloc_type != H5FD_MEM_GHEAP) {
        /* Handle metadata differently from "raw" data */
        if(HADDR_UNDEF == (ret_value = H5MF_aggr_alloc(f, dxpl_id, &(f->shared->fs.meta_aggr), &(f->shared->fs.sdata_aggr), alloc_type, size)))
            HGOTO_ERROR(H5E_RESOURCE, H5E_CANTALLOC, HADDR_UNDEF, "can't allocate metadata")
    } /* end if */
    else {
        /* Allocate "raw" data: H5FD_MEM_DRAW and H5FD_MEM_GHEAP */
        if(HADDR_UNDEF == (ret_value = H5MF_aggr_alloc(f, dxpl_id, &(f->shared->fs.sdata_aggr), &(f->shared->fs.meta_aggr), H5FD_MEM_DRAW, size)))
            HGOTO_ERROR(H5E_RESOURCE, H5E_CANTALLOC, HADDR_UNDEF, "can't allocate raw data")
    } /* end else */

    /* Sanity check for overlapping into file's temporary allocation space */
    HDassert(H5F_addr_le((ret_value + size), f->shared->fs.tmp_addr));

done:
#ifdef H5MF_AGGR_DEBUG
HDfprintf(stderr, "%s: Leaving: ret_value = %a, size = %Hu\n", FUNC, ret_value, size);
#endif /* H5MF_AGGR_DEBUG */

    FUNC_LEAVE_NOAPI(ret_value)
} /* end H5MF_aggr_vfd_alloc() */


/*-------------------------------------------------------------------------
 * Function:    H5MF_aggr_alloc
 *
 * Purpose:     Try to allocate SIZE bytes of memory from an aggregator
 *              block if possible.
 *
 * Return:      Success:    The format address of the new file memory.
 *              Failure:    The undefined address HADDR_UNDEF
 *
 * Programmer:  Quincey Koziol
 *              Thursday, December 13, 2007
 *
 *-------------------------------------------------------------------------
 */
static haddr_t
H5MF_aggr_alloc(H5F_t *f, hid_t dxpl_id, H5F_blk_aggr_t *aggr,
    H5F_blk_aggr_t *other_aggr, H5FD_mem_t type, hsize_t size)
{
    haddr_t	eoa = HADDR_UNDEF;      /* Initial EOA for the file */
    haddr_t     ret_value = HADDR_UNDEF;        /* Return value */

    FUNC_ENTER_NOAPI(HADDR_UNDEF)
#ifdef H5MF_AGGR_DEBUG
HDfprintf(stderr, "%s: type = %u, size = %Hu\n", FUNC, (unsigned)type, size);
#endif /* H5MF_AGGR_DEBUG */

    /* check args */
    HDassert(f);
    HDassert(aggr);
    HDassert(aggr->feature_flag == H5FD_FEAT_AGGREGATE_METADATA || aggr->feature_flag == H5FD_FEAT_AGGREGATE_SMALLDATA);
    HDassert(other_aggr);
    HDassert(other_aggr->feature_flag == H5FD_FEAT_AGGREGATE_METADATA || other_aggr->feature_flag == H5FD_FEAT_AGGREGATE_SMALLDATA);
    HDassert(other_aggr->feature_flag != aggr->feature_flag);
    HDassert(type >= H5FD_MEM_DEFAULT && type < H5FD_MEM_NTYPES);
    HDassert(size > 0);

    /* Get the EOA for the file */
    if(HADDR_UNDEF == (eoa = H5F_get_eoa(f, type)))
        HGOTO_ERROR(H5E_RESOURCE, H5E_CANTGET, HADDR_UNDEF, "Unable to get eoa")

    /*
     * If the aggregation feature is enabled for this file and strategy is not H5F_FILE_SPACE_NONE,
     * allocate "generic" space and sub-allocate out of that, if possible.
     * Otherwise just allocate through H5MF_vfd_alloc().
     */
    if((f->shared->feature_flags & aggr->feature_flag) && f->shared->fs.strategy != H5F_FSPACE_STRATEGY_NONE) {
        haddr_t	aggr_frag_addr = HADDR_UNDEF;   /* Address of aggregrator fragment */
        hsize_t	aggr_frag_size = 0;             /* Size of aggregator fragment */
        hsize_t alignment;                      /* Alignment of this section */
        hsize_t aggr_mis_align = 0;             /* Mis-alignment of aggregator */
        H5FD_mem_t alloc_type, other_alloc_type;/* Current aggregator & 'other' aggregator types */

#ifdef H5MF_AGGR_DEBUG
HDfprintf(stderr, "%s: aggr = {%a, %Hu, %Hu}\n", FUNC, aggr->addr, aggr->tot_size, aggr->size);
#endif /* H5MF_AGGR_DEBUG */

        /* Turn off alignment if allocation < threshold */
	alignment = H5F_ALIGNMENT(f);
	if(!((alignment > 1) && (size >= H5F_THRESHOLD(f))))
	    alignment = 0; /* no alignment */

        /* Generate fragment if aggregator is mis-aligned */
<<<<<<< HEAD
	if(alignment && H5F_addr_gt(aggr->addr, 0) && aggr->size > 0 && (aggr_mis_align = (aggr->addr + H5F_BASE_ADDR(f)) % alignment)) {
=======
	if(alignment && aggr->addr > 0 && (aggr_mis_align = (aggr->addr + H5FD_get_base_addr(f->shared->lf)) % alignment)) {
>>>>>>> c58ca9e2
	    aggr_frag_addr = aggr->addr;
	    aggr_frag_size = alignment - aggr_mis_align;
	} /* end if */

	alloc_type = aggr->feature_flag == H5FD_FEAT_AGGREGATE_METADATA ? H5FD_MEM_DEFAULT : H5FD_MEM_DRAW;
	other_alloc_type = other_aggr->feature_flag == H5FD_FEAT_AGGREGATE_METADATA ? H5FD_MEM_DEFAULT : H5FD_MEM_DRAW;

        /* Check if the space requested is larger than the space left in the block */
        if((size + aggr_frag_size) > aggr->size) {
            htri_t  	extended = FALSE;   /* Whether the file was extended */

            /* Check if the block asked for is too large for 'normal' aggregator block */
            if(size >= aggr->alloc_size) {
		hsize_t ext_size = size + aggr_frag_size;

                /* Check for overlapping into file's temporary allocation space */
                if(H5F_addr_gt((aggr->addr + aggr->size + ext_size), f->shared->fs.tmp_addr))
                    HGOTO_ERROR(H5E_RESOURCE, H5E_BADRANGE, HADDR_UNDEF, "'normal' file space allocation request will overlap into 'temporary' file space")

		if ((aggr->addr > 0) && (extended = H5F_try_extend(f, alloc_type, (aggr->addr + aggr->size), ext_size)) < 0)
		    HGOTO_ERROR(H5E_RESOURCE, H5E_CANTALLOC, HADDR_UNDEF, "can't extending space")
		else if (extended) {
		    /* aggr->size is unchanged */
		    ret_value = aggr->addr + aggr_frag_size;
		    aggr->addr += ext_size;
		    aggr->tot_size += ext_size;
		} else {
                    /* Release "other" aggregator, if it exists, is at the end of the allocated space,
                     * has allocated more than one block and the unallocated space is greater than its
                     * allocation block size.
                     */
		    if ((other_aggr->size > 0) && (H5F_addr_eq((other_aggr->addr + other_aggr->size), eoa)) &&
			(other_aggr->tot_size > other_aggr->size) && ((other_aggr->tot_size - other_aggr->size) >= other_aggr->alloc_size)) {
                            if(H5MF_aggr_free(f, dxpl_id, other_alloc_type, other_aggr) < 0)
                                HGOTO_ERROR(H5E_RESOURCE, H5E_CANTFREE, HADDR_UNDEF, "can't free aggregation block")
		    } /* end if */

                    /* Allocate space from the VFD (i.e. at the end of the file) */
		    if(HADDR_UNDEF == (ret_value = H5MF_vfd_alloc(f, dxpl_id, alloc_type, size, TRUE)))
			HGOTO_ERROR(H5E_RESOURCE, H5E_CANTALLOC, HADDR_UNDEF, "can't allocate file space")
                } /* end else */
            } /* end if */
	    else {
		hsize_t ext_size = aggr->alloc_size;

                /* Allocate another block */
#ifdef H5MF_AGGR_DEBUG
HDfprintf(stderr, "%s: Allocating block\n", FUNC);
#endif /* H5MF_AGGR_DEBUG */

		if(aggr_frag_size > (ext_size - size))
		    ext_size += (aggr_frag_size - (ext_size - size));

                /* Check for overlapping into file's temporary allocation space */
                if(H5F_addr_gt((aggr->addr + aggr->size + ext_size), f->shared->fs.tmp_addr))
                    HGOTO_ERROR(H5E_RESOURCE, H5E_BADRANGE, HADDR_UNDEF, "'normal' file space allocation request will overlap into 'temporary' file space")

		if((aggr->addr > 0) && (extended = H5F_try_extend(f, alloc_type, (aggr->addr + aggr->size), ext_size)) < 0)
		    HGOTO_ERROR(H5E_RESOURCE, H5E_CANTALLOC, HADDR_UNDEF, "can't extending space")
		else if (extended) {
		    aggr->addr += aggr_frag_size;
		    aggr->size += (ext_size - aggr_frag_size);
		    aggr->tot_size += ext_size;
		} else {
                    haddr_t new_space;          /* Address of new space allocated */

                    /* Release "other" aggregator, if it exists, is at the end of the allocated space,
                     * has allocated more than one block and the unallocated space is greater than its
                     * allocation block size.
                     */
		    if((other_aggr->size > 0) && (H5F_addr_eq((other_aggr->addr + other_aggr->size), eoa)) &&
			(other_aggr->tot_size > other_aggr->size) && ((other_aggr->tot_size - other_aggr->size) >= other_aggr->alloc_size)) {
                            if(H5MF_aggr_free(f, dxpl_id, other_alloc_type, other_aggr) < 0)
                                HGOTO_ERROR(H5E_RESOURCE, H5E_CANTFREE, HADDR_UNDEF, "can't free aggregation block")
		    } /* end if */

                    /* Allocate space from the VFD (i.e. at the end of the file) */
		    if(HADDR_UNDEF == (new_space = H5MF_vfd_alloc(f, dxpl_id, alloc_type, aggr->alloc_size, TRUE)))
			HGOTO_ERROR(H5E_RESOURCE, H5E_CANTALLOC, HADDR_UNDEF, "can't allocate file space")

                    /* Return the unused portion of the block to a free list */
                    if(aggr->size > 0)
                        if(H5MF_xfree(f, alloc_type, dxpl_id, aggr->addr, aggr->size) < 0)
                            HGOTO_ERROR(H5E_RESOURCE, H5E_CANTFREE, HADDR_UNDEF, "can't free aggregation block")

                    /* If the block is not to be aligned, fold the eoa fragment
                     * into the newly allocated aggregator, as it could have
                     * been allocated in an aligned manner if the aggregator
                     * block is larger than the threshold */
                    if(eoa_frag_size && !alignment) {
                        HDassert(eoa_frag_addr + eoa_frag_size == new_space);
                        aggr->addr = eoa_frag_addr;
                        aggr->size = aggr->alloc_size + eoa_frag_size;
                        aggr->tot_size = aggr->size;

                        /* Reset EOA fragment */
                        eoa_frag_addr = HADDR_UNDEF;
                        eoa_frag_size = 0;
                    } /* end if */
                    else {
                        /* Point the aggregator at the newly allocated block */
                        aggr->addr = new_space;
                        aggr->size = aggr->alloc_size;
                        aggr->tot_size = aggr->alloc_size;
                    }
                } /* end else */

		/* Allocate space out of the metadata block */
		ret_value = aggr->addr;
		aggr->size -= size;
		aggr->addr += size;
            } /* end else */

	    /* Freeing any possible fragment due to alignment in the block after extension */
	    if(extended && aggr_frag_size)
		if(H5MF_xfree(f, alloc_type, dxpl_id, aggr_frag_addr, aggr_frag_size) < 0)
		    HGOTO_ERROR(H5E_RESOURCE, H5E_CANTFREE, HADDR_UNDEF, "can't free aggregation fragment")
        } /* end if */
        else {
            /* Allocate space out of the block */
	    ret_value = aggr->addr + aggr_frag_size;
	    aggr->size -= (size + aggr_frag_size);
	    aggr->addr += (size + aggr_frag_size);

	    /* free any possible fragment */
	    if(aggr_frag_size)
		if(H5MF_xfree(f, alloc_type, dxpl_id, aggr_frag_addr, aggr_frag_size) < 0)
		    HGOTO_ERROR(H5E_RESOURCE, H5E_CANTFREE, HADDR_UNDEF, "can't free aggregation fragment")
        } /* end else */
    } /* end if */
    else {
        /* Allocate data from the file */
        if(HADDR_UNDEF == (ret_value = H5MF_vfd_alloc(f, dxpl_id, type, size, TRUE)))
            HGOTO_ERROR(H5E_RESOURCE, H5E_CANTALLOC, HADDR_UNDEF, "can't allocate file space")
    } /* end else */

    /* Sanity check for overlapping into file's temporary allocation space */
    HDassert(H5F_addr_le((ret_value + size), f->shared->fs.tmp_addr));

    /* Post-condition sanity check */
    if(H5F_ALIGNMENT(f) && size >= H5F_THRESHOLD(f))
	HDassert(!((ret_value + H5FD_get_base_addr(f->shared->lf)) % H5F_ALIGNMENT(f)));

done:
#ifdef H5MF_AGGR_DEBUG
HDfprintf(stderr, "%s: ret_value = %a\n", FUNC, ret_value);
#endif /* H5MF_AGGR_DEBUG */
    FUNC_LEAVE_NOAPI(ret_value)
} /* end H5MF_aggr_alloc() */


/*-------------------------------------------------------------------------
 * Function:    H5MF_vfd_alloc
 *
 * Purpose:     Try to allocate SIZE bytes of memory from VFD for non-paged aggregation.
 *
 * Notes:
 *	Calculate mis-aligned to free depending on the parameter "xfree".
 *	"xfree" is FALSE only on file closing i.e. the mis-aligned fragment
 *	is dropped to the floor (see explanation in H5MF_close_allocate()).
 *	This is pushed up from the vfd layer so that the interface for 
 *	the driver specific allocation routine does not need to change.
 *
 * Return:      Success:    The format address of the new file memory.
 *              Failure:    The undefined address HADDR_UNDEF
 *
 * Programmer:  Vailin Choi
 *              December, 2012
 *
 *-------------------------------------------------------------------------
 */
haddr_t
H5MF_vfd_alloc(H5F_t *f, hid_t dxpl_id, H5FD_mem_t type, hsize_t size, hbool_t xfree)
{
    haddr_t eoa;                /* Initial EOA for the file */
    hsize_t frag_size = 0;      /* Size of fragment generated */
    haddr_t ret_value;          /* Return value */

    FUNC_ENTER_NOAPI(HADDR_UNDEF)
#ifdef H5MF_AGGR_DEBUG
HDfprintf(stderr, "%s: type = %u, size = %Hu\n", FUNC, (unsigned)type, size);
#endif /* H5MF_AGGR_DEBUG */

    HDassert(f);
    HDassert(type >= H5FD_MEM_DEFAULT && type < H5FD_MEM_NTYPES);
    HDassert(size > 0);

    /* Check if fragment is generated and needs to be freed */
    if(xfree) {
        /* Get the EOA for the file */
        if(HADDR_UNDEF == (eoa = H5F_get_eoa(f, type)))
            HGOTO_ERROR(H5E_RESOURCE, H5E_CANTGET, HADDR_UNDEF, "Unable to get eoa")

        /* Calculate the mis-aligned fragment */
        if(H5F_ALIGNMENT(f) > 1 && size >= H5F_THRESHOLD(f))
            H5MF_EOA_MISALIGN(f, eoa, H5F_ALIGNMENT(f), frag_size);
    } /* end if */

    /* Allocate space from vfd */
    if(HADDR_UNDEF == (ret_value = H5F_alloc(f, dxpl_id, type, size)))
	HGOTO_ERROR(H5E_RESOURCE, H5E_CANTALLOC, HADDR_UNDEF, "can't allocate file space")

    /* Check if fragment is generated and needs to be freed */
    if(frag_size && xfree) {
        /* Verify that the VFD allocated space on an aligned boundary */
        HDassert(H5F_addr_eq((eoa + frag_size), ret_value));

	/* Put fragment on the free list */
        if(H5MF_xfree(f, type, dxpl_id, eoa, frag_size) < 0)
            HGOTO_ERROR(H5E_RESOURCE, H5E_CANTFREE, HADDR_UNDEF, "can't free eoa fragment")
    } /* end if */

done:
#ifdef H5MF_AGGR_DEBUG
HDfprintf(stderr, "%s: ret_value = %a\n", FUNC, ret_value);
#endif /* H5MF_AGGR_DEBUG */
    FUNC_LEAVE_NOAPI(ret_value)
} /* H5MF_vfd_alloc() */


/*-------------------------------------------------------------------------
 * Function:    H5MF_aggr_try_extend
 *
 * Purpose:	Check if a block is inside an aggregator block and extend it
 *              if possible.
 *
 * Note:
 *	        When the block to be extended adjoins the aggregator--
 *		    1) When the aggregator is at end of file:
 *		       A) If the request is below the threshold, extend the block into the aggregator
 *		       B) If the request is above the threshold,
 *			    a) extend the aggregator by aggr->alloc_size or the extended amount
 *			    b) extend the block into the aggregator
 *		    2) When the aggregator is not at end of file:
 *		       Extended the block into the aggregator if it has enough space to satisfy the request
 *
 * Return:	Success:	TRUE(1)  - Block was extended
 *                              FALSE(0) - Block could not be extended
 * 		Failure:	FAIL
 *
 * Programmer:  Quincey Koziol
 *              Thursday, December 13, 2007
 *
 *-------------------------------------------------------------------------
 */
htri_t
H5MF_aggr_try_extend(H5F_t *f, H5F_blk_aggr_t *aggr, H5FD_mem_t type,
    haddr_t blk_end, hsize_t extra_requested)
{
    htri_t ret_value = FALSE;           /* Return value */

    FUNC_ENTER_NOAPI(FAIL)

    /* Check args */
    HDassert(f);
    HDassert(aggr);
    HDassert(aggr->feature_flag == H5FD_FEAT_AGGREGATE_METADATA || aggr->feature_flag == H5FD_FEAT_AGGREGATE_SMALLDATA);

    /* Check if this aggregator is active */
    if(f->shared->feature_flags & aggr->feature_flag) {
        /* 
	 * If the block being tested adjoins the beginning of the aggregator
         *      block, check if the aggregator can accomodate the extension.
         */
        if(H5F_addr_eq(blk_end, aggr->addr)) {
	    haddr_t eoa;      /* EOA for the file */

	    /* Get the EOA for the file */
	    if(HADDR_UNDEF == (eoa = H5F_get_eoa(f, type)))
		HGOTO_ERROR(H5E_RESOURCE, H5E_CANTGET, FAIL, "Unable to get eoa")

	    /* If the aggregator is at the end of file: */
	    if(H5F_addr_eq(eoa, aggr->addr + aggr->size)) {
		/* If extra_requested is below percentage threshold, extend block into the aggregator. */
		if(extra_requested <= (hsize_t)(EXTEND_THRESHOLD * (float)aggr->size)) {
		    aggr->size -= extra_requested;
		    aggr->addr += extra_requested;

		    /* Indicate success */
		    HGOTO_DONE(TRUE);
		} /* end if */
		/* 
		 * If extra_requested is above percentage threshold:
		 * 1) "bubble" up the aggregator by aggr->alloc_size or extra_requested
		 * 2) extend the block into the aggregator 
		 */
		else {
		    hsize_t extra = (extra_requested < aggr->alloc_size) ? aggr->alloc_size : extra_requested;

		    if((ret_value = H5F_try_extend(f, type, (aggr->addr + aggr->size), extra)) < 0)
			HGOTO_ERROR(H5E_RESOURCE, H5E_CANTEXTEND, FAIL, "error extending file")
		    else if(ret_value == TRUE) {
			/* Shift the aggregator block by the extra requested */
                        /* (allocates the space for the extra_requested) */
			aggr->addr += extra_requested;

			/* Add extra to the aggregator's total allocated amount */
			aggr->tot_size += extra;

                        /* Account for any space added to the aggregator */
                        /* (either 0 (if extra_requested > aggr->alloc_size) or
                         *      (aggr->alloc_size - extra_requested) -QAK
                         */
			aggr->size += extra;
			aggr->size -= extra_requested;
		    } /* end if */
		} /* end if */
	    } /* end if */
            else { /* The aggreator is not at end of file */
                /* Check if aggregator has enough internal space to satisfy the extension. */
                if(aggr->size >= extra_requested) {
                    /* Extend block into aggregator */
                    aggr->size -= extra_requested;
                    aggr->addr += extra_requested;

                    /* Indicate success */
                    HGOTO_DONE(TRUE);
                 } /* end if */
	    } /* end else */
	} /* end if */
    } /* end if */

done:
    FUNC_LEAVE_NOAPI(ret_value)
} /* end H5MF_aggr_try_extend() */


/*-------------------------------------------------------------------------
 * Function:    H5MF_aggr_can_absorb
 *
 * Purpose:	Check if a section adjoins an aggregator block and one can
 *              absorb the other.
 *
 * Return:	Success:	TRUE(1)  - Section or aggregator can be absorbed
 *                              FALSE(0) - Section and aggregator can not be absorbed
 * 		Failure:	FAIL
 *
 * Programmer:  Quincey Koziol
 *              Friday, February  1, 2008
 *
 *-------------------------------------------------------------------------
 */
htri_t
H5MF_aggr_can_absorb(const H5F_t *f, const H5F_blk_aggr_t *aggr,
    const H5MF_free_section_t *sect, H5MF_shrink_type_t *shrink)
{
    htri_t ret_value = FALSE;           /* Return value */

    FUNC_ENTER_NOAPI_NOINIT_NOERR

    /* Check args */
    HDassert(f);
    HDassert(aggr);
    HDassert(aggr->feature_flag == H5FD_FEAT_AGGREGATE_METADATA || aggr->feature_flag == H5FD_FEAT_AGGREGATE_SMALLDATA);
    HDassert(sect);
    HDassert(shrink);

    /* Check if this aggregator is active */
    if(f->shared->feature_flags & aggr->feature_flag) {
        /* Check if the block adjoins the beginning or end of the aggregator */
        if(H5F_addr_eq((sect->sect_info.addr + sect->sect_info.size), aggr->addr)
                || H5F_addr_eq((aggr->addr + aggr->size), sect->sect_info.addr)) {
#ifdef H5MF_AGGR_DEBUG
HDfprintf(stderr, "%s: section {%a, %Hu} adjoins aggr = {%a, %Hu}\n", "H5MF_aggr_can_absorb", sect->sect_info.addr, sect->sect_info.size, aggr->addr, aggr->size);
#endif /* H5MF_AGGR_DEBUG */
            /* Check if aggregator would get too large and should be absorbed into section */
            if((aggr->size + sect->sect_info.size) >= aggr->alloc_size)
                *shrink = H5MF_SHRINK_SECT_ABSORB_AGGR;
            else
                *shrink = H5MF_SHRINK_AGGR_ABSORB_SECT;

            /* Indicate success */
            HGOTO_DONE(TRUE)
        } /* end if */
    } /* end if */

done:
    FUNC_LEAVE_NOAPI(ret_value)
} /* end H5MF_aggr_can_absorb() */


/*-------------------------------------------------------------------------
 * Function:    H5MF_aggr_absorb
 *
 * Purpose:	Absorb a free space section into an aggregator block or
 *              vice versa.
 *
 * Return:      Success:        Non-negative
 *              Failure:        Negative
 *
 * Programmer:  Quincey Koziol
 *              Friday, February  1, 2008
 *
 *-------------------------------------------------------------------------
 */
herr_t
H5MF_aggr_absorb(const H5F_t H5_ATTR_UNUSED *f, H5F_blk_aggr_t *aggr, H5MF_free_section_t *sect,
    hbool_t allow_sect_absorb)
{
    FUNC_ENTER_NOAPI_NOINIT_NOERR

    /* Check args */
    HDassert(f);
    HDassert(aggr);
    HDassert(aggr->feature_flag == H5FD_FEAT_AGGREGATE_METADATA || aggr->feature_flag == H5FD_FEAT_AGGREGATE_SMALLDATA);
    HDassert(f->shared->feature_flags & aggr->feature_flag);
    HDassert(sect);

    /* Check if aggregator would get too large and should be absorbed into section */
    if((aggr->size + sect->sect_info.size) >= aggr->alloc_size && allow_sect_absorb) {
        /* Check if the section adjoins the beginning or end of the aggregator */
        if(H5F_addr_eq((sect->sect_info.addr + sect->sect_info.size), aggr->addr)) {
#ifdef H5MF_AGGR_DEBUG
HDfprintf(stderr, "%s: aggr {%a, %Hu} adjoins front of section = {%a, %Hu}\n", "H5MF_aggr_absorb", aggr->addr, aggr->size, sect->sect_info.addr, sect->sect_info.size);
#endif /* H5MF_AGGR_DEBUG */
            /* Absorb aggregator onto end of section */
            sect->sect_info.size += aggr->size;
        } /* end if */
        else {
            /* Sanity check */
            HDassert(H5F_addr_eq((aggr->addr + aggr->size), sect->sect_info.addr));

#ifdef H5MF_AGGR_DEBUG
HDfprintf(stderr, "%s: aggr {%a, %Hu} adjoins end of section = {%a, %Hu}\n", "H5MF_aggr_absorb", aggr->addr, aggr->size, sect->sect_info.addr, sect->sect_info.size);
#endif /* H5MF_AGGR_DEBUG */
            /* Absorb aggregator onto beginning of section */
            sect->sect_info.addr -= aggr->size;
            sect->sect_info.size += aggr->size;
        } /* end if */

        /* Reset aggregator */
        aggr->tot_size = 0;
        aggr->addr = 0;
        aggr->size = 0;
    } /* end if */
    else {
        /* Check if the section adjoins the beginning or end of the aggregator */
        if(H5F_addr_eq((sect->sect_info.addr + sect->sect_info.size), aggr->addr)) {
#ifdef H5MF_AGGR_DEBUG
HDfprintf(stderr, "%s: section {%a, %Hu} adjoins front of aggr = {%a, %Hu}\n", "H5MF_aggr_absorb", sect->sect_info.addr, sect->sect_info.size, aggr->addr, aggr->size);
#endif /* H5MF_AGGR_DEBUG */
            /* Absorb section onto front of aggregator */
            aggr->addr -= sect->sect_info.size;
            aggr->size += sect->sect_info.size;

            /* Sections absorbed onto front of aggregator count against the total
             * amount of space aggregated together.
             */
            aggr->tot_size -= MIN(aggr->tot_size, sect->sect_info.size);
        } /* end if */
        else {
            /* Sanity check */
            HDassert(H5F_addr_eq((aggr->addr + aggr->size), sect->sect_info.addr));

#ifdef H5MF_AGGR_DEBUG
HDfprintf(stderr, "%s: section {%a, %Hu} adjoins end of aggr = {%a, %Hu}\n", "H5MF_aggr_absorb", sect->sect_info.addr, sect->sect_info.size, aggr->addr, aggr->size);
#endif /* H5MF_AGGR_DEBUG */
            /* Absorb section onto end of aggregator */
            aggr->size += sect->sect_info.size;
        } /* end if */
        /* Sanity check */
        HDassert(!allow_sect_absorb || (aggr->size < aggr->alloc_size));
    } /* end else */

    FUNC_LEAVE_NOAPI(SUCCEED)
} /* end H5MF_aggr_absorb() */


/*-------------------------------------------------------------------------
 * Function:    H5MF_aggr_query
 *
 * Purpose:     Query a block aggregator's current address & size info
 *
 * Return:      Success:        Non-negative
 *              Failure:        Negative
 *
 * Programmer:  Quincey Koziol
 *              Thursday, December 13, 2007
 *
 *-------------------------------------------------------------------------
 */
herr_t
H5MF_aggr_query(const H5F_t *f, const H5F_blk_aggr_t *aggr, haddr_t *addr,
    hsize_t *size)
{
    FUNC_ENTER_NOAPI_NOINIT_NOERR

    /* Check args */
    HDassert(f);
    HDassert(aggr);
    HDassert(aggr->feature_flag == H5FD_FEAT_AGGREGATE_METADATA || aggr->feature_flag == H5FD_FEAT_AGGREGATE_SMALLDATA);

    /* Check if this aggregator is active */
    if(f->shared->feature_flags & aggr->feature_flag) {
	if(addr)
            *addr = aggr->addr;
        if(size)
            *size = aggr->size;
    } /* end if */

    FUNC_LEAVE_NOAPI(SUCCEED)
} /* end H5MF_aggr_query() */


/*-------------------------------------------------------------------------
 * Function:    H5MF_aggr_reset
 *
 * Purpose:     Reset a block aggregator, returning any space back to file
 *
 * Return:      Success:        Non-negative
 *              Failure:        Negative
 *
 * Programmer:  Quincey Koziol
 *              Thursday, December 13, 2007
 *
 *-------------------------------------------------------------------------
 */
static herr_t
H5MF_aggr_reset(H5F_t *f, hid_t dxpl_id, H5F_blk_aggr_t *aggr)
{
    H5FD_mem_t alloc_type;      /* Type of file memory to work with */
    herr_t ret_value = SUCCEED;	/* Return value */

    FUNC_ENTER_NOAPI_NOINIT

    /* Check args */
    HDassert(f);
    HDassert(aggr);
    HDassert(aggr->feature_flag == H5FD_FEAT_AGGREGATE_METADATA || aggr->feature_flag == H5FD_FEAT_AGGREGATE_SMALLDATA);

    /* Set the type of memory in the file */
    alloc_type = (aggr->feature_flag == H5FD_FEAT_AGGREGATE_METADATA ? H5FD_MEM_DEFAULT : H5FD_MEM_DRAW);      /* Type of file memory to work with */

    /* Check if this aggregator is active */
    if(f->shared->feature_flags & aggr->feature_flag) {
        haddr_t tmp_addr;       /* Temporary holder for aggregator address */
        hsize_t tmp_size;       /* Temporary holder for aggregator size */

        /* Retain aggregator info */
        tmp_addr = aggr->addr;
        tmp_size = aggr->size;
#ifdef H5MF_AGGR_DEBUG
HDfprintf(stderr, "%s: tmp_addr = %a, tmp_size = %Hu\n", FUNC, tmp_addr, tmp_size);
#endif /* H5MF_AGGR_DEBUG */

        /* Reset aggregator block information */
        aggr->tot_size = 0;
        aggr->addr = 0;
        aggr->size = 0;

        /* Return the unused portion of the metadata block to the file */
        if(tmp_size > 0 && (H5F_INTENT(f) & H5F_ACC_RDWR))
            if(H5MF_xfree(f, alloc_type, dxpl_id, tmp_addr, tmp_size) < 0)
                HGOTO_ERROR(H5E_RESOURCE, H5E_CANTFREE, FAIL, "can't release aggregator's free space")
    } /* end if */

done:
    FUNC_LEAVE_NOAPI(ret_value)
} /* end H5MF_aggr_reset() */


/*-------------------------------------------------------------------------
 * Function:    H5MF_free_aggrs
 *
 * Purpose:     Reset a metadata & small block aggregators, returning any space
 *		back to file
 *
 * Return:      Success:        Non-negative
 *              Failure:        Negative
 *
 * Programmer:  Vailin Choi
 *	        July 1st, 2009
 *
 *-------------------------------------------------------------------------
 */
herr_t
H5MF_free_aggrs(H5F_t *f, hid_t dxpl_id)
{
    H5F_blk_aggr_t *first_aggr;         /* First aggregator to reset */
    H5F_blk_aggr_t *second_aggr;        /* Second aggregator to reset */
    haddr_t ma_addr = HADDR_UNDEF;      /* Base "metadata aggregator" address */
    hsize_t ma_size = 0;                /* Size of "metadata aggregator" */
    haddr_t sda_addr = HADDR_UNDEF;     /* Base "small data aggregator" address */
    hsize_t sda_size = 0;               /* Size of "small data aggregator" */
    herr_t ret_value = SUCCEED;         /* Return value */

    FUNC_ENTER_NOAPI(FAIL)

    /* Check args */
    HDassert(f);
    HDassert(f->shared);
    HDassert(f->shared->lf);

    /* Retrieve metadata aggregator info, if available */
    if(H5MF_aggr_query(f, &(f->shared->fs.meta_aggr), &ma_addr, &ma_size) < 0)
        HGOTO_ERROR(H5E_RESOURCE, H5E_CANTGET, FAIL, "can't query metadata aggregator stats")

    /* Retrieve 'small data' aggregator info, if available */
    if(H5MF_aggr_query(f, &(f->shared->fs.sdata_aggr), &sda_addr, &sda_size) < 0)
        HGOTO_ERROR(H5E_RESOURCE, H5E_CANTGET, FAIL, "can't query small data aggregator stats")

    /* Make certain we release the aggregator that's later in the file first */
    /* (so the file shrinks properly) */
    if(H5F_addr_defined(ma_addr) && H5F_addr_defined(sda_addr)) {
        if(H5F_addr_lt(ma_addr, sda_addr)) {
            first_aggr = &(f->shared->fs.sdata_aggr);
            second_aggr = &(f->shared->fs.meta_aggr);
        } /* end if */
        else {
            first_aggr = &(f->shared->fs.meta_aggr);
            second_aggr = &(f->shared->fs.sdata_aggr);
        } /* end else */
    } /* end if */
    else {
        first_aggr = &(f->shared->fs.meta_aggr);
        second_aggr = &(f->shared->fs.sdata_aggr);
    } /* end else */

     /* Release the unused portion of the metadata and "small data" blocks back
      * to the free lists in the file.
      */
    if(H5MF_aggr_reset(f, dxpl_id, first_aggr) < 0)
        HGOTO_ERROR(H5E_FILE, H5E_CANTFREE, FAIL, "can't reset metadata block")
    if(H5MF_aggr_reset(f, dxpl_id, second_aggr) < 0)
        HGOTO_ERROR(H5E_FILE, H5E_CANTFREE, FAIL, "can't reset 'small data' block")
done:
    FUNC_LEAVE_NOAPI(ret_value)
} /* end H5MF_free_aggrs() */


/*-------------------------------------------------------------------------
 * Function:    H5MF_aggr_can_shrink_eoa
 *
 * Purpose:     Check if the remaining space in the aggregator is at EOA
 *
 * Return:      Success:        non-negative (TRUE/FALSE)
 *              Failure:        negative
 *
 * Programmer:  Vailin Choi
 *
 *-------------------------------------------------------------------------
 */
static htri_t
H5MF_aggr_can_shrink_eoa(H5F_t *f, H5FD_mem_t type, H5F_blk_aggr_t *aggr)
{
    haddr_t eoa = HADDR_UNDEF;      	/* EOA for the file */
    htri_t ret_value = FALSE;   	/* Return value */

    FUNC_ENTER_NOAPI(FAIL)

    /* Sanity check */
    HDassert(f);
    HDassert(aggr);
    HDassert(aggr->feature_flag == H5FD_FEAT_AGGREGATE_METADATA || aggr->feature_flag == H5FD_FEAT_AGGREGATE_SMALLDATA);

    /* Get the EOA for the file */
    if(HADDR_UNDEF == (eoa = H5F_get_eoa(f, type)))
	HGOTO_ERROR(H5E_RESOURCE, H5E_CANTGET, FAIL, "Unable to get eoa")

    /* Check if the aggregator is at EOA */
    if(aggr->size > 0 && H5F_addr_defined(aggr->addr))
	ret_value = H5F_addr_eq(eoa, aggr->addr + aggr->size);

done:
    FUNC_LEAVE_NOAPI(ret_value)
} /* H5MF_aggr_can_shrink_eoa() */


/*-------------------------------------------------------------------------
 * Function:    H5MF_aggr_free
 *
 * Purpose:     Free the aggregator's space in the file.
 *
 * Note:        Does _not_ put the space on a free list
 *
 * Return:      Success:        Non-negative
 *              Failure:        Negative
 *
 * Programmer:  Vailin Choi
 *
 *-------------------------------------------------------------------------
 */
static herr_t
H5MF_aggr_free(H5F_t *f, hid_t dxpl_id, H5FD_mem_t type, H5F_blk_aggr_t *aggr)
{
    herr_t ret_value = SUCCEED;   	/* Return value */

    FUNC_ENTER_NOAPI(FAIL)

    /* Sanity check */
    HDassert(f);
    HDassert(f->shared->lf);
    HDassert(aggr);
    HDassert(H5F_addr_defined(aggr->addr));
    HDassert(aggr->size > 0);
    HDassert(H5F_INTENT(f) & H5F_ACC_RDWR);
    HDassert(aggr->feature_flag == H5FD_FEAT_AGGREGATE_METADATA || aggr->feature_flag == H5FD_FEAT_AGGREGATE_SMALLDATA);
    HDassert(f->shared->feature_flags & aggr->feature_flag);

    /* Free the remaining space at EOA in the aggregator */
    if(H5F_free(f, dxpl_id, type, aggr->addr, aggr->size) < 0)
        HGOTO_ERROR(H5E_RESOURCE, H5E_CANTFREE, FAIL, "can't free aggregation block")

    /* Reset the aggregator */
    aggr->tot_size = 0;
    aggr->addr = HADDR_UNDEF;
    aggr->size = 0;

done:
    FUNC_LEAVE_NOAPI(ret_value)
} /* H5MF_aggr_free() */


/*-------------------------------------------------------------------------
 * Function:    H5MF_aggrs_try_shrink_eoa
 *
 * Purpose:     Check the metadata & small block aggregators to see if
 *		EOA shrink is possible; if so, shrink each aggregator
 *
 * Return:      Success:        Non-negative
 *              Failure:        Negative
 *
 * Programmer:  Vailin Choi
 *
 *-------------------------------------------------------------------------
 */
htri_t
H5MF_aggrs_try_shrink_eoa(H5F_t *f, hid_t dxpl_id)
{
    htri_t ma_status;        /* Whether the metadata aggregator can shrink the EOA */
    htri_t sda_status;       /* Whether the small data aggregator can shrink the EOA */
    htri_t ret_value = FAIL; /* Return value */

    FUNC_ENTER_NOAPI(FAIL)

    /* Check args */
    HDassert(f);
    HDassert(f->shared);

    if((ma_status = H5MF_aggr_can_shrink_eoa(f, H5FD_MEM_DEFAULT, &(f->shared->fs.meta_aggr))) < 0)
        HGOTO_ERROR(H5E_RESOURCE, H5E_CANTGET, FAIL, "can't query metadata aggregator stats")
    if(ma_status > 0)
	if(H5MF_aggr_free(f, dxpl_id, H5FD_MEM_DEFAULT, &(f->shared->fs.meta_aggr)) < 0)
	    HGOTO_ERROR(H5E_RESOURCE, H5E_CANTSHRINK, FAIL, "can't check for shrinking eoa")

    if((sda_status = H5MF_aggr_can_shrink_eoa(f, H5FD_MEM_DRAW, &(f->shared->fs.sdata_aggr))) < 0)
        HGOTO_ERROR(H5E_RESOURCE, H5E_CANTGET, FAIL, "can't query small data aggregator stats")
    if(sda_status > 0)
	if(H5MF_aggr_free(f, dxpl_id, H5FD_MEM_DRAW, &(f->shared->fs.sdata_aggr)) < 0)
	    HGOTO_ERROR(H5E_RESOURCE, H5E_CANTSHRINK, FAIL, "can't check for shrinking eoa")

    ret_value = (ma_status || sda_status);

done:
    FUNC_LEAVE_NOAPI(ret_value)
} /* end H5MF_aggrs_try_shrink_eoa() */<|MERGE_RESOLUTION|>--- conflicted
+++ resolved
@@ -156,7 +156,9 @@
 H5MF_aggr_alloc(H5F_t *f, hid_t dxpl_id, H5F_blk_aggr_t *aggr,
     H5F_blk_aggr_t *other_aggr, H5FD_mem_t type, hsize_t size)
 {
-    haddr_t	eoa = HADDR_UNDEF;      /* Initial EOA for the file */
+    haddr_t     eoa_frag_addr = HADDR_UNDEF;    /* Address of fragment at EOA */
+    hsize_t     eoa_frag_size = 0;      	/* Size of fragment at EOA */
+    haddr_t	eoa = HADDR_UNDEF;      	/* Initial EOA for the file */
     haddr_t     ret_value = HADDR_UNDEF;        /* Return value */
 
     FUNC_ENTER_NOAPI(HADDR_UNDEF)
@@ -181,7 +183,7 @@
     /*
      * If the aggregation feature is enabled for this file and strategy is not H5F_FILE_SPACE_NONE,
      * allocate "generic" space and sub-allocate out of that, if possible.
-     * Otherwise just allocate through H5MF_vfd_alloc().
+     * Otherwise just allocate through H5F_alloc().
      */
     if((f->shared->feature_flags & aggr->feature_flag) && f->shared->fs.strategy != H5F_FSPACE_STRATEGY_NONE) {
         haddr_t	aggr_frag_addr = HADDR_UNDEF;   /* Address of aggregrator fragment */
@@ -200,11 +202,7 @@
 	    alignment = 0; /* no alignment */
 
         /* Generate fragment if aggregator is mis-aligned */
-<<<<<<< HEAD
-	if(alignment && H5F_addr_gt(aggr->addr, 0) && aggr->size > 0 && (aggr_mis_align = (aggr->addr + H5F_BASE_ADDR(f)) % alignment)) {
-=======
-	if(alignment && aggr->addr > 0 && (aggr_mis_align = (aggr->addr + H5FD_get_base_addr(f->shared->lf)) % alignment)) {
->>>>>>> c58ca9e2
+	if(alignment && H5F_addr_gt(aggr->addr, 0) && (aggr_mis_align = (aggr->addr + H5F_BASE_ADDR(f)) % alignment)) {
 	    aggr_frag_addr = aggr->addr;
 	    aggr_frag_size = alignment - aggr_mis_align;
 	} /* end if */
@@ -243,7 +241,7 @@
 		    } /* end if */
 
                     /* Allocate space from the VFD (i.e. at the end of the file) */
-		    if(HADDR_UNDEF == (ret_value = H5MF_vfd_alloc(f, dxpl_id, alloc_type, size, TRUE)))
+		    if(HADDR_UNDEF == (ret_value = H5F_alloc(f, dxpl_id, alloc_type, size, &eoa_frag_addr, &eoa_frag_size)))
 			HGOTO_ERROR(H5E_RESOURCE, H5E_CANTALLOC, HADDR_UNDEF, "can't allocate file space")
                 } /* end else */
             } /* end if */
@@ -282,7 +280,7 @@
 		    } /* end if */
 
                     /* Allocate space from the VFD (i.e. at the end of the file) */
-		    if(HADDR_UNDEF == (new_space = H5MF_vfd_alloc(f, dxpl_id, alloc_type, aggr->alloc_size, TRUE)))
+		    if(HADDR_UNDEF == (new_space = H5F_alloc(f, dxpl_id, alloc_type, aggr->alloc_size, &eoa_frag_addr, &eoa_frag_size)))
 			HGOTO_ERROR(H5E_RESOURCE, H5E_CANTALLOC, HADDR_UNDEF, "can't allocate file space")
 
                     /* Return the unused portion of the block to a free list */
@@ -318,6 +316,11 @@
 		aggr->addr += size;
             } /* end else */
 
+	    /* Freeing any possible fragment due to file allocation */
+            if(eoa_frag_size)
+                if(H5MF_xfree(f, alloc_type, dxpl_id, eoa_frag_addr, eoa_frag_size) < 0)
+                    HGOTO_ERROR(H5E_RESOURCE, H5E_CANTFREE, HADDR_UNDEF, "can't free eoa fragment")
+
 	    /* Freeing any possible fragment due to alignment in the block after extension */
 	    if(extended && aggr_frag_size)
 		if(H5MF_xfree(f, alloc_type, dxpl_id, aggr_frag_addr, aggr_frag_size) < 0)
@@ -337,8 +340,14 @@
     } /* end if */
     else {
         /* Allocate data from the file */
-        if(HADDR_UNDEF == (ret_value = H5MF_vfd_alloc(f, dxpl_id, type, size, TRUE)))
+        if(HADDR_UNDEF == (ret_value = H5F_alloc(f, dxpl_id, type, size, &eoa_frag_addr, &eoa_frag_size)))
             HGOTO_ERROR(H5E_RESOURCE, H5E_CANTALLOC, HADDR_UNDEF, "can't allocate file space")
+
+	/* Check if fragment was generated */
+        if(eoa_frag_size)
+            /* Put fragment on the free list */
+            if(H5MF_xfree(f, type, dxpl_id, eoa_frag_addr, eoa_frag_size) < 0)
+                HGOTO_ERROR(H5E_RESOURCE, H5E_CANTFREE, HADDR_UNDEF, "can't free eoa fragment")
     } /* end else */
 
     /* Sanity check for overlapping into file's temporary allocation space */
@@ -354,76 +363,6 @@
 #endif /* H5MF_AGGR_DEBUG */
     FUNC_LEAVE_NOAPI(ret_value)
 } /* end H5MF_aggr_alloc() */
-
--
-/*-------------------------------------------------------------------------
- * Function:    H5MF_vfd_alloc
- *
- * Purpose:     Try to allocate SIZE bytes of memory from VFD for non-paged aggregation.
- *
- * Notes:
- *	Calculate mis-aligned to free depending on the parameter "xfree".
- *	"xfree" is FALSE only on file closing i.e. the mis-aligned fragment
- *	is dropped to the floor (see explanation in H5MF_close_allocate()).
- *	This is pushed up from the vfd layer so that the interface for 
- *	the driver specific allocation routine does not need to change.
- *
- * Return:      Success:    The format address of the new file memory.
- *              Failure:    The undefined address HADDR_UNDEF
- *
- * Programmer:  Vailin Choi
- *              December, 2012
- *
- *-------------------------------------------------------------------------
- */
-haddr_t
-H5MF_vfd_alloc(H5F_t *f, hid_t dxpl_id, H5FD_mem_t type, hsize_t size, hbool_t xfree)
-{
-    haddr_t eoa;                /* Initial EOA for the file */
-    hsize_t frag_size = 0;      /* Size of fragment generated */
-    haddr_t ret_value;          /* Return value */
-
-    FUNC_ENTER_NOAPI(HADDR_UNDEF)
-#ifdef H5MF_AGGR_DEBUG
-HDfprintf(stderr, "%s: type = %u, size = %Hu\n", FUNC, (unsigned)type, size);
-#endif /* H5MF_AGGR_DEBUG */
-
-    HDassert(f);
-    HDassert(type >= H5FD_MEM_DEFAULT && type < H5FD_MEM_NTYPES);
-    HDassert(size > 0);
-
-    /* Check if fragment is generated and needs to be freed */
-    if(xfree) {
-        /* Get the EOA for the file */
-        if(HADDR_UNDEF == (eoa = H5F_get_eoa(f, type)))
-            HGOTO_ERROR(H5E_RESOURCE, H5E_CANTGET, HADDR_UNDEF, "Unable to get eoa")
-
-        /* Calculate the mis-aligned fragment */
-        if(H5F_ALIGNMENT(f) > 1 && size >= H5F_THRESHOLD(f))
-            H5MF_EOA_MISALIGN(f, eoa, H5F_ALIGNMENT(f), frag_size);
-    } /* end if */
-
-    /* Allocate space from vfd */
-    if(HADDR_UNDEF == (ret_value = H5F_alloc(f, dxpl_id, type, size)))
-	HGOTO_ERROR(H5E_RESOURCE, H5E_CANTALLOC, HADDR_UNDEF, "can't allocate file space")
-
-    /* Check if fragment is generated and needs to be freed */
-    if(frag_size && xfree) {
-        /* Verify that the VFD allocated space on an aligned boundary */
-        HDassert(H5F_addr_eq((eoa + frag_size), ret_value));
-
-	/* Put fragment on the free list */
-        if(H5MF_xfree(f, type, dxpl_id, eoa, frag_size) < 0)
-            HGOTO_ERROR(H5E_RESOURCE, H5E_CANTFREE, HADDR_UNDEF, "can't free eoa fragment")
-    } /* end if */
-
-done:
-#ifdef H5MF_AGGR_DEBUG
-HDfprintf(stderr, "%s: ret_value = %a\n", FUNC, ret_value);
-#endif /* H5MF_AGGR_DEBUG */
-    FUNC_LEAVE_NOAPI(ret_value)
-} /* H5MF_vfd_alloc() */
 
  
