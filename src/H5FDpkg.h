/* * * * * * * * * * * * * * * * * * * * * * * * * * * * * * * * * * * * * * *
 * Copyright by The HDF Group.                                               *
 * Copyright by the Board of Trustees of the University of Illinois.         *
 * All rights reserved.                                                      *
 *                                                                           *
 * This file is part of HDF5.  The full HDF5 copyright notice, including     *
 * terms governing use, modification, and redistribution, is contained in    *
 * the files COPYING and Copyright.html.  COPYING can be found at the root   *
 * of the source code distribution tree; Copyright.html can be found at the  *
 * root level of an installed copy of the electronic HDF5 document set and   *
 * is linked from the top-level documents page.  It can also be found at     *
 * http://hdfgroup.org/HDF5/doc/Copyright.html.  If you do not have          *
 * access to either file, you may request a copy from help@hdfgroup.org.     *
 * * * * * * * * * * * * * * * * * * * * * * * * * * * * * * * * * * * * * * */

/*
 * Programmer:	Quincey Koziol <koziol@hdfgroup.org>
 *		Thursday, January  3, 2008
 *
 * Purpose:	This file contains declarations which are visible only within
 *		the H5FD package.  Source files outside the H5FD package should
 *		include H5FDprivate.h instead.
 */
#if !(defined H5FD_FRIEND || defined H5FD_MODULE)
#error "Do not include this file outside the H5FD package!"
#endif

#ifndef _H5FDpkg_H
#define _H5FDpkg_H

/* Get package's private header */
#include "H5FDprivate.h"	/* File drivers				*/

/* Other private headers needed by this file */
#include "H5FLprivate.h"	/* Free lists                           */

/**************************/
/* Package Private Macros */
/**************************/


/****************************/
/* Package Private Typedefs */
/****************************/


/*****************************/
/* Package Private Variables */
/*****************************/


/******************************/
/* Package Private Prototypes */
/******************************/
<<<<<<< HEAD
H5_DLL herr_t H5FD_init(void);
H5_DLL haddr_t H5FD_alloc_real(H5FD_t *file, hid_t dxpl_id, H5FD_mem_t type, hsize_t size);
=======
H5_DLL haddr_t H5FD_alloc_real(H5FD_t *file, hid_t dxpl_id, H5FD_mem_t type,
    hsize_t size, haddr_t *align_addr, hsize_t *align_size);
>>>>>>> 87005a24
H5_DLL herr_t H5FD_free_real(H5FD_t *file, hid_t dxpl_id, H5FD_mem_t type,
    haddr_t addr, hsize_t size);


/* Testing routines */
#ifdef H5FD_TESTING
#endif /* H5FD_TESTING */

#endif /* _H5FDpkg_H */
<|MERGE_RESOLUTION|>--- conflicted
+++ resolved
@@ -52,13 +52,7 @@
 /******************************/
 /* Package Private Prototypes */
 /******************************/
-<<<<<<< HEAD
-H5_DLL herr_t H5FD_init(void);
 H5_DLL haddr_t H5FD_alloc_real(H5FD_t *file, hid_t dxpl_id, H5FD_mem_t type, hsize_t size);
-=======
-H5_DLL haddr_t H5FD_alloc_real(H5FD_t *file, hid_t dxpl_id, H5FD_mem_t type,
-    hsize_t size, haddr_t *align_addr, hsize_t *align_size);
->>>>>>> 87005a24
 H5_DLL herr_t H5FD_free_real(H5FD_t *file, hid_t dxpl_id, H5FD_mem_t type,
     haddr_t addr, hsize_t size);
 
