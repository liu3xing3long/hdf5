/* * * * * * * * * * * * * * * * * * * * * * * * * * * * * * * * * * * * * * *
 * Copyright by The HDF Group.                                               *
 * Copyright by the Board of Trustees of the University of Illinois.         *
 * All rights reserved.                                                      *
 *                                                                           *
 * This file is part of HDF5.  The full HDF5 copyright notice, including     *
 * terms governing use, modification, and redistribution, is contained in    *
 * the files COPYING and Copyright.html.  COPYING can be found at the root   *
 * of the source code distribution tree; Copyright.html can be found at the  *
 * root level of an installed copy of the electronic HDF5 document set and   *
 * is linked from the top-level documents page.  It can also be found at     *
 * http://hdfgroup.org/HDF5/doc/Copyright.html.  If you do not have          *
 * access to either file, you may request a copy from help@hdfgroup.org.     *
 * * * * * * * * * * * * * * * * * * * * * * * * * * * * * * * * * * * * * * */

/****************/
/* Module Setup */
/****************/

#define H5F_PACKAGE		/*suppress error about including H5Fpkg	  */

/* Interface initialization */
#define H5_INTERFACE_INIT_FUNC	H5F__init_pub_interface


/***********/
/* Headers */
/***********/
#include "H5private.h"		/* Generic Functions			*/
#include "H5Eprivate.h"		/* Error handling		  	*/
#include "H5Fpkg.h"             /* File access				*/
#include "H5Iprivate.h"		/* IDs			  		*/
#include "H5MMprivate.h"	/* Memory management			*/
#include "H5Pprivate.h"		/* Property lists			*/
#include "H5VLnative.h" 	/* Native Plugin                        */
#include "H5VLprivate.h"	/* VOL plugins				*/

/****************/
/* Local Macros */
/****************/

/******************/
/* Local Typedefs */
/******************/

/********************/
/* Local Prototypes */
/********************/

/*********************/
/* Package Variables */
/*********************/

/*****************************/
/* Library Private Variables */
/*****************************/

/*******************/
/* Local Variables */
/*******************/

/* File ID class */
static const H5I_class_t H5I_FILE_CLS[1] = {{
    H5I_FILE,			/* ID class value */
    0,				/* Class flags */
    64,				/* Minimum hash size for class */
    0,				/* # of reserved IDs for class */
    NULL,                       /* Callback routine for closing objects of this class */
    (H5I_free2_t)H5F_close_file /* Callback routine for closing auxilary objects of this class */
}};


/*--------------------------------------------------------------------------
NAME
   H5F__init_pub_interface -- Initialize interface-specific information
USAGE
    herr_t H5F__init_pub_interface()
RETURNS
    Non-negative on success/Negative on failure
DESCRIPTION
    Initializes any interface-specific data or routines.  (Just calls
    H5F_init() currently).

--------------------------------------------------------------------------*/
static herr_t
H5F__init_pub_interface(void)
{
    herr_t          ret_value                = SUCCEED;   /* Return value */
    FUNC_ENTER_STATIC

    /*
     * Initialize the atom group for the file IDs.
     */
    if(H5I_register_type(H5I_FILE_CLS) < 0)
        HGOTO_ERROR(H5E_FILE, H5E_CANTINIT, FAIL, "unable to initialize interface")

    ret_value = H5F_init();
done:
    FUNC_LEAVE_NOAPI(ret_value)
} /* H5F__init_pub_interface() */


/*-------------------------------------------------------------------------
 * Function:	H5F_init
 *
 * Purpose:	Initialize the interface from some other layer.
 *
 * Return:	Success:	non-negative
 *		Failure:	negative
 *
 * Programmer:	Robb Matzke
 *              Wednesday, December 16, 1998
 *
 *-------------------------------------------------------------------------
 */
herr_t
H5F_init(void)
{
    herr_t ret_value = SUCCEED;   /* Return value */

    FUNC_ENTER_NOAPI(FAIL)
    /* FUNC_ENTER() does all the work */

#if 0
    FUNC_ENTER_NOAPI_NOINIT

    /*
     * Initialize the atom group for the file IDs.
     */
    if(H5I_register_type(H5I_FILE_CLS) < 0)
        HGOTO_ERROR(H5E_FILE, H5E_CANTINIT, FAIL, "unable to initialize interface")

done:
    FUNC_LEAVE_NOAPI(ret_value)
} /* end H5F_init_interface() */
#endif

done:
    FUNC_LEAVE_NOAPI(ret_value)
} /* end H5F_init() */


/*-------------------------------------------------------------------------
 * Function:	H5F_term_interface
 *
 * Purpose:	Terminate this interface: free all memory and reset global
 *		variables to their initial values.  Release all ID groups
 *		associated with this interface.
 *
 * Return:	Success:	Positive if anything was done that might
 *				have affected other interfaces; zero
 *				otherwise.
 *
 *		Failure:        Never fails.
 *
 * Programmer:	Robb Matzke
 *              Friday, February 19, 1999
 *
 *-------------------------------------------------------------------------
 */
int
H5F_term_interface(void)
{
    int	n = 0;

    FUNC_ENTER_NOAPI_NOINIT_NOERR

    if(H5_interface_initialize_g) {
	if((n = H5I_nmembers(H5I_FILE)) != 0) {
            H5I_clear_type(H5I_FILE, FALSE, FALSE);
	} else {
            /* Make certain we've cleaned up all the shared file objects */
            H5F_sfile_assert_num(0);

	    H5I_dec_type_ref(H5I_FILE);
	    H5_interface_initialize_g = 0;
	    n = 1; /*H5I*/
	} /* end else */
    } /* end if */

    FUNC_LEAVE_NOAPI(n)
} /* H5F_term_interface() */


/*-------------------------------------------------------------------------
 * Function:	H5Fget_create_plist
 *
 * Purpose:	Get an atom for a copy of the file-creation property list for
 *		this file. This function returns an atom with a copy of the
 *		properties used to create a file.
 *
 * Return:	Success:	template ID
 *
 *		Failure:	FAIL
 *
 * Programmer:	Unknown
 *
 *-------------------------------------------------------------------------
 */
hid_t
H5Fget_create_plist(hid_t file_id)
{
    H5VL_t     *vol_plugin = NULL;
    void       *obj = NULL;
    hid_t       ret_value;        /* Return value */

    FUNC_ENTER_API(FAIL)
    H5TRACE1("i", "i", file_id);

    /* get the file object */
    if(NULL == (obj = (void *)H5I_object(file_id)))
        HGOTO_ERROR(H5E_ARGS, H5E_BADTYPE, FAIL, "invalid file identifier")
    /* get the plugin pointer */
    if (NULL == (vol_plugin = (H5VL_t *)H5I_get_aux(file_id)))
        HGOTO_ERROR(H5E_ARGS, H5E_BADTYPE, FAIL, "ID does not contain VOL information")

    if(H5VL_file_get(obj, vol_plugin, H5VL_FILE_GET_FCPL, H5AC_dxpl_id, H5_EVENT_QUEUE_NULL, &ret_value) < 0)
        HGOTO_ERROR(H5E_INTERNAL, H5E_CANTGET, FAIL, "unable to get file creation properties")

done:
    FUNC_LEAVE_API(ret_value)
} /* end H5Fget_create_plist() */


/*-------------------------------------------------------------------------
 * Function:	H5Fget_access_plist
 *
 * Purpose:	Returns a copy of the file access property list of the
 *		specified file.
 *
 *              NOTE: Make sure that, if you are going to overwrite
 *              information in the copied property list that was
 *              previously opened and assigned to the property list, then
 *              you must close it before overwriting the values.
 *
 * Return:	Success:	Object ID for a copy of the file access
 *				property list.
 *
 *		Failure:	FAIL
 *
 * Programmer:	Robb Matzke
 *              Wednesday, February 18, 1998
 *
 *-------------------------------------------------------------------------
 */
hid_t
H5Fget_access_plist(hid_t file_id)
{
    H5VL_t     *vol_plugin;
    void       *obj;
    hid_t ret_value;    /* Return value */

    FUNC_ENTER_API(FAIL)
    H5TRACE1("i", "i", file_id);

    /* get the file object */
    if(NULL == (obj = (void *)H5I_object(file_id)))
        HGOTO_ERROR(H5E_ARGS, H5E_BADTYPE, FAIL, "invalid file identifier")
    /* get the plugin pointer */
    if (NULL == (vol_plugin = (H5VL_t *)H5I_get_aux(file_id)))
        HGOTO_ERROR(H5E_ARGS, H5E_BADTYPE, FAIL, "ID does not contain VOL information")

    if(H5VL_file_get(obj, vol_plugin, H5VL_FILE_GET_FAPL, H5AC_dxpl_id, H5_EVENT_QUEUE_NULL, &ret_value) < 0)
        HGOTO_ERROR(H5E_INTERNAL, H5E_CANTGET, FAIL, "unable to get file creation properties")

done:
    FUNC_LEAVE_API(ret_value)
} /* end H5Fget_access_plist() */


/*-------------------------------------------------------------------------
 * Function:	H5Fget_obj_count
 *
 * Purpose:	Public function returning the number of opened object IDs
 *		(files, datasets, groups and datatypes) in the same file.
 *
 * Return:	Non-negative on success; negative on failure.
 *
 * Programmer:	Raymond Lu
 *		Wednesday, Dec 5, 2001
 *
 *-------------------------------------------------------------------------
 */
ssize_t
H5Fget_obj_count(hid_t file_id, unsigned types)
{
    ssize_t ret_value = 0;         /* Return value */

    FUNC_ENTER_API(FAIL)
    H5TRACE2("Zs", "iIu", file_id, types);

    if(0 == (types & H5F_OBJ_ALL))
        HGOTO_ERROR(H5E_ARGS, H5E_BADVALUE, FAIL, "not an object type")

    if(file_id != (hid_t)H5F_OBJ_ALL) {
        H5VL_t     *vol_plugin;
        void       *obj;

        /* get the file object */
        if(NULL == (obj = (void *)H5I_object(file_id)))
            HGOTO_ERROR(H5E_ARGS, H5E_BADTYPE, FAIL, "invalid file identifier")
        /* get the plugin pointer */
        if (NULL == (vol_plugin = (H5VL_t *)H5I_get_aux(file_id)))
            HGOTO_ERROR(H5E_ARGS, H5E_BADTYPE, FAIL, "ID does not contain VOL information")

        if(H5VL_file_get(obj, vol_plugin, H5VL_FILE_GET_OBJ_COUNT, H5AC_dxpl_id, H5_EVENT_QUEUE_NULL, types, &ret_value) < 0)
            HGOTO_ERROR(H5E_INTERNAL, H5E_CANTGET, FAIL, "unable to get object count in file(s)")
    }
    /* iterate over all open files and get the obj count for each */
    else {
        H5F_trav_obj_cnt_t udata;

        udata.obj_count = &ret_value;
        udata.types = types | H5F_OBJ_LOCAL;

        if(H5I_iterate(H5I_FILE, H5F_get_obj_count_cb, &udata, TRUE) < 0)
            HGOTO_ERROR(H5E_FILE, H5E_BADITER, FAIL, "iteration failed(1)")        
    }

done:
    FUNC_LEAVE_API(ret_value)
} /* end H5Fget_obj_count() */


/*-------------------------------------------------------------------------
 * Function:	H5Fget_object_ids
 *
 * Purpose:	Public function to return a list of opened object IDs.
 *
 * Return:	Non-negative on success; negative on failure.
 *
 * Programmer:  Raymond Lu
 *              Wednesday, Dec 5, 2001
 *
 * Modification:
 *              Raymond Lu
 *              24 September 2008
 *              Changed the return value to ssize_t and MAX_OBJTS to size_t to
 *              accommadate potential large number of objects.
 *
 *-------------------------------------------------------------------------
 */
ssize_t
H5Fget_obj_ids(hid_t file_id, unsigned types, size_t max_objs, hid_t *oid_list)
{
    ssize_t   ret_value = 0;        /* Return value */

    FUNC_ENTER_API(FAIL)
    H5TRACE4("Zs", "iIuz*i", file_id, types, max_objs, oid_list);

    if(0 == (types & H5F_OBJ_ALL))
        HGOTO_ERROR(H5E_ARGS, H5E_BADVALUE, FAIL, "not an object type")
    HDassert(oid_list);

    /* Check arguments */
    if(file_id != (hid_t)H5F_OBJ_ALL) {
        H5VL_t     *vol_plugin;
        void       *obj;
        /* get the plugin pointer */
        if (NULL == (vol_plugin = (H5VL_t *)H5I_get_aux(file_id)))
            HGOTO_ERROR(H5E_ARGS, H5E_BADTYPE, FAIL, "ID does not contain VOL information")
        /* get the file object */
        if(NULL == (obj = (void *)H5I_object(file_id)))
            HGOTO_ERROR(H5E_ARGS, H5E_BADTYPE, FAIL, "invalid file identifier")

        if(H5VL_file_get(obj, vol_plugin, H5VL_FILE_GET_OBJ_IDS, H5AC_dxpl_id, H5_EVENT_QUEUE_NULL, 
                         types, max_objs, oid_list, &ret_value) < 0)
            HGOTO_ERROR(H5E_INTERNAL, H5E_CANTGET, FAIL, "unable to get object count in file(s)")
    }
    /* iterate over all open files and get the obj count for each */
    else {
        H5F_trav_obj_ids_t udata;

        udata.types = types | H5F_OBJ_LOCAL;
        udata.max_objs = max_objs;
        udata.oid_list = oid_list;
        udata.obj_count = &ret_value;

        if(H5I_iterate(H5I_FILE, H5F_get_obj_ids_cb, &udata, TRUE) < 0)
            HGOTO_ERROR(H5E_FILE, H5E_BADITER, FAIL, "iteration failed(1)")
    }

done:
    FUNC_LEAVE_API(ret_value)
} /* end H5Fget_obj_ids() */


/*-------------------------------------------------------------------------
 * Function:    H5Fget_vfd_handle
 *
 * Purpose:     Returns a pointer to the file handle of the low-level file
 *              driver.
 *
 * Return:      Success:        non-negative value.
 *              Failure:        negative.
 *
 * Programmer:  Raymond Lu
 *              Sep. 16, 2002
 *
 *-------------------------------------------------------------------------
 */
herr_t
H5Fget_vfd_handle(hid_t file_id, hid_t fapl, void **file_handle)
{
    H5VL_t     *vol_plugin;
    void       *obj;
    herr_t      ret_value = SUCCEED;  /* Return value */

    FUNC_ENTER_API(FAIL)
    H5TRACE3("e", "ii**x", file_id, fapl, file_handle);

    /* Check args */
    if(!file_handle)
        HGOTO_ERROR(H5E_ARGS, H5E_BADVALUE, FAIL, "invalid file handle pointer")

    /* get the plugin pointer */
    if (NULL == (vol_plugin = (H5VL_t *)H5I_get_aux(file_id)))
        HGOTO_ERROR(H5E_ARGS, H5E_BADTYPE, FAIL, "ID does not contain VOL information")

    /* get the file object */
    if(NULL == (obj = (void *)H5I_object(file_id)))
        HGOTO_ERROR(H5E_ARGS, H5E_BADTYPE, FAIL, "invalid file identifier")

    if((ret_value = H5VL_file_optional(obj, vol_plugin, H5VL_FILE_GET_VFD_HANDLE, 
                                       H5AC_dxpl_id, H5_EVENT_QUEUE_NULL, file_handle, fapl)) < 0)
        HGOTO_ERROR(H5E_INTERNAL, H5E_CANTGET, FAIL, "unable to get file handle")

done:
    FUNC_LEAVE_API(ret_value)
} /* end H5Fget_vfd_handle() */


/*-------------------------------------------------------------------------
 * Function:	H5Fis_accessible
 *
 * Purpose:	Check if the file can be opened with the given fapl.
 *
 * Return:	Success:	TRUE/FALSE
 *		Failure:	Negative
 *
 * Programmer:	Mohamad Chaarawi
 *              June 2012
 *
 *-------------------------------------------------------------------------
 */
htri_t
H5Fis_accessible(const char *name, hid_t fapl_id)
{
    htri_t	ret_value = TRUE;              /* Return value */

    FUNC_ENTER_API(FAIL)
    H5TRACE2("t", "*si", name, fapl_id);

    /* Check args */
    if(!name || !*name)
	HGOTO_ERROR(H5E_ARGS, H5E_BADRANGE, FAIL, "no file name specified")

    /* Check the file access property list */
    if(H5P_DEFAULT == fapl_id)
        fapl_id = H5P_FILE_ACCESS_DEFAULT;
    else
        if(TRUE != H5P_isa_class(fapl_id, H5P_FILE_ACCESS))
            HGOTO_ERROR(H5E_ARGS, H5E_BADTYPE, FAIL, "not file access property list")

    if(H5VL_file_misc(NULL, NULL, H5VL_FILE_IS_ACCESSIBLE, H5AC_dxpl_id, H5_EVENT_QUEUE_NULL, 
                      fapl_id, name, &ret_value) < 0)
        HGOTO_ERROR(H5E_INTERNAL, H5E_CANTGET, FAIL, "unable to get file handle")

done:
    FUNC_LEAVE_API(ret_value)
} /* end H5Fis_accessible() */


/*-------------------------------------------------------------------------
 * Function:	H5Fcreate
 *
 * Purpose:	This is the primary function for creating HDF5 files . The
 *		flags parameter determines whether an existing file will be
 *		overwritten or not.  All newly created files are opened for
 *		both reading and writing.  All flags may be combined with the
 *		bit-wise OR operator (`|') to change the behavior of the file
 *		create call.
 *
 *		The more complex behaviors of a file's creation and access
 *		are controlled through the file-creation and file-access
 *		property lists.  The value of H5P_DEFAULT for a template
 *		value indicates that the library should use the default
 *		values for the appropriate template.
 *
 * See also:	H5Fpublic.h for the list of supported flags. H5Ppublic.h for
 * 		the list of file creation and file access properties.
 *
 * Return:	Success:	A file ID
 *
 *		Failure:	FAIL
 *
 * Programmer:	Unknown
 *
 *-------------------------------------------------------------------------
 */
hid_t
H5Fcreate(const char *filename, unsigned flags, hid_t fcpl_id, hid_t fapl_id)
{
    void    *file = NULL;              /*file token from VOL plugin */
    H5VL_t  *vol_plugin;        /* VOL plugin information */
    hid_t    ret_value;	        /*return value */

    FUNC_ENTER_API(FAIL)
    H5TRACE4("i", "*sIuii", filename, flags, fcpl_id, fapl_id);

    /* Check/fix arguments */
    if(!filename || !*filename)
	HGOTO_ERROR(H5E_ARGS, H5E_BADVALUE, FAIL, "invalid file name")
    /* In this routine, we only accept the following flags:
     *          H5F_ACC_EXCL, H5F_ACC_TRUNC and H5F_ACC_DEBUG
     */
    if(flags & ~(H5F_ACC_EXCL | H5F_ACC_TRUNC | H5F_ACC_DEBUG))
	HGOTO_ERROR(H5E_ARGS, H5E_BADVALUE, FAIL, "invalid flags")
    /* The H5F_ACC_EXCL and H5F_ACC_TRUNC flags are mutually exclusive */
    if((flags & H5F_ACC_EXCL) && (flags & H5F_ACC_TRUNC))
	HGOTO_ERROR(H5E_ARGS, H5E_BADVALUE, FAIL, "mutually exclusive flags for file creation")

    /* Check file creation property list */
    if(H5P_DEFAULT == fcpl_id)
        fcpl_id = H5P_FILE_CREATE_DEFAULT;
    else
        if(TRUE != H5P_isa_class(fcpl_id, H5P_FILE_CREATE))
            HGOTO_ERROR(H5E_ARGS, H5E_BADTYPE, FAIL, "not file create property list")

    /* Check the file access property list */
    if(H5P_DEFAULT == fapl_id)
        fapl_id = H5P_FILE_ACCESS_DEFAULT;
    else
        if(TRUE != H5P_isa_class(fapl_id, H5P_FILE_ACCESS))
            HGOTO_ERROR(H5E_ARGS, H5E_BADTYPE, FAIL, "not file access property list")

    /* create a new file or truncate an existing file through the VOL */
    if(NULL == (file = H5VL_file_create(&vol_plugin, filename, flags, fcpl_id, fapl_id, H5AC_dxpl_id, H5_EVENT_QUEUE_NULL)))
	HGOTO_ERROR(H5E_FILE, H5E_CANTOPENFILE, FAIL, "unable to create file")

    /* Get an atom for the file with the VOL information as the auxilary struct*/
    if((ret_value = H5I_register2(H5I_FILE, file, vol_plugin, TRUE)) < 0)
	HGOTO_ERROR(H5E_ATOM, H5E_CANTREGISTER, FAIL, "unable to atomize file handle")

done:
    FUNC_LEAVE_API(ret_value)
} /* end H5Fcreate() */


/*-------------------------------------------------------------------------
 * Function:	H5Fopen
 *
 * Purpose:	This is the primary function for accessing existing HDF5
 *		files.  The FLAGS argument determines whether writing to an
 *		existing file will be allowed or not.  All flags may be
 *		combined with the bit-wise OR operator (`|') to change the
 *		behavior of the file open call.  The more complex behaviors
 *		of a file's access are controlled through the file-access
 *		property list.
 *
 * See Also:	H5Fpublic.h for a list of possible values for FLAGS.
 *
 * Return:	Success:	A file ID
 *
 *		Failure:	FAIL
 *
 * Programmer:	Unknown
 *
 * Modifications:
 *	  	Robb Matzke, 1997-07-18
 *		File struct creation and destruction is through H5F_new() and
 *		H5F_dest(). Reading the root symbol table entry is done with
 *		H5G_decode().
 *
 *  		Robb Matzke, 1997-09-23
 *		Most of the work is now done by H5F_open() since H5Fcreate()
 *		and H5Fopen() originally contained almost identical code.
 *
 *	 	Robb Matzke, 1998-02-18
 *		Added better error checking for the flags and the file access
 *		property list.  It used to be possible to make the library
 *		dump core by passing an object ID that was not a file access
 *		property list.
 *
 * 		Robb Matzke, 1999-08-02
 *		The file access property list is passed to the H5F_open() as
 *		object IDs.
 *-------------------------------------------------------------------------
 */
hid_t
H5Fopen(const char *filename, unsigned flags, hid_t fapl_id)
{
    void    *file = NULL;              /*file token from VOL plugin */
    H5VL_t  *vol_plugin;        /* VOL plugin information */
    hid_t   ret_value;	        /*return value			*/

    FUNC_ENTER_API(FAIL)
    H5TRACE3("i", "*sIui", filename, flags, fapl_id);

    /* Check/fix arguments. */
    if(!filename || !*filename)
	HGOTO_ERROR(H5E_ARGS, H5E_BADVALUE, FAIL, "invalid file name")
    /* Reject undefined flags (~H5F_ACC_PUBLIC_FLAGS) and the H5F_ACC_TRUNC & H5F_ACC_EXCL flags */
    if((flags & ~H5F_ACC_PUBLIC_FLAGS) ||
            (flags & H5F_ACC_TRUNC) || (flags & H5F_ACC_EXCL))
	HGOTO_ERROR(H5E_ARGS, H5E_BADVALUE, FAIL, "invalid file open flags")
    if(H5P_DEFAULT == fapl_id)
        fapl_id = H5P_FILE_ACCESS_DEFAULT;
    else
        if(TRUE != H5P_isa_class(fapl_id, H5P_FILE_ACCESS))
            HGOTO_ERROR(H5E_ARGS, H5E_BADTYPE, FAIL, "not file access property list")

    /* Open the file through the VOL layer */
    if(NULL == (file = H5VL_file_open(&vol_plugin, filename, flags, fapl_id, H5AC_dxpl_id, H5_EVENT_QUEUE_NULL)))
	HGOTO_ERROR(H5E_FILE, H5E_CANTOPENFILE, FAIL, "unable to create file")

    /* Get an atom for the file with the VOL information as the auxilary struct*/
    if((ret_value = H5I_register2(H5I_FILE, file, vol_plugin, TRUE)) < 0)
	HGOTO_ERROR(H5E_ATOM, H5E_CANTREGISTER, FAIL, "unable to atomize file handle")

done:
    FUNC_LEAVE_API(ret_value)
} /* end H5Fopen() */


/*-------------------------------------------------------------------------
 * Function:	H5Fflush
 *
 * Purpose:	Flushes all outstanding buffers of a file to disk but does
 *		not remove them from the cache.  The OBJECT_ID can be a file,
 *		dataset, group, attribute, or named data type.
 *
 * Return:	Non-negative on success/Negative on failure
 *
 * Programmer:	Robb Matzke
 *              Thursday, August  6, 1998
 *
 *-------------------------------------------------------------------------
 */
herr_t
H5Fflush(hid_t object_id, H5F_scope_t scope)
{
    H5VL_t     *vol_plugin;
    void       *obj;
    H5I_type_t obj_type;
    H5VL_loc_params_t loc_params;
    herr_t      ret_value = SUCCEED;    /* Return value */

    FUNC_ENTER_API(FAIL)
    H5TRACE2("e", "iFs", object_id, scope);

    obj_type = H5I_get_type(object_id);
    if(H5I_FILE != obj_type && H5I_GROUP != obj_type && H5I_DATATYPE != obj_type &&
       H5I_DATASET != obj_type && H5I_ATTR != obj_type) {
        HGOTO_ERROR(H5E_ARGS, H5E_BADTYPE, FAIL, "not a file or file object")
    }

    /* get the plugin pointer */
    if (NULL == (vol_plugin = (H5VL_t *)H5I_get_aux(object_id)))
        HGOTO_ERROR(H5E_ARGS, H5E_BADTYPE, FAIL, "ID does not contain VOL information")

    /* get the file object */
    if(NULL == (obj = (void *)H5VL_get_object(object_id)))
        HGOTO_ERROR(H5E_ARGS, H5E_BADTYPE, FAIL, "invalid file identifier")

    loc_params.type = H5VL_OBJECT_BY_SELF;
    loc_params.obj_type = obj_type;

<<<<<<< HEAD
    if((ret_value = H5VL_file_flush(obj, loc_params, vol_plugin, scope, H5AC_dxpl_id, H5_EVENT_QUEUE_NULL)) < 0)
        HGOTO_ERROR(H5E_FILE, H5E_CANTFLUSH, FAIL, "unable to flush file")
=======
done:
    /* Close the property list */
    if(new_fapl_id > 0)
        if(H5I_dec_app_ref(new_fapl_id) < 0)
            HDONE_ERROR(H5E_FILE, H5E_CANTCLOSEOBJ, FAIL, "can't close duplicated FAPL")
>>>>>>> a4dc3ff3

done:
    FUNC_LEAVE_API(ret_value)
} /* end H5Fflush() */


/*-------------------------------------------------------------------------
 * Function:	H5Fclose
 *
 * Purpose:	This function closes the file specified by FILE_ID by
 *		flushing all data to storage, and terminating access to the
 *		file through FILE_ID.  If objects (e.g., datasets, groups,
 *		etc.) are open in the file then the underlying storage is not
 *		closed until those objects are closed; however, all data for
 *		the file and the open objects is flushed.
 *
 * Return:	Success:	Non-negative
 *
 *		Failure:	Negative
 *
 * Programmer:	Robb Matzke
 *              Saturday, February 20, 1999
 *
 * Modifications:
 *
 *-------------------------------------------------------------------------
 */
herr_t
H5Fclose(hid_t file_id)
{
    herr_t   ret_value = SUCCEED;

    FUNC_ENTER_API(FAIL)
    H5TRACE1("e", "i", file_id);

    /* Check/fix arguments. */
    if(H5I_FILE != H5I_get_type(file_id))
        HGOTO_ERROR(H5E_ARGS, H5E_BADTYPE, FAIL, "not a file ID")

    /* Decrement reference count on atom.  When it reaches zero the file will be closed. */
    if(H5I_dec_app_ref(file_id) < 0)
        HGOTO_ERROR(H5E_ATOM, H5E_CANTCLOSEFILE, FAIL, "decrementing file ID failed")

#if 0
    void    *file;              /*file token from VOL plugin */
    H5VL_t  *vol_plugin;        /* VOL plugin information */
    /* get the plugin pointer */
    if (NULL == (vol_plugin = (H5VL_t *)H5I_get_aux(file_id)))
        HGOTO_ERROR(H5E_ARGS, H5E_BADTYPE, FAIL, "ID does not contain VOL information")

    /* get the file object */
    if(NULL == (file = (void *)H5I_object(file_id)))
        HGOTO_ERROR(H5E_ARGS, H5E_BADTYPE, FAIL, "invalid file identifier")

    /* Close the file through the VOL*/
    if((ret_value = H5VL_file_close(file, vol_plugin, H5AC_dxpl_id, H5_EVENT_QUEUE_NULL)) < 0)
	HGOTO_ERROR(H5E_FILE, H5E_CANTCLOSEFILE, FAIL, "unable to close file")

    H5MM_free(vol_plugin);
#endif

done:
    FUNC_LEAVE_API(ret_value)
} /* end H5Fclose() */


/*-------------------------------------------------------------------------
 * Function:	H5F_close_file
 *
 * Purpose:	Called when the ref count reaches zero on the file_id
 *
 * Return:	Success:	Non-negative
 *
 *		Failure:	Negative
 *
 * Programmer:	Mohamad Chaarawi
 *              June 2012
 *
 *-------------------------------------------------------------------------
 */
herr_t
H5F_close_file(void *file, H5VL_t *vol_plugin)
{
    herr_t              ret_value = SUCCEED;    /* Return value */

    FUNC_ENTER_NOAPI_NOINIT

    /* Close the file through the VOL*/
    if((ret_value = H5VL_file_close(file, vol_plugin, H5AC_dxpl_id, H5_EVENT_QUEUE_NULL)) < 0)
	HGOTO_ERROR(H5E_FILE, H5E_CANTCLOSEFILE, FAIL, "unable to close file")
done:
    FUNC_LEAVE_NOAPI(ret_value)
} /* end H5F_close_file() */


/*-------------------------------------------------------------------------
 * Function:	H5Freopen
 *
 * Purpose:	Reopen a file.  The new file handle which is returned points
 *		to the same file as the specified file handle.  Both handles
 *		share caches and other information.  The only difference
 *		between the handles is that the new handle is not mounted
 *		anywhere and no files are mounted on it.
 *
 * Return:	Success:	New file ID
 *
 *		Failure:	FAIL
 *
 * Programmer:	Robb Matzke
 *              Friday, October 16, 1998
 *
 * Modifications:
 *              Quincey Koziol, May 14, 2002
 *              Keep old file's read/write intent in reopened file.
 *
 *-------------------------------------------------------------------------
 */
hid_t
H5Freopen(hid_t file_id)
{
    H5VL_t     *vol_plugin;
    void       *obj;
    void       *file;           /*file token from VOL plugin */
    hid_t	ret_value;

    FUNC_ENTER_API(FAIL)
    H5TRACE1("i", "i", file_id);

    /* get the plugin pointer */
    if (NULL == (vol_plugin = (H5VL_t *)H5I_get_aux(file_id)))
        HGOTO_ERROR(H5E_ARGS, H5E_BADTYPE, FAIL, "ID does not contain VOL information")

    /* get the file object */
    if(NULL == (obj = (void *)H5I_object(file_id)))
        HGOTO_ERROR(H5E_ARGS, H5E_BADTYPE, FAIL, "invalid file identifier")

    if(H5VL_file_optional(obj, vol_plugin, H5VL_FILE_REOPEN, H5AC_dxpl_id, H5_EVENT_QUEUE_NULL, &file) < 0)
	HGOTO_ERROR(H5E_FILE, H5E_CANTINIT, FAIL, "unable to reopen file")

    if (NULL == file)
        HGOTO_ERROR(H5E_FILE, H5E_CANTINIT, FAIL, "unable to reopen file")

    /* Get an atom for the file with the VOL information as the auxilary struct*/
    if((ret_value = H5I_register2(H5I_FILE, file, vol_plugin, TRUE)) < 0)
	HGOTO_ERROR(H5E_ATOM, H5E_CANTREGISTER, FAIL, "unable to atomize file handle")

done:
    FUNC_LEAVE_API(ret_value)
} /* end H5Freopen() */


/*-------------------------------------------------------------------------
 * Function:	H5Fget_intent
 *
 * Purpose:	Public API to retrieve the file's 'intent' flags passed
 *              during H5Fopen()
 *
 * Return:	Non-negative on success/negative on failure
 *
 * Programmer:	James Laird
 *		August 23, 2006
 *
 *-------------------------------------------------------------------------
 */
herr_t
H5Fget_intent(hid_t file_id, unsigned *intent_flags)
{
    herr_t ret_value = SUCCEED;

    FUNC_ENTER_API(FAIL)
    H5TRACE2("e", "i*Iu", file_id, intent_flags);

    /* If no intent flags were passed in, exit quietly */
    if(intent_flags) {
        H5VL_t     *vol_plugin;
        void       *obj;

        /* get the plugin pointer */
        if (NULL == (vol_plugin = (H5VL_t *)H5I_get_aux(file_id)))
            HGOTO_ERROR(H5E_ARGS, H5E_BADTYPE, FAIL, "ID does not contain VOL information")

        /* get the file object */
        if(NULL == (obj = (void *)H5I_object(file_id)))
            HGOTO_ERROR(H5E_ARGS, H5E_BADTYPE, FAIL, "invalid file identifier")

        if((ret_value = H5VL_file_get(obj, vol_plugin, H5VL_FILE_GET_INTENT, H5AC_dxpl_id, H5_EVENT_QUEUE_NULL, intent_flags)) < 0)
            HGOTO_ERROR(H5E_INTERNAL, H5E_CANTGET, FAIL, "unable to get file intent")
    }

done:
    FUNC_LEAVE_API(ret_value)
} /* end H5Fget_intent() */


/*-------------------------------------------------------------------------
 * Function:    H5Fget_freespace
 *
 * Purpose:     Retrieves the amount of free space in the file.
 *
 * Return:      Success:        Amount of free space for type
 *              Failure:        Negative
 *
 * Programmer:  Quincey Koziol
 *              koziol@ncsa.uiuc.edu
 *              Oct  6, 2003
 *
 *-------------------------------------------------------------------------
 */
hssize_t
H5Fget_freespace(hid_t file_id)
{
    H5VL_t     *vol_plugin;
    void       *obj;
    hssize_t    ret_value;      /* Return value */

    FUNC_ENTER_API(FAIL)
    H5TRACE1("Hs", "i", file_id);

    /* get the plugin pointer */
    if (NULL == (vol_plugin = (H5VL_t *)H5I_get_aux(file_id)))
        HGOTO_ERROR(H5E_ARGS, H5E_BADTYPE, FAIL, "ID does not contain VOL information")

    /* get the file object */
    if(NULL == (obj = (void *)H5I_object(file_id)))
        HGOTO_ERROR(H5E_ARGS, H5E_BADTYPE, FAIL, "invalid file identifier")

    if(H5VL_file_optional(obj, vol_plugin, H5VL_FILE_GET_FREE_SPACE, H5AC_dxpl_id, H5_EVENT_QUEUE_NULL, &ret_value) < 0)
        HGOTO_ERROR(H5E_INTERNAL, H5E_CANTGET, FAIL, "unable to get file free space")

done:
    FUNC_LEAVE_API(ret_value)
} /* end H5Fget_freespace() */


/*-------------------------------------------------------------------------
 * Function:    H5Fget_filesize
 *
 * Purpose:     Retrieves the file size of the HDF5 file. This function
 *              is called after an existing file is opened in order
 *		to learn the true size of the underlying file.
 *
 * Return:      Success:        Non-negative
 *              Failure:        Negative
 *
 * Programmer:  David Pitt
 *              david.pitt@bigpond.com
 *              Apr 27, 2004
 *
 *-------------------------------------------------------------------------
 */
herr_t
H5Fget_filesize(hid_t file_id, hsize_t *size)
{
<<<<<<< HEAD
    H5VL_t     *vol_plugin;
    void       *obj;
    herr_t     ret_value = SUCCEED;     /* Return value */
=======
    H5F_t       *file;                  /* File object for file ID */
    haddr_t     eof;                    /* End of file address */
    haddr_t     base_addr;              /* Base address for the file */
    herr_t      ret_value = SUCCEED;    /* Return value */
>>>>>>> a4dc3ff3

    FUNC_ENTER_API(FAIL)
    H5TRACE2("e", "i*h", file_id, size);

    /* get the plugin pointer */
    if (NULL == (vol_plugin = (H5VL_t *)H5I_get_aux(file_id)))
        HGOTO_ERROR(H5E_ARGS, H5E_BADTYPE, FAIL, "ID does not contain VOL information")

<<<<<<< HEAD
    /* get the file object */
    if(NULL == (obj = (void *)H5I_object(file_id)))
        HGOTO_ERROR(H5E_ARGS, H5E_BADTYPE, FAIL, "invalid file identifier")

    if((ret_value = H5VL_file_optional(obj, vol_plugin, H5VL_FILE_GET_SIZE, H5AC_dxpl_id, H5_EVENT_QUEUE_NULL, size)) < 0)
        HGOTO_ERROR(H5E_INTERNAL, H5E_CANTGET, FAIL, "unable to get file size")
=======
    /* Go get the actual file size */
    if(HADDR_UNDEF == (eof = H5FD_get_eof(file->shared->lf)))
        HGOTO_ERROR(H5E_FILE, H5E_CANTGET, FAIL, "unable to get file size")
    base_addr = H5FD_get_base_addr(file->shared->lf);

    if(size)
        *size = (hsize_t)(eof + base_addr);     /* Convert relative base address for file to absolute address */
>>>>>>> a4dc3ff3

done:
    FUNC_LEAVE_API(ret_value)
} /* end H5Fget_filesize() */


/*-------------------------------------------------------------------------
 * Function:    H5Fget_file_image
 *
 * Purpose:     If a buffer is provided (via the buf_ptr argument) and is 
 *		big enough (size in buf_len argument), load *buf_ptr with
 *		an image of the open file whose ID is provided in the 
 *		file_id parameter, and return the number of bytes copied
 *		to the buffer.
 *
 *		If the buffer exists, but is too small to contain an image
 *		of the indicated file, return a negative number.
 *
 *		Finally, if no buffer is provided, return the size of the 
 *		buffer needed.  This value is simply the eoa of the target 
 *		file.
 *
 *		Note that any user block is skipped.
 *
 *		Also note that the function may not be used on files 
 *		opened with either the split/multi file driver or the
 *		family file driver.
 *
 *		In the former case, the sparse address space makes the 
 *		get file image operation impractical, due to the size of
 *		the image typically required.
 *
 *		In the case of the family file driver, the problem is
 *		the driver message in the super block, which will prevent
 *		the image being opened with any driver other than the
 *		family file driver -- which negates the purpose of the 
 *		operation.  This can be fixed, but no resources for 
 *		this now.
 *
 * Return:      Success:        Bytes copied / number of bytes needed.
 *              Failure:        negative value
 *
 * Programmer:  John Mainzer
 *              11/15/11
 *
 *-------------------------------------------------------------------------
 */
ssize_t
H5Fget_file_image(hid_t file_id, void *buf_ptr, size_t buf_len)
{
    H5VL_t     *vol_plugin;
    void       *obj;
    ssize_t     ret_value;              /* Return value */

    FUNC_ENTER_API(FAIL)
    H5TRACE3("Zs", "i*xz", file_id, buf_ptr, buf_len);

    /* check id */
    if(H5I_FILE != H5I_get_type(file_id))
        HGOTO_ERROR(H5E_ARGS, H5E_BADTYPE, FAIL, "not a file")

    /* get the plugin pointer */
    if (NULL == (vol_plugin = (H5VL_t *)H5I_get_aux(file_id)))
        HGOTO_ERROR(H5E_ARGS, H5E_BADTYPE, FAIL, "ID does not contain VOL information")

    /* get the file object */
    if(NULL == (obj = (void *)H5I_object(file_id)))
        HGOTO_ERROR(H5E_ARGS, H5E_BADTYPE, FAIL, "invalid file identifier")

    /* get image through the VOL */
    if(H5VL_file_optional(obj, vol_plugin, H5VL_FILE_GET_FILE_IMAGE, H5AC_dxpl_id, H5_EVENT_QUEUE_NULL, 
                          buf_ptr, &ret_value, buf_len) < 0)
        HGOTO_ERROR(H5E_INTERNAL, H5E_CANTGET, FAIL, "unable to get file image")

done:
    FUNC_LEAVE_API(ret_value)
} /* H5Fget_file_image() */


/*-------------------------------------------------------------------------
 * Function:    H5Fget_mdc_config
 *
 * Purpose:     Retrieves the current automatic cache resize configuration
 *		from the metadata cache, and return it in *config_ptr.
 *
 *		Note that the version field of *config_Ptr must be correctly
 *		filled in by the caller.  This allows us to adapt for
 *		obsolete versions of the structure.
 *
 * Return:      Success:        SUCCEED
 *              Failure:        FAIL
 *
 * Programmer:  John Mainzer
 *              3/24/05
 *
 *-------------------------------------------------------------------------
 */
herr_t
H5Fget_mdc_config(hid_t file_id, H5AC_cache_config_t *config_ptr)
{
    H5VL_t     *vol_plugin;
    void       *obj;
    herr_t     ret_value = SUCCEED;     /* Return value */

    FUNC_ENTER_API(FAIL)
    H5TRACE2("e", "i*x", file_id, config_ptr);

    /* check args */
    if((NULL == config_ptr) || (config_ptr->version != H5AC__CURR_CACHE_CONFIG_VERSION))
        HGOTO_ERROR(H5E_ARGS, H5E_BADVALUE, FAIL, "Bad config_ptr")

    /* get the plugin pointer */
    if (NULL == (vol_plugin = (H5VL_t *)H5I_get_aux(file_id)))
        HGOTO_ERROR(H5E_ARGS, H5E_BADTYPE, FAIL, "ID does not contain VOL information")

    /* get the file object */
    if(NULL == (obj = (void *)H5I_object(file_id)))
        HGOTO_ERROR(H5E_ARGS, H5E_BADTYPE, FAIL, "invalid file identifier")

    if((ret_value = H5VL_file_optional(obj, vol_plugin, H5VL_FILE_GET_MDC_CONF, H5AC_dxpl_id, H5_EVENT_QUEUE_NULL, 
                                       config_ptr)) < 0)
        HGOTO_ERROR(H5E_INTERNAL, H5E_CANTGET, FAIL, "unable to get mdc configuration")

done:
    FUNC_LEAVE_API(ret_value)
} /* H5Fget_mdc_config() */


/*-------------------------------------------------------------------------
 * Function:    H5Fset_mdc_config
 *
 * Purpose:     Sets the current metadata cache automatic resize
 *		configuration, using the contents of the instance of
 *		H5AC_cache_config_t pointed to by config_ptr.
 *
 * Return:      Success:        SUCCEED
 *              Failure:        FAIL
 *
 * Programmer:  John Mainzer
 *              3/24/05
 *
 *-------------------------------------------------------------------------
 */
herr_t
H5Fset_mdc_config(hid_t file_id, H5AC_cache_config_t *config_ptr)
{
    H5VL_t     *vol_plugin;
    void       *obj;
    herr_t     ret_value = SUCCEED;     /* Return value */

    FUNC_ENTER_API(FAIL)
    H5TRACE2("e", "i*x", file_id, config_ptr);

    /* get the plugin pointer */
    if (NULL == (vol_plugin = (H5VL_t *)H5I_get_aux(file_id)))
        HGOTO_ERROR(H5E_ARGS, H5E_BADTYPE, FAIL, "ID does not contain VOL information")
    /* get the file object */
    if(NULL == (obj = (void *)H5I_object(file_id)))
        HGOTO_ERROR(H5E_ARGS, H5E_BADTYPE, FAIL, "invalid file identifier")

    if(H5VL_file_optional(obj, vol_plugin, H5VL_FILE_SET_MDC_CONFIG, H5AC_dxpl_id, H5_EVENT_QUEUE_NULL, config_ptr) < 0)
        HGOTO_ERROR(H5E_ARGS, H5E_BADVALUE, FAIL, "uanvle to set MDC configuration")

done:
    FUNC_LEAVE_API(ret_value)
} /* H5Fset_mdc_config() */


/*-------------------------------------------------------------------------
 * Function:    H5Fget_mdc_hit_rate
 *
 * Purpose:     Retrieves the current hit rate from the metadata cache.
 *		This rate is the overall hit rate since the last time
 *		the hit rate statistics were reset either manually or
 *		automatically.
 *
 * Return:      Success:        SUCCEED
 *              Failure:        FAIL
 *
 * Programmer:  John Mainzer
 *              3/24/05
 *
 *-------------------------------------------------------------------------
 */
herr_t
H5Fget_mdc_hit_rate(hid_t file_id, double *hit_rate_ptr)
{
    H5VL_t     *vol_plugin;
    void       *obj;
    herr_t     ret_value = SUCCEED;     /* Return value */

    FUNC_ENTER_API(FAIL)
    H5TRACE2("e", "i*d", file_id, hit_rate_ptr);

    if(NULL == hit_rate_ptr)
        HGOTO_ERROR(H5E_ARGS, H5E_BADVALUE, FAIL, "NULL hit rate pointer")

    /* get the plugin pointer */
    if (NULL == (vol_plugin = (H5VL_t *)H5I_get_aux(file_id)))
        HGOTO_ERROR(H5E_ARGS, H5E_BADTYPE, FAIL, "ID does not contain VOL information")

    /* get the file object */
    if(NULL == (obj = (void *)H5I_object(file_id)))
        HGOTO_ERROR(H5E_ARGS, H5E_BADTYPE, FAIL, "invalid file identifier")

    if((ret_value = H5VL_file_optional(obj, vol_plugin, H5VL_FILE_GET_MDC_HR, H5AC_dxpl_id, H5_EVENT_QUEUE_NULL, 
                                       hit_rate_ptr)) < 0)
        HGOTO_ERROR(H5E_INTERNAL, H5E_CANTGET, FAIL, "unable to get MDC hit rate")

done:
    FUNC_LEAVE_API(ret_value)
} /* H5Fget_mdc_hit_rate() */


/*-------------------------------------------------------------------------
 * Function:    H5Fget_mdc_size
 *
 * Purpose:     Retrieves the maximum size, minimum clean size, current
 *		size, and current number of entries from the metadata
 *		cache associated with the specified file.  If any of
 *		the ptr parameters are NULL, the associated datum is
 *		not returned.
 *
 * Return:      Success:        SUCCEED
 *              Failure:        FAIL
 *
 * Programmer:  John Mainzer
 *              3/24/05
 *
 *-------------------------------------------------------------------------
 */
herr_t
H5Fget_mdc_size(hid_t file_id, size_t *max_size_ptr, size_t *min_clean_size_ptr,
    size_t *cur_size_ptr, int *cur_num_entries_ptr)
{
    H5VL_t     *vol_plugin;
    void       *obj;
    herr_t     ret_value = SUCCEED;     /* Return value */

    FUNC_ENTER_API(FAIL)
    H5TRACE5("e", "i*z*z*z*Is", file_id, max_size_ptr, min_clean_size_ptr,
             cur_size_ptr, cur_num_entries_ptr);

    /* get the plugin pointer */
    if (NULL == (vol_plugin = (H5VL_t *)H5I_get_aux(file_id)))
        HGOTO_ERROR(H5E_ARGS, H5E_BADTYPE, FAIL, "ID does not contain VOL information")

    /* get the file object */
    if(NULL == (obj = (void *)H5I_object(file_id)))
        HGOTO_ERROR(H5E_ARGS, H5E_BADTYPE, FAIL, "invalid file identifier")

    if((ret_value = H5VL_file_optional(obj, vol_plugin, H5VL_FILE_GET_MDC_SIZE, H5AC_dxpl_id, H5_EVENT_QUEUE_NULL, max_size_ptr, 
                                       min_clean_size_ptr, cur_size_ptr, cur_num_entries_ptr)) < 0)
        HGOTO_ERROR(H5E_INTERNAL, H5E_CANTGET, FAIL, "unable to get MDC size")

done:
    FUNC_LEAVE_API(ret_value)
} /* H5Fget_mdc_size() */


/*-------------------------------------------------------------------------
 * Function:    H5Freset_mdc_hit_rate_stats
 *
 * Purpose:     Reset the hit rate statistic whose current value can
 *		be obtained via the H5Fget_mdc_hit_rate() call.  Note
 *		that this statistic will also be reset once per epoch
 *		by the automatic cache resize code if it is enabled.
 *
 *		It is probably a bad idea to call this function unless
 *		you are controlling cache size from your program instead
 *		of using our cache size control code.
 *
 * Return:      Success:        SUCCEED
 *              Failure:        FAIL
 *
 * Programmer:  John Mainzer
 *              3/24/05
 *
 *-------------------------------------------------------------------------
 */
herr_t
H5Freset_mdc_hit_rate_stats(hid_t file_id)
{
    H5VL_t     *vol_plugin;
    void       *obj;
    herr_t     ret_value = SUCCEED;     /* Return value */

    FUNC_ENTER_API(FAIL)
    H5TRACE1("e", "i", file_id);

    /* get the plugin pointer */
    if (NULL == (vol_plugin = (H5VL_t *)H5I_get_aux(file_id)))
        HGOTO_ERROR(H5E_ARGS, H5E_BADTYPE, FAIL, "ID does not contain VOL information")

    /* get the file object */
    if(NULL == (obj = (void *)H5I_object(file_id)))
        HGOTO_ERROR(H5E_ARGS, H5E_BADTYPE, FAIL, "invalid file identifier")

    if(H5VL_file_optional(obj, vol_plugin, H5VL_FILE_RESET_MDC_HIT_RATE, H5AC_dxpl_id, H5_EVENT_QUEUE_NULL) < 0)
        HGOTO_ERROR(H5E_CACHE, H5E_SYSTEM, FAIL, "can't reset cache hit rate")

done:
    FUNC_LEAVE_API(ret_value)
} /* H5Freset_mdc_hit_rate_stats() */


/*-------------------------------------------------------------------------
 * Function:    H5Fget_name
 *
 * Purpose:     Gets the name of the file to which object OBJ_ID belongs.
 *              If `name' is non-NULL then write up to `size' bytes into that
 *              buffer and always return the length of the entry name.
 *              Otherwise `size' is ignored and the function does not store the name,
 *              just returning the number of characters required to store the name.
 *              If an error occurs then the buffer pointed to by `name' (NULL or non-NULL)
 *              is unchanged and the function returns a negative value.
 *
 * Note:	This routine returns the name that was used to open the file,
 *		not the actual name after resolving symlinks, etc.
 *
 * Return:      Success:        The length of the file name
 *              Failure:        Negative
 *
 * Programmer:  Raymond Lu
 *              June 29, 2004
 *
 *-------------------------------------------------------------------------
 */
ssize_t
H5Fget_name(hid_t obj_id, char *name/*out*/, size_t size)
{
    H5VL_t     *vol_plugin = NULL;
    void       *obj = NULL;
    ssize_t     ret_value;
    H5I_type_t  type;

    FUNC_ENTER_API(FAIL)
    H5TRACE3("Zs", "ixz", obj_id, name, size);

    type = H5I_get_type(obj_id);
    if(H5I_FILE != type && H5I_GROUP != type && H5I_DATATYPE != type &&
       H5I_DATASET != type && H5I_ATTR != type) {
        HGOTO_ERROR(H5E_ARGS, H5E_BADTYPE, FAIL, "not a file or file object")
    }

    /* get the plugin pointer */
    if (NULL == (vol_plugin = (H5VL_t *)H5I_get_aux(obj_id)))
        HGOTO_ERROR(H5E_ARGS, H5E_BADTYPE, FAIL, "ID does not contain VOL information")

    /* get the file object */
    if(NULL == (obj = (void *)H5VL_get_object(obj_id)))
        HGOTO_ERROR(H5E_ARGS, H5E_BADTYPE, FAIL, "invalid file identifier")

    if(H5VL_file_get(obj, vol_plugin, H5VL_FILE_GET_NAME, H5AC_dxpl_id, H5_EVENT_QUEUE_NULL,
                     type, size, name, &ret_value) < 0)
        HGOTO_ERROR(H5E_INTERNAL, H5E_CANTGET, FAIL, "unable to get file name")

done:
    FUNC_LEAVE_API(ret_value)
} /* end H5Fget_name() */


/*-------------------------------------------------------------------------
 * Function:    H5Fget_info2
 *
 * Purpose:     Gets general information about the file, including:
 *		1. Get storage size for superblock extension if there is one.
 *              2. Get the amount of btree and heap storage for entries
 *                 in the SOHM table if there is one.
 *		3. The amount of free space tracked in the file.
 *
 * Return:      Success:        non-negative on success
 *              Failure:        Negative
 *
 * Programmer:  Vailin Choi
 *              July 11, 2007
 *
 *-------------------------------------------------------------------------
 */
herr_t
H5Fget_info2(hid_t obj_id, H5F_info2_t *finfo)
{
    H5VL_t     *vol_plugin;
    void       *obj;
    H5I_type_t  type;
    herr_t      ret_value = SUCCEED;         /* Return value */

    FUNC_ENTER_API(FAIL)
    H5TRACE2("e", "i*x", obj_id, finfo);

    /* Check args */
    if(!finfo)
        HGOTO_ERROR(H5E_ARGS, H5E_BADVALUE, FAIL, "no info struct")

    type = H5I_get_type(obj_id);
    if(H5I_FILE != type && H5I_GROUP != type && H5I_DATATYPE != type &&
       H5I_DATASET != type && H5I_ATTR != type) {
        HGOTO_ERROR(H5E_ARGS, H5E_BADTYPE, FAIL, "not a file or file object")
    }

    /* get the plugin pointer */
    if (NULL == (vol_plugin = (H5VL_t *)H5I_get_aux(obj_id)))
        HGOTO_ERROR(H5E_ARGS, H5E_BADTYPE, FAIL, "ID does not contain VOL information")

    /* get the file object */
    if(NULL == (obj = (void *)H5VL_get_object(obj_id)))
        HGOTO_ERROR(H5E_ARGS, H5E_BADTYPE, FAIL, "invalid file identifier")

    if((ret_value = H5VL_file_optional(obj, vol_plugin, H5VL_FILE_GET_INFO, H5AC_dxpl_id, H5_EVENT_QUEUE_NULL, 
                                       type, finfo)) < 0)
        HGOTO_ERROR(H5E_INTERNAL, H5E_CANTGET, FAIL, "unable to get file info")
done:
    FUNC_LEAVE_API(ret_value)
} /* end H5Fget_info2() */


/*-------------------------------------------------------------------------
 * Function:    H5Fget_free_sections
 *
 * Purpose:     To get free-space section information for free-space manager with
 *		TYPE that is associated with file FILE_ID.
 *		If SECT_INFO is null, this routine returns the total # of free-space
 *		sections.
 *
 * Return:      Success:        non-negative, the total # of free space sections
 *              Failure:        negative
 *
 * Programmer:  Vailin Choi; July 1st, 2009
 *
 *-------------------------------------------------------------------------
 */
ssize_t
H5Fget_free_sections(hid_t file_id, H5F_mem_t type, size_t nsects,
    H5F_sect_info_t *sect_info/*out*/)
{
    H5VL_t     *vol_plugin;
    void       *obj;
    ssize_t     ret_value;    /* Return value */

    FUNC_ENTER_API(FAIL)
    H5TRACE4("Zs", "iFmzx", file_id, type, nsects, sect_info);

    /* Check args */
    if(sect_info && nsects == 0)
        HGOTO_ERROR(H5E_ARGS, H5E_BADVALUE, FAIL, "nsects must be > 0")

    /* get the plugin pointer */
    if (NULL == (vol_plugin = (H5VL_t *)H5I_get_aux(file_id)))
        HGOTO_ERROR(H5E_ARGS, H5E_BADTYPE, FAIL, "ID does not contain VOL information")

    /* get the file object */
    if(NULL == (obj = (void *)H5I_object(file_id)))
        HGOTO_ERROR(H5E_ARGS, H5E_BADTYPE, FAIL, "invalid file identifier")

    if(H5VL_file_optional(obj, vol_plugin, H5VL_FILE_GET_FREE_SECTIONS, H5AC_dxpl_id, H5_EVENT_QUEUE_NULL, sect_info, 
                          &ret_value, type, nsects) < 0)
        HGOTO_ERROR(H5E_INTERNAL, H5E_CANTGET, FAIL, "unable to get file free sections")
done:
    FUNC_LEAVE_API(ret_value)
} /* end H5Fget_free_sections() */


/*-------------------------------------------------------------------------
 * Function:    H5Fclear_elink_file_cache
 *
 * Purpose:     Releases the external file cache associated with the
 *              provided file, potentially closing any cached files
 *              unless they are held open from somewhere\ else.
 *
 * Return:      Success:        non-negative
 *              Failure:        negative
 *
 * Programmer:  Neil Fortner; December 30, 2010
 *
 *-------------------------------------------------------------------------
 */
herr_t
H5Fclear_elink_file_cache(hid_t file_id)
{
    H5VL_t     *vol_plugin;
    void       *obj;
    herr_t        ret_value = SUCCEED; /* Return value */

    FUNC_ENTER_API(FAIL)
    H5TRACE1("e", "i", file_id);

    /* get the plugin pointer */
    if (NULL == (vol_plugin = (H5VL_t *)H5I_get_aux(file_id)))
        HGOTO_ERROR(H5E_ARGS, H5E_BADTYPE, FAIL, "ID does not contain VOL information")

    /* get the file object */
    if(NULL == (obj = (void *)H5I_object(file_id)))
        HGOTO_ERROR(H5E_ARGS, H5E_BADTYPE, FAIL, "invalid file identifier")

    if(H5VL_file_optional(obj, vol_plugin, H5VL_FILE_CLEAR_ELINK_CACHE, H5AC_dxpl_id, H5_EVENT_QUEUE_NULL) < 0)
        HGOTO_ERROR(H5E_FILE, H5E_CANTRELEASE, FAIL, "can't release external file cache")

done:
    FUNC_LEAVE_API(ret_value)
} /* end H5Fclear_elink_file_cache() */<|MERGE_RESOLUTION|>--- conflicted
+++ resolved
@@ -678,16 +678,8 @@
     loc_params.type = H5VL_OBJECT_BY_SELF;
     loc_params.obj_type = obj_type;
 
-<<<<<<< HEAD
     if((ret_value = H5VL_file_flush(obj, loc_params, vol_plugin, scope, H5AC_dxpl_id, H5_EVENT_QUEUE_NULL)) < 0)
         HGOTO_ERROR(H5E_FILE, H5E_CANTFLUSH, FAIL, "unable to flush file")
-=======
-done:
-    /* Close the property list */
-    if(new_fapl_id > 0)
-        if(H5I_dec_app_ref(new_fapl_id) < 0)
-            HDONE_ERROR(H5E_FILE, H5E_CANTCLOSEOBJ, FAIL, "can't close duplicated FAPL")
->>>>>>> a4dc3ff3
 
 done:
     FUNC_LEAVE_API(ret_value)
@@ -947,16 +939,9 @@
 herr_t
 H5Fget_filesize(hid_t file_id, hsize_t *size)
 {
-<<<<<<< HEAD
     H5VL_t     *vol_plugin;
-    void       *obj;
+    void       *file;
     herr_t     ret_value = SUCCEED;     /* Return value */
-=======
-    H5F_t       *file;                  /* File object for file ID */
-    haddr_t     eof;                    /* End of file address */
-    haddr_t     base_addr;              /* Base address for the file */
-    herr_t      ret_value = SUCCEED;    /* Return value */
->>>>>>> a4dc3ff3
 
     FUNC_ENTER_API(FAIL)
     H5TRACE2("e", "i*h", file_id, size);
@@ -965,22 +950,13 @@
     if (NULL == (vol_plugin = (H5VL_t *)H5I_get_aux(file_id)))
         HGOTO_ERROR(H5E_ARGS, H5E_BADTYPE, FAIL, "ID does not contain VOL information")
 
-<<<<<<< HEAD
-    /* get the file object */
-    if(NULL == (obj = (void *)H5I_object(file_id)))
-        HGOTO_ERROR(H5E_ARGS, H5E_BADTYPE, FAIL, "invalid file identifier")
-
-    if((ret_value = H5VL_file_optional(obj, vol_plugin, H5VL_FILE_GET_SIZE, H5AC_dxpl_id, H5_EVENT_QUEUE_NULL, size)) < 0)
+    /* get the file object */
+    if(NULL == (file = (void *)H5I_object_verify(file_id, H5I_FILE)))
+        HGOTO_ERROR(H5E_ARGS, H5E_BADVALUE, FAIL, "not a file ID")
+
+    if((ret_value = H5VL_file_optional(file, vol_plugin, H5VL_FILE_GET_SIZE, 
+				       H5AC_dxpl_id, H5_EVENT_QUEUE_NULL, size)) < 0)
         HGOTO_ERROR(H5E_INTERNAL, H5E_CANTGET, FAIL, "unable to get file size")
-=======
-    /* Go get the actual file size */
-    if(HADDR_UNDEF == (eof = H5FD_get_eof(file->shared->lf)))
-        HGOTO_ERROR(H5E_FILE, H5E_CANTGET, FAIL, "unable to get file size")
-    base_addr = H5FD_get_base_addr(file->shared->lf);
-
-    if(size)
-        *size = (hsize_t)(eof + base_addr);     /* Convert relative base address for file to absolute address */
->>>>>>> a4dc3ff3
 
 done:
     FUNC_LEAVE_API(ret_value)
