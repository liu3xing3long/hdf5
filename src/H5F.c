--- conflicted
+++ resolved
@@ -1052,12 +1052,8 @@
             f->shared->root_grp = NULL;
         } /* end if */
 
-<<<<<<< HEAD
         /* Destroy other components of the file */
         if(H5F_accum_reset(f, dxpl_id) < 0)
-=======
-        if(H5AC_dest(f, dxpl_id) < 0)
->>>>>>> 77038a81
             /* Push error, but keep going*/
             HDONE_ERROR(H5E_FILE, H5E_CANTRELEASE, FAIL, "problems closing file")
         if(H5FO_dest(f) < 0)
@@ -1162,46 +1158,6 @@
  * Programmer:	Robb Matzke
  *		Tuesday, September 23, 1997
  *
-<<<<<<< HEAD
-=======
- * Modifications:
- *		Albert Cheng, 1998-02-05
- *		Added the access_parms argument to pass down access template
- *		information.
- *
- * 		Robb Matzke, 1998-02-18
- *		The H5F_access_t changed to allow more generality.  The low
- *		level driver is part of the file access template so the TYPE
- *		argument has been removed.
- *
- * 		Robb Matzke, 1999-08-02
- *		Rewritten to use the virtual file layer.
- *
- * 		Robb Matzke, 1999-08-16
- *		Added decoding of file driver information block, which uses a
- *		formerly reserved address slot in the boot block in order to
- *		be compatible with previous versions of the file format.
- *
- * 		Robb Matzke, 1999-08-20
- *		Optimizations for opening a file. If the driver can't
- *		determine when two file handles refer to the same file then
- *		we open the file in one step.  Otherwise if the first attempt
- *		to open the file fails then we skip the second attempt if the
- *		arguments would be the same.
- *
- *		Raymond Lu, 2001-10-14
- *		Changed the file creation and access property lists to the
- *		new generic property list.
- *
- *		Bill Wendling, 2003-03-18
- *		Modified H5F_flush call to take one flag instead of
- *		multiple Boolean flags.
- *
- *		Vailin Choi, 2008-04-02
- *		To formulate path for later searching of target file for 
- *		external link via H5_build_extpath().
- *
->>>>>>> 77038a81
  *-------------------------------------------------------------------------
  */
 H5F_t *
@@ -2438,7 +2394,6 @@
 	if(c != 0xff)
             all_zero = FALSE;
 
-<<<<<<< HEAD
 	if(u < sizeof(*addr_p)) {
             haddr_t	    tmp = c;    /* Local copy of address, for casting */
 
@@ -2461,47 +2416,6 @@
 
     FUNC_LEAVE_NOAPI_VOID
 } /* end H5F_addr_decode_len() */
-=======
--
-/*-------------------------------------------------------------------------
- * Function:	H5F_addr_encode
- *
- * Purpose:	Encodes an address into the buffer pointed to by *PP and
- *		then increments the pointer to the first byte after the
- *		address.  An undefined value is stored as all 1's.
- *
- * Return:	void
- *
- * Programmer:	Robb Matzke
- *		Friday, November  7, 1997
- *
- * Modifications:
- *		Robb Matzke, 1999-07-28
- *		The ADDR argument is passed by value.
- *-------------------------------------------------------------------------
- */
-void
-H5F_addr_encode(const H5F_t *f, uint8_t **pp/*in,out*/, haddr_t addr)
-{
-    unsigned u;         /* Local index variable */
-
-    HDassert(f);
-    HDassert(pp && *pp);
-
-    if(H5F_addr_defined(addr)) {
-	for(u = 0; u < H5F_SIZEOF_ADDR(f); u++) {
-	    *(*pp)++ = (uint8_t)(addr & 0xff);
-	    addr >>= 8;
-	} /* end for */
-	assert("overflow" && 0 == addr);
-    } /* end if */
-    else {
-	for(u = 0; u < H5F_SIZEOF_ADDR(f); u++)
-	    *(*pp)++ = 0xff;
-    } /* end else */
-} /* end H5F_addr_encode() */
->>>>>>> 77038a81
 
  
@@ -2643,27 +2557,16 @@
 H5Fget_mdc_config(hid_t file_id, H5AC_cache_config_t *config_ptr)
 {
     H5F_t      *file;                   /* File object for file ID */
-<<<<<<< HEAD
-    herr_t     result;
-=======
->>>>>>> 77038a81
-    herr_t     ret_value = SUCCEED;      /* Return value */
+    herr_t     ret_value = SUCCEED;     /* Return value */
 
     FUNC_ENTER_API(H5Fget_mdc_config, FAIL)
     H5TRACE2("e", "i*x", file_id, config_ptr);
 
     /* Check args */
-<<<<<<< HEAD
     if(NULL == (file = (H5F_t *)H5I_object_verify(file_id, H5I_FILE)))
         HGOTO_ERROR(H5E_ARGS, H5E_BADVALUE, FAIL, "not a file ID")
     if((NULL == config_ptr) || (config_ptr->version != H5AC__CURR_CACHE_CONFIG_VERSION))
         HGOTO_ERROR(H5E_ARGS, H5E_BADVALUE, FAIL, "Bad config_ptr")
-=======
-    if(NULL == (file = H5I_object_verify(file_id, H5I_FILE)))
-         HGOTO_ERROR(H5E_ARGS, H5E_BADVALUE, FAIL, "not a file ID")
-    if((NULL == config_ptr) || (config_ptr->version != H5AC__CURR_CACHE_CONFIG_VERSION))
-         HGOTO_ERROR(H5E_ARGS, H5E_BADVALUE, FAIL, "Bad config_ptr")
->>>>>>> 77038a81
 
     /* Go get the resize configuration */
     if(H5AC_get_cache_auto_resize_config(file->shared->cache, config_ptr) < 0)
@@ -2694,22 +2597,13 @@
 H5Fset_mdc_config(hid_t file_id, H5AC_cache_config_t *config_ptr)
 {
     H5F_t      *file;                   /* File object for file ID */
-<<<<<<< HEAD
-    herr_t     result;
-    herr_t     ret_value = SUCCEED;      /* Return value */
-=======
     herr_t     ret_value = SUCCEED;     /* Return value */
->>>>>>> 77038a81
 
     FUNC_ENTER_API(H5Fset_mdc_config, FAIL)
     H5TRACE2("e", "i*x", file_id, config_ptr);
 
     /* Check args */
-<<<<<<< HEAD
     if(NULL == (file = (H5F_t *)H5I_object_verify(file_id, H5I_FILE)))
-=======
-    if(NULL == (file = H5I_object_verify(file_id, H5I_FILE)))
->>>>>>> 77038a81
          HGOTO_ERROR(H5E_ARGS, H5E_BADVALUE, FAIL, "not a file ID")
 
     /* set the resize configuration  */
@@ -2742,29 +2636,17 @@
 H5Fget_mdc_hit_rate(hid_t file_id, double *hit_rate_ptr)
 {
     H5F_t      *file;                   /* File object for file ID */
-<<<<<<< HEAD
-    herr_t     result;
-    herr_t     ret_value = SUCCEED;      /* Return value */
-=======
     herr_t     ret_value = SUCCEED;     /* Return value */
->>>>>>> 77038a81
 
     FUNC_ENTER_API(H5Fget_mdc_hit_rate, FAIL)
     H5TRACE2("e", "i*d", file_id, hit_rate_ptr);
 
     /* Check args */
-<<<<<<< HEAD
     if(NULL == (file = (H5F_t *)H5I_object_verify(file_id, H5I_FILE)))
         HGOTO_ERROR(H5E_ARGS, H5E_BADVALUE, FAIL, "not a file ID")
 
     if(NULL == hit_rate_ptr)
         HGOTO_ERROR(H5E_ARGS, H5E_BADVALUE, FAIL, "NULL hit rate pointer")
-=======
-    if(NULL == (file = H5I_object_verify(file_id, H5I_FILE)))
-         HGOTO_ERROR(H5E_ARGS, H5E_BADVALUE, FAIL, "not a file ID")
-    if(NULL == hit_rate_ptr)
-         HGOTO_ERROR(H5E_ARGS, H5E_BADVALUE, FAIL, "NULL hit rate pointer")
->>>>>>> 77038a81
 
     /* Go get the current hit rate */
     if(H5AC_get_cache_hit_rate(file->shared->cache, hit_rate_ptr) < 0)
@@ -2799,23 +2681,14 @@
 {
     H5F_t      *file;                   /* File object for file ID */
     int32_t    cur_num_entries;
-<<<<<<< HEAD
-    herr_t     result;
-    herr_t     ret_value = SUCCEED;      /* Return value */
-=======
     herr_t     ret_value = SUCCEED;     /* Return value */
->>>>>>> 77038a81
 
     FUNC_ENTER_API(H5Fget_mdc_size, FAIL)
     H5TRACE5("e", "i*z*z*z*Is", file_id, max_size_ptr, min_clean_size_ptr,
              cur_size_ptr, cur_num_entries_ptr);
 
     /* Check args */
-<<<<<<< HEAD
     if(NULL == (file = (H5F_t *)H5I_object_verify(file_id, H5I_FILE)))
-=======
-    if(NULL == (file = H5I_object_verify(file_id, H5I_FILE)))
->>>>>>> 77038a81
          HGOTO_ERROR(H5E_ARGS, H5E_BADVALUE, FAIL, "not a file ID")
 
     /* Go get the size data */
@@ -3053,8 +2926,4 @@
 
 done:
     FUNC_LEAVE_API(ret_value)
-<<<<<<< HEAD
 } /* end H5Fget_free_sections() */
-=======
-} /* end H5Fget_info() */
->>>>>>> 77038a81
