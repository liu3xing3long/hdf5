/* * * * * * * * * * * * * * * * * * * * * * * * * * * * * * * * * * * * * * *
 * Copyright by The HDF Group.                                               *
 * Copyright by the Board of Trustees of the University of Illinois.         *
 * All rights reserved.                                                      *
 *                                                                           *
 * This file is part of HDF5.  The full HDF5 copyright notice, including     *
 * terms governing use, modification, and redistribution, is contained in    *
 * the files COPYING and Copyright.html.  COPYING can be found at the root   *
 * of the source code distribution tree; Copyright.html can be found at the  *
 * root level of an installed copy of the electronic HDF5 document set and   *
 * is linked from the top-level documents page.  It can also be found at     *
 * http://hdfgroup.org/HDF5/doc/Copyright.html.  If you do not have          *
 * access to either file, you may request a copy from help@hdfgroup.org.     *
 * * * * * * * * * * * * * * * * * * * * * * * * * * * * * * * * * * * * * * */

/*
 * Programmer:  Quincey Koziol <koziol@ncsa.uiuc.edu>
 *              Thursday, June 18, 1998
 *
 * Purpose:	Hyperslab selection data space I/O functions.
 */

#define H5S_PACKAGE		/*suppress error about including H5Spkg	  */


#include "H5private.h"		/* Generic Functions			*/
#include "H5Eprivate.h"		/* Error handling			*/
#include "H5FLprivate.h"	/* Free Lists				*/
#include "H5Iprivate.h"		/* ID Functions				*/
#include "H5Spkg.h"		/* Dataspace functions			*/
#include "H5VMprivate.h"         /* Vector functions			*/

/* Local datatypes */

/* Static function prototypes */
static herr_t H5S_hyper_free_span_info(H5S_hyper_span_info_t *span_info);
static herr_t H5S_hyper_free_span(H5S_hyper_span_t *span);
static H5S_hyper_span_info_t *H5S_hyper_copy_span(H5S_hyper_span_info_t *spans);
static void H5S_hyper_span_scratch(H5S_hyper_span_info_t *spans, void *scr_value);
static herr_t H5S_hyper_span_precompute(H5S_hyper_span_info_t *spans, size_t elmt_size);
static herr_t H5S_generate_hyperslab(H5S_t *space, H5S_seloper_t op,
    const hsize_t start[], const hsize_t stride[], const hsize_t count[], const hsize_t block[]);
static herr_t H5S_hyper_generate_spans(H5S_t *space);
/* Needed for use in hyperslab code (H5Shyper.c) */
#ifdef NEW_HYPERSLAB_API
static herr_t H5S_select_select (H5S_t *space1, H5S_seloper_t op, H5S_t *space2);
#endif /*NEW_HYPERSLAB_API*/

/* Selection callbacks */
static herr_t H5S_hyper_copy(H5S_t *dst, const H5S_t *src, hbool_t share_selection);
static herr_t H5S_hyper_get_seq_list(const H5S_t *space, unsigned flags,
    H5S_sel_iter_t *iter, size_t maxseq, size_t maxbytes,
    size_t *nseq, size_t *nbytes, hsize_t *off, size_t *len);
static herr_t H5S_hyper_release(H5S_t *space);
static htri_t H5S_hyper_is_valid(const H5S_t *space);
static hssize_t H5S_hyper_serial_size(const H5S_t *space);
static herr_t H5S_hyper_serialize(const H5S_t *space, uint8_t **p);
static herr_t H5S_hyper_deserialize(H5S_t *space, const uint8_t **p);
static herr_t H5S_hyper_bounds(const H5S_t *space, hsize_t *start, hsize_t *end);
static herr_t H5S_hyper_offset(const H5S_t *space, hsize_t *offset);
static htri_t H5S_hyper_is_contiguous(const H5S_t *space);
static htri_t H5S_hyper_is_single(const H5S_t *space);
static htri_t H5S_hyper_is_regular(const H5S_t *space);
static herr_t H5S_hyper_adjust_u(H5S_t *space, const hsize_t *offset);
static herr_t H5S_hyper_project_scalar(const H5S_t *space, hsize_t *offset);
static herr_t H5S_hyper_project_simple(const H5S_t *space, H5S_t *new_space, hsize_t *offset);
static herr_t H5S_hyper_iter_init(H5S_sel_iter_t *iter, const H5S_t *space);

/* Selection iteration callbacks */
static herr_t H5S_hyper_iter_coords(const H5S_sel_iter_t *iter, hsize_t *coords);
static herr_t H5S_hyper_iter_block(const H5S_sel_iter_t *iter, hsize_t *start, hsize_t *end);
static hsize_t H5S_hyper_iter_nelmts(const H5S_sel_iter_t *iter);
static htri_t H5S_hyper_iter_has_next_block(const H5S_sel_iter_t *sel_iter);
static herr_t H5S_hyper_iter_next(H5S_sel_iter_t *sel_iter, size_t nelem);
static herr_t H5S_hyper_iter_next_block(H5S_sel_iter_t *sel_iter);
static herr_t H5S_hyper_iter_release(H5S_sel_iter_t *sel_iter);

/* Static function for optimizing hyperslab */
static hbool_t H5S_hyper_rebuild_helper(const H5S_hyper_span_t *span,
    H5S_hyper_dim_t span_slab_info[], unsigned rank);
static htri_t H5S_hyper_rebuild(H5S_t *space);

/* Selection properties for hyperslab selections */
const H5S_select_class_t H5S_sel_hyper[1] = {{
    H5S_SEL_HYPERSLABS,

    /* Methods on selection */
    H5S_hyper_copy,
    H5S_hyper_get_seq_list,
    H5S_hyper_release,
    H5S_hyper_is_valid,
    H5S_hyper_serial_size,
    H5S_hyper_serialize,
    H5S_hyper_deserialize,
    H5S_hyper_bounds,
    H5S_hyper_offset,
    H5S_hyper_is_contiguous,
    H5S_hyper_is_single,
    H5S_hyper_is_regular,
    H5S_hyper_adjust_u,
    H5S_hyper_project_scalar,
    H5S_hyper_project_simple,
    H5S_hyper_iter_init,
}};

/* Iteration properties for hyperslab selections */
static const H5S_sel_iter_class_t H5S_sel_iter_hyper[1] = {{
    H5S_SEL_HYPERSLABS,

    /* Methods on selection iterator */
    H5S_hyper_iter_coords,
    H5S_hyper_iter_block,
    H5S_hyper_iter_nelmts,
    H5S_hyper_iter_has_next_block,
    H5S_hyper_iter_next,
    H5S_hyper_iter_next_block,
    H5S_hyper_iter_release,
}};

/* Static variables */

/* Array for default stride, block, etc. */
static const hsize_t _ones[H5O_LAYOUT_NDIMS]={
    1,1,1,1, 1,1,1,1,
    1,1,1,1, 1,1,1,1,
    1,1,1,1, 1,1,1,1,
    1,1,1,1, 1,1,1,1,1};

/* Declare a free list to manage the H5S_hyper_sel_t struct */
H5FL_DEFINE_STATIC(H5S_hyper_sel_t);

/* Declare a free list to manage the H5S_hyper_span_t struct */
H5FL_DEFINE_STATIC(H5S_hyper_span_t);

/* Declare a free list to manage the H5S_hyper_span_info_t struct */
H5FL_DEFINE_STATIC(H5S_hyper_span_info_t);

/* #define H5S_HYPER_DEBUG */
#ifdef H5S_HYPER_DEBUG
static herr_t
H5S_hyper_print_spans_helper(FILE *f, struct H5S_hyper_span_t *span,unsigned depth)
{
    FUNC_ENTER_NOAPI_NOINIT_NOERR

    while(span) {
        HDfprintf(f,"%s: depth=%u, span=%p, (%d, %d), nelem=%u, pstride=%u\n",FUNC,depth,span,(int)span->low,(int)span->high,(unsigned)span->nelem,(unsigned)span->pstride);
        if(span->down && span->down->head) {
            HDfprintf(f,"%s: spans=%p, count=%u, scratch=%p, head=%p\n",FUNC,span->down,span->down->count,span->down->scratch,span->down->head);
            H5S_hyper_print_spans_helper(f,span->down->head,depth+1);
        } /* end if */
        span=span->next;
    } /* end while */

    FUNC_LEAVE_NOAPI(SUCCEED)
}

herr_t
H5S_hyper_print_spans(FILE *f, const struct H5S_hyper_span_info_t *span_lst)
{
    FUNC_ENTER_NOAPI_NOINIT_NOERR

    if(span_lst!=NULL) {
        HDfprintf(f,"%s: spans=%p, count=%u, scratch=%p, head=%p\n",FUNC,span_lst,span_lst->count,span_lst->scratch,span_lst->head);
        H5S_hyper_print_spans_helper(f,span_lst->head,0);
    } /* end if */

    FUNC_LEAVE_NOAPI(SUCCEED)
}

herr_t
H5S_space_print_spans(FILE *f, const H5S_t *space)
{
    FUNC_ENTER_NOAPI_NOINIT_NOERR

    H5S_hyper_print_spans(f,space->select.sel_info.hslab->span_lst);

    FUNC_LEAVE_NOAPI(SUCCEED)
}

static herr_t
H5S_hyper_print_diminfo_helper(FILE *f, const char *field, unsigned ndims, const H5S_hyper_dim_t *dinfo)
{
    unsigned u;                 /* Local index variable */

    FUNC_ENTER_NOAPI_NOINIT_NOERR

    if(dinfo!=NULL) {
        HDfprintf(f,"%s: %s: start=[",FUNC,field);
        for(u=0; u<ndims; u++)
            HDfprintf(f,"%Hd%s",dinfo[u].start, (u<(ndims-1) ? ", " : "]\n"));
        HDfprintf(f,"%s: %s: stride=[",FUNC,field);
        for(u=0; u<ndims; u++)
            HDfprintf(f,"%Hu%s",dinfo[u].stride, (u<(ndims-1) ? ", " : "]\n"));
        HDfprintf(f,"%s: %s: count=[",FUNC,field);
        for(u=0; u<ndims; u++)
            HDfprintf(f,"%Hu%s",dinfo[u].count, (u<(ndims-1) ? ", " : "]\n"));
        HDfprintf(f,"%s: %s: block=[",FUNC,field);
        for(u=0; u<ndims; u++)
            HDfprintf(f,"%Hu%s",dinfo[u].block, (u<(ndims-1) ? ", " : "]\n"));
    } /* end if */
    else
        HDfprintf(f,"%s: %s==NULL\n",FUNC,field);

    FUNC_LEAVE_NOAPI(SUCCEED)
}

herr_t
H5S_hyper_print_diminfo(FILE *f, const H5S_t *space)
{
    FUNC_ENTER_NOAPI_NOINIT_NOERR

    H5S_hyper_print_diminfo_helper(f,"opt_diminfo",space->extent.rank,space->select.sel_info.hslab->opt_diminfo);
    H5S_hyper_print_diminfo_helper(f,"app_diminfo",space->extent.rank,space->select.sel_info.hslab->app_diminfo);

    FUNC_LEAVE_NOAPI(SUCCEED)
}
#endif /* H5S_HYPER_DEBUG */


/*-------------------------------------------------------------------------
 * Function:	H5S_hyper_iter_init
 *
 * Purpose:	Initializes iteration information for hyperslab span tree selection.
 *
 * Return:	non-negative on success, negative on failure.
 *
 * Programmer:	Quincey Koziol
 *              Saturday, February 24, 2001
 *
 * Notes:       If the 'elmt_size' parameter is set to zero, the regular
 *              hyperslab selection iterator will not be 'flattened'.  This
 *              is used by the H5S_select_shape_same() code to avoid changing
 *              the rank and appearance of the selection.
 *
 *-------------------------------------------------------------------------
 */
static herr_t
H5S_hyper_iter_init(H5S_sel_iter_t *iter, const H5S_t *space)
{
    const H5S_hyper_dim_t *tdiminfo;    /* Temporary pointer to diminfo information */
    H5S_hyper_span_info_t *spans;   /* Pointer to hyperslab span info node */
    unsigned rank;                  /* Dataspace's dimension rank */
    unsigned u;                     /* Index variable */
    int i;                          /* Index variable */

    FUNC_ENTER_NOAPI_NOINIT_NOERR

    /* Check args */
    HDassert(space && H5S_SEL_HYPERSLABS == H5S_GET_SELECT_TYPE(space));
    HDassert(iter);

    /* Initialize the number of points to iterate over */
    iter->elmt_left = space->select.num_elem;
    iter->u.hyp.iter_rank = 0;

    /* Get the rank of the dataspace */
    rank = space->extent.rank;

    /* Set the temporary pointer to the dimension information */
    tdiminfo = space->select.sel_info.hslab->opt_diminfo;

    /* Check for the special case of just one H5Sselect_hyperslab call made */
    if(space->select.sel_info.hslab->diminfo_valid) {
/* Initialize the information needed for regular hyperslab I/O */
        const hsize_t *mem_size;    /* Temporary pointer to dataspace extent's dimension sizes */
        hsize_t acc;                /* Accumulator for "flattened" dimension's sizes */
        unsigned cont_dim = 0;      /* # of contiguous dimensions */

        /* Set the temporary pointer to the dataspace extent's dimension sizes */
        mem_size = space->extent.size;

        /*
         * For a regular hyperslab to be contiguous up to some dimension, it
         * must have only one block (i.e. count==1 in all dimensions up to that
         * dimension) and the block size must be the same as the dataspace's
         * extent in that dimension and all dimensions up to that dimension.
         */

        /* Don't flatten adjacent elements into contiguous block if the
         * element size is 0.  This is for the H5S_select_shape_same() code.
         */
        if(iter->elmt_size > 0) {
            /* Check for any "contiguous" blocks that can be flattened */
            for(u = (rank - 1); u > 0; u--) {
                if(tdiminfo[u].count == 1 && tdiminfo[u].block == mem_size[u]) {
                    cont_dim++;
                    iter->u.hyp.flattened[u] = TRUE;
                } /* end if */
                else
                    iter->u.hyp.flattened[u] = FALSE;
            } /* end for */
            iter->u.hyp.flattened[0] = FALSE;
        } /* end if */

        /* Check if the regular selection can be "flattened" */
        if(cont_dim > 0) {
            unsigned last_dim_flattened = 1;    /* Flag to indicate that the last dimension was flattened */
            unsigned flat_rank = rank-cont_dim; /* Number of dimensions after flattening */
            unsigned curr_dim;                  /* Current dimension */

            /* Set the iterator's rank to the contiguous dimensions */
            iter->u.hyp.iter_rank = flat_rank;

            /* "Flatten" dataspace extent and selection information */
            curr_dim = flat_rank - 1;
            for(i = (int)rank - 1, acc = 1; i >= 0; i--) {
                if(tdiminfo[i].block == mem_size[i] && i > 0) {
                    /* "Flatten" this dimension */
                    HDassert(tdiminfo[i].start == 0);
                    acc *= mem_size[i];

                    /* Indicate that the dimension was flattened */
                    last_dim_flattened = 1;
                } /* end if */
                else {
                    if(last_dim_flattened) {
                        /* First dimension after flattened dimensions */
                        iter->u.hyp.diminfo[curr_dim].start = tdiminfo[i].start * acc;

                        /* Special case for single block regular selections */
                        if(tdiminfo[i].count == 1)
                            iter->u.hyp.diminfo[curr_dim].stride = 1;
                        else
                            iter->u.hyp.diminfo[curr_dim].stride = tdiminfo[i].stride * acc;
                        iter->u.hyp.diminfo[curr_dim].count = tdiminfo[i].count;
                        iter->u.hyp.diminfo[curr_dim].block = tdiminfo[i].block * acc;
                        iter->u.hyp.size[curr_dim] = mem_size[i] * acc;
                        iter->u.hyp.sel_off[curr_dim] = space->select.offset[i] * (hssize_t)acc;

                        /* Reset the "last dim flattened" flag to avoid flattened any further dimensions */
                        last_dim_flattened = 0;

                        /* Reset the "accumulator" for possible further dimension flattening */
                        acc = 1;
                    } /* end if */
                    else {
                        /* All other dimensions */
                        iter->u.hyp.diminfo[curr_dim].start = tdiminfo[i].start;
                        iter->u.hyp.diminfo[curr_dim].stride = tdiminfo[i].stride;
                        iter->u.hyp.diminfo[curr_dim].count = tdiminfo[i].count;
                        iter->u.hyp.diminfo[curr_dim].block = tdiminfo[i].block;
                        iter->u.hyp.size[curr_dim] = mem_size[i];
                        iter->u.hyp.sel_off[curr_dim] = space->select.offset[i];
                    } /* end else */

                    /* Decrement "current" flattened dimension */
                    curr_dim--;
                } /* end if */
            } /* end for */

            /* Initialize "flattened" iterator offset to initial location and dataspace extent and selection information to correct values */
            for(u = 0; u < flat_rank; u++)
                iter->u.hyp.off[u] = iter->u.hyp.diminfo[u].start;
        } /* end if */
        else {
            /* Initialize position to initial location */
            /* Also make local copy of the regular selection information */
            for(u = 0; u < rank; u++) {
                /* Regular selection information */
                iter->u.hyp.diminfo[u].start = tdiminfo[u].start;
                iter->u.hyp.diminfo[u].stride = tdiminfo[u].stride;
                iter->u.hyp.diminfo[u].count = tdiminfo[u].count;
                iter->u.hyp.diminfo[u].block = tdiminfo[u].block;

                /* Position information */
                iter->u.hyp.off[u] = tdiminfo[u].start;
            } /* end if */
        } /* end else */

        /* Flag the diminfo information as valid in the iterator */
        iter->u.hyp.diminfo_valid = TRUE;

        /* Initialize irregular region information also (for release) */
        iter->u.hyp.spans = NULL;
    } /* end if */
    else {
/* Initialize the information needed for non-regular hyperslab I/O */
        HDassert(space->select.sel_info.hslab->span_lst);
        /* Make a copy of the span tree to iterate over */
        iter->u.hyp.spans = H5S_hyper_copy_span(space->select.sel_info.hslab->span_lst);

        /* Set the nelem & pstride values according to the element size */
        H5S_hyper_span_precompute(iter->u.hyp.spans,iter->elmt_size);

        /* Initialize the starting span_info's and spans */
        spans = iter->u.hyp.spans;
        for(u = 0; u < rank; u++) {
            /* Set the pointers to the initial span in each dimension */
            HDassert(spans);
            HDassert(spans->head);

            /* Set the pointer to the first span in the list for this node */
            iter->u.hyp.span[u] = spans->head;

            /* Set the initial offset to low bound of span */
            iter->u.hyp.off[u] = iter->u.hyp.span[u]->low;

            /* Get the pointer to the next level down */
            spans = spans->head->down;
        } /* end for */

        /* Flag the diminfo information as not valid in the iterator */
        iter->u.hyp.diminfo_valid = FALSE;
    } /* end else */

    /* Initialize type of selection iterator */
    iter->type = H5S_sel_iter_hyper;

    FUNC_LEAVE_NOAPI(SUCCEED)
}   /* H5S_hyper_iter_init() */


/*-------------------------------------------------------------------------
 * Function:	H5S_hyper_iter_coords
 *
 * Purpose:	Retrieve the current coordinates of iterator for current
 *              selection
 *
 * Return:	non-negative on success, negative on failure
 *
 * Programmer:	Quincey Koziol
 *              Tuesday, April 22, 2003
 *
 * Modifications:
 *
 *-------------------------------------------------------------------------
 */
static herr_t
H5S_hyper_iter_coords (const H5S_sel_iter_t *iter, hsize_t *coords)
{
    FUNC_ENTER_NOAPI_NOINIT_NOERR

    /* Check args */
    HDassert(iter);
    HDassert(coords);

    /* Copy the offset of the current point */

    /* Check for a single "regular" hyperslab */
    if(iter->u.hyp.diminfo_valid) {
        /* Check if this is a "flattened" regular hyperslab selection */
        if(iter->u.hyp.iter_rank != 0 && iter->u.hyp.iter_rank < iter->rank) {
            int u, v;           /* Dimension indices */

            /* Set the starting rank of both the "natural" & "flattened" dimensions */
            u = (int)iter->rank - 1;
            v = (int)iter->u.hyp.iter_rank - 1;

            /* Construct the "natural" dimensions from a set of flattened coordinates */
            while(u >= 0) {
                if(iter->u.hyp.flattened[u]) {
                    int begin = u;      /* The rank of the first flattened dimension */

                    /* Walk up through as many flattened dimensions as possible */
                    do {
                        u--;
                    } while(u >= 0 && iter->u.hyp.flattened[u]);

                    /* Compensate for possibly overshooting dim 0 */
                    if(u < 0)
                        u = 0;

                    /* Sanity check */
                    HDassert(v >= 0);

                    /* Compute the coords for the flattened dimensions */
                    H5VM_array_calc(iter->u.hyp.off[v], (unsigned)((begin - u) + 1), &(iter->dims[u]), &(coords[u]));

                    /* Continue to faster dimension in both indices */
                    u--;
                    v--;
                } /* end if */
                else {
                    /* Walk up through as many non-flattened dimensions as possible */
                    while(u >= 0 && !iter->u.hyp.flattened[u]) {
                        /* Sanity check */
                        HDassert(v >= 0);

                        /* Copy the coordinate */
                        coords[u] = iter->u.hyp.off[v];

                        /* Continue to faster dimension in both indices */
                        u--;
                        v--;
                    } /* end while */
                } /* end else */
            } /* end while */
            HDassert(v < 0);
        } /* end if */
        else
            HDmemcpy(coords, iter->u.hyp.off, sizeof(hsize_t) * iter->rank);
    } /* end if */
    else
        HDmemcpy(coords, iter->u.hyp.off, sizeof(hsize_t) * iter->rank);

    FUNC_LEAVE_NOAPI(SUCCEED)
}   /* H5S_hyper_iter_coords() */


/*-------------------------------------------------------------------------
 * Function:	H5S_hyper_iter_block
 *
 * Purpose:	Retrieve the current block of iterator for current
 *              selection
 *
 * Return:	non-negative on success, negative on failure
 *
 * Programmer:	Quincey Koziol
 *              Monday, June 2, 2003
 *
 * Notes:       This routine assumes that the iterator is always located at
 *              the beginning of a block.
 *
 * Modifications:
 *
 *-------------------------------------------------------------------------
 */
static herr_t
H5S_hyper_iter_block (const H5S_sel_iter_t *iter, hsize_t *start, hsize_t *end)
{
    unsigned u;                 /* Local index variable */

    FUNC_ENTER_NOAPI_NOINIT_NOERR

    /* Check args */
    HDassert(iter);
    HDassert(start);
    HDassert(end);

    /* Copy the offset of the current point */

    /* Check for a single "regular" hyperslab */
    if(iter->u.hyp.diminfo_valid) {
        /* Compute the end of the block */
        for(u=0; u<iter->rank; u++) {
            start[u]=iter->u.hyp.off[u];
            end[u]=(start[u]+iter->u.hyp.diminfo[u].block)-1;
        } /* end for */
    } /* end if */
    else {
        /* Copy the start of the block */
        for(u=0; u<iter->rank; u++)
            start[u]=iter->u.hyp.span[u]->low;

        /* Copy the end of the block */
        for(u=0; u<iter->rank; u++)
            end[u]=iter->u.hyp.span[u]->high;
    } /* end else */

    FUNC_LEAVE_NOAPI(SUCCEED)
}   /* H5S_hyper_iter_block() */


/*-------------------------------------------------------------------------
 * Function:	H5S_hyper_iter_nelmts
 *
 * Purpose:	Return number of elements left to process in iterator
 *
 * Return:	non-negative number of elements on success, zero on failure
 *
 * Programmer:	Quincey Koziol
 *              Tuesday, June 16, 1998
 *
 * Modifications:
 *
 *-------------------------------------------------------------------------
 */
static hsize_t
H5S_hyper_iter_nelmts (const H5S_sel_iter_t *iter)
{
    FUNC_ENTER_NOAPI_NOINIT_NOERR

    /* Check args */
    HDassert(iter);

    FUNC_LEAVE_NOAPI(iter->elmt_left)
}   /* H5S_hyper_iter_nelmts() */


/*--------------------------------------------------------------------------
 NAME
    H5S_hyper_iter_has_next_block
 PURPOSE
    Check if there is another block left in the current iterator
 USAGE
    htri_t H5S_hyper_iter_has_next_block(iter)
        const H5S_sel_iter_t *iter;       IN: Pointer to selection iterator
 RETURNS
    Non-negative (TRUE/FALSE) on success/Negative on failure
 DESCRIPTION
    Check if there is another block available in the selection iterator.
 GLOBAL VARIABLES
 COMMENTS, BUGS, ASSUMPTIONS
 EXAMPLES
 REVISION LOG
--------------------------------------------------------------------------*/
static htri_t
H5S_hyper_iter_has_next_block(const H5S_sel_iter_t *iter)
{
    unsigned u;                 /* Local index variable */
    htri_t ret_value = FALSE;   /* Return value */

    FUNC_ENTER_NOAPI_NOINIT_NOERR

    /* Check args */
    HDassert(iter);

    /* Check for a single "regular" hyperslab */
    if(iter->u.hyp.diminfo_valid) {
        const H5S_hyper_dim_t *tdiminfo;    /* Temporary pointer to diminfo information */
        const hsize_t *toff;               /* Temporary offset in selection */

        /* Check if the offset of the iterator is at the last location in all dimensions */
        tdiminfo = iter->u.hyp.diminfo;
        toff = iter->u.hyp.off;
        for(u = 0; u < iter->rank; u++) {
            /* If there is only one block, continue */
            if(tdiminfo[u].count == 1)
                continue;
            if(toff[u] != (tdiminfo[u].start + ((tdiminfo[u].count - 1) * tdiminfo[u].stride)))
                HGOTO_DONE(TRUE);
        } /* end for */
    } /* end if */
    else {
        /* Check for any levels of the tree with more sequences in them */
        for(u = 0; u < iter->rank; u++)
            if(iter->u.hyp.span[u]->next != NULL)
                HGOTO_DONE(TRUE);
    } /* end else */

done:
    FUNC_LEAVE_NOAPI(ret_value)
}   /* H5S_hyper_iter_has_next_block() */


/*-------------------------------------------------------------------------
 * Function:	H5S_hyper_iter_next
 *
 * Purpose:	Moves a hyperslab iterator to the beginning of the next sequence
 *      of elements to read.  Handles walking off the end in all dimensions.
 *
 * Return:	Success:	non-negative
 *		Failure:	negative
 *
 * Programmer:	Quincey Koziol
 *              Friday, September 8, 2000
 *
 * Modifications:
 *      Modified for both general and optimized hyperslab I/O
 *      Quincey Koziol, April 17, 2003
 *
 *-------------------------------------------------------------------------
 */
static herr_t
H5S_hyper_iter_next(H5S_sel_iter_t *iter, size_t nelem)
{
    unsigned ndims;     /* Number of dimensions of dataset */
    int fast_dim;       /* Rank of the fastest changing dimension for the dataspace */
    unsigned i;         /* Counters */

    FUNC_ENTER_NOAPI_NOINIT_NOERR

    /* Check for the special case of just one H5Sselect_hyperslab call made */
    /* (i.e. a regular hyperslab selection */
    if(iter->u.hyp.diminfo_valid) {
        const H5S_hyper_dim_t *tdiminfo;    /* Temporary pointer to diminfo information */
        hsize_t iter_offset[H5O_LAYOUT_NDIMS];
        hsize_t iter_count[H5O_LAYOUT_NDIMS];
        int temp_dim;  /* Temporary rank holder */

        /* Check if this is a "flattened" regular hyperslab selection */
        if(iter->u.hyp.iter_rank!=0 && iter->u.hyp.iter_rank<iter->rank) {
            /* Set the aliases for the dimension rank */
            ndims=iter->u.hyp.iter_rank;
        } /* end if */
        else {
            /* Set the aliases for the dimension rank */
            ndims=iter->rank;
        } /* end else */

        /* Set the fastest dimension rank */
        fast_dim = (int)ndims - 1;

        /* Set the local copy of the diminfo pointer */
        tdiminfo=iter->u.hyp.diminfo;

        /* Calculate the offset and block count for each dimension */
        for(i=0; i<ndims; i++) {
            if(tdiminfo[i].count==1) {
                iter_offset[i]=iter->u.hyp.off[i]-tdiminfo[i].start;
                iter_count[i]=0;
            } /* end if */
            else {
                iter_offset[i]=(iter->u.hyp.off[i]-tdiminfo[i].start)%tdiminfo[i].stride;
                iter_count[i]=(iter->u.hyp.off[i]-tdiminfo[i].start)/tdiminfo[i].stride;
            } /* end else */
        } /* end for */

        /* Loop through, advancing the offset & counts, until all the nelements are accounted for */
        while(nelem>0) {
            /* Start with the fastest changing dimension */
            temp_dim=fast_dim;
            while(temp_dim>=0) {
                if(temp_dim==fast_dim) {
                    size_t actual_elem;     /* Actual # of elements advanced on each iteration through loop */
                    hsize_t block_elem;     /* Number of elements left in a block */

                    /* Compute the number of elements left in block */
                    block_elem=tdiminfo[temp_dim].block-iter_offset[temp_dim];

                    /* Compute the number of actual elements to advance */
                    actual_elem=(size_t)MIN(nelem,block_elem);

                    /* Move the iterator over as many elements as possible */
                    iter_offset[temp_dim]+=actual_elem;

                    /* Decrement the number of elements advanced */
                    nelem-=actual_elem;
                } /* end if */
                else {
                    /* Move to the next row in the current dimension */
                    iter_offset[temp_dim]++;
                } /* end else */

                /* If this block is still in the range of blocks to output for the dimension, break out of loop */
                if(iter_offset[temp_dim]<tdiminfo[temp_dim].block)
                    break;
                else {
                    /* Move to the next block in the current dimension */
                    iter_offset[temp_dim]=0;
                    iter_count[temp_dim]++;

                    /* If this block is still in the range of blocks to output for the dimension, break out of loop */
                    if(iter_count[temp_dim]<tdiminfo[temp_dim].count)
                        break;
                    else
                        iter_count[temp_dim]=0; /* reset back to the beginning of the line */
                } /* end else */

                /* Decrement dimension count */
                temp_dim--;
            } /* end while */
        } /* end while */

        /* Translate current iter_offset and iter_count into iterator position */
        for(i=0; i<ndims; i++)
            iter->u.hyp.off[i]=tdiminfo[i].start+(tdiminfo[i].stride*iter_count[i])+iter_offset[i];
    } /* end if */
    /* Must be an irregular hyperslab selection */
    else {
        H5S_hyper_span_t *curr_span;    /* Current hyperslab span node */
        H5S_hyper_span_t **ispan;       /* Iterator's hyperslab span nodes */
        hsize_t *abs_arr;              /* Absolute hyperslab span position */
        int curr_dim;                   /* Temporary rank holder */

        /* Set the rank of the fastest changing dimension */
        ndims=iter->rank;
        fast_dim = (int)ndims - 1;

        /* Get the pointers to the current span info and span nodes */
        abs_arr=iter->u.hyp.off;
        ispan=iter->u.hyp.span;

        /* Loop through, advancing the span information, until all the nelements are accounted for */
        while(nelem>0) {
            /* Start at the fastest dim */
            curr_dim=fast_dim;

            /* Work back up through the dimensions */
            while(curr_dim>=0) {
                /* Reset the current span */
                curr_span=ispan[curr_dim];

                /* Increment absolute position */
                if(curr_dim==fast_dim) {
                    size_t actual_elem;     /* Actual # of elements advanced on each iteration through loop */
                    hsize_t span_elem;      /* Number of elements left in a span */

                    /* Compute the number of elements left in block */
                    span_elem=(curr_span->high-abs_arr[curr_dim])+1;

                    /* Compute the number of actual elements to advance */
                    actual_elem=(size_t)MIN(nelem,span_elem);

                    /* Move the iterator over as many elements as possible */
                    abs_arr[curr_dim]+=actual_elem;

                    /* Decrement the number of elements advanced */
                    nelem-=actual_elem;
                } /* end if */
                else {
                    /* Move to the next row in the current dimension */
                    abs_arr[curr_dim]++;
                } /* end else */

                /* Check if we are still within the span */
                if(abs_arr[curr_dim]<=curr_span->high) {
                    break;
                } /* end if */
                /* If we walked off that span, advance to the next span */
                else {
                    /* Advance span in this dimension */
                    curr_span=curr_span->next;

                    /* Check if we have a valid span in this dimension still */
                    if(curr_span!=NULL) {
                        /* Reset the span in the current dimension */
                        ispan[curr_dim]=curr_span;

                        /* Reset absolute position */
                        abs_arr[curr_dim]=curr_span->low;

                        break;
                    } /* end if */
                    else {
                        /* If we finished the span list in this dimension, decrement the dimension worked on and loop again */
                        curr_dim--;
                    } /* end else */
                } /* end else */
            } /* end while */

            /* Check if we are finished with the spans in the tree */
            if(curr_dim>=0) {
                /* Walk back down the iterator positions, reseting them */
                while(curr_dim<fast_dim) {
                    HDassert(curr_span);
                    HDassert(curr_span->down);
                    HDassert(curr_span->down->head);

                    /* Increment current dimension */
                    curr_dim++;

                    /* Set the new span_info & span for this dimension */
                    ispan[curr_dim]=curr_span->down->head;

                    /* Advance span down the tree */
                    curr_span=curr_span->down->head;

                    /* Reset the absolute offset for the dim */
                    abs_arr[curr_dim]=curr_span->low;
                } /* end while */

                /* Verify that the curr_span points to the fastest dim */
                HDassert(curr_span==ispan[fast_dim]);
            } /* end if */
        } /* end while */
    } /* end else */

    FUNC_LEAVE_NOAPI(SUCCEED)
} /* H5S_hyper_iter_next() */


/*-------------------------------------------------------------------------
 * Function:	H5S_hyper_iter_next_block
 *
 * Purpose:	Moves a hyperslab iterator to the beginning of the next sequence
 *      of elements to read.  Handles walking off the end in all dimensions.
 *
 * Return:	Success:	non-negative
 *		Failure:	negative
 *
 * Programmer:	Quincey Koziol
 *              Tuesday, June 3, 2003
 *
 * Modifications:
 *
 *-------------------------------------------------------------------------
 */
static herr_t
H5S_hyper_iter_next_block(H5S_sel_iter_t *iter)
{
    unsigned ndims;     /* Number of dimensions of dataset */
    int fast_dim;       /* Rank of the fastest changing dimension for the dataspace */
    unsigned u;         /* Counters */

    FUNC_ENTER_NOAPI_NOINIT_NOERR

    /* Check for the special case of just one H5Sselect_hyperslab call made */
    /* (i.e. a regular hyperslab selection */
    if(iter->u.hyp.diminfo_valid) {
        const H5S_hyper_dim_t *tdiminfo;    /* Temporary pointer to diminfo information */
        hsize_t iter_offset[H5O_LAYOUT_NDIMS];
        hsize_t iter_count[H5O_LAYOUT_NDIMS];
        int temp_dim;  /* Temporary rank holder */

        /* Check if this is a "flattened" regular hyperslab selection */
        if(iter->u.hyp.iter_rank!=0 && iter->u.hyp.iter_rank<iter->rank) {
            /* Set the aliases for the dimension rank */
            ndims=iter->u.hyp.iter_rank;
        } /* end if */
        else {
            /* Set the aliases for the dimension rank */
            ndims=iter->rank;
        } /* end else */

        /* Set the fastest dimension rank */
        fast_dim = (int)ndims - 1;

        /* Set the local copy of the diminfo pointer */
        tdiminfo=iter->u.hyp.diminfo;

        /* Calculate the offset and block count for each dimension */
        for(u=0; u<ndims; u++) {
            if(tdiminfo[u].count==1) {
                iter_offset[u]=iter->u.hyp.off[u]-tdiminfo[u].start;
                iter_count[u]=0;
            } /* end if */
            else {
                iter_offset[u]=(iter->u.hyp.off[u]-tdiminfo[u].start)%tdiminfo[u].stride;
                iter_count[u]=(iter->u.hyp.off[u]-tdiminfo[u].start)/tdiminfo[u].stride;
            } /* end else */
        } /* end for */

        /* Advance one block */
        temp_dim=fast_dim; /* Start with the fastest changing dimension */
        while(temp_dim>=0) {
            if(temp_dim==fast_dim) {
                /* Move iterator over current block */
                iter_offset[temp_dim]+=tdiminfo[temp_dim].block;
            } /* end if */
            else {
                /* Move to the next row in the current dimension */
                iter_offset[temp_dim]++;
            } /* end else */

            /* If this block is still in the range of blocks to output for the dimension, break out of loop */
            if(iter_offset[temp_dim]<tdiminfo[temp_dim].block)
                break;
            else {
                /* Move to the next block in the current dimension */
                iter_offset[temp_dim]=0;
                iter_count[temp_dim]++;

                /* If this block is still in the range of blocks to output for the dimension, break out of loop */
                if(iter_count[temp_dim]<tdiminfo[temp_dim].count)
                    break;
                else
                    iter_count[temp_dim]=0; /* reset back to the beginning of the line */
            } /* end else */

            /* Decrement dimension count */
            temp_dim--;
        } /* end while */

        /* Translate current iter_offset and iter_count into iterator position */
        for(u=0; u<ndims; u++)
            iter->u.hyp.off[u]=tdiminfo[u].start+(tdiminfo[u].stride*iter_count[u])+iter_offset[u];
    } /* end if */
    /* Must be an irregular hyperslab selection */
    else {
        H5S_hyper_span_t *curr_span;    /* Current hyperslab span node */
        H5S_hyper_span_t **ispan;       /* Iterator's hyperslab span nodes */
        hsize_t *abs_arr;              /* Absolute hyperslab span position */
        int curr_dim;                   /* Temporary rank holder */

        /* Set the rank of the fastest changing dimension */
        ndims = iter->rank;
        fast_dim = (int)ndims - 1;

        /* Get the pointers to the current span info and span nodes */
        abs_arr=iter->u.hyp.off;
        ispan=iter->u.hyp.span;

        /* Loop through, advancing the span information, until all the nelements are accounted for */
        curr_dim=fast_dim; /* Start at the fastest dim */

        /* Work back up through the dimensions */
        while(curr_dim>=0) {
            /* Reset the current span */
            curr_span=ispan[curr_dim];

            /* Increment absolute position */
            if(curr_dim==fast_dim) {
                /* Move the iterator over rest of element in span */
                abs_arr[curr_dim]=curr_span->high+1;
            } /* end if */
            else {
                /* Move to the next row in the current dimension */
                abs_arr[curr_dim]++;
            } /* end else */

            /* Check if we are still within the span */
            if(abs_arr[curr_dim]<=curr_span->high) {
                break;
            } /* end if */
            /* If we walked off that span, advance to the next span */
            else {
                /* Advance span in this dimension */
                curr_span=curr_span->next;

                /* Check if we have a valid span in this dimension still */
                if(curr_span!=NULL) {
                    /* Reset the span in the current dimension */
                    ispan[curr_dim]=curr_span;

                    /* Reset absolute position */
                    abs_arr[curr_dim]=curr_span->low;

                    break;
                } /* end if */
                else {
                    /* If we finished the span list in this dimension, decrement the dimension worked on and loop again */
                    curr_dim--;
                } /* end else */
            } /* end else */
        } /* end while */

        /* Check if we are finished with the spans in the tree */
        if(curr_dim>=0) {
            /* Walk back down the iterator positions, reseting them */
            while(curr_dim<fast_dim) {
                HDassert(curr_span);
                HDassert(curr_span->down);
                HDassert(curr_span->down->head);

                /* Increment current dimension */
                curr_dim++;

                /* Set the new span_info & span for this dimension */
                ispan[curr_dim]=curr_span->down->head;

                /* Advance span down the tree */
                curr_span=curr_span->down->head;

                /* Reset the absolute offset for the dim */
                abs_arr[curr_dim]=curr_span->low;
            } /* end while */

            /* Verify that the curr_span points to the fastest dim */
            HDassert(curr_span == ispan[fast_dim]);
        } /* end if */
    } /* end else */

    FUNC_LEAVE_NOAPI(SUCCEED)
} /* H5S_hyper_iter_next() */


/*--------------------------------------------------------------------------
 NAME
    H5S_hyper_iter_release
 PURPOSE
    Release hyperslab selection iterator information for a dataspace
 USAGE
    herr_t H5S_hyper_iter_release(iter)
        H5S_sel_iter_t *iter;       IN: Pointer to selection iterator
 RETURNS
    Non-negative on success/Negative on failure
 DESCRIPTION
    Releases all information for a dataspace hyperslab selection iterator
 GLOBAL VARIABLES
 COMMENTS, BUGS, ASSUMPTIONS
 EXAMPLES
 REVISION LOG
--------------------------------------------------------------------------*/
static herr_t
H5S_hyper_iter_release (H5S_sel_iter_t *iter)
{
    FUNC_ENTER_NOAPI_NOINIT_NOERR

    /* Check args */
    HDassert(iter);

/* Release the information needed for non-regular hyperslab I/O */
    /* Free the copy of the selections span tree */
    if(iter->u.hyp.spans != NULL)
        H5S_hyper_free_span_info(iter->u.hyp.spans);

    FUNC_LEAVE_NOAPI(SUCCEED)
}   /* H5S_hyper_iter_release() */


/*--------------------------------------------------------------------------
 NAME
    H5S_hyper_new_span
 PURPOSE
    Make a new hyperslab span node
 USAGE
    H5S_hyper_span_t *H5S_hyper_new_span(low, high, down, next)
        hsize_t low, high;         IN: Low and high bounds for new span node
        H5S_hyper_span_info_t *down;     IN: Down span tree for new node
        H5S_hyper_span_t *next;     IN: Next span for new node
 RETURNS
    Pointer to next span node on success, NULL on failure
 DESCRIPTION
    Allocate and initialize a new hyperslab span node, filling in the low &
    high bounds, the down span and next span pointers also.  Increment the
    reference count of the 'down span' if applicable.
 GLOBAL VARIABLES
 COMMENTS, BUGS, ASSUMPTIONS
 EXAMPLES
 REVISION LOG
--------------------------------------------------------------------------*/
static H5S_hyper_span_t *
H5S_hyper_new_span(hsize_t low, hsize_t high, H5S_hyper_span_info_t *down, H5S_hyper_span_t *next)
{
    H5S_hyper_span_t *ret_value;

    FUNC_ENTER_NOAPI_NOINIT

    /* Allocate a new span node */
    if(NULL == (ret_value = H5FL_MALLOC(H5S_hyper_span_t)))
        HGOTO_ERROR(H5E_DATASPACE, H5E_CANTALLOC, NULL, "can't allocate hyperslab span")

    /* Copy the span's basic information */
    ret_value->low = low;
    ret_value->high = high;
    ret_value->nelem = (high - low) + 1;
    ret_value->pstride = 0;
    ret_value->down = down;
    ret_value->next = next;

    /* Increment the reference count of the 'down span' if there is one */
    if(ret_value->down)
        ret_value->down->count++;

done:
    FUNC_LEAVE_NOAPI(ret_value)
}   /* H5S_hyper_new_span() */


/*--------------------------------------------------------------------------
 NAME
    H5S_hyper_span_precompute_helper
 PURPOSE
    Helper routine to precompute the nelem and pstrides in bytes.
 USAGE
    herr_t H5S_hyper_span_precompute_helper(span_info, elmt_size)
        H5S_hyper_span_info_t *span_info;      IN/OUT: Span tree to work on
        size_t elmt_size;                      IN: element size to work with
 RETURNS
    Non-negative on success, negative on failure
 DESCRIPTION
    Change the nelem and pstride values in the span tree from elements to
    bytes using the elmt_size parameter.
 GLOBAL VARIABLES
 COMMENTS, BUGS, ASSUMPTIONS
 EXAMPLES
 REVISION LOG
--------------------------------------------------------------------------*/
static herr_t
H5S_hyper_span_precompute_helper (H5S_hyper_span_info_t *spans, size_t elmt_size)
{
    H5S_hyper_span_t *span;     /* Hyperslab span */
    herr_t      ret_value = SUCCEED;       /* Return value */

    FUNC_ENTER_NOAPI_NOINIT

    HDassert(spans);

    /* Check if we've already set this down span tree */
    if(spans->scratch!=(H5S_hyper_span_info_t *)~((size_t)NULL)) {
        /* Set the tree's scratch pointer */
        spans->scratch=(H5S_hyper_span_info_t *)~((size_t)NULL);

        /* Set the scratch pointers in all the nodes */
        span=spans->head;

        /* Loop over all the spans for this down span tree */
        while(span!=NULL) {
            /* If there are down spans, set their scratch value also */
            if(span->down!=NULL) {
                if(H5S_hyper_span_precompute_helper(span->down,elmt_size)==FAIL)
                    HGOTO_ERROR(H5E_INTERNAL, H5E_CANTFREE, FAIL, "can't reset hyperslab scratch pointer")
            } /* end if */

            /* Change the nelem & pstride values into bytes */
            span->nelem *= elmt_size;
            span->pstride *= elmt_size;

            /* Advance to next span */
            span=span->next;
        } /* end while */
    } /* end if */

done:
    FUNC_LEAVE_NOAPI(ret_value)
}   /* H5S_hyper_span_precompute_helper() */


/*--------------------------------------------------------------------------
 NAME
    H5S_hyper_span_precompute
 PURPOSE
    Precompute the nelem and pstrides in bytes.
 USAGE
    herr_t H5S_hyper_span_precompute(span_info, elmt_size)
        H5S_hyper_span_info_t *span_info;      IN/OUT: Span tree to work on
        size_t elmt_size;                      IN: element size to work with
 RETURNS
    Non-negative on success, negative on failure
 DESCRIPTION
    Change the nelem and pstride values in the span tree from elements to
    bytes using the elmt_size parameter.
 GLOBAL VARIABLES
 COMMENTS, BUGS, ASSUMPTIONS
 EXAMPLES
 REVISION LOG
--------------------------------------------------------------------------*/
static herr_t
H5S_hyper_span_precompute(H5S_hyper_span_info_t *spans, size_t elmt_size)
{
    herr_t      ret_value = SUCCEED;       /* Return value */

    FUNC_ENTER_NOAPI_NOINIT

    HDassert(spans);

    /* Call the helper routine to actually do the work */
    if(H5S_hyper_span_precompute_helper(spans, elmt_size) < 0)
        HGOTO_ERROR(H5E_INTERNAL, H5E_CANTFREE, FAIL, "can't precompute span info")

    /* Reset the scratch pointers for the next routine which needs them */
    H5S_hyper_span_scratch(spans, NULL);

done:
    FUNC_LEAVE_NOAPI(ret_value)
}   /* H5S_hyper_span_precompute() */


/*--------------------------------------------------------------------------
 NAME
    H5S_hyper_span_scratch
 PURPOSE
    Set the scratch pointers on hyperslab span trees
 USAGE
    void H5S_hyper_span_scratch(span_info)
        H5S_hyper_span_info_t *span_info;      IN: Span tree to reset
 RETURNS
    <none>
 DESCRIPTION
    Set the scratch pointers on a hyperslab span tree.
 GLOBAL VARIABLES
 COMMENTS, BUGS, ASSUMPTIONS
 EXAMPLES
 REVISION LOG
--------------------------------------------------------------------------*/
static void
H5S_hyper_span_scratch(H5S_hyper_span_info_t *spans, void *scr_value)
{
    FUNC_ENTER_NOAPI_NOINIT_NOERR

    HDassert(spans);

    /* Check if we've already set this down span tree */
    if(spans->scratch != scr_value) {
        H5S_hyper_span_t *span;             /* Hyperslab span */

        /* Set the tree's scratch pointer */
        spans->scratch = (H5S_hyper_span_info_t *)scr_value;

        /* Set the scratch pointers in all the nodes */
        span = spans->head;
        while(span != NULL) {
            /* If there are down spans, set their scratch value also */
            if(span->down != NULL)
                H5S_hyper_span_scratch(span->down, scr_value);

            /* Advance to next span */
            span = span->next;
        } /* end while */
    } /* end if */

    FUNC_LEAVE_NOAPI_VOID
}   /* H5S_hyper_span_scratch() */


/*--------------------------------------------------------------------------
 NAME
    H5S_hyper_copy_span_helper
 PURPOSE
    Helper routine to copy a hyperslab span tree
 USAGE
    H5S_hyper_span_info_t * H5S_hyper_copy_span_helper(spans)
        H5S_hyper_span_info_t *spans;      IN: Span tree to copy
 RETURNS
    Pointer to the copied span tree on success, NULL on failure
 DESCRIPTION
    Copy a hyperslab span tree, using reference counting as appropriate.
 GLOBAL VARIABLES
 COMMENTS, BUGS, ASSUMPTIONS
 EXAMPLES
 REVISION LOG
--------------------------------------------------------------------------*/
static H5S_hyper_span_info_t *
H5S_hyper_copy_span_helper (H5S_hyper_span_info_t *spans)
{
    H5S_hyper_span_t *span;         /* Hyperslab span */
    H5S_hyper_span_t *new_span;     /* Temporary hyperslab span */
    H5S_hyper_span_t *prev_span;    /* Previous hyperslab span */
    H5S_hyper_span_info_t *new_down;    /* New down span tree */
    H5S_hyper_span_info_t *ret_value;

    FUNC_ENTER_NOAPI_NOINIT

    HDassert(spans);

    /* Check if the span tree was already copied */
    if(spans->scratch != NULL && spans->scratch != (H5S_hyper_span_info_t *)~((size_t)NULL)) {
        /* Just return the value of the already copied span tree */
        ret_value = spans->scratch;

        /* Increment the reference count of the span tree */
        ret_value->count++;
    } /* end if */
    else {
        /* Allocate a new span_info node */
        if(NULL == (ret_value = H5FL_MALLOC(H5S_hyper_span_info_t)))
            HGOTO_ERROR(H5E_DATASPACE, H5E_CANTALLOC, NULL, "can't allocate hyperslab span info")

        /* Copy the span_info information */
        ret_value->count = 1;
        ret_value->scratch = NULL;
        ret_value->head = NULL;

        /* Set the scratch pointer in the node being copied to the newly allocated node */
        spans->scratch = ret_value;

        /* Copy over the nodes in the span list */
        span = spans->head;
        prev_span = NULL;
        while(span != NULL) {
            /* Allocate a new node */
            if(NULL == (new_span = H5S_hyper_new_span(span->low, span->high, NULL, NULL)))
                HGOTO_ERROR(H5E_DATASPACE, H5E_CANTALLOC, NULL, "can't allocate hyperslab span")

            /* Append to list of spans */
            if(NULL == prev_span)
                ret_value->head = new_span;
            else
                prev_span->next = new_span;

            /* Copy the pstride */
            new_span->pstride = span->pstride;

            /* Recurse to copy the 'down' spans, if there are any */
            if(span->down != NULL) {
                if(NULL == (new_down = H5S_hyper_copy_span_helper(span->down)))
                    HGOTO_ERROR(H5E_DATASPACE, H5E_CANTCOPY, NULL, "can't copy hyperslab spans")
                new_span->down = new_down;
            } /* end if */

            /* Update the previous (new) span */
            prev_span = new_span;

            /* Advance to next span */
            span = span->next;
        } /* end while */
    } /* end else */

done:
    FUNC_LEAVE_NOAPI(ret_value)
}   /* H5S_hyper_copy_span_helper() */


/*--------------------------------------------------------------------------
 NAME
    H5S_hyper_copy_span
 PURPOSE
    Copy a hyperslab span tree
 USAGE
    H5S_hyper_span_info_t * H5S_hyper_copy_span(span_info)
        H5S_hyper_span_info_t *span_info;      IN: Span tree to copy
 RETURNS
    Non-negative on success, negative on failure
 DESCRIPTION
    Copy a hyperslab span tree, using reference counting as appropriate.
    (Which means that just the nodes in the top span tree are duplicated and
    the reference counts of their 'down spans' are just incremented)
 GLOBAL VARIABLES
 COMMENTS, BUGS, ASSUMPTIONS
 EXAMPLES
 REVISION LOG
--------------------------------------------------------------------------*/
static H5S_hyper_span_info_t *
H5S_hyper_copy_span(H5S_hyper_span_info_t *spans)
{
    H5S_hyper_span_info_t *ret_value;

    FUNC_ENTER_NOAPI_NOINIT

    HDassert(spans);

    /* Copy the hyperslab span tree */
    if(NULL == (ret_value = H5S_hyper_copy_span_helper(spans)))
        HGOTO_ERROR(H5E_DATASPACE, H5E_CANTCOPY, NULL, "can't copy hyperslab span tree")

    /* Reset the scratch pointers for the next routine which needs them */
    H5S_hyper_span_scratch(spans, NULL);

done:
    FUNC_LEAVE_NOAPI(ret_value)
}   /* H5S_hyper_copy_span() */


/*--------------------------------------------------------------------------
 NAME
    H5S_hyper_cmp_spans
 PURPOSE
    Check if two hyperslab slabs are the same
 USAGE
    htri_d H5S_hyper_cmp_spans(span1, span2)
        H5S_hyper_span_t *span1;    IN: First span tree to compare
        H5S_hyper_span_t *span2;    IN: Second span tree to compare
 RETURNS
    TRUE (1) or FALSE (0) on success, negative on failure
 DESCRIPTION
    Compare two hyperslab slabs to determine if they refer to the same
    selection.  If span1 & span2 are both NULL, that counts as equal
 GLOBAL VARIABLES
 COMMENTS, BUGS, ASSUMPTIONS
 EXAMPLES
 REVISION LOG
--------------------------------------------------------------------------*/
static htri_t
H5S_hyper_cmp_spans (H5S_hyper_span_info_t *span_info1, H5S_hyper_span_info_t *span_info2)
{
    H5S_hyper_span_t *span1;
    H5S_hyper_span_t *span2;
    htri_t nest=FAIL;
    htri_t ret_value=FAIL;

    FUNC_ENTER_NOAPI_NOINIT_NOERR

    /* Check for redundant comparison */
    if(span_info1==span_info2)
        ret_value=TRUE;
    else {
        /* Check for both spans being NULL */
        if(span_info1==NULL && span_info2==NULL)
            ret_value=TRUE;
        else {
            /* Check for one span being NULL */
            if(span_info1==NULL || span_info2==NULL)
                ret_value=FALSE;
            else {
                /* Get the pointers to the actual lists of spans */
                span1=span_info1->head;
                span2=span_info2->head;

                /* Sanity checking */
                HDassert(span1);
                HDassert(span2);

                /* infinite loop which must be broken out of */
                while (1) {
                    /* Check for both spans being NULL */
                    if(span1==NULL && span2==NULL) {
                        ret_value=TRUE;
                        break;
                    } /* end if */
                    else {
                        /* Check for one span being NULL */
                        if(span1==NULL || span2==NULL) {
                            ret_value=FALSE;
                            break;
                        } /* end if */
                        else {
                            /* Check if the actual low & high span information is the same */
                            if(span1->low!=span2->low || span1->high!=span2->high) {
                                ret_value=FALSE;
                                break;
                            } /* end if */
                            else {
                                if(span1->down!=NULL || span2!=NULL) {
                                    if((nest=H5S_hyper_cmp_spans(span1->down,span2->down))==FAIL) {
                                        ret_value=FAIL;
                                        break;
                                    } /* end if */
                                    else {
                                        if(nest==FALSE) {
                                            ret_value=FALSE;
                                            break;
                                        } /* end if */
                                        else {
                                            /* Keep going... */
                                        } /* end else */
                                    } /* end else */
                                } /* end if */
                                else {
                                    /* Keep going... */
                                } /* end else */
                            } /* end else */
                        } /* end else */
                    } /* end else */

                    /* Advance to the next nodes in the span list */
                    span1=span1->next;
                    span2=span2->next;
                } /* end while */
            } /* end else */
        } /* end else */
    } /* end else */

    FUNC_LEAVE_NOAPI(ret_value)
}   /* H5S_hyper_cmp_spans() */


/*--------------------------------------------------------------------------
 NAME
    H5S_hyper_free_span_info
 PURPOSE
    Free a hyperslab span info node
 USAGE
    herr_t H5S_hyper_free_span_info(span_info)
        H5S_hyper_span_info_t *span_info;      IN: Span info node to free
 RETURNS
    Non-negative on success, negative on failure
 DESCRIPTION
    Free a hyperslab span info node, along with all the span nodes and the
    'down spans' from the nodes, if reducing their reference count to zero
    indicates it is appropriate to do so.
 GLOBAL VARIABLES
 COMMENTS, BUGS, ASSUMPTIONS
 EXAMPLES
 REVISION LOG
--------------------------------------------------------------------------*/
static herr_t
H5S_hyper_free_span_info (H5S_hyper_span_info_t *span_info)
{
    H5S_hyper_span_t *span, *next_span;
    herr_t      ret_value=SUCCEED;       /* Return value */

    FUNC_ENTER_NOAPI_NOINIT

    HDassert(span_info);

    /* Decrement the span tree's reference count */
    span_info->count--;

    /* Free the span tree if the reference count drops to zero */
    if(span_info->count==0) {

        /* Work through the list of spans pointed to by this 'info' node */
        span=span_info->head;
        while(span!=NULL) {
            next_span=span->next;
            if(H5S_hyper_free_span(span)<0)
                HGOTO_ERROR(H5E_INTERNAL, H5E_CANTFREE, FAIL, "failed to release hyperslab span")
            span=next_span;
        } /* end while */

        /* Free this span info */
        span_info = H5FL_FREE(H5S_hyper_span_info_t, span_info);
    } /* end if */

done:
    FUNC_LEAVE_NOAPI(ret_value)
}   /* H5S_hyper_free_span_info() */


/*--------------------------------------------------------------------------
 NAME
    H5S_hyper_free_span
 PURPOSE
    Free a hyperslab span node
 USAGE
    herr_t H5S_hyper_free_span(span)
        H5S_hyper_span_t *span;      IN: Span node to free
 RETURNS
    Non-negative on success, negative on failure
 DESCRIPTION
    Free a hyperslab span node, along with the 'down spans' from the node,
    if reducing their reference count to zero indicates it is appropriate to
    do so.
 GLOBAL VARIABLES
 COMMENTS, BUGS, ASSUMPTIONS
 EXAMPLES
 REVISION LOG
--------------------------------------------------------------------------*/
static herr_t
H5S_hyper_free_span (H5S_hyper_span_t *span)
{
    herr_t ret_value=SUCCEED;

    FUNC_ENTER_NOAPI_NOINIT

    HDassert(span);

    /* Decrement the reference count of the 'down spans', freeing them if appropriate */
    if(span->down!=NULL) {
        if(H5S_hyper_free_span_info(span->down)<0)
            HGOTO_ERROR(H5E_INTERNAL, H5E_CANTFREE, FAIL, "failed to release hyperslab span tree")
    } /* end if */

    /* Free this span */
    span = H5FL_FREE(H5S_hyper_span_t, span);

done:
    FUNC_LEAVE_NOAPI(ret_value)
}   /* H5S_hyper_free_span() */


/*--------------------------------------------------------------------------
 NAME
    H5S_hyper_copy
 PURPOSE
    Copy a selection from one dataspace to another
 USAGE
    herr_t H5S_hyper_copy(dst, src)
        H5S_t *dst;  OUT: Pointer to the destination dataspace
        H5S_t *src;  IN: Pointer to the source dataspace
 RETURNS
    Non-negative on success/Negative on failure
 DESCRIPTION
    Copies all the hyperslab selection information from the source
    dataspace to the destination dataspace.

    If the SHARE_SELECTION flag is set, then the selection can be shared
    between the source and destination dataspaces.  (This should only occur in
    situations where the destination dataspace will immediately change to a new
    selection)
 GLOBAL VARIABLES
 COMMENTS, BUGS, ASSUMPTIONS
 EXAMPLES
 REVISION LOG
--------------------------------------------------------------------------*/
static herr_t
H5S_hyper_copy (H5S_t *dst, const H5S_t *src, hbool_t share_selection)
{
    H5S_hyper_sel_t *dst_hslab;         /* Pointer to destination hyperslab info */
    const H5S_hyper_sel_t *src_hslab;   /* Pointer to source hyperslab info */
    herr_t ret_value=SUCCEED;   /* return value */

    FUNC_ENTER_NOAPI(FAIL)

    HDassert(src);
    HDassert(dst);

    /* Allocate space for the hyperslab selection information */
    if(NULL == (dst->select.sel_info.hslab = H5FL_MALLOC(H5S_hyper_sel_t)))
        HGOTO_ERROR(H5E_RESOURCE, H5E_NOSPACE, FAIL, "can't allocate hyperslab info")

    /* Set temporary pointers */
    dst_hslab=dst->select.sel_info.hslab;
    src_hslab=src->select.sel_info.hslab;

    /* Copy the hyperslab information */
    dst_hslab->diminfo_valid=src_hslab->diminfo_valid;
    if(src_hslab->diminfo_valid) {
        size_t u;       /* Local index variable */

        for(u=0; u<src->extent.rank; u++) {
            dst_hslab->opt_diminfo[u]=src_hslab->opt_diminfo[u];
            dst_hslab->app_diminfo[u]=src_hslab->app_diminfo[u];
        } /* end for */
    } /* end if */
    dst->select.sel_info.hslab->span_lst=src->select.sel_info.hslab->span_lst;

    /* Check if there is hyperslab span information to copy */
    /* (Regular hyperslab information is copied with the selection structure) */
    if(src->select.sel_info.hslab->span_lst!=NULL) {
        if(share_selection) {
            /* Share the source's span tree by incrementing the reference count on it */
            dst->select.sel_info.hslab->span_lst->count++;
        } /* end if */
        else
            /* Copy the hyperslab span information */
            dst->select.sel_info.hslab->span_lst = H5S_hyper_copy_span(src->select.sel_info.hslab->span_lst);
    } /* end if */

done:
    FUNC_LEAVE_NOAPI(ret_value)
} /* end H5S_hyper_copy() */


/*--------------------------------------------------------------------------
 NAME
    H5S_hyper_is_valid_helper
 PURPOSE
    Check whether the selection fits within the extent, with the current
    offset defined.
 USAGE
    htri_t H5S_hyper_is_valid_helper(spans, offset, rank);
        const H5S_hyper_span_info_t *spans; IN: Pointer to current hyperslab span tree
        const hssize_t *offset;             IN: Pointer to offset array
        const hsize_t *size;                IN: Pointer to size array
        hsize_t rank;                       IN: Current rank looking at
 RETURNS
    TRUE if the selection fits within the extent, FALSE if it does not and
        Negative on an error.
 DESCRIPTION
    Determines if the current selection at the current offet fits within the
    extent for the dataspace.
 GLOBAL VARIABLES
 COMMENTS, BUGS, ASSUMPTIONS
 EXAMPLES
 REVISION LOG
--------------------------------------------------------------------------*/
static htri_t
H5S_hyper_is_valid_helper (const H5S_hyper_span_info_t *spans, const hssize_t *offset, const hsize_t *size, hsize_t rank)
{
    H5S_hyper_span_t *curr;     /* Hyperslab information nodes */
    htri_t tmp;                 /* temporary return value */
    htri_t ret_value=TRUE;      /* return value */

    FUNC_ENTER_NOAPI_NOINIT_NOERR

    HDassert(spans);
    HDassert(offset);
    HDassert(size);
    HDassert(rank < H5O_LAYOUT_NDIMS);

    /* Check each point to determine whether selection+offset is within extent */
    curr=spans->head;
    while(curr!=NULL && ret_value==TRUE) {
        /* Check if an offset has been defined */
        /* Bounds check the selected point + offset against the extent */
        if((((hssize_t)curr->low+offset[rank])>=(hssize_t)size[rank])
                || (((hssize_t)curr->low+offset[rank])<0)
                || (((hssize_t)curr->high+offset[rank])>=(hssize_t)size[rank])
                || (((hssize_t)curr->high+offset[rank])<0)) {
            ret_value=FALSE;
            break;
        } /* end if */

        /* Recurse if this node has down spans */
        if(curr->down!=NULL) {
            if((tmp=H5S_hyper_is_valid_helper(curr->down,offset,size,rank+1))!=TRUE) {
                ret_value=tmp;
                break;
            } /* end if */
        } /* end if */

        /* Advance to next node */
        curr=curr->next;
    } /* end while */

    FUNC_LEAVE_NOAPI(ret_value)
} /* end H5S_hyper_is_valid_helper() */


/*--------------------------------------------------------------------------
 NAME
    H5S_hyper_is_valid
 PURPOSE
    Check whether the selection fits within the extent, with the current
    offset defined.
 USAGE
    htri_t H5S_hyper_is_valid(space);
        H5S_t *space;             IN: Dataspace pointer to query
 RETURNS
    TRUE if the selection fits within the extent, FALSE if it does not and
        Negative on an error.
 DESCRIPTION
    Determines if the current selection at the current offet fits within the
    extent for the dataspace.
 GLOBAL VARIABLES
 COMMENTS, BUGS, ASSUMPTIONS
 EXAMPLES
 REVISION LOG
--------------------------------------------------------------------------*/
static htri_t
H5S_hyper_is_valid (const H5S_t *space)
{
    unsigned u;                    /* Counter */
    htri_t ret_value=TRUE;      /* return value */

    FUNC_ENTER_NOAPI_NOERR

    HDassert(space);

    /* Check for a "regular" hyperslab selection */
    if(space->select.sel_info.hslab->diminfo_valid) {
        const H5S_hyper_dim_t *diminfo=space->select.sel_info.hslab->opt_diminfo; /* local alias for diminfo */
        hssize_t end;      /* The high bound of a region in a dimension */

        /* Check each dimension */
        for(u=0; u<space->extent.rank; u++) {
            /* if block or count is zero, then can skip the test since */
            /* no data point is chosen */
            if (diminfo[u].count && diminfo[u].block) {
                /* Bounds check the start point in this dimension */
                if(((hssize_t)diminfo[u].start+space->select.offset[u])<0 ||
                        ((hssize_t)diminfo[u].start+space->select.offset[u])>=(hssize_t)space->extent.size[u])
                    HGOTO_DONE(FALSE)

                /* Compute the largest location in this dimension */
                end=(hssize_t)(diminfo[u].start+diminfo[u].stride*(diminfo[u].count-1)+(diminfo[u].block-1))+space->select.offset[u];

                /* Bounds check the end point in this dimension */
                if(end<0 || end>=(hssize_t)space->extent.size[u])
                    HGOTO_DONE(FALSE)
            } /* end if */
        } /* end for */
    } /* end if */
    else {
        /* Call the recursive routine to validate the span tree */
        ret_value=H5S_hyper_is_valid_helper(space->select.sel_info.hslab->span_lst,space->select.offset,space->extent.size,(hsize_t)0);
    } /* end else */

done:
    FUNC_LEAVE_NOAPI(ret_value)
} /* end H5S_hyper_is_valid() */


/*--------------------------------------------------------------------------
 NAME
    H5S_hyper_span_nblocks
 PURPOSE
    Count the number of blocks in a span tree
 USAGE
    hsize_t H5S_hyper_span_nblocks(spans)
        const H5S_hyper_span_info_t *spans; IN: Hyperslab span tree to count elements of
 RETURNS
    Number of blocks in span tree on success; negative on failure
 DESCRIPTION
    Counts the number of blocks described by the spans in a span tree.
 GLOBAL VARIABLES
 COMMENTS, BUGS, ASSUMPTIONS
 EXAMPLES
 REVISION LOG
--------------------------------------------------------------------------*/
static hsize_t
H5S_hyper_span_nblocks(H5S_hyper_span_info_t *spans)
{
    H5S_hyper_span_t *span;     /* Hyperslab span */
    hsize_t ret_value = 0;      /* Return value */

    FUNC_ENTER_NOAPI_NOINIT_NOERR

    /* Count the number of elements in the span tree */
    if(spans != NULL) {
        span = spans->head;
        while(span != NULL) {
            /* If there are down spans, add the total down span blocks */
            if(span->down!=NULL)
                ret_value += H5S_hyper_span_nblocks(span->down);
            /* If there are no down spans, just count the block in this span */
            else
                ret_value++;

            /* Advance to next span */
            span = span->next;
        } /* end while */
    } /* end else */

    FUNC_LEAVE_NOAPI(ret_value)
}   /* H5S_hyper_span_nblocks() */


/*--------------------------------------------------------------------------
 NAME
    H5S_get_select_hyper_nblocks
 PURPOSE
    Get the number of hyperslab blocks in current hyperslab selection
 USAGE
    hsize_t H5S_get_select_hyper_nblocks(space)
        H5S_t *space;             IN: Dataspace ptr of selection to query
 RETURNS
    The number of hyperslab blocks in selection on success, negative on failure
 DESCRIPTION
    Returns the number of hyperslab blocks in current selection for dataspace.
 GLOBAL VARIABLES
 COMMENTS, BUGS, ASSUMPTIONS
 EXAMPLES
 REVISION LOG
--------------------------------------------------------------------------*/
static hsize_t
H5S_get_select_hyper_nblocks(H5S_t *space)
{
    hsize_t ret_value;         /* return value */

    FUNC_ENTER_NOAPI_NOINIT_NOERR

    HDassert(space);

    /* Check for a "regular" hyperslab selection */
    if(space->select.sel_info.hslab->diminfo_valid) {
        unsigned u;                 /* Local index variable */

        /* Check each dimension */
        for(ret_value = 1, u = 0; u < space->extent.rank; u++)
            ret_value *= space->select.sel_info.hslab->app_diminfo[u].count;
    } /* end if */
    else
        ret_value = H5S_hyper_span_nblocks(space->select.sel_info.hslab->span_lst);

    FUNC_LEAVE_NOAPI(ret_value)
}   /* H5S_get_select_hyper_nblocks() */


/*--------------------------------------------------------------------------
 NAME
    H5Sget_select_hyper_nblocks
 PURPOSE
    Get the number of hyperslab blocks in current hyperslab selection
 USAGE
    hssize_t H5Sget_select_hyper_nblocks(dsid)
        hid_t dsid;             IN: Dataspace ID of selection to query
 RETURNS
    The number of hyperslab blocks in selection on success, negative on failure
 DESCRIPTION
    Returns the number of hyperslab blocks in current selection for dataspace.
 GLOBAL VARIABLES
 COMMENTS, BUGS, ASSUMPTIONS
 EXAMPLES
 REVISION LOG
--------------------------------------------------------------------------*/
hssize_t
H5Sget_select_hyper_nblocks(hid_t spaceid)
{
    H5S_t *space;               /* Dataspace to modify selection of */
    hssize_t ret_value;         /* return value */

    FUNC_ENTER_API(FAIL)
    H5TRACE1("Hs", "i", spaceid);

    /* Check args */
    if(NULL == (space = (H5S_t *)H5I_object_verify(spaceid, H5I_DATASPACE)))
        HGOTO_ERROR(H5E_ARGS, H5E_BADTYPE, FAIL, "not a data space")
    if(H5S_GET_SELECT_TYPE(space) != H5S_SEL_HYPERSLABS)
        HGOTO_ERROR(H5E_ARGS, H5E_BADTYPE, FAIL, "not a hyperslab selection")

    ret_value = (hssize_t)H5S_get_select_hyper_nblocks(space);

done:
    FUNC_LEAVE_API(ret_value)
}   /* H5Sget_select_hyper_nblocks() */


/*--------------------------------------------------------------------------
 NAME
    H5S_hyper_serial_size
 PURPOSE
    Determine the number of bytes needed to store the serialized hyperslab
        selection information.
 USAGE
    hssize_t H5S_hyper_serial_size(space)
        H5S_t *space;             IN: Dataspace pointer to query
 RETURNS
    The number of bytes required on success, negative on an error.
 DESCRIPTION
    Determines the number of bytes required to serialize the current hyperslab
    selection information for storage on disk.
 GLOBAL VARIABLES
 COMMENTS, BUGS, ASSUMPTIONS
 EXAMPLES
 REVISION LOG
--------------------------------------------------------------------------*/
static hssize_t
H5S_hyper_serial_size(const H5S_t *space)
{
    unsigned u;                 /* Counter */
    hsize_t block_count;       /* block counter for regular hyperslabs */
    hssize_t ret_value;         /* return value */

    FUNC_ENTER_NOAPI_NOINIT_NOERR

    HDassert(space);

    /* Basic number of bytes required to serialize hyperslab selection:
     *  <type (4 bytes)> + <version (4 bytes)> + <padding (4 bytes)> +
     *      <length (4 bytes)> + <rank (4 bytes)> + <# of blocks (4 bytes)> = 24 bytes
     */
    ret_value = 24;

    /* Check for a "regular" hyperslab selection */
    if(space->select.sel_info.hslab->diminfo_valid) {
        /* Check each dimension */
        for(block_count = 1, u = 0; u < space->extent.rank; u++)
            block_count *= space->select.sel_info.hslab->opt_diminfo[u].count;
    } /* end if */
    else
        /* Spin through hyperslab spans, adding 8 * rank bytes for each block */
        block_count = H5S_hyper_span_nblocks(space->select.sel_info.hslab->span_lst);

    H5_CHECK_OVERFLOW((8 * space->extent.rank * block_count), hsize_t, hssize_t);
    ret_value += (hssize_t)(8 * block_count * space->extent.rank);

    FUNC_LEAVE_NOAPI(ret_value)
} /* end H5S_hyper_serial_size() */


/*--------------------------------------------------------------------------
 NAME
    H5S_hyper_serialize_helper
 PURPOSE
    Serialize the current selection into a user-provided buffer.
 USAGE
    herr_t H5S_hyper_serialize_helper(spans, start, end, rank, buf)
        H5S_hyper_span_info_t *spans;   IN: Hyperslab span tree to serialize
        hssize_t start[];       IN/OUT: Accumulated start points
        hssize_t end[];         IN/OUT: Accumulated end points
        hsize_t rank;           IN: Current rank looking at
        uint8 *buf;             OUT: Buffer to put serialized selection into
 RETURNS
    Non-negative on success/Negative on failure
 DESCRIPTION
    Serializes the current element selection into a buffer.  (Primarily for
    storing on disk).
 GLOBAL VARIABLES
 COMMENTS, BUGS, ASSUMPTIONS
 EXAMPLES
 REVISION LOG
--------------------------------------------------------------------------*/
static herr_t
H5S_hyper_serialize_helper (const H5S_hyper_span_info_t *spans, hsize_t *start, hsize_t *end, hsize_t rank, uint8_t **p)
{
    H5S_hyper_span_t *curr;     /* Pointer to current hyperslab span */
    hsize_t u;                  /* Index variable */
    herr_t ret_value=SUCCEED;  /* return value */

    FUNC_ENTER_NOAPI_NOINIT

    /* Sanity checks */
    HDassert(spans);
    HDassert(start);
    HDassert(end);
    HDassert(rank < H5O_LAYOUT_NDIMS);
    HDassert(p && *p);

    /* Walk through the list of spans, recursing or outputing them */
    curr=spans->head;
    while(curr!=NULL) {
        /* Recurse if this node has down spans */
        if(curr->down!=NULL) {
            /* Add the starting and ending points for this span to the list */
            start[rank]=curr->low;
            end[rank]=curr->high;

            /* Recurse down to the next dimension */
            if(H5S_hyper_serialize_helper(curr->down,start,end,rank+1,p)<0)
                HGOTO_ERROR(H5E_INTERNAL, H5E_CANTFREE, FAIL, "failed to release hyperslab spans")
        } /* end if */
        else {
            /* Encode all the previous dimensions starting & ending points */

            /* Encode previous starting points */
            for(u=0; u<rank; u++)
                UINT32ENCODE(*p, (uint32_t)start[u]);

            /* Encode starting point for this span */
            UINT32ENCODE(*p, (uint32_t)curr->low);

            /* Encode previous ending points */
            for(u=0; u<rank; u++)
                UINT32ENCODE(*p, (uint32_t)end[u]);

            /* Encode starting point for this span */
            UINT32ENCODE(*p, (uint32_t)curr->high);
        } /* end else */

        /* Advance to next node */
        curr=curr->next;
    } /* end while */

done:
    FUNC_LEAVE_NOAPI(ret_value)
}   /* H5S_hyper_serialize_helper() */


/*--------------------------------------------------------------------------
 NAME
    H5S_hyper_serialize
 PURPOSE
    Serialize the current selection into a user-provided buffer.
 USAGE
    herr_t H5S_hyper_serialize(space, p)
        const H5S_t *space;     IN: Dataspace with selection to serialize
        uint8_t **p;            OUT: Pointer to buffer to put serialized
                                selection.  Will be advanced to end of
                                serialized selection.
 RETURNS
    Non-negative on success/Negative on failure
 DESCRIPTION
    Serializes the current element selection into a buffer.  (Primarily for
    storing on disk).
 GLOBAL VARIABLES
 COMMENTS, BUGS, ASSUMPTIONS
 EXAMPLES
 REVISION LOG
--------------------------------------------------------------------------*/
static herr_t
H5S_hyper_serialize (const H5S_t *space, uint8_t **p)
{
    const H5S_hyper_dim_t *diminfo;         /* Alias for dataspace's diminfo information */
    hsize_t tmp_count[H5O_LAYOUT_NDIMS];    /* Temporary hyperslab counts */
    hsize_t offset[H5O_LAYOUT_NDIMS];      /* Offset of element in dataspace */
    hsize_t start[H5O_LAYOUT_NDIMS];   /* Location of start of hyperslab */
    hsize_t end[H5O_LAYOUT_NDIMS];     /* Location of end of hyperslab */
    hsize_t temp_off;            /* Offset in a given dimension */
    uint8_t *lenp;          /* pointer to length location for later storage */
    uint32_t len = 0;       /* number of bytes used */
    hsize_t block_count;    /* block counter for regular hyperslabs */
    unsigned fast_dim;      /* Rank of the fastest changing dimension for the dataspace */
    unsigned ndims;         /* Rank of the dataspace */
    int done;               /* Whether we are done with the iteration */

    FUNC_ENTER_NOAPI_NOINIT_NOERR

    HDassert(space);

    /* Store the preamble information */
    UINT32ENCODE(*p, (uint32_t)H5S_GET_SELECT_TYPE(space));  /* Store the type of selection */
    UINT32ENCODE(*p, (uint32_t)1);  /* Store the version number */
    UINT32ENCODE(*p, (uint32_t)0);  /* Store the un-used padding */
    lenp = *p;           /* keep the pointer to the length location for later */
    *p += 4;             /* skip over space for length */

    /* Encode number of dimensions */
    UINT32ENCODE(*p, (uint32_t)space->extent.rank);
    len += 4;

    /* Check for a "regular" hyperslab selection */
    if(space->select.sel_info.hslab->diminfo_valid) {
        unsigned u;     /* Local counting variable */

        /* Set some convienence values */
        ndims = space->extent.rank;
        fast_dim = ndims - 1;
        diminfo=space->select.sel_info.hslab->opt_diminfo;

        /* Check each dimension */
        for(block_count = 1, u = 0; u < ndims; u++)
            block_count *= diminfo[u].count;

        /* Encode number of hyperslabs */
        H5_CHECK_OVERFLOW(block_count, hsize_t, uint32_t);
        UINT32ENCODE(*p, (uint32_t)block_count);
        len+=4;

        /* Now serialize the information for the regular hyperslab */

        /* Build the tables of count sizes as well as the initial offset */
        for(u = 0; u < ndims; u++) {
            tmp_count[u] = diminfo[u].count;
            offset[u] = diminfo[u].start;
        } /* end for */

        /* We're not done with the iteration */
        done=0;

        /* Go iterate over the hyperslabs */
        while(done==0) {
            /* Iterate over the blocks in the fastest dimension */
            while(tmp_count[fast_dim]>0) {
                /* Add 8 bytes times the rank for each hyperslab selected */
                len+=8*ndims;

                /* Encode hyperslab starting location */
                for(u = 0; u < ndims; u++)
                    UINT32ENCODE(*p, (uint32_t)offset[u]);

                /* Encode hyperslab ending location */
                for(u = 0; u < ndims; u++)
                    UINT32ENCODE(*p, (uint32_t)(offset[u] + (diminfo[u].block - 1)));

                /* Move the offset to the next sequence to start */
                offset[fast_dim]+=diminfo[fast_dim].stride;

                /* Decrement the block count */
                tmp_count[fast_dim]--;
            } /* end while */

            /* Work on other dimensions if necessary */
            if(fast_dim > 0) {
                int temp_dim;           /* Temporary rank holder */

                /* Reset the block counts */
                tmp_count[fast_dim]=diminfo[fast_dim].count;

                /* Bubble up the decrement to the slower changing dimensions */
                temp_dim = (int)fast_dim - 1;
                while(temp_dim >= 0 && done == 0) {
                    /* Decrement the block count */
                    tmp_count[temp_dim]--;

                    /* Check if we have more blocks left */
                    if(tmp_count[temp_dim] > 0)
                        break;

                    /* Check for getting out of iterator */
                    if(temp_dim == 0)
                        done = 1;

                    /* Reset the block count in this dimension */
                    tmp_count[temp_dim] = diminfo[temp_dim].count;

                    /* Wrapped a dimension, go up to next dimension */
                    temp_dim--;
                } /* end while */
            } /* end if */
            else
                break;  /* Break out now, for 1-D selections */

            /* Re-compute offset array */
            for(u = 0; u < ndims; u++) {
                temp_off = diminfo[u].start + diminfo[u].stride * (diminfo[u].count - tmp_count[u]);
                offset[u] = temp_off;
            } /* end for */
        } /* end while */
    } /* end if */
    else {
        /* Encode number of hyperslabs */
        block_count = H5S_hyper_span_nblocks(space->select.sel_info.hslab->span_lst);
        H5_CHECK_OVERFLOW(block_count, hsize_t, uint32_t);
        UINT32ENCODE(*p, (uint32_t)block_count);
        len+=4;

        /* Add 8 bytes times the rank for each hyperslab selected */
        H5_CHECK_OVERFLOW((8 * space->extent.rank * block_count), hsize_t, size_t);
        len += (uint32_t)(8 * space->extent.rank * block_count);

        /* Encode each hyperslab in selection */
        H5S_hyper_serialize_helper(space->select.sel_info.hslab->span_lst, start, end, (hsize_t)0, p);
    } /* end else */

    /* Encode length */
    UINT32ENCODE(lenp, (uint32_t)len);  /* Store the length of the extra information */

    FUNC_LEAVE_NOAPI(SUCCEED)
}   /* H5S_hyper_serialize() */


/*--------------------------------------------------------------------------
 NAME
    H5S_hyper_deserialize
 PURPOSE
    Deserialize the current selection from a user-provided buffer.
 USAGE
    herr_t H5S_hyper_deserialize(space, p)
        H5S_t *space;           IN/OUT: Dataspace pointer to place
                                selection into
        uint8 **p;              OUT: Pointer to buffer holding serialized
                                selection.  Will be advanced to end of
                                serialized selection.
 RETURNS
    Non-negative on success/Negative on failure
 DESCRIPTION
    Deserializes the current selection into a buffer.  (Primarily for retrieving
    from disk).
 GLOBAL VARIABLES
 COMMENTS, BUGS, ASSUMPTIONS
 EXAMPLES
 REVISION LOG
--------------------------------------------------------------------------*/
static herr_t
H5S_hyper_deserialize (H5S_t *space, const uint8_t **p)
{
    unsigned rank;           	/* rank of points */
    size_t num_elem=0;      	/* number of elements in selection */
    hsize_t start[H5O_LAYOUT_NDIMS];	/* hyperslab start information */
    hsize_t end[H5O_LAYOUT_NDIMS];	/* hyperslab end information */
    hsize_t stride[H5O_LAYOUT_NDIMS];   /* hyperslab stride information */
    hsize_t count[H5O_LAYOUT_NDIMS];    /* hyperslab count information */
    hsize_t block[H5O_LAYOUT_NDIMS];    /* hyperslab block information */
    hsize_t *tstart=NULL;	/* temporary hyperslab pointers */
    hsize_t *tend=NULL;		/* temporary hyperslab pointers */
    hsize_t *tstride=NULL;	/* temporary hyperslab pointers */
    hsize_t *tcount=NULL;	/* temporary hyperslab pointers */
    hsize_t *tblock=NULL;	/* temporary hyperslab pointers */
    unsigned i,j;              	/* local counting variables */
    herr_t ret_value=FAIL;  	/* return value */

    FUNC_ENTER_NOAPI(FAIL)

    /* Check args */
    HDassert(space);
    HDassert(p);
    HDassert(*p);

    /* Deserialize slabs to select */
<<<<<<< HEAD
    /* The header and rank have already beed decoded */
=======
    /* (The header and rank have already beed decoded) */
>>>>>>> c4044e0c
    rank = space->extent.rank;  /* Retrieve rank from space */
    UINT32DECODE(*p,num_elem);  /* decode the number of points */

    /* Set the count & stride for all blocks */
    for(tcount=count,tstride=stride,j=0; j<rank; j++,tstride++,tcount++) {
        *tcount=1;
        *tstride=1;
    } /* end for */

    /* Retrieve the coordinates from the buffer */
    for(i=0; i<num_elem; i++) {
        /* Decode the starting points */
        for(tstart=start,j=0; j<rank; j++,tstart++)
            UINT32DECODE(*p, *tstart);

        /* Decode the ending points */
        for(tend=end,j=0; j<rank; j++,tend++)
            UINT32DECODE(*p, *tend);

        /* Change the ending points into blocks */
        for(tblock=block,tstart=start,tend=end,j=0; j<rank; j++,tstart++,tend++,tblock++)
            *tblock=(*tend-*tstart)+1;

        /* Select or add the hyperslab to the current selection */
        if((ret_value=H5S_select_hyperslab(space,(i==0 ? H5S_SELECT_SET : H5S_SELECT_OR),start,stride,count,block))<0)
            HGOTO_ERROR(H5E_DATASPACE, H5E_CANTDELETE, FAIL, "can't change selection")
    } /* end for */

done:
    FUNC_LEAVE_NOAPI(ret_value)
}   /* H5S_hyper_deserialize() */


/*--------------------------------------------------------------------------
 NAME
    H5S_hyper_span_blocklist
 PURPOSE
    Get a list of hyperslab blocks currently selected
 USAGE
    herr_t H5S_hyper_span_blocklist(spans, start, end, rank, startblock, numblocks, buf)
        H5S_hyper_span_info_t *spans;   IN: Dataspace pointer of selection to query
        hsize_t start[];       IN/OUT: Accumulated start points
        hsize_t end[];         IN/OUT: Accumulated end points
        hsize_t rank;           IN: Rank of dataspace
        hsize_t *startblock;    IN/OUT: Hyperslab block to start with
        hsize_t *numblocks;     IN/OUT: Number of hyperslab blocks to get
        hsize_t **buf;          OUT: List of hyperslab blocks selected
 RETURNS
    Non-negative on success/Negative on failure
 DESCRIPTION
        Puts a list of the hyperslab blocks into the user's buffer.  The blocks
    start with the '*startblock'th block in the list of blocks and put
    '*numblocks' number of blocks into the user's buffer (or until the end of
    the list of blocks, whichever happens first)
        The block coordinates have the same dimensionality (rank) as the
    dataspace they are located within.  The list of blocks is formatted as
    follows: <"start" coordinate> immediately followed by <"opposite" corner
    coordinate>, followed by the next "start" and "opposite" coordinate, etc.
    until all the block information requested has been put into the user's
    buffer.
        No guarantee of any order of the blocks is implied.
 GLOBAL VARIABLES
 COMMENTS, BUGS, ASSUMPTIONS
 EXAMPLES
 REVISION LOG
--------------------------------------------------------------------------*/
static herr_t
H5S_hyper_span_blocklist(H5S_hyper_span_info_t *spans, hsize_t start[], hsize_t end[], hsize_t rank, hsize_t *startblock, hsize_t *numblocks, hsize_t **buf)
{
    H5S_hyper_span_t *curr;     /* Pointer to current hyperslab span */
    hsize_t u;                  /* Index variable */
    herr_t ret_value = SUCCEED; /* return value */

    FUNC_ENTER_NOAPI_NOINIT

    /* Sanity checks */
    HDassert(spans);
    HDassert(rank < H5O_LAYOUT_NDIMS);
    HDassert(start);
    HDassert(end);
    HDassert(startblock);
    HDassert(numblocks && *numblocks > 0);
    HDassert(buf && *buf);

    /* Walk through the list of spans, recursing or outputing them */
    curr = spans->head;
    while(curr != NULL && *numblocks > 0) {
        /* Recurse if this node has down spans */
        if(curr->down != NULL) {
            /* Add the starting and ending points for this span to the list */
            start[rank] = curr->low;
            end[rank] = curr->high;

            /* Recurse down to the next dimension */
            if(H5S_hyper_span_blocklist(curr->down, start, end, (rank + 1), startblock, numblocks, buf) < 0)
                HGOTO_ERROR(H5E_INTERNAL, H5E_CANTFREE, FAIL, "failed to release hyperslab spans")
        } /* end if */
        else {
            /* Skip this block if we haven't skipped all the startblocks yet */
            if(*startblock > 0) {
                /* Decrement the starting block */
                (*startblock)--;
            } /* end if */
            /* Process this block */
            else {
                /* Encode all the previous dimensions starting & ending points */

                /* Copy previous starting points */
                for(u = 0; u < rank; u++, (*buf)++)
                    HDmemcpy(*buf, &start[u], sizeof(hsize_t));

                /* Copy starting point for this span */
                HDmemcpy(*buf, &curr->low, sizeof(hsize_t));
                (*buf)++;

                /* Copy previous ending points */
                for(u = 0; u < rank; u++, (*buf)++)
                    HDmemcpy(*buf, &end[u], sizeof(hsize_t));

                /* Copy starting point for this span */
                HDmemcpy(*buf, &curr->high, sizeof(hsize_t));
                (*buf)++;

                /* Decrement the number of blocks processed */
                (*numblocks)--;
            } /* end else */
        } /* end else */

        /* Advance to next node */
        curr = curr->next;
    } /* end while */

done:
    FUNC_LEAVE_NOAPI(ret_value)
}   /* H5S_hyper_span_blocklist() */


/*--------------------------------------------------------------------------
 NAME
    H5S_get_select_hyper_blocklist
 PURPOSE
    Get the list of hyperslab blocks currently selected
 USAGE
    herr_t H5S_get_select_hyper_blocklist(space, startblock, numblocks, buf)
        H5S_t *space;           IN: Dataspace pointer of selection to query
        hsize_t startblock;     IN: Hyperslab block to start with
        hsize_t numblocks;      IN: Number of hyperslab blocks to get
        hsize_t *buf;           OUT: List of hyperslab blocks selected
 RETURNS
    Non-negative on success, negative on failure
 DESCRIPTION
        Puts a list of the hyperslab blocks into the user's buffer.  The blocks
    start with the 'startblock'th block in the list of blocks and put
    'numblocks' number of blocks into the user's buffer (or until the end of
    the list of blocks, whichever happens first)
        The block coordinates have the same dimensionality (rank) as the
    dataspace they are located within.  The list of blocks is formatted as
    follows: <"start" coordinate> immediately followed by <"opposite" corner
    coordinate>, followed by the next "start" and "opposite" coordinate, etc.
    until all the block information requested has been put into the user's
    buffer.
        No guarantee of any order of the blocks is implied.
 GLOBAL VARIABLES
 COMMENTS, BUGS, ASSUMPTIONS
 EXAMPLES
 REVISION LOG
--------------------------------------------------------------------------*/
static herr_t
H5S_get_select_hyper_blocklist(H5S_t *space, hbool_t internal, hsize_t startblock, hsize_t numblocks, hsize_t *buf)
{
    herr_t ret_value = SUCCEED; /* Return value */

    FUNC_ENTER_NOAPI_NOINIT_NOERR

    HDassert(space);
    HDassert(buf);

    /* Check for a "regular" hyperslab selection */
    if(space->select.sel_info.hslab->diminfo_valid) {
        const H5S_hyper_dim_t *diminfo; /* Alias for dataspace's diminfo information */
        hsize_t tmp_count[H5O_LAYOUT_NDIMS];    /* Temporary hyperslab counts */
        hsize_t offset[H5O_LAYOUT_NDIMS];      /* Offset of element in dataspace */
        unsigned fast_dim;          /* Rank of the fastest changing dimension for the dataspace */
        unsigned ndims;             /* Rank of the dataspace */
        hbool_t done;               /* Whether we are done with the iteration */
        unsigned u;                 /* Counter */

        /* Set some convienence values */
        ndims = space->extent.rank;
        fast_dim = ndims - 1;

        /* Check which set of dimension information to use */
        if(internal)
            /*
             * Use the "optimized dimension information" to pass back information
             * on the blocks set, not the "application information".
             */
            diminfo = space->select.sel_info.hslab->opt_diminfo;
        else
            /*
             * Use the "application dimension information" to pass back to the user
             * the blocks they set, not the optimized, internal information.
             */
            diminfo = space->select.sel_info.hslab->app_diminfo;

        /* Build the tables of count sizes as well as the initial offset */
        for(u = 0; u < ndims; u++) {
            tmp_count[u] = diminfo[u].count;
            offset[u] = diminfo[u].start;
        } /* end for */

        /* We're not done with the iteration */
        done = FALSE;

        /* Go iterate over the hyperslabs */
        while(!done && numblocks > 0) {
            hsize_t temp_off;           /* Offset in a given dimension */

            /* Iterate over the blocks in the fastest dimension */
            while(tmp_count[fast_dim] > 0 && numblocks > 0) {

                /* Check if we should copy this block information */
                if(startblock == 0) {
                    /* Copy the starting location */
                    HDmemcpy(buf, offset, sizeof(hsize_t) * ndims);
                    buf += ndims;

                    /* Compute the ending location */
                    HDmemcpy(buf, offset, sizeof(hsize_t) * ndims);
                    for(u = 0; u < ndims; u++)
                        buf[u] += (diminfo[u].block - 1);
                    buf += ndims;

                    /* Decrement the number of blocks to retrieve */
                    numblocks--;
                } /* end if */
                else
                    startblock--;

                /* Move the offset to the next sequence to start */
                offset[fast_dim] += diminfo[fast_dim].stride;

                /* Decrement the block count */
                tmp_count[fast_dim]--;
            } /* end while */

            /* Work on other dimensions if necessary */
            if(fast_dim > 0 && numblocks > 0) {
                int temp_dim;               /* Temporary rank holder */

                /* Reset the block counts */
                tmp_count[fast_dim] = diminfo[fast_dim].count;

                /* Bubble up the decrement to the slower changing dimensions */
                temp_dim = (int)(fast_dim - 1);
                while(temp_dim >= 0 && !done) {
                    /* Decrement the block count */
                    tmp_count[temp_dim]--;

                    /* Check if we have more blocks left */
                    if(tmp_count[temp_dim] > 0)
                        break;

                    /* Check for getting out of iterator */
                    if(temp_dim == 0)
                        done = TRUE;

                    /* Reset the block count in this dimension */
                    tmp_count[temp_dim] = diminfo[temp_dim].count;

                    /* Wrapped a dimension, go up to next dimension */
                    temp_dim--;
                } /* end while */
            } /* end if */

            /* Re-compute offset array */
            for(u = 0; u < ndims; u++) {
                temp_off = diminfo[u].start + diminfo[u].stride * (diminfo[u].count - tmp_count[u]);
                offset[u] = temp_off;
            } /* end for */
        } /* end while */
    } /* end if */
    else {
        hsize_t start[H5O_LAYOUT_NDIMS];   /* Location of start of hyperslab */
        hsize_t end[H5O_LAYOUT_NDIMS];     /* Location of end of hyperslab */

        ret_value = H5S_hyper_span_blocklist(space->select.sel_info.hslab->span_lst, start, end, (hsize_t)0, &startblock, &numblocks, &buf);
    } /* end else */

    FUNC_LEAVE_NOAPI(ret_value)
}   /* H5S_get_select_hyper_blocklist() */


/*--------------------------------------------------------------------------
 NAME
    H5Sget_select_hyper_blocklist
 PURPOSE
    Get the list of hyperslab blocks currently selected
 USAGE
    herr_t H5Sget_select_hyper_blocklist(dsid, startblock, numblocks, buf)
        hid_t dsid;             IN: Dataspace ID of selection to query
        hsize_t startblock;     IN: Hyperslab block to start with
        hsize_t numblocks;      IN: Number of hyperslab blocks to get
        hsize_t buf[];          OUT: List of hyperslab blocks selected
 RETURNS
    Non-negative on success, negative on failure
 DESCRIPTION
        Puts a list of the hyperslab blocks into the user's buffer.  The blocks
    start with the 'startblock'th block in the list of blocks and put
    'numblocks' number of blocks into the user's buffer (or until the end of
    the list of blocks, whichever happen first)
        The block coordinates have the same dimensionality (rank) as the
    dataspace they are located within.  The list of blocks is formatted as
    follows: <"start" coordinate> immediately followed by <"opposite" corner
    coordinate>, followed by the next "start" and "opposite" coordinate, etc.
    until all the block information requested has been put into the user's
    buffer.
        No guarantee of any order of the blocks is implied.
 GLOBAL VARIABLES
 COMMENTS, BUGS, ASSUMPTIONS
 EXAMPLES
 REVISION LOG
--------------------------------------------------------------------------*/
herr_t
H5Sget_select_hyper_blocklist(hid_t spaceid, hsize_t startblock,
    hsize_t numblocks, hsize_t buf[/*numblocks*/])
{
    H5S_t *space;               /* Dataspace to modify selection of */
    herr_t ret_value;           /* return value */

    FUNC_ENTER_API(FAIL)
    H5TRACE4("e", "ihh*[a2]h", spaceid, startblock, numblocks, buf);

    /* Check args */
    if(buf == NULL)
        HGOTO_ERROR(H5E_ARGS, H5E_BADVALUE, FAIL, "invalid pointer")
    if(NULL == (space = (H5S_t *)H5I_object_verify(spaceid, H5I_DATASPACE)))
        HGOTO_ERROR(H5E_ARGS, H5E_BADTYPE, FAIL, "not a data space")
    if(H5S_GET_SELECT_TYPE(space)!=H5S_SEL_HYPERSLABS)
        HGOTO_ERROR(H5E_ARGS, H5E_BADTYPE, FAIL, "not a hyperslab selection")

    /* Go get the correct number of blocks */
    if(numblocks > 0)
        ret_value = H5S_get_select_hyper_blocklist(space, 0, startblock, numblocks, buf);
    else
        ret_value=SUCCEED;      /* Successfully got 0 blocks... */

done:
    FUNC_LEAVE_API(ret_value)
}   /* H5Sget_select_hyper_blocklist() */


/*--------------------------------------------------------------------------
 NAME
    H5S_hyper_bounds_helper
 PURPOSE
    Gets the bounding box containing the selection.
 USAGE
    htri_t H5S_hyper_bounds_helper(spans, offset, rank);
        const H5S_hyper_span_info_t *spans; IN: Pointer to current hyperslab span tree
        const hssize_t *offset;         IN: Pointer to offset array
        hsize_t rank;                   IN: Current rank looking at
        hsize_t *start;                 OUT: Start array bounds
        hsize_t *end;                   OUT: End array bounds
 RETURNS
    Non-negative on success, negative on failure
 DESCRIPTION
    Retrieves the bounding box containing the current selection and places
    it into the user's buffers.  The start and end buffers must be large
    enough to hold the dataspace rank number of coordinates.  The bounding box
    exactly contains the selection, ie. if a 2-D element selection is currently
    defined with the following points: (4,5), (6,8) (10,7), the bounding box
    with be (4, 5), (10, 8).
        The bounding box calculations _does_ include the current offset of the
    selection within the dataspace extent.
 GLOBAL VARIABLES
 COMMENTS, BUGS, ASSUMPTIONS
 EXAMPLES
 REVISION LOG
--------------------------------------------------------------------------*/
static herr_t
H5S_hyper_bounds_helper(const H5S_hyper_span_info_t *spans, const hssize_t *offset, hsize_t rank, hsize_t *start, hsize_t *end)
{
    H5S_hyper_span_t *curr;             /* Hyperslab information nodes */
    herr_t      ret_value = SUCCEED;    /* Return value */

    FUNC_ENTER_NOAPI_NOINIT

    HDassert(spans);
    HDassert(offset);
    HDassert(rank < H5O_LAYOUT_NDIMS);
    HDassert(start);
    HDassert(end);

    /* Check each point to determine whether selection+offset is within extent */
    curr=spans->head;
    while(curr!=NULL) {
        /* Check for offset moving selection negative */
        if(((hssize_t)curr->low + offset[rank]) < 0)
            HGOTO_ERROR(H5E_DATASPACE, H5E_BADRANGE, FAIL, "offset moves selection out of bounds")

        /* Check if the current span extends the bounding box */
        if((curr->low + (hsize_t)offset[rank]) < start[rank])
            start[rank] = curr->low + (hsize_t)offset[rank];
        if((curr->high + (hsize_t)offset[rank]) > end[rank])
            end[rank] = curr->high + (hsize_t)offset[rank];

        /* Recurse if this node has down spans */
        if(curr->down != NULL) {
            if(H5S_hyper_bounds_helper(curr->down, offset, (rank + 1), start, end) < 0)
                HGOTO_ERROR(H5E_DATASPACE, H5E_BADSELECT, FAIL, "failure in lower dimension")
        } /* end if */

        /* Advance to next node */
        curr = curr->next;
    } /* end while */

done:
    FUNC_LEAVE_NOAPI(ret_value)
} /* end H5S_hyper_bounds_helper() */


/*--------------------------------------------------------------------------
 NAME
    H5S_hyper_bounds
 PURPOSE
    Gets the bounding box containing the selection.
 USAGE
    herr_t H5S_hyper_bounds(space, hsize_t *start, hsize_t *end)
        H5S_t *space;           IN: Dataspace pointer of selection to query
        hsize_t *start;         OUT: Starting coordinate of bounding box
        hsize_t *end;           OUT: Opposite coordinate of bounding box
 RETURNS
    Non-negative on success, negative on failure
 DESCRIPTION
    Retrieves the bounding box containing the current selection and places
    it into the user's buffers.  The start and end buffers must be large
    enough to hold the dataspace rank number of coordinates.  The bounding box
    exactly contains the selection, ie. if a 2-D element selection is currently
    defined with the following points: (4,5), (6,8) (10,7), the bounding box
    with be (4, 5), (10, 8).
        The bounding box calculations _does_ include the current offset of the
    selection within the dataspace extent.
 GLOBAL VARIABLES
 COMMENTS, BUGS, ASSUMPTIONS
 EXAMPLES
 REVISION LOG
--------------------------------------------------------------------------*/
static herr_t
H5S_hyper_bounds(const H5S_t *space, hsize_t *start, hsize_t *end)
{
    unsigned rank;              /* Dataspace rank */
    unsigned i;                 /* index variable */
    herr_t ret_value = SUCCEED; /* Return value */

    FUNC_ENTER_NOAPI(FAIL)

    HDassert(space);
    HDassert(start);
    HDassert(end);

    /* Set the start and end arrays up */
    rank = space->extent.rank;
    for(i = 0; i < rank; i++) {
        start[i] = HSIZET_MAX;
        end[i] = 0;
    } /* end for */

    /* Check for a "regular" hyperslab selection */
    if(space->select.sel_info.hslab->diminfo_valid) {
        const H5S_hyper_dim_t *diminfo = space->select.sel_info.hslab->opt_diminfo; /* local alias for diminfo */

        /* Check each dimension */
        for(i = 0; i < rank; i++) {
            /* Check for offset moving selection negative */
            if((space->select.offset[i] + (hssize_t)diminfo[i].start) < 0)
                HGOTO_ERROR(H5E_DATASPACE, H5E_BADRANGE, FAIL, "offset moves selection out of bounds")

            /* Compute the smallest location in this dimension */
            start[i] = diminfo[i].start + (hsize_t)space->select.offset[i];

            /* Compute the largest location in this dimension */
            end[i] = diminfo[i].start + diminfo[i].stride * (diminfo[i].count - 1) + (diminfo[i].block - 1) + (hsize_t)space->select.offset[i];
        } /* end for */
    } /* end if */
    else {
        /* Call the recursive routine to get the bounds for the span tree */
        ret_value = H5S_hyper_bounds_helper(space->select.sel_info.hslab->span_lst, space->select.offset, (hsize_t)0, start, end);
    } /* end if */

done:
    FUNC_LEAVE_NOAPI(ret_value)
}   /* H5S_hyper_bounds() */


/*--------------------------------------------------------------------------
 NAME
    H5S_hyper_offset
 PURPOSE
    Gets the linear offset of the first element for the selection.
 USAGE
    herr_t H5S_hyper_offset(space, offset)
        const H5S_t *space;     IN: Dataspace pointer of selection to query
        hsize_t *offset;        OUT: Linear offset of first element in selection
 RETURNS
    Non-negative on success, negative on failure
 DESCRIPTION
    Retrieves the linear offset (in "units" of elements) of the first element
    selected within the dataspace.
 GLOBAL VARIABLES
 COMMENTS, BUGS, ASSUMPTIONS
    Calling this function on a "none" selection returns fail.
 EXAMPLES
 REVISION LOG
--------------------------------------------------------------------------*/
static herr_t
H5S_hyper_offset(const H5S_t *space, hsize_t *offset)
{
    const hssize_t *sel_offset; /* Pointer to the selection's offset */
    const hsize_t *dim_size;    /* Pointer to a dataspace's extent */
    hsize_t accum;              /* Accumulator for dimension sizes */
    unsigned rank;              /* Dataspace rank */
    int i;                      /* index variable */
    herr_t ret_value = SUCCEED; /* Return value */

    FUNC_ENTER_NOAPI(FAIL)

    HDassert(space && space->extent.rank>0);
    HDassert(offset);

    /* Start at linear offset 0 */
    *offset = 0;

    /* Set up pointers to arrays of values */
    rank = space->extent.rank;
    sel_offset = space->select.offset;
    dim_size = space->extent.size;

    /* Check for a "regular" hyperslab selection */
    if(space->select.sel_info.hslab->diminfo_valid) {
        const H5S_hyper_dim_t *diminfo = space->select.sel_info.hslab->opt_diminfo; /* Local alias for diminfo */

        /* Loop through starting coordinates, calculating the linear offset */
        accum = 1;
        for(i = (int)(rank - 1); i >= 0; i--) {
            hssize_t hyp_offset = (hssize_t)diminfo[i].start + sel_offset[i]; /* Hyperslab's offset in this dimension */

            /* Check for offset moving selection out of the dataspace */
            if(hyp_offset < 0 || (hsize_t)hyp_offset >= dim_size[i])
                HGOTO_ERROR(H5E_DATASPACE, H5E_BADRANGE, FAIL, "offset moves selection out of bounds")

            /* Add the hyperslab's offset in this dimension to the total linear offset */
            *offset += (hsize_t)(hyp_offset * (hssize_t)accum);

            /* Increase the accumulator */
            accum *= dim_size[i];
        } /* end for */
    } /* end if */
    else {
        const H5S_hyper_span_t *span;           /* Hyperslab span node */
        hsize_t dim_accum[H5S_MAX_RANK];        /* Accumulators, for each dimension */

        /* Calculate the accumulator for each dimension */
        accum = 1;
        for(i = (int)(rank - 1); i >= 0; i--) {
            /* Set the accumulator for this dimension */
            dim_accum[i] = accum;

            /* Increase the accumulator */
            accum *= dim_size[i];
        } /* end for */

        /* Get information for the first span, in the slowest changing dimension */
        span = space->select.sel_info.hslab->span_lst->head;

        /* Work down the spans, computing the linear offset */
        i = 0;
        while(span) {
            hssize_t hyp_offset = (hssize_t)span->low + sel_offset[i]; /* Hyperslab's offset in this dimension */

            /* Check for offset moving selection out of the dataspace */
            if(hyp_offset < 0 || (hsize_t)hyp_offset >= dim_size[i])
                HGOTO_ERROR(H5E_DATASPACE, H5E_BADRANGE, FAIL, "offset moves selection out of bounds")

            /* Add the hyperslab's offset in this dimension to the total linear offset */
            *offset += (hsize_t)(hyp_offset * (hssize_t)dim_accum[i]);

            /* Advance to first span in "down" dimension */
            if(span->down) {
                HDassert(span->down->head);
                span = span->down->head;
            } /* end if */
            else
                span = NULL;
            i++;
        } /* end while */
    } /* end else */

done:
    FUNC_LEAVE_NOAPI(ret_value)
}   /* H5S_hyper_offset() */


/*--------------------------------------------------------------------------
 NAME
    H5S_hyper_is_contiguous
 PURPOSE
    Check if a hyperslab selection is contiguous within the dataspace extent.
 USAGE
    htri_t H5S_hyper_is_contiguous(space)
        H5S_t *space;           IN: Dataspace pointer to check
 RETURNS
    TRUE/FALSE/FAIL
 DESCRIPTION
    Checks to see if the current selection in the dataspace is contiguous.
    This is primarily used for reading the entire selection in one swoop.
 GLOBAL VARIABLES
 COMMENTS, BUGS, ASSUMPTIONS
 EXAMPLES
 REVISION LOG
--------------------------------------------------------------------------*/
static htri_t
H5S_hyper_is_contiguous(const H5S_t *space)
{
    unsigned small_contiguous,      /* Flag for small contiguous block */
        large_contiguous;           /* Flag for large contiguous block */
    unsigned u;                     /* index variable */
    htri_t ret_value = FALSE;       /* Return value */

    FUNC_ENTER_NOAPI_NOERR

    HDassert(space);

    /* Check for a "regular" hyperslab selection */
    if(space->select.sel_info.hslab->diminfo_valid) {
        const H5S_hyper_dim_t *diminfo=space->select.sel_info.hslab->opt_diminfo; /* local alias for diminfo */

        /*
         * For a regular hyperslab to be contiguous, it must have only one
         * block (i.e. count==1 in all dimensions) and the block size must be
         * the same as the dataspace extent's in all but the slowest changing
         * dimension. (dubbed "large contiguous" block)
         *
         * OR
         *
         * The selection must have only one block (i.e. count==1) in all
         * dimensions and the block size must be 1 in all but the fastest
         * changing dimension. (dubbed "small contiguous" block)
         */

        /* Initialize flags */
        large_contiguous=TRUE;	/* assume true and reset if the dimensions don't match */
        small_contiguous=FALSE;	/* assume false initially */

        /* Check for a "large contigous" block */
        for(u=0; u<space->extent.rank; u++) {
            if(diminfo[u].count>1) {
                large_contiguous=FALSE;
                break;
            } /* end if */
            if(u>0 && diminfo[u].block!=space->extent.size[u]) {
                large_contiguous=FALSE;
                break;
            } /* end if */
        } /* end for */

        /* If we didn't find a large contiguous block, check for a small one */
        if(large_contiguous==FALSE) {
            small_contiguous=TRUE;
            for(u=0; u<space->extent.rank; u++) {
                if(diminfo[u].count>1) {
                    small_contiguous=FALSE;
                    break;
                } /* end if */
                if(u<(space->extent.rank-1) && diminfo[u].block!=1) {
                    small_contiguous=FALSE;
                    break;
                } /* end if */
            } /* end for */
        } /* end if */

        /* Indicate true if it's either a large or small contiguous block */
        if(large_contiguous || small_contiguous)
            ret_value=TRUE;
    } /* end if */
    else {
        H5S_hyper_span_info_t *spans;   /* Hyperslab span info node */
        H5S_hyper_span_t *span;         /* Hyperslab span node */

        /*
         * For a hyperslab to be contiguous, it must have only one block and
         * (either it's size must be the same as the dataspace extent's in all
         * but the slowest changing dimension
         * OR
         * block size must be 1 in all but the fastest changing dimension).
         */
        /* Initialize flags */
        large_contiguous=TRUE;	/* assume true and reset if the dimensions don't match */
        small_contiguous=FALSE;	/* assume false initially */

        /* Get information for slowest changing information */
        spans=space->select.sel_info.hslab->span_lst;
        span=spans->head;

        /* If there are multiple spans in the slowest changing dimension, the selection isn't contiguous */
        if(span->next!=NULL)
            large_contiguous=FALSE;
        else {
            /* Now check the rest of the dimensions */
            if(span->down!=NULL) {
                u=1;    /* Current dimension working on */

                /* Get the span information for the next fastest dimension */
                spans=span->down;

                /* Cycle down the spans until we run out of down spans or find a non-contiguous span */
                while(spans!=NULL) {
                    span=spans->head;

                    /* Check that this is the only span and it spans the entire dimension */
                    if(span->next!=NULL) {
                        large_contiguous=FALSE;
                        break;
                    } /* end if */
                    else {
                        /* If this span doesn't cover the entire dimension, then this selection isn't contiguous */
                        if(((span->high-span->low)+1)!=space->extent.size[u]) {
                            large_contiguous=FALSE;
                            break;
                        } /* end if */
                        else {
                            /* Walk down to the next span */
                            spans=span->down;

                            /* Increment dimension */
                            u++;
                        } /* end else */
                    } /* end else */
                } /* end while */
            } /* end if */
        } /* end else */

        /* If we didn't find a large contiguous block, check for a small one */
        if(large_contiguous==FALSE) {
            small_contiguous=TRUE;

            /* Get information for slowest changing information */
            spans=space->select.sel_info.hslab->span_lst;
            span=spans->head;

            /* Current dimension working on */
            u=0;

            /* Cycle down the spans until we run out of down spans or find a non-contiguous span */
            while(spans!=NULL) {
                span=spans->head;

                /* Check that this is the only span and it spans the entire dimension */
                if(span->next!=NULL) {
                    small_contiguous=FALSE;
                    break;
                } /* end if */
                else {
                    /* If this span doesn't cover the entire dimension, then this selection isn't contiguous */
                    if(u<(space->extent.rank-1) && ((span->high-span->low)+1)!=1) {
                        small_contiguous=FALSE;
                        break;
                    } /* end if */
                    else {
                        /* Walk down to the next span */
                        spans=span->down;

                        /* Increment dimension */
                        u++;
                    } /* end else */
                } /* end else */
            } /* end while */
        } /* end if */

        /* Indicate true if it's either a large or small contiguous block */
        if(large_contiguous || small_contiguous)
            ret_value=TRUE;
    } /* end else */

    FUNC_LEAVE_NOAPI(ret_value)
}   /* H5S_hyper_is_contiguous() */


/*--------------------------------------------------------------------------
 NAME
    H5S_hyper_is_single
 PURPOSE
    Check if a hyperslab selection is a single block within the dataspace extent.
 USAGE
    htri_t H5S_hyper_is_single(space)
        H5S_t *space;           IN: Dataspace pointer to check
 RETURNS
    TRUE/FALSE/FAIL
 DESCRIPTION
    Checks to see if the current selection in the dataspace is a single block.
    This is primarily used for reading the entire selection in one swoop.
 GLOBAL VARIABLES
 COMMENTS, BUGS, ASSUMPTIONS
 EXAMPLES
 REVISION LOG
--------------------------------------------------------------------------*/
static htri_t
H5S_hyper_is_single(const H5S_t *space)
{
    H5S_hyper_span_info_t *spans;   /* Hyperslab span info node */
    H5S_hyper_span_t *span;         /* Hyperslab span node */
    unsigned u;                     /* index variable */
    htri_t ret_value=TRUE;         /* return value */

    FUNC_ENTER_NOAPI_NOERR

    HDassert(space);

    /* Check for a "single" hyperslab selection */
    if(space->select.sel_info.hslab->diminfo_valid) {
        /*
         * For a regular hyperslab to be single, it must have only one
         * block (i.e. count==1 in all dimensions)
         */

        /* Check for a single block */
        for(u=0; u<space->extent.rank; u++) {
            if(space->select.sel_info.hslab->opt_diminfo[u].count>1)
                HGOTO_DONE(FALSE)
        } /* end for */
    } /* end if */
    else {
        /*
         * For a region to be single, it must have only one block
         */
        /* Get information for slowest changing information */
        spans=space->select.sel_info.hslab->span_lst;

        /* Cycle down the spans until we run out of down spans or find a non-contiguous span */
        while(spans!=NULL) {
            span=spans->head;

            /* Check that this is the only span and it spans the entire dimension */
            if(span->next!=NULL)
                HGOTO_DONE(FALSE)
            else
                /* Walk down to the next span */
                spans=span->down;
        } /* end while */
    } /* end else */

done:
    FUNC_LEAVE_NOAPI(ret_value)
}   /* H5S_hyper_is_single() */


/*--------------------------------------------------------------------------
 NAME
    H5S_hyper_is_regular
 PURPOSE
    Check if a hyperslab selection is "regular"
 USAGE
    htri_t H5S_hyper_is_regular(space)
        const H5S_t *space;     IN: Dataspace pointer to check
 RETURNS
    TRUE/FALSE/FAIL
 DESCRIPTION
    Checks to see if the current selection in a dataspace is the a regular
    pattern.
    This is primarily used for reading the entire selection in one swoop.
 GLOBAL VARIABLES
 COMMENTS, BUGS, ASSUMPTIONS
    Doesn't check for "regular" hyperslab selections composed of spans
 EXAMPLES
 REVISION LOG
--------------------------------------------------------------------------*/
static htri_t
H5S_hyper_is_regular(const H5S_t *space)
{
    htri_t ret_value;  /* return value */

    FUNC_ENTER_NOAPI_NOINIT_NOERR

    /* Check args */
    HDassert(space);

    /* Only simple check for regular hyperslabs for now... */
    if(space->select.sel_info.hslab->diminfo_valid)
        ret_value=TRUE;
    else
        ret_value=FALSE;

    FUNC_LEAVE_NOAPI(ret_value)
}   /* H5S_hyper_is_regular() */


/*--------------------------------------------------------------------------
 NAME
    H5S_hyper_release
 PURPOSE
    Release hyperslab selection information for a dataspace
 USAGE
    herr_t H5S_hyper_release(space)
        H5S_t *space;       IN: Pointer to dataspace
 RETURNS
    Non-negative on success/Negative on failure
 DESCRIPTION
    Releases all hyperslab selection information for a dataspace
 GLOBAL VARIABLES
 COMMENTS, BUGS, ASSUMPTIONS
 EXAMPLES
 REVISION LOG
 * 	Robb Matzke, 1998-08-25
 *	The fields which are freed are set to NULL to prevent them from being
 *	freed again later.  This fixes some allocation problems where
 *	changing the hyperslab selection of one data space causes a core dump
 *	when closing some other data space.
--------------------------------------------------------------------------*/
static herr_t
H5S_hyper_release(H5S_t *space)
{
    herr_t ret_value = SUCCEED;

    FUNC_ENTER_NOAPI(FAIL)

    /* Check args */
    HDassert(space && H5S_SEL_HYPERSLABS == H5S_GET_SELECT_TYPE(space));

    /* Reset the number of points selected */
    space->select.num_elem = 0;

    /* Release irregular hyperslab information */
    if(space->select.sel_info.hslab->span_lst != NULL) {
        if(H5S_hyper_free_span_info(space->select.sel_info.hslab->span_lst) < 0)
            HGOTO_ERROR(H5E_INTERNAL, H5E_CANTFREE, FAIL, "failed to release hyperslab spans")
    } /* end if */

    /* Release space for the hyperslab selection information */
    space->select.sel_info.hslab = H5FL_FREE(H5S_hyper_sel_t, space->select.sel_info.hslab);

done:
    FUNC_LEAVE_NOAPI(ret_value)
}   /* H5S_hyper_release() */


/*--------------------------------------------------------------------------
 NAME
    H5S_hyper_recover_span
 PURPOSE
    Recover a generated span, if appropriate
 USAGE
    herr_t H5S_hyper_recover_span(recover, curr_span, next_span)
        unsigned *recover;                 IN/OUT: Pointer recover flag
        H5S_hyper_span_t **curr_span;   IN/OUT: Pointer to current span in list
        H5S_hyper_span_t *next_span;    IN: Pointer to next span
 RETURNS
    Non-negative on success, negative on failure
 DESCRIPTION
    Check if the current span needs to be recovered and free it if so.
    Set the current span to the next span in any case.
 GLOBAL VARIABLES
 COMMENTS, BUGS, ASSUMPTIONS
 EXAMPLES
 REVISION LOG
--------------------------------------------------------------------------*/
static herr_t
H5S_hyper_recover_span (unsigned *recover, H5S_hyper_span_t **curr_span, H5S_hyper_span_t *next_span)
{
    FUNC_ENTER_NOAPI_NOINIT_NOERR

    HDassert(recover);
    HDassert(curr_span);

    /* Check if the span should be recovered */
    if(*recover) {
        H5S_hyper_free_span(*curr_span);
        *recover=0;
    } /* end if */

    /* Set the current span to next span */
    *curr_span=next_span;

    FUNC_LEAVE_NOAPI(SUCCEED)
}   /* H5S_hyper_recover_span() */


/*--------------------------------------------------------------------------
 NAME
    H5S_hyper_coord_to_span
 PURPOSE
    Create a span tree for a single element
 USAGE
    H5S_hyper_span_t *H5S_hyper_coord_to_span(rank, coords)
        unsigned rank;                  IN: Number of dimensions of coordinate
        hsize_t *coords;               IN: Location of element
 RETURNS
    Non-negative on success, negative on failure
 DESCRIPTION
    Create a span tree for a single element
 GLOBAL VARIABLES
 COMMENTS, BUGS, ASSUMPTIONS
 EXAMPLES
 REVISION LOG
--------------------------------------------------------------------------*/
static H5S_hyper_span_t *
H5S_hyper_coord_to_span(unsigned rank, hsize_t *coords)
{
    H5S_hyper_span_t *new_span;         /* Pointer to new span tree for coordinate */
    H5S_hyper_span_info_t *down=NULL;   /* Pointer to new span tree for next level down */
    H5S_hyper_span_t *ret_value=NULL;   /* Return value */

    FUNC_ENTER_NOAPI_NOINIT

    HDassert(rank > 0);
    HDassert(coords);

    /* Search for location to insert new element in tree */
    if(rank>1) {
        /* Allocate a span info node */
        if((down = H5FL_MALLOC(H5S_hyper_span_info_t))==NULL)
            HGOTO_ERROR(H5E_RESOURCE, H5E_NOSPACE, NULL, "can't allocate hyperslab span")

        /* Set the reference count */
        down->count=0;

        /* Reset the scratch pad space */
        down->scratch=0;

        /* Build span tree for coordinates below this one */
        if((down->head=H5S_hyper_coord_to_span(rank-1,&coords[1]))==NULL)
            HGOTO_ERROR(H5E_RESOURCE, H5E_NOSPACE, NULL, "can't allocate hyperslab span")
    } /* end if */

    /* Build span for this coordinate */
    if((new_span = H5S_hyper_new_span(coords[0],coords[0],down,NULL))==NULL)
        HGOTO_ERROR(H5E_RESOURCE, H5E_NOSPACE, NULL, "can't allocate hyperslab span")

    /* Set return value */
    ret_value=new_span;

done:
    if(ret_value==NULL) {
        if(down!=NULL)
            H5S_hyper_free_span_info(down);
    } /* end if */

    FUNC_LEAVE_NOAPI(ret_value)
}   /* H5S_hyper_coord_to_span() */


/*--------------------------------------------------------------------------
 NAME
    H5S_hyper_add_span_element_helper
 PURPOSE
    Add a single elment to a span tree
 USAGE
    herr_t H5S_hyper_add_span_element_helper(prev_span, span_tree, rank, coords)
        H5S_hyper_span_info_t *span_tree;  IN/OUT: Pointer to span tree to append to
        unsigned rank;                  IN: Number of dimensions of coordinates
        hsize_t *coords;               IN: Location of element to add to span tree
 RETURNS
    Non-negative on success, negative on failure
 DESCRIPTION
    Add a single element to an existing span tree.
 GLOBAL VARIABLES
 COMMENTS, BUGS, ASSUMPTIONS
    Assumes that the element is not already covered by the span tree
 EXAMPLES
 REVISION LOG
--------------------------------------------------------------------------*/
static herr_t
H5S_hyper_add_span_element_helper(H5S_hyper_span_info_t *span_tree, unsigned rank, hsize_t *coords)
{
    H5S_hyper_span_info_t *tspan_info;  /* Temporary pointer to span info */
    H5S_hyper_span_info_t *prev_span_info;  /* Pointer to span info for level above current position */
    H5S_hyper_span_t *tmp_span;         /* Temporary pointer to a span */
    H5S_hyper_span_t *tmp2_span;        /* Another temporary pointer to a span */
    H5S_hyper_span_t *new_span;         /* New span created for element */
    herr_t ret_value=SUCCEED;           /* Return value */

    FUNC_ENTER_NOAPI_NOINIT

    HDassert(span_tree);
    HDassert(rank > 0);
    HDassert(coords);

    /* Get pointer to last span in span tree */
    tspan_info=span_tree;
    if(span_tree->scratch)
        tmp_span=(H5S_hyper_span_t *)span_tree->scratch;
    else {
        tmp_span=span_tree->head;
        HDassert(tmp_span);
        span_tree->scratch=(H5S_hyper_span_info_t *)tmp_span;
    } /* end else */

    /* Find last span tree which includes a portion of the coordinate */
    prev_span_info=NULL;
    while(coords[0]>=tmp_span->low && coords[0]<=tmp_span->high) {
        /* Move rank & coordinate offset down a dimension */
        rank--;
        coords++;

        /* Remember the span tree we are descending into */
        prev_span_info=tspan_info;
        tspan_info=tmp_span->down;

        /* Get the last span in this span's 'down' tree */
        if(tspan_info->scratch)
            tmp_span=(H5S_hyper_span_t *)tspan_info->scratch;
        else {
            tmp_span=tspan_info->head;
            HDassert(tmp_span);
            tspan_info->scratch=(H5S_hyper_span_info_t *)tmp_span;
        } /* end else */
    } /* end while */

    /* Check if we made it all the way to the bottom span in the tree */
    if(rank>1) {
        /* Before we create another span at this level in the tree, check if
         * the last span's "down tree" was equal to any other spans in this
         * list of spans in the span tree.
         *
         * If so, release last span information and make last span merge into
         * previous span (if possible), or at least share their "down tree"
         * information.
         */
        tmp2_span=tspan_info->head;
        while(tmp2_span!=tmp_span) {
            if(H5S_hyper_cmp_spans(tmp2_span->down,tmp_span->down)==TRUE) {
                /* Check for merging into previous span */
                if(tmp2_span->high+1==tmp_span->low) {
                    /* Release last span created */
                    H5S_hyper_free_span(tmp_span);

                    /* Increase size of previous span */
                    tmp2_span->high++;
                    tmp2_span->nelem++;

                    /* Reset the 'tmp_span' for the rest of this block's algorithm */
                    tmp_span=tmp2_span;
                } /* end if */
                /* Span is disjoint, but has the same "down tree" selection */
                else {
                    /* Release "down tree" information */
                    H5S_hyper_free_span_info(tmp_span->down);

                    /* Point at earlier span's "down tree" */
                    tmp_span->down=tmp2_span->down;

                    /* Increment reference count on shared "down tree" */
                    tmp_span->down->count++;
                } /* end else */

                /* Found span to merge into, break out now */
                break;
            } /* end if */

            /* Advance to next span to check */
            tmp2_span=tmp2_span->next;
        } /* end while */

        /* Make span tree for current coordinates */
        if((new_span=H5S_hyper_coord_to_span(rank,coords))==NULL)
            HGOTO_ERROR(H5E_RESOURCE, H5E_NOSPACE, FAIL, "can't allocate hyperslab span")

        /* Add new span tree as span */
        HDassert(tmp_span);
        tmp_span->next=new_span;

        /* Make scratch pointer point to last span in list */
        HDassert(tspan_info);
        tspan_info->scratch=(H5S_hyper_span_info_t *)new_span;

        /* Set the proper 'pstride' for new span */
        new_span->pstride=new_span->low-tmp_span->low;
    } /* end if */
    else {
        /* Does new node adjoin existing node? */
        if(tmp_span->high+1==coords[0]) {
            tmp_span->high++;
            tmp_span->nelem++;

            /* Check if this span tree should now be merged with a level higher in the tree */
            if(prev_span_info!=NULL) {
                /* Before we create another span at this level in the tree, check if
                 * the last span's "down tree" was equal to any other spans in this
                 * list of spans in the span tree.
                 *
                 * If so, release last span information and make last span merge into
                 * previous span (if possible), or at least share their "down tree"
                 * information.
                 */
                tmp2_span=prev_span_info->head;
                tmp_span=(H5S_hyper_span_t *)prev_span_info->scratch;
                while(tmp2_span!=tmp_span) {
                    if(H5S_hyper_cmp_spans(tmp2_span->down,tmp_span->down)==TRUE) {
                        /* Check for merging into previous span */
                        if(tmp2_span->high+1==tmp_span->low) {
                            /* Release last span created */
                            H5S_hyper_free_span(tmp_span);

                            /* Increase size of previous span */
                            tmp2_span->high++;
                            tmp2_span->nelem++;

                            /* Update pointers */
                            tmp2_span->next=NULL;
                            prev_span_info->scratch=(H5S_hyper_span_info_t *)tmp2_span;
                        } /* end if */
                        /* Span is disjoint, but has the same "down tree" selection */
                        else {
                            /* Release "down tree" information */
                            H5S_hyper_free_span_info(tmp_span->down);

                            /* Point at earlier span's "down tree" */
                            tmp_span->down=tmp2_span->down;

                            /* Increment reference count on shared "down tree" */
                            tmp_span->down->count++;
                        } /* end else */

                        /* Found span to merge into, break out now */
                        break;
                    } /* end if */

                    /* Advance to next span to check */
                    tmp2_span=tmp2_span->next;
                } /* end while */
            } /* end if */
        } /* end if */
        else {
            if((new_span = H5S_hyper_new_span(coords[0],coords[0],NULL,NULL))==NULL)
                HGOTO_ERROR(H5E_RESOURCE, H5E_NOSPACE, FAIL, "can't allocate hyperslab span")

            /* Add new span tree as span */
            HDassert(tmp_span);
            tmp_span->next=new_span;

            /* Make scratch pointer point to last span in list */
            tspan_info->scratch=(H5S_hyper_span_info_t *)new_span;

            /* Set the proper 'pstride' for new span */
            new_span->pstride=new_span->low-tmp_span->low;
        } /* end else */
    } /* end else */

done:
    FUNC_LEAVE_NOAPI(ret_value)
}   /* H5S_hyper_add_span_element_helper() */


/*--------------------------------------------------------------------------
 NAME
    H5S_hyper_add_span_element
 PURPOSE
    Add a single elment to a span tree
 USAGE
    herr_t H5S_hyper_add_span_element(space, span_tree, rank, coords)
        H5S_t *space;           IN/OUT: Pointer to dataspace to add coordinate to
        unsigned rank;          IN: Number of dimensions of coordinates
        hsize_t *coords;       IN: Location of element to add to span tree
 RETURNS
    Non-negative on success, negative on failure
 DESCRIPTION
    Add a single element to an existing span tree.
 GLOBAL VARIABLES
 COMMENTS, BUGS, ASSUMPTIONS
    Assumes that the element is not already in the dataspace's selection
 EXAMPLES
 REVISION LOG
--------------------------------------------------------------------------*/
herr_t
H5S_hyper_add_span_element(H5S_t *space, unsigned rank, hsize_t *coords)
{
    H5S_hyper_span_info_t *head = NULL;    /* Pointer to new head of span tree */
    herr_t      ret_value = SUCCEED;       /* Return value */

    FUNC_ENTER_NOAPI_NOINIT

    HDassert(space);
    HDassert(rank > 0);
    HDassert(coords);

    /* Check if this is the first element in the selection */
    if(NULL == space->select.sel_info.hslab) {
        /* Allocate a span info node */
        if(NULL == (head = H5FL_MALLOC(H5S_hyper_span_info_t)))
            HGOTO_ERROR(H5E_RESOURCE, H5E_NOSPACE, FAIL, "can't allocate hyperslab span")

        /* Set the reference count */
        head->count = 1;

        /* Reset the scratch pad space */
        head->scratch = 0;

        /* Build span tree for this coordinate */
        if(NULL == (head->head = H5S_hyper_coord_to_span(rank, coords)))
            HGOTO_ERROR(H5E_RESOURCE, H5E_NOSPACE, FAIL, "can't allocate hyperslab span")

        /* Allocate selection info */
        if(NULL == (space->select.sel_info.hslab = H5FL_MALLOC(H5S_hyper_sel_t)))
            HGOTO_ERROR(H5E_RESOURCE, H5E_NOSPACE, FAIL, "can't allocate hyperslab info")

        /* Set the selection to the new span tree */
        space->select.sel_info.hslab->span_lst = head;

        /* Set selection type */
        space->select.type = H5S_sel_hyper;

        /* Reset "regular" hyperslab flag */
        space->select.sel_info.hslab->diminfo_valid = FALSE;

        /* Set # of elements in selection */
        space->select.num_elem = 1;
    } /* end if */
    else {
        if(H5S_hyper_add_span_element_helper(space->select.sel_info.hslab->span_lst, rank, coords) < 0)
            HGOTO_ERROR(H5E_RESOURCE, H5E_NOSPACE, FAIL, "can't allocate hyperslab span")

        /* Increment # of elements in selection */
        space->select.num_elem++;
    } /* end else */

done:
    if(ret_value < 0)
        if(head)
            H5S_hyper_free_span_info(head);

    FUNC_LEAVE_NOAPI(ret_value)
}   /* H5S_hyper_add_span_element() */


/*--------------------------------------------------------------------------
 NAME
    H5S_hyper_reset_scratch
 PURPOSE
    Reset the scratch information for span tree
 USAGE
    herr_t H5S_hyper_reset_scratch(space)
        H5S_t *space;           IN/OUT: Pointer to dataspace to reset scratch pointers
 RETURNS
    Non-negative on success, negative on failure
 DESCRIPTION
    Resets the "scratch" pointers used for various tasks in computing hyperslab
    spans.
 GLOBAL VARIABLES
 COMMENTS, BUGS, ASSUMPTIONS
 EXAMPLES
 REVISION LOG
--------------------------------------------------------------------------*/
herr_t
H5S_hyper_reset_scratch(H5S_t *space)
{
    FUNC_ENTER_NOAPI_NOINIT_NOERR

    HDassert(space);

    /* Check if there are spans in the span tree */
    if(space->select.sel_info.hslab->span_lst != NULL)
        /* Reset the scratch pointers for the next routine which needs them */
        H5S_hyper_span_scratch(space->select.sel_info.hslab->span_lst, NULL);

    FUNC_LEAVE_NOAPI(SUCCEED)
}   /* H5S_hyper_reset_scratch() */


/*--------------------------------------------------------------------------
 NAME
    H5S_hyper_convert
 PURPOSE
    Convert a compatible selection to span tree form
 USAGE
    herr_t H5S_hyper_convert(space)
        H5S_t *space;           IN/OUT: Pointer to dataspace to convert
 RETURNS
    Non-negative on success, negative on failure
 DESCRIPTION
    Converts a compatible selection (currently only "all" selections) to the
    span-tree form of a hyperslab selection. (Point and "none" selection aren't
    currently supported and hyperslab selection always have the span-tree form
    available).
 GLOBAL VARIABLES
 COMMENTS, BUGS, ASSUMPTIONS
 EXAMPLES
 REVISION LOG
--------------------------------------------------------------------------*/
herr_t
H5S_hyper_convert(H5S_t *space)
{
    herr_t      ret_value=SUCCEED;       /* Return value */

    FUNC_ENTER_NOAPI_NOINIT

    HDassert(space);

    /* Check the type of selection */
    switch(H5S_GET_SELECT_TYPE(space)) {
        case H5S_SEL_ALL:    /* All elements selected in dataspace */
            /* Convert current "all" selection to "real" hyperslab selection */
            {
                hsize_t tmp_start[H5O_LAYOUT_NDIMS];   /* Temporary start information */
                hsize_t tmp_stride[H5O_LAYOUT_NDIMS];   /* Temporary stride information */
                hsize_t tmp_count[H5O_LAYOUT_NDIMS];    /* Temporary count information */
                hsize_t tmp_block[H5O_LAYOUT_NDIMS];    /* Temporary block information */
                unsigned u;                             /* Local index variable */

                /* Fill in temporary information for the dimensions */
                for(u=0; u<space->extent.rank; u++) {
                    tmp_start[u]=0;
                    tmp_stride[u]=1;
                    tmp_count[u]=1;
                    tmp_block[u]=space->extent.size[u];
                } /* end for */

                /* Convert to hyperslab selection */
                if(H5S_select_hyperslab(space,H5S_SELECT_SET,tmp_start,tmp_stride,tmp_count,tmp_block)<0)
                    HGOTO_ERROR(H5E_DATASPACE, H5E_CANTDELETE, FAIL, "can't convert selection")
            } /* end case */
            break;

        case H5S_SEL_HYPERSLABS:        /* Hyperslab selection */
            break;

        case H5S_SEL_NONE:   /* No elements selected in dataspace */
        case H5S_SEL_POINTS: /* Point selection */
        case H5S_SEL_ERROR:  /* Selection error */
        case H5S_SEL_N:      /* Selection count */
        default:
            HGOTO_ERROR(H5E_ARGS, H5E_UNSUPPORTED, FAIL, "can't convert to span tree selection")
    } /* end switch */

done:
    FUNC_LEAVE_NOAPI(ret_value)
}   /* H5S_hyper_convert() */

#ifdef LATER

/*--------------------------------------------------------------------------
 NAME
    H5S_hyper_intersect_helper
 PURPOSE
    Helper routine to detect intersections in span trees
 USAGE
    htri_t H5S_hyper_intersect_helper(spans1, spans2)
        H5S_hyper_span_info_t *spans1;     IN: First span tree to operate with
        H5S_hyper_span_info_t *spans2;     IN: Second span tree to operate with
 RETURNS
    Non-negative on success, negative on failure
 DESCRIPTION
    Quickly detect intersections between two span trees
 GLOBAL VARIABLES
 COMMENTS, BUGS, ASSUMPTIONS
 EXAMPLES
 REVISION LOG
--------------------------------------------------------------------------*/
static htri_t
H5S_hyper_intersect_helper (H5S_hyper_span_info_t *spans1, H5S_hyper_span_info_t *spans2)
{
    H5S_hyper_span_t *curr1;    /* Pointer to current span in 1st span tree */
    H5S_hyper_span_t *curr2;    /* Pointer to current span in 2nd span tree */
    htri_t status;              /* Status from recursive call */
    htri_t ret_value=FALSE;     /* Return value */

    FUNC_ENTER_NOAPI_NOINIT

    /* Sanity check */
    HDassert((spans1 && spans2) || (spans1 == NULL && spans2 == NULL));

    /* "NULL" span trees compare as overlapping */
    if(spans1==NULL && spans2==NULL)
        HGOTO_DONE(TRUE);

    /* Get the span lists for each span in this tree */
    curr1=spans1->head;
    curr2=spans2->head;

    /* Iterate over the spans in each tree */
    while(curr1!=NULL && curr2!=NULL) {
        /* Check for 1st span entirely before 2nd span */
        if(curr1->high<curr2->low)
            curr1=curr1->next;
        /* Check for 2nd span entirely before 1st span */
        else if(curr2->high<curr1->low)
            curr2=curr2->next;
        /* Spans must overlap */
        else {
            /* Recursively check spans in next dimension down */
            if((status=H5S_hyper_intersect_helper(curr1->down,curr2->down))<0)
                HGOTO_ERROR(H5E_DATASPACE, H5E_BADSELECT, FAIL, "can't perform hyperslab intersection check")

            /* If there is a span intersection in the down dimensions, the span trees overlap */
            if(status==TRUE)
                HGOTO_DONE(TRUE);

            /* No intersection in down dimensions, advance to next span */
            if(curr1->high<curr2->high)
                curr1=curr1->next;
            else
                curr2=curr2->next;
        } /* end else */
    } /* end while */

done:
    FUNC_LEAVE_NOAPI(ret_value)
}   /* H5S_hyper_intersect_helper() */


/*--------------------------------------------------------------------------
 NAME
    H5S_hyper_intersect
 PURPOSE
    Detect intersections in span trees
 USAGE
    htri_t H5S_hyper_intersect(space1, space2)
        H5S_t *space1;     IN: First dataspace to operate on span tree
        H5S_t *space2;     IN: Second dataspace to operate on span tree
 RETURNS
    Non-negative on success, negative on failure
 DESCRIPTION
    Quickly detect intersections between two span trees
 GLOBAL VARIABLES
 COMMENTS, BUGS, ASSUMPTIONS
 EXAMPLES
 REVISION LOG
--------------------------------------------------------------------------*/
htri_t
H5S_hyper_intersect (H5S_t *space1, H5S_t *space2)
{
    htri_t ret_value=FAIL;      /* Return value */

    FUNC_ENTER_NOAPI_NOINIT

    /* Sanity check */
    HDassert(space1);
    HDassert(space2);

    /* Check that the space selections both have span trees */
    if(space1->select.sel_info.hslab->span_lst==NULL ||
            space2->select.sel_info.hslab->span_lst==NULL)
        HGOTO_ERROR(H5E_DATASPACE, H5E_UNINITIALIZED, FAIL, "dataspace does not have span tree")

    /* Check that the dataspaces are both the same rank */
    if(space1->extent.rank!=space2->extent.rank)
        HGOTO_ERROR(H5E_DATASPACE, H5E_BADRANGE, FAIL, "dataspace ranks don't match")

    /* Perform the span-by-span intersection check */
    if((ret_value=H5S_hyper_intersect_helper(space1->select.sel_info.hslab->span_lst,space2->select.sel_info.hslab->span_lst))<0)
        HGOTO_ERROR(H5E_DATASPACE, H5E_BADSELECT, FAIL, "can't perform hyperslab intersection check")

done:
    FUNC_LEAVE_NOAPI(ret_value)
}   /* H5S_hyper_intersect() */
#endif /* LATER */


/*--------------------------------------------------------------------------
 NAME
    H5S_hyper_intersect_block_helper
 PURPOSE
    Helper routine to detect intersections in span trees
 USAGE
    htri_t H5S_hyper_intersect_block_helper(spans, start, end)
        H5S_hyper_span_info_t *spans;     IN: First span tree to operate with
        hssize_t *offset;   IN: Selection offset coordinate
        hsize_t *start;    IN: Starting coordinate for block
        hsize_t *end;      IN: Ending coordinate for block
 RETURN
    Non-negative on success, negative on failure
 DESCRIPTION
    Quickly detect intersections between span tree and block
 GLOBAL VARIABLES
 COMMENTS, BUGS, ASSUMPTIONS
 EXAMPLES
 REVISION LOG
--------------------------------------------------------------------------*/
static htri_t
H5S_hyper_intersect_block_helper (const H5S_hyper_span_info_t *spans, hsize_t *start, hsize_t *end)
{
    H5S_hyper_span_t *curr;     /* Pointer to current span in 1st span tree */
    htri_t status;              /* Status from recursive call */
    htri_t ret_value=FALSE;     /* Return value */

    FUNC_ENTER_NOAPI_NOINIT

    /* Sanity check */
    HDassert(spans);
    HDassert(start);
    HDassert(end);

    /* Get the span list for spans in this tree */
    curr=spans->head;

    /* Iterate over the spans in the tree */
    while(curr!=NULL) {
        /* Check for span entirely before block */
        if(curr->high < *start)
            /* Advance to next span in this dimension */
            curr=curr->next;
        /* If this span is past the end of the block, then we're done in this dimension */
        else if(curr->low > *end)
            HGOTO_DONE(FALSE)
        /* block & span overlap */
        else {
            if(curr->down==NULL)
                HGOTO_DONE(TRUE)
            else {
                /* Recursively check spans in next dimension down */
                if((status=H5S_hyper_intersect_block_helper(curr->down,start+1,end+1))<0)
                    HGOTO_ERROR(H5E_DATASPACE, H5E_BADSELECT, FAIL, "can't perform hyperslab intersection check")

                /* If there is a span intersection in the down dimensions, the span trees overlap */
                if(status==TRUE)
                    HGOTO_DONE(TRUE);

                /* No intersection in down dimensions, advance to next span */
                curr=curr->next;
            } /* end else */
        } /* end else */
    } /* end while */

done:
    FUNC_LEAVE_NOAPI(ret_value)
}   /* H5S_hyper_intersect_block_helper() */


/*--------------------------------------------------------------------------
 NAME
    H5S_hyper_intersect_block
 PURPOSE
    Detect intersections in span trees
 USAGE
    htri_t H5S_hyper_intersect_block(space, start, end)
        H5S_t *space;       IN: First dataspace to operate on span tree
        hssize_t *start;    IN: Starting coordinate for block
        hssize_t *end;      IN: Ending coordinate for block
 RETURNS
    Non-negative on success, negative on failure
 DESCRIPTION
    Quickly detect intersections between span tree and block
 GLOBAL VARIABLES
 COMMENTS, BUGS, ASSUMPTIONS
 EXAMPLES
 REVISION LOG
--------------------------------------------------------------------------*/
htri_t
H5S_hyper_intersect_block (H5S_t *space, hsize_t *start, hsize_t *end)
{
    htri_t ret_value=FAIL;      /* Return value */

    FUNC_ENTER_NOAPI_NOINIT

    /* Sanity check */
    HDassert(space);
    HDassert(start);
    HDassert(end);

    /* Check for 'all' selection, instead of a hyperslab selection */
    /* (Technically, this shouldn't be in the "hyperslab" routines...) */
    if(H5S_GET_SELECT_TYPE(space)==H5S_SEL_ALL)
        HGOTO_DONE(TRUE);

    /* Check that the space selection has a span tree */
    if(space->select.sel_info.hslab->span_lst==NULL)
        if(H5S_hyper_generate_spans(space)<0)
            HGOTO_ERROR(H5E_DATASPACE, H5E_UNINITIALIZED, FAIL, "dataspace does not have span tree")

    /* Perform the span-by-span intersection check */
    if((ret_value=H5S_hyper_intersect_block_helper(space->select.sel_info.hslab->span_lst,start,end))<0)
        HGOTO_ERROR(H5E_DATASPACE, H5E_BADSELECT, FAIL, "can't perform hyperslab intersection check")

done:
    FUNC_LEAVE_NOAPI(ret_value)
}   /* H5S_hyper_intersect_block() */


/*--------------------------------------------------------------------------
 NAME
    H5S_hyper_adjust_helper_u
 PURPOSE
    Helper routine to adjust offsets in span trees
 USAGE
    herr_t H5S_hyper_adjust_helper_u(spans, offset)
        H5S_hyper_span_info_t *spans;   IN: Span tree to operate with
        const hsize_t *offset;         IN: Offset to subtract
 RETURNS
    Non-negative on success, negative on failure
 DESCRIPTION
    Adjust the location of the spans in a span tree by subtracting an offset
 GLOBAL VARIABLES
 COMMENTS, BUGS, ASSUMPTIONS
 EXAMPLES
 REVISION LOG
--------------------------------------------------------------------------*/
static herr_t
H5S_hyper_adjust_helper_u (H5S_hyper_span_info_t *spans, const hsize_t *offset)
{
    H5S_hyper_span_t *span;     /* Pointer to current span in span tree */

    FUNC_ENTER_NOAPI_NOINIT_NOERR

    /* Sanity check */
    HDassert(spans);
    HDassert(offset);

    /* Check if we've already set this down span tree */
    if(spans->scratch!=(H5S_hyper_span_info_t *)~((size_t)NULL)) {
        /* Set the tree's scratch pointer */
        spans->scratch=(H5S_hyper_span_info_t *)~((size_t)NULL);

        /* Get the span lists for each span in this tree */
        span=spans->head;

        /* Iterate over the spans in tree */
        while(span!=NULL) {
            /* Adjust span offset */
            HDassert(span->low>=*offset);
            span->low-=*offset;
            span->high-=*offset;

            /* Recursively adjust spans in next dimension down */
            if(span->down!=NULL)
                H5S_hyper_adjust_helper_u(span->down,offset+1);

            /* Advance to next span in this dimension */
            span=span->next;
        } /* end while */
    } /* end if */

    FUNC_LEAVE_NOAPI(SUCCEED)
}   /* H5S_hyper_adjust_helper_u() */


/*--------------------------------------------------------------------------
 NAME
    H5S_hyper_adjust_u
 PURPOSE
    Adjust a hyperslab selection by subtracting an offset
 USAGE
    herr_t H5S_hyper_adjust_u(space,offset)
        H5S_t *space;           IN/OUT: Pointer to dataspace to adjust
        const hsize_t *offset; IN: Offset to subtract
 RETURNS
    Non-negative on success, negative on failure
 DESCRIPTION
    Moves a hyperslab selection by subtracting an offset from it.
 GLOBAL VARIABLES
 COMMENTS, BUGS, ASSUMPTIONS
 EXAMPLES
 REVISION LOG
--------------------------------------------------------------------------*/
static herr_t
H5S_hyper_adjust_u(H5S_t *space, const hsize_t *offset)
{
    unsigned u;                         /* Local index variable */
    herr_t      ret_value=SUCCEED;       /* Return value */

    FUNC_ENTER_NOAPI_NOINIT

    HDassert(space);
    HDassert(offset);

    /* Subtract the offset from the "regular" coordinates, if they exist */
    if(space->select.sel_info.hslab->diminfo_valid) {
        for(u=0; u<space->extent.rank; u++) {
            HDassert(space->select.sel_info.hslab->opt_diminfo[u].start>=offset[u]);
            space->select.sel_info.hslab->opt_diminfo[u].start-=offset[u];
        } /* end for */
    } /* end if */

    /* Subtract the offset from the span tree coordinates, if they exist */
    if(space->select.sel_info.hslab->span_lst) {
        if(H5S_hyper_adjust_helper_u(space->select.sel_info.hslab->span_lst,offset)<0)
            HGOTO_ERROR(H5E_DATASPACE, H5E_BADSELECT, FAIL, "can't perform hyperslab offset adjustment")

        /* Reset the scratch pointers for the next routine which needs them */
        H5S_hyper_span_scratch(space->select.sel_info.hslab->span_lst, NULL);
    } /* end if */

done:
    FUNC_LEAVE_NOAPI(ret_value)
}   /* H5S_hyper_adjust_u() */


/*-------------------------------------------------------------------------
 * Function:	H5S_hyper_project_scalar
 *
 * Purpose:	Projects a single element hyperslab selection into a scalar
 *              dataspace
 *
 * Return:	non-negative on success, negative on failure.
 *
 * Programmer:	Quincey Koziol
 *              Sunday, July 18, 2010
 *
 *-------------------------------------------------------------------------
 */
static herr_t
H5S_hyper_project_scalar(const H5S_t *space, hsize_t *offset)
{
    hsize_t block[H5S_MAX_RANK];     /* Block selected in base dataspace */
    herr_t ret_value = SUCCEED;         /* Return value */

    FUNC_ENTER_NOAPI_NOINIT

    /* Check args */
    HDassert(space && H5S_SEL_HYPERSLABS == H5S_GET_SELECT_TYPE(space));
    HDassert(offset);

    /* Check for a "regular" hyperslab selection */
    if(space->select.sel_info.hslab->diminfo_valid) {
        const H5S_hyper_dim_t *diminfo = space->select.sel_info.hslab->opt_diminfo; /* Alias for dataspace's diminfo information */
        unsigned u;                 /* Counter */

        /* Build the table of the initial offset */
        for(u = 0; u < space->extent.rank; u++) {
            block[u] = diminfo[u].start;

            /* Check for more than one hyperslab */
            if(diminfo[u].count > 1 || diminfo[u].block > 1)
                HGOTO_ERROR(H5E_DATASPACE, H5E_BADRANGE, FAIL, "hyperslab selection of one element has more than one node!")
        } /* end for */
    } /* end if */
    else {
        const H5S_hyper_span_t *curr;           /* Pointer to current hyperslab span */
        unsigned curr_dim;                      /* Current dimension being operated on */

        /* Advance down selected spans */
        curr = space->select.sel_info.hslab->span_lst->head;
        curr_dim = 0;
        while(curr) {
            /* Check for more than one span */
            if(curr->next || curr->low != curr->high)
                HGOTO_ERROR(H5E_DATASPACE, H5E_BADRANGE, FAIL, "hyperslab selection of one element has more than one node!")

            /* Save the location of the selection in current dimension */
            block[curr_dim] = curr->low;

            /* Advance down to next dimension */
            curr = curr->down->head;
            curr_dim++;
        } /* end while */
    } /* end else */

    /* Calculate offset of selection in projected buffer */
    *offset = H5VM_array_offset(space->extent.rank, space->extent.size, block); 

done:
    FUNC_LEAVE_NOAPI(ret_value)
}   /* H5S_hyper_project_scalar() */


/*-------------------------------------------------------------------------
 * Function:	H5S_hyper_project_simple_lower
 *
 * Purpose:	Projects a hyperslab selection onto/into a simple dataspace
 *              of a lower rank
 *
 * Return:	non-negative on success, negative on failure.
 *
 * Programmer:	Quincey Koziol
 *              Sunday, July 18, 2010
 *
 *-------------------------------------------------------------------------
 */
static herr_t
H5S_hyper_project_simple_lower(const H5S_t *base_space, H5S_t *new_space)
{
    H5S_hyper_span_info_t *down;        /* Pointer to list of spans */
    unsigned curr_dim;                  /* Current dimension being operated on */

    FUNC_ENTER_NOAPI_NOINIT_NOERR

    /* Check args */
    HDassert(base_space && H5S_SEL_HYPERSLABS == H5S_GET_SELECT_TYPE(base_space));
    HDassert(new_space);
    HDassert(new_space->extent.rank < base_space->extent.rank);

    /* Walk down the span tree until we reach the selection to project */
    down = base_space->select.sel_info.hslab->span_lst;
    curr_dim = 0;
    while(down && curr_dim < (base_space->extent.rank - new_space->extent.rank)) {
        /* Sanity check */
        HDassert(NULL == down->head->next);

        /* Advance down to next dimension */
        down = down->head->down;
        curr_dim++;
    } /* end while */
    HDassert(down);

    /* Share the underlying hyperslab span information */
    new_space->select.sel_info.hslab->span_lst = down;
    new_space->select.sel_info.hslab->span_lst->count++;

    FUNC_LEAVE_NOAPI(SUCCEED)
}   /* H5S_hyper_project_simple_lower() */


/*-------------------------------------------------------------------------
 * Function:	H5S_hyper_project_simple_higher
 *
 * Purpose:	Projects a hyperslab selection onto/into a simple dataspace
 *              of a higher rank
 *
 * Return:	non-negative on success, negative on failure.
 *
 * Programmer:	Quincey Koziol
 *              Sunday, July 18, 2010
 *
 *-------------------------------------------------------------------------
 */
static herr_t
H5S_hyper_project_simple_higher(const H5S_t *base_space, H5S_t *new_space)
{
    H5S_hyper_span_t *prev_span = NULL; /* Pointer to previous list of spans */
    unsigned curr_dim;                  /* Current dimension being operated on */
    herr_t ret_value = SUCCEED;         /* Return value */

    FUNC_ENTER_NOAPI_NOINIT

    /* Check args */
    HDassert(base_space && H5S_SEL_HYPERSLABS == H5S_GET_SELECT_TYPE(base_space));
    HDassert(new_space);
    HDassert(new_space->extent.rank > base_space->extent.rank);

    /* Create nodes until reaching the correct # of dimensions */
    new_space->select.sel_info.hslab->span_lst = NULL;
    curr_dim = 0;
    while(curr_dim < (new_space->extent.rank - base_space->extent.rank)) {
        H5S_hyper_span_info_t *new_span_info;  /* Pointer to list of spans */
        H5S_hyper_span_t *new_span;     /* Temporary hyperslab span */

        /* Allocate a new span_info node */
        if(NULL == (new_span_info = H5FL_MALLOC(H5S_hyper_span_info_t))) {
            if(prev_span)
                if(H5S_hyper_free_span(prev_span) < 0)
                    HERROR(H5E_DATASPACE, H5E_CANTFREE, "can't free hyperslab span");
            HGOTO_ERROR(H5E_DATASPACE, H5E_CANTALLOC, FAIL, "can't allocate hyperslab span info")
        } /* end if */

        /* Check for linking into higher span */
        if(prev_span)
            prev_span->down = new_span_info;

        /* Allocate a new node */
        if(NULL == (new_span = H5S_hyper_new_span(0, 0, NULL, NULL))) {
            HDassert(new_span_info);
            if(!prev_span)
                (void)H5FL_FREE(H5S_hyper_span_info_t, new_span_info);
            HGOTO_ERROR(H5E_DATASPACE, H5E_CANTALLOC, FAIL, "can't allocate hyperslab span")
        } /* end if */

        /* Set the span_info information */
        new_span_info->count = 1;
        new_span_info->scratch = NULL;
        new_span_info->head = new_span;

        /* Attach to new space, if top span info */
        if(NULL == new_space->select.sel_info.hslab->span_lst)
            new_space->select.sel_info.hslab->span_lst = new_span_info;

        /* Remember previous span info */
        prev_span = new_span;

        /* Advance to next dimension */
        curr_dim++;
    } /* end while */
    HDassert(new_space->select.sel_info.hslab->span_lst);
    HDassert(prev_span);

    /* Share the underlying hyperslab span information */
    prev_span->down = base_space->select.sel_info.hslab->span_lst;
    prev_span->down->count++;

done:
    if(ret_value < 0 && new_space->select.sel_info.hslab->span_lst) {
        if(new_space->select.sel_info.hslab->span_lst->head)
            if(H5S_hyper_free_span(
                    new_space->select.sel_info.hslab->span_lst->head) < 0)
                HDONE_ERROR(H5E_DATASPACE, H5E_CANTFREE, FAIL, "can't free hyperslab span")

        new_space->select.sel_info.hslab->span_lst = H5FL_FREE(H5S_hyper_span_info_t, new_space->select.sel_info.hslab->span_lst);
    } /* end if */

    FUNC_LEAVE_NOAPI(ret_value)
}   /* H5S_hyper_project_simple_higher() */


/*-------------------------------------------------------------------------
 * Function:	H5S_hyper_project_simple
 *
 * Purpose:	Projects a hyperslab selection onto/into a simple dataspace
 *              of a different rank
 *
 * Return:	non-negative on success, negative on failure.
 *
 * Programmer:	Quincey Koziol
 *              Sunday, July 18, 2010
 *
 *-------------------------------------------------------------------------
 */
static herr_t
H5S_hyper_project_simple(const H5S_t *base_space, H5S_t *new_space, hsize_t *offset)
{
    herr_t ret_value = SUCCEED;         /* Return value */

    FUNC_ENTER_NOAPI_NOINIT

    /* Check args */
    HDassert(base_space && H5S_SEL_HYPERSLABS == H5S_GET_SELECT_TYPE(base_space));
    HDassert(new_space);
    HDassert(offset);

    /* We are setting a new selection, remove any current selection in new dataspace */
    if(H5S_SELECT_RELEASE(new_space) < 0)
        HGOTO_ERROR(H5E_DATASPACE, H5E_CANTDELETE, FAIL, "can't release selection")

    /* Allocate space for the hyperslab selection information */
    if(NULL == (new_space->select.sel_info.hslab = H5FL_MALLOC(H5S_hyper_sel_t)))
        HGOTO_ERROR(H5E_RESOURCE, H5E_NOSPACE, FAIL, "can't allocate hyperslab info")

    /* Check for a "regular" hyperslab selection */
    if(base_space->select.sel_info.hslab->diminfo_valid) {
        unsigned base_space_dim;    /* Current dimension in the base dataspace */
        unsigned new_space_dim;     /* Current dimension in the new dataspace */

        /* Check if the new space's rank is < or > base space's rank */
        if(new_space->extent.rank < base_space->extent.rank) {
            const H5S_hyper_dim_t *opt_diminfo = base_space->select.sel_info.hslab->opt_diminfo; /* Alias for dataspace's diminfo information */
            hsize_t block[H5S_MAX_RANK];     /* Block selected in base dataspace */
            unsigned u;         /* Local index variable */

            /* Compute the offset for the down-projection */
            HDmemset(block, 0, sizeof(block));
            for(u = 0; u < (base_space->extent.rank - new_space->extent.rank); u++)
                block[u] = opt_diminfo[u].start;
            *offset = H5VM_array_offset(base_space->extent.rank, base_space->extent.size, block); 

            /* Set the correct dimensions for the base & new spaces */
            base_space_dim = base_space->extent.rank - new_space->extent.rank;
            new_space_dim = 0;
        } /* end if */
        else {
            HDassert(new_space->extent.rank > base_space->extent.rank);

            /* The offset is zero when projected into higher dimensions */
            *offset = 0;

            /* Set the diminfo information for the higher dimensions */
            for(new_space_dim = 0; new_space_dim < (new_space->extent.rank - base_space->extent.rank); new_space_dim++) {
                new_space->select.sel_info.hslab->app_diminfo[new_space_dim].start = 0;
                new_space->select.sel_info.hslab->app_diminfo[new_space_dim].stride = 1;
                new_space->select.sel_info.hslab->app_diminfo[new_space_dim].count = 1;
                new_space->select.sel_info.hslab->app_diminfo[new_space_dim].block = 1;

                new_space->select.sel_info.hslab->opt_diminfo[new_space_dim].start = 0;
                new_space->select.sel_info.hslab->opt_diminfo[new_space_dim].stride = 1;
                new_space->select.sel_info.hslab->opt_diminfo[new_space_dim].count = 1;
                new_space->select.sel_info.hslab->opt_diminfo[new_space_dim].block = 1;
            } /* end for */

            /* Start at beginning of base space's dimension info */
            base_space_dim = 0;
        } /* end else */

        /* Copy the diminfo */
        while(base_space_dim < base_space->extent.rank) {
            new_space->select.sel_info.hslab->app_diminfo[new_space_dim].start = 
                    base_space->select.sel_info.hslab->app_diminfo[base_space_dim].start;
            new_space->select.sel_info.hslab->app_diminfo[new_space_dim].stride = 
                    base_space->select.sel_info.hslab->app_diminfo[base_space_dim].stride;
            new_space->select.sel_info.hslab->app_diminfo[new_space_dim].count = 
                    base_space->select.sel_info.hslab->app_diminfo[base_space_dim].count;
            new_space->select.sel_info.hslab->app_diminfo[new_space_dim].block = 
                    base_space->select.sel_info.hslab->app_diminfo[base_space_dim].block;

            new_space->select.sel_info.hslab->opt_diminfo[new_space_dim].start = 
                    base_space->select.sel_info.hslab->opt_diminfo[base_space_dim].start;
            new_space->select.sel_info.hslab->opt_diminfo[new_space_dim].stride =
                    base_space->select.sel_info.hslab->opt_diminfo[base_space_dim].stride;
            new_space->select.sel_info.hslab->opt_diminfo[new_space_dim].count = 
                    base_space->select.sel_info.hslab->opt_diminfo[base_space_dim].count;
            new_space->select.sel_info.hslab->opt_diminfo[new_space_dim].block = 
                    base_space->select.sel_info.hslab->opt_diminfo[base_space_dim].block;

            /* Advance to next dimensions */
            base_space_dim++;
            new_space_dim++;
        } /* end for */

        /* Indicate that the dimension information is valid */
        new_space->select.sel_info.hslab->diminfo_valid = TRUE;

        /* Indicate that there's no slab information */
        new_space->select.sel_info.hslab->span_lst = NULL;
    } /* end if */
    else {
        /* Check if the new space's rank is < or > base space's rank */
        if(new_space->extent.rank < base_space->extent.rank) {
            const H5S_hyper_span_t *curr;    /* Pointer to current hyperslab span */
            hsize_t block[H5S_MAX_RANK];     /* Block selected in base dataspace */
            unsigned curr_dim;               /* Current dimension being operated on */

            /* Clear the block buffer */
            HDmemset(block, 0, sizeof(block));

            /* Advance down selected spans */
            curr = base_space->select.sel_info.hslab->span_lst->head;
            curr_dim = 0;
            while(curr && curr_dim < (base_space->extent.rank - new_space->extent.rank)) {
                /* Save the location of the selection in current dimension */
                block[curr_dim] = curr->low;

                /* Advance down to next dimension */
                curr = curr->down->head;
                curr_dim++;
            } /* end while */

            /* Compute the offset for the down-projection */
            *offset = H5VM_array_offset(base_space->extent.rank, base_space->extent.size, block); 

            /* Project the base space's selection down in less dimensions */
            if(H5S_hyper_project_simple_lower(base_space, new_space) < 0)
                HGOTO_ERROR(H5E_DATASPACE, H5E_CANTSELECT, FAIL, "can't project hyperslab selection into less dimensions")
        } /* end if */
        else {
            HDassert(new_space->extent.rank > base_space->extent.rank);

            /* The offset is zero when projected into higher dimensions */
            *offset = 0;

            /* Project the base space's selection down in less dimensions */
            if(H5S_hyper_project_simple_higher(base_space, new_space) < 0)
                HGOTO_ERROR(H5E_DATASPACE, H5E_CANTSELECT, FAIL, "can't project hyperslab selection into less dimensions")
        } /* end else */

        /* Indicate that the dimension information is not valid */
        new_space->select.sel_info.hslab->diminfo_valid = FALSE;
    } /* end else */

    /* Number of elements selected will be the same */
    new_space->select.num_elem = base_space->select.num_elem;

    /* Set selection type */
    new_space->select.type = H5S_sel_hyper;

done:
    FUNC_LEAVE_NOAPI(ret_value)
}   /* H5S_hyper_project_simple() */


/*--------------------------------------------------------------------------
 NAME
    H5S_hyper_adjust_helper_s
 PURPOSE
    Helper routine to adjust offsets in span trees
 USAGE
    herr_t H5S_hyper_adjust_helper_s(spans, offset)
        H5S_hyper_span_info_t *spans;   IN: Span tree to operate with
        const hssize_t *offset;         IN: Offset to subtract
 RETURNS
    Non-negative on success, negative on failure
 DESCRIPTION
    Adjust the location of the spans in a span tree by subtracting an offset
 GLOBAL VARIABLES
 COMMENTS, BUGS, ASSUMPTIONS
 EXAMPLES
 REVISION LOG
--------------------------------------------------------------------------*/
static herr_t
H5S_hyper_adjust_helper_s(H5S_hyper_span_info_t *spans, const hssize_t *offset)
{
    H5S_hyper_span_t *span;     /* Pointer to current span in span tree */

    FUNC_ENTER_NOAPI_NOINIT_NOERR

    /* Sanity check */
    HDassert(spans);
    HDassert(offset);

    /* Check if we've already set this down span tree */
    if(spans->scratch != (H5S_hyper_span_info_t *)~((size_t)NULL)) {
        /* Set the tree's scratch pointer */
        spans->scratch = (H5S_hyper_span_info_t *)~((size_t)NULL);

        /* Get the span lists for each span in this tree */
        span = spans->head;

        /* Iterate over the spans in tree */
        while(span != NULL) {
            /* Adjust span offset */
            HDassert((hssize_t)span->low >= *offset);
            span->low = (hsize_t)((hssize_t)span->low - *offset);
            span->high = (hsize_t)((hssize_t)span->high - *offset);

            /* Recursively adjust spans in next dimension down */
            if(span->down != NULL)
                H5S_hyper_adjust_helper_s(span->down, offset + 1);

            /* Advance to next span in this dimension */
            span = span->next;
        } /* end while */
    } /* end if */

    FUNC_LEAVE_NOAPI(SUCCEED)
}   /* H5S_hyper_adjust_helper_s() */


/*--------------------------------------------------------------------------
 NAME
    H5S_hyper_adjust_s
 PURPOSE
    Adjust a hyperslab selection by subtracting an offset
 USAGE
    herr_t H5S_hyper_adjust_s(space,offset)
        H5S_t *space;           IN/OUT: Pointer to dataspace to adjust
        const hssize_t *offset; IN: Offset to subtract
 RETURNS
    Non-negative on success, negative on failure
 DESCRIPTION
    Moves a hyperslab selection by subtracting an offset from it.
 GLOBAL VARIABLES
 COMMENTS, BUGS, ASSUMPTIONS
 EXAMPLES
 REVISION LOG
--------------------------------------------------------------------------*/
herr_t
H5S_hyper_adjust_s(H5S_t *space, const hssize_t *offset)
{
    unsigned u;                         /* Local index variable */
    herr_t      ret_value = SUCCEED;    /* Return value */

    FUNC_ENTER_NOAPI_NOINIT

    HDassert(space);
    HDassert(offset);

    /* Subtract the offset from the "regular" coordinates, if they exist */
    if(space->select.sel_info.hslab->diminfo_valid) {
        for(u = 0; u < space->extent.rank; u++) {
            HDassert((hssize_t)space->select.sel_info.hslab->opt_diminfo[u].start >= offset[u]);
            space->select.sel_info.hslab->opt_diminfo[u].start = (hsize_t)((hssize_t)space->select.sel_info.hslab->opt_diminfo[u].start - offset[u]);
        } /* end for */
    } /* end if */

    /* Subtract the offset from the span tree coordinates, if they exist */
    if(space->select.sel_info.hslab->span_lst) {
        if(H5S_hyper_adjust_helper_s(space->select.sel_info.hslab->span_lst, offset) < 0)
            HGOTO_ERROR(H5E_DATASPACE, H5E_BADSELECT, FAIL, "can't perform hyperslab offset adjustment")

        /* Reset the scratch pointers for the next routine which needs them */
        H5S_hyper_span_scratch(space->select.sel_info.hslab->span_lst, NULL);
    } /* end if */

done:
    FUNC_LEAVE_NOAPI(ret_value)
}   /* H5S_hyper_adjust_s() */


/*--------------------------------------------------------------------------
 NAME
    H5S_hyper_normalize_offset
 PURPOSE
    "Normalize" a hyperslab selection by adjusting it's coordinates by the
    amount of the selection offset.
 USAGE
    herr_t H5S_hyper_normalize_offset(space, old_offset)
        H5S_t *space;           IN/OUT: Pointer to dataspace to move
        hssize_t *old_offset;   OUT: Pointer to space to store old offset
 RETURNS
    Non-negative on success, negative on failure
 DESCRIPTION
    Copies the current selection offset into the array provided, then
    inverts the selection offset, subtracts the offset from the hyperslab
    selection and resets the offset to zero.
 GLOBAL VARIABLES
 COMMENTS, BUGS, ASSUMPTIONS
 EXAMPLES
 REVISION LOG
--------------------------------------------------------------------------*/
htri_t
H5S_hyper_normalize_offset(H5S_t *space, hssize_t *old_offset)
{
    unsigned u;                         /* Local index variable */
    herr_t ret_value = FALSE;           /* Return value */

    FUNC_ENTER_NOAPI_NOINIT

    HDassert(space);

    /* Check for hyperslab selection & offset changed */
    if(H5S_GET_SELECT_TYPE(space) == H5S_SEL_HYPERSLABS && space->select.offset_changed) {
        /* Copy & invert the selection offset */
        for(u = 0; u<space->extent.rank; u++) {
            old_offset[u] = space->select.offset[u];
            space->select.offset[u] = -space->select.offset[u];
        } /* end for */

        /* Call the existing 'adjust' routine */
        if(H5S_hyper_adjust_s(space, space->select.offset) < 0)
            HGOTO_ERROR(H5E_DATASPACE, H5E_BADSELECT, FAIL, "can't perform hyperslab normalization")

        /* Zero out the selection offset */
        HDmemset(space->select.offset, 0, sizeof(hssize_t) * space->extent.rank);

        /* Indicate that the offset was normalized */
        ret_value = TRUE;
    } /* end if */

done:
    FUNC_LEAVE_NOAPI(ret_value)
}   /* H5S_hyper_normalize_offset() */


/*--------------------------------------------------------------------------
 NAME
    H5S_hyper_denormalize_offset
 PURPOSE
    "Denormalize" a hyperslab selection by reverse adjusting it's coordinates
    by the amount of the former selection offset.
 USAGE
    herr_t H5S_hyper_normalize_offset(space, old_offset)
        H5S_t *space;           IN/OUT: Pointer to dataspace to move
        hssize_t *old_offset;   IN: Pointer to old offset array
 RETURNS
    Non-negative on success, negative on failure
 DESCRIPTION
    Subtracts the old offset from the current selection (canceling out the
    effect of the "normalize" routine), then restores the old offset into
    the dataspace.
 GLOBAL VARIABLES
 COMMENTS, BUGS, ASSUMPTIONS
 EXAMPLES
 REVISION LOG
--------------------------------------------------------------------------*/
herr_t
H5S_hyper_denormalize_offset(H5S_t *space, const hssize_t *old_offset)
{
    herr_t      ret_value = SUCCEED;    /* Return value */

    FUNC_ENTER_NOAPI_NOINIT

    HDassert(space);
    HDassert(H5S_GET_SELECT_TYPE(space) == H5S_SEL_HYPERSLABS);

    /* Call the existing 'adjust' routine */
    if(H5S_hyper_adjust_s(space, old_offset) < 0)
        HGOTO_ERROR(H5E_DATASPACE, H5E_BADSELECT, FAIL, "can't perform hyperslab normalization")

    /* Copy the selection offset over */
    HDmemcpy(space->select.offset, old_offset, sizeof(hssize_t) * space->extent.rank);

done:
    FUNC_LEAVE_NOAPI(ret_value)
}   /* H5S_hyper_denormalize_offset() */


/*--------------------------------------------------------------------------
 NAME
    H5S_hyper_append_span
 PURPOSE
    Create a new span and append to span list
 USAGE
    herr_t H5S_hyper_append_span(prev_span, span_tree, low, high, down, next)
        H5S_hyper_span_t **prev_span;    IN/OUT: Pointer to previous span in list
        H5S_hyper_span_info_t **span_tree;  IN/OUT: Pointer to span tree to append to
        hsize_t low, high;         IN: Low and high bounds for new span node
        H5S_hyper_span_info_t *down;     IN: Down span tree for new node
        H5S_hyper_span_t *next;     IN: Next span for new node
 RETURNS
    Non-negative on success, negative on failure
 DESCRIPTION
    Create a new span node and append to a span list.  Update the previous
    span in the list also.
 GLOBAL VARIABLES
 COMMENTS, BUGS, ASSUMPTIONS
 EXAMPLES
 REVISION LOG
--------------------------------------------------------------------------*/
static herr_t
H5S_hyper_append_span (H5S_hyper_span_t **prev_span, H5S_hyper_span_info_t ** span_tree, hsize_t low, hsize_t high, H5S_hyper_span_info_t *down, H5S_hyper_span_t *next)
{
    H5S_hyper_span_t *new_span = NULL;
    herr_t      ret_value = SUCCEED;       /* Return value */

    FUNC_ENTER_NOAPI_NOINIT

    HDassert(prev_span);
    HDassert(span_tree);

    /* Check for adding first node to merged spans */
    if(*prev_span==NULL) {
        /* Allocate new span node to append to list */
        if((new_span = H5S_hyper_new_span(low,high,down,next))==NULL)
            HGOTO_ERROR(H5E_RESOURCE, H5E_NOSPACE, FAIL, "can't allocate hyperslab span")

        /* Make first node in span list */

        /* Check that we haven't already allocated a span tree */
        HDassert(*span_tree==NULL);

        /* Allocate a new span_info node */
        if((*span_tree = H5FL_MALLOC(H5S_hyper_span_info_t))==NULL)
            HGOTO_ERROR(H5E_RESOURCE, H5E_NOSPACE, FAIL, "can't allocate hyperslab span")

        /* Set the span tree's basic information */
        (*span_tree)->count=1;
        (*span_tree)->scratch=NULL;
        (*span_tree)->head=new_span;

        /* Update previous merged span */
        *prev_span=new_span;
    } /* end if */
    /* Merge or append to existing merged spans list */
    else {
        /* Check if span can just extend the previous merged span */
        if((((*prev_span)->high+1)==low) &&
                H5S_hyper_cmp_spans(down,(*prev_span)->down)==TRUE) {
            /* Extend previous merged span to include new high bound */
            (*prev_span)->high=high;
            (*prev_span)->nelem+=(high-low)+1;
        } /* end if */
        else {
            /* Allocate new span node to append to list */
            if((new_span = H5S_hyper_new_span(low,high,down,next))==NULL)
                HGOTO_ERROR(H5E_RESOURCE, H5E_NOSPACE, FAIL, "can't allocate hyperslab span")

            /* Check if there is actually a down span */
            if(new_span->down) {
                /* Check if the down spans for the new span node are the same as the previous span node */
                if(H5S_hyper_cmp_spans(new_span->down,(*prev_span)->down)==TRUE) {
                    /* Release the down span for the new node */
                    H5S_hyper_free_span_info(new_span->down);

                    /* Point the new node's down span at the previous node's down span */
                    new_span->down=(*prev_span)->down;

                    /* Increment the reference count to the shared down span */
                    new_span->down->count++;
                } /* end if */
            } /* end if */

            /* Indicate elements from previous span */
            new_span->pstride=low-(*prev_span)->low;

            /* Append to end of merged spans list */
            (*prev_span)->next=new_span;
            *prev_span=new_span;
        } /* end else */
    } /* end else */

done:
    if(ret_value < 0) {
        if(new_span)
            if(H5S_hyper_free_span(new_span) < 0)
                HDONE_ERROR(H5E_DATASPACE, H5E_CANTFREE, FAIL, "failed to release new hyperslab span")
    } /* end if */

    FUNC_LEAVE_NOAPI(ret_value)
}   /* H5S_hyper_append_span() */


/*--------------------------------------------------------------------------
 NAME
    H5S_hyper_clip_spans
 PURPOSE
    Clip a new span tree against the current spans in the hyperslab selection
 USAGE
    herr_t H5S_hyper_clip_spans(span_a, span_b, a_not_b, a_and_b, b_not_a)
        H5S_hyper_span_t *a_spans;    IN: Span tree 'a' to clip with.
        H5S_hyper_span_t *b_spans;    IN: Span tree 'b' to clip with.
        H5S_hyper_span_t **a_not_b;  OUT: Span tree of 'a' hyperslab spans which
                                            doesn't overlap with 'b' hyperslab
                                            spans.
        H5S_hyper_span_t **a_and_b;  OUT: Span tree of 'a' hyperslab spans which
                                            overlaps with 'b' hyperslab spans.
        H5S_hyper_span_t **b_not_a;  OUT: Span tree of 'b' hyperslab spans which
                                            doesn't overlap with 'a' hyperslab
                                            spans.
 RETURNS
    non-negative on success, negative on failure
 DESCRIPTION
    Clip one span tree ('a') against another span tree ('b').  Creates span
    trees for the area defined by the 'a' span tree which does not overlap the
    'b' span tree, the area defined by the overlap of the 'a' hyperslab span
    tree and the 'b' span tree, and the area defined by the 'b' hyperslab span
    tree which does not overlap the 'a' span tree.
 GLOBAL VARIABLES
 COMMENTS, BUGS, ASSUMPTIONS
 EXAMPLES
 REVISION LOG
--------------------------------------------------------------------------*/
static herr_t
H5S_hyper_clip_spans (H5S_hyper_span_info_t *a_spans, H5S_hyper_span_info_t *b_spans,
    H5S_hyper_span_info_t **a_not_b, H5S_hyper_span_info_t **a_and_b,
    H5S_hyper_span_info_t **b_not_a)
{
    H5S_hyper_span_t *span_a;   /* Pointer to a node in span tree 'a' */
    H5S_hyper_span_t *span_b;   /* Pointer to a node in span tree 'b' */
    H5S_hyper_span_t *tmp_span; /* Temporary pointer to new span */
    H5S_hyper_span_t *last_a_not_b;   /* Pointer to previous node in span tree 'a_not_b' */
    H5S_hyper_span_t *last_a_and_b;   /* Pointer to previous node in span tree 'a_and_b' */
    H5S_hyper_span_t *last_b_not_a;   /* Pointer to previous node in span tree 'b_not_a' */
    H5S_hyper_span_info_t *down_a_not_b; /* Temporary pointer to a_not_b span tree of down spans for overlapping nodes */
    H5S_hyper_span_info_t *down_a_and_b; /* Temporary pointer to a_and_b span tree of down spans for overlapping nodes */
    H5S_hyper_span_info_t *down_b_not_a; /* Temporary pointer to b_and_a span tree of down spans for overlapping nodes */
    unsigned recover_a, recover_b;         /* Flags to indicate when to recover temporary spans */
    herr_t      ret_value=SUCCEED;       /* Return value */

    FUNC_ENTER_NOAPI_NOINIT

    /* Check args */
    HDassert(a_spans);
    HDassert(b_spans);
    HDassert(a_not_b);
    HDassert(a_and_b);
    HDassert(b_not_a);

    /* Check if both span trees are not defined */
    if(a_spans==NULL && b_spans==NULL) {
        *a_not_b=NULL;
        *a_and_b=NULL;
        *b_not_a=NULL;
    } /* end if */
    /* If span 'a' is not defined, but 'b' is, copy 'b' and set the other return span trees to empty */
    else if(a_spans==NULL) {
        *a_not_b=NULL;
        *a_and_b=NULL;
        if((*b_not_a=H5S_hyper_copy_span(b_spans))==NULL)
            HGOTO_ERROR(H5E_INTERNAL, H5E_CANTCOPY, FAIL, "can't copy hyperslab span tree")
    } /* end if */
    /* If span 'b' is not defined, but 'a' is, copy 'a' and set the other return span trees to empty */
    else if(b_spans==NULL) {
        if((*a_not_b=H5S_hyper_copy_span(a_spans))==NULL)
            HGOTO_ERROR(H5E_INTERNAL, H5E_CANTCOPY, FAIL, "can't copy hyperslab span tree")
        *a_and_b=NULL;
        *b_not_a=NULL;
    } /* end if */
    /* If span 'a' and 'b' are both defined, calculate the proper span trees */
    else {
        /* Check if both span trees completely overlap */
        if(H5S_hyper_cmp_spans(a_spans,b_spans)==TRUE) {
            *a_not_b=NULL;
            if((*a_and_b=H5S_hyper_copy_span(a_spans))==NULL)
                HGOTO_ERROR(H5E_INTERNAL, H5E_CANTCOPY, FAIL, "can't copy hyperslab span tree")
            *b_not_a=NULL;
        } /* end if */
        else {
            /* Get the pointers to the new and old span lists */
            span_a=a_spans->head;
            span_b=b_spans->head;

            /* Set the pointer to the previous spans */
            last_a_not_b=NULL;
            last_a_and_b=NULL;
            last_b_not_a=NULL;

            /* No spans to recover yet */
            recover_a=recover_b=0;

            /* Work through the list of spans in the new list */
            while(span_a!=NULL && span_b!=NULL) {
                /* Check if span 'a' is completely before span 'b' */
                /*    AAAAAAA                            */
                /* <-----------------------------------> */
                /*             BBBBBBBBBB                */
                if(span_a->high<span_b->low) {
                    /* Copy span 'a' and add to a_not_b list */

                    /* Merge/add span 'a' with/to a_not_b list */
                    if(H5S_hyper_append_span(&last_a_not_b,a_not_b,span_a->low,span_a->high,span_a->down,NULL)==FAIL)
                        HGOTO_ERROR(H5E_RESOURCE, H5E_NOSPACE, FAIL, "can't allocate hyperslab span")

                    /* Advance span 'a', leave span 'b' */
                    H5S_hyper_recover_span(&recover_a,&span_a,span_a->next);
                } /* end if */
                /* Check if span 'a' overlaps only the lower bound */
                /*  of span 'b' , up to the upper bound of span 'b' */
                /*    AAAAAAAAAAAA                       */
                /* <-----------------------------------> */
                /*             BBBBBBBBBB                */
                else if(span_a->low<span_b->low && (span_a->high>=span_b->low && span_a->high<=span_b->high)) {
                    /* Split span 'a' into two parts at the low bound of span 'b' */

                    /* Merge/add lower part of span 'a' with/to a_not_b list */
                    if(H5S_hyper_append_span(&last_a_not_b,a_not_b,span_a->low,span_b->low-1,span_a->down,NULL)==FAIL)
                        HGOTO_ERROR(H5E_RESOURCE, H5E_NOSPACE, FAIL, "can't allocate hyperslab span")

                    /* Check for overlaps between upper part of span 'a' and lower part of span 'b' */

                    /* Make certain both spans either have a down span or both don't have one */
                    HDassert((span_a->down != NULL && span_b->down != NULL) || (span_a->down == NULL && span_b->down == NULL));

                    /* If there are no down spans, just add the overlapping area to the a_and_b list */
                    if(span_a->down==NULL) {
                        /* Merge/add overlapped part with/to a_and_b list */
                        if(H5S_hyper_append_span(&last_a_and_b,a_and_b,span_b->low,span_a->high,NULL,NULL)==FAIL)
                            HGOTO_ERROR(H5E_RESOURCE, H5E_NOSPACE, FAIL, "can't allocate hyperslab span")
                    } /* end if */
                    /* If there are down spans, check for the overlap in them and add to each appropriate list */
                    else {
                        /* NULL out the temporary pointers to clipped areas in down spans */
                        down_a_not_b=NULL;
                        down_a_and_b=NULL;
                        down_b_not_a=NULL;

                        /* Check for overlaps in the 'down spans' of span 'a' & 'b' */
                        if(H5S_hyper_clip_spans(span_a->down,span_b->down,&down_a_not_b,&down_a_and_b,&down_b_not_a)<0)
                            HGOTO_ERROR(H5E_DATASPACE, H5E_CANTCLIP, FAIL, "can't clip hyperslab information")

                        /* Check for additions to the a_not_b list */
                        if(down_a_not_b!=NULL) {
                            /* Merge/add overlapped part with/to a_not_b list */
                            if(H5S_hyper_append_span(&last_a_not_b,a_not_b,span_b->low,span_a->high,down_a_not_b,NULL)==FAIL)
                                HGOTO_ERROR(H5E_RESOURCE, H5E_NOSPACE, FAIL, "can't allocate hyperslab span")

                            /* Release the down span tree generated */
                            H5S_hyper_free_span_info(down_a_not_b);
                        } /* end if */

                        /* Check for additions to the a_and_b list */
                        if(down_a_and_b!=NULL) {
                            /* Merge/add overlapped part with/to a_and_b list */
                            if(H5S_hyper_append_span(&last_a_and_b,a_and_b,span_b->low,span_a->high,down_a_and_b,NULL)==FAIL)
                                HGOTO_ERROR(H5E_RESOURCE, H5E_NOSPACE, FAIL, "can't allocate hyperslab span")

                            /* Release the down span tree generated */
                            H5S_hyper_free_span_info(down_a_and_b);
                        } /* end if */

                        /* Check for additions to the b_not_a list */
                        if(down_b_not_a!=NULL) {
                            /* Merge/add overlapped part with/to b_not_a list */
                            if(H5S_hyper_append_span(&last_b_not_a,b_not_a,span_b->low,span_a->high,down_b_not_a,NULL)==FAIL)
                                HGOTO_ERROR(H5E_RESOURCE, H5E_NOSPACE, FAIL, "can't allocate hyperslab span")

                            /* Release the down span tree generated */
                            H5S_hyper_free_span_info(down_b_not_a);
                        } /* end if */
                    } /* end else */

                    /* Split off upper part of span 'b' at upper span of span 'a' */

                    /* Check if there is actually an upper part of span 'b' to split off */
                    if(span_a->high<span_b->high) {
                        /* Allocate new span node for upper part of span 'b' */
                        if((tmp_span = H5S_hyper_new_span(span_a->high+1,span_b->high,span_b->down,span_b->next))==NULL)
                            HGOTO_ERROR(H5E_RESOURCE, H5E_NOSPACE, FAIL, "can't allocate hyperslab span")

                        /* Advance span 'a' */
                        H5S_hyper_recover_span(&recover_a,&span_a,span_a->next);

                        /* Make upper part of span 'b' into new span 'b' */
                        H5S_hyper_recover_span(&recover_b,&span_b,tmp_span);
                        recover_b=1;
                    } /* end if */
                    /* No upper part of span 'b' to split */
                    else {
                        /* Advance both 'a' and 'b' */
                        H5S_hyper_recover_span(&recover_a,&span_a,span_a->next);
                        H5S_hyper_recover_span(&recover_b,&span_b,span_b->next);
                    } /* end else */
                } /* end if */
                /* Check if span 'a' overlaps the lower & upper bound */
                /*  of span 'b' */
                /*    AAAAAAAAAAAAAAAAAAAAA              */
                /* <-----------------------------------> */
                /*             BBBBBBBBBB                */
                else if(span_a->low<span_b->low && span_a->high>span_b->high) {
                    /* Split off lower part of span 'a' at lower span of span 'b' */

                    /* Merge/add lower part of span 'a' with/to a_not_b list */
                    if(H5S_hyper_append_span(&last_a_not_b,a_not_b,span_a->low,span_b->low-1,span_a->down,NULL)==FAIL)
                        HGOTO_ERROR(H5E_RESOURCE, H5E_NOSPACE, FAIL, "can't allocate hyperslab span")

                    /* Check for overlaps between middle part of span 'a' and span 'b' */

                    /* Make certain both spans either have a down span or both don't have one */
                    HDassert((span_a->down != NULL && span_b->down != NULL) || (span_a->down == NULL && span_b->down == NULL));

                    /* If there are no down spans, just add the overlapping area to the a_and_b list */
                    if(span_a->down==NULL) {
                        /* Merge/add overlapped part with/to a_and_b list */
                        if(H5S_hyper_append_span(&last_a_and_b,a_and_b,span_b->low,span_b->high,NULL,NULL)==FAIL)
                            HGOTO_ERROR(H5E_RESOURCE, H5E_NOSPACE, FAIL, "can't allocate hyperslab span")
                    } /* end if */
                    /* If there are down spans, check for the overlap in them and add to each appropriate list */
                    else {
                        /* NULL out the temporary pointers to clipped areas in down spans */
                        down_a_not_b=NULL;
                        down_a_and_b=NULL;
                        down_b_not_a=NULL;

                        /* Check for overlaps in the 'down spans' of span 'a' & 'b' */
                        if(H5S_hyper_clip_spans(span_a->down,span_b->down,&down_a_not_b,&down_a_and_b,&down_b_not_a)<0)
                            HGOTO_ERROR(H5E_DATASPACE, H5E_CANTCLIP, FAIL, "can't clip hyperslab information")

                        /* Check for additions to the a_not_b list */
                        if(down_a_not_b!=NULL) {
                            /* Merge/add overlapped part with/to a_not_b list */
                            if(H5S_hyper_append_span(&last_a_not_b,a_not_b,span_b->low,span_b->high,down_a_not_b,NULL)==FAIL)
                                HGOTO_ERROR(H5E_RESOURCE, H5E_NOSPACE, FAIL, "can't allocate hyperslab span")

                            /* Release the down span tree generated */
                            H5S_hyper_free_span_info(down_a_not_b);
                        } /* end if */

                        /* Check for additions to the a_and_b list */
                        if(down_a_and_b!=NULL) {
                            /* Merge/add overlapped part with/to a_and_b list */
                            if(H5S_hyper_append_span(&last_a_and_b,a_and_b,span_b->low,span_b->high,down_a_and_b,NULL)==FAIL)
                                HGOTO_ERROR(H5E_RESOURCE, H5E_NOSPACE, FAIL, "can't allocate hyperslab span")

                            /* Release the down span tree generated */
                            H5S_hyper_free_span_info(down_a_and_b);
                        } /* end if */

                        /* Check for additions to the b_not_a list */
                        if(down_b_not_a!=NULL) {
                            /* Merge/add overlapped part with/to b_not_a list */
                            if(H5S_hyper_append_span(&last_b_not_a,b_not_a,span_b->low,span_b->high,down_b_not_a,NULL)==FAIL)
                                HGOTO_ERROR(H5E_RESOURCE, H5E_NOSPACE, FAIL, "can't allocate hyperslab span")

                            /* Release the down span tree generated */
                            H5S_hyper_free_span_info(down_b_not_a);
                        } /* end if */
                    } /* end else */

                    /* Split off upper part of span 'a' at upper span of span 'b' */

                    /* Allocate new span node for upper part of span 'a' */
                    if((tmp_span = H5S_hyper_new_span(span_b->high+1,span_a->high,span_a->down,span_a->next))==NULL)
                        HGOTO_ERROR(H5E_RESOURCE, H5E_NOSPACE, FAIL, "can't allocate hyperslab span")

                    /* Make upper part of span 'a' the new span 'a' */
                    H5S_hyper_recover_span(&recover_a,&span_a,tmp_span);
                    recover_a=1;

                    /* Advance span 'b' */
                    H5S_hyper_recover_span(&recover_b,&span_b,span_b->next);
                } /* end if */
                /* Check if span 'a' is entirely within span 'b' */
                /*                AAAAA                  */
                /* <-----------------------------------> */
                /*             BBBBBBBBBB                */
                else if(span_a->low>=span_b->low && span_a->high<=span_b->high) {
                    /* Split off lower part of span 'b' at lower span of span 'a' */

                    /* Check if there is actually a lower part of span 'b' to split off */
                    if(span_a->low>span_b->low) {
                        /* Merge/add lower part of span 'b' with/to b_not_a list */
                        if(H5S_hyper_append_span(&last_b_not_a,b_not_a,span_b->low,span_a->low-1,span_b->down,NULL)==FAIL)
                            HGOTO_ERROR(H5E_RESOURCE, H5E_NOSPACE, FAIL, "can't allocate hyperslab span")
                    } /* end if */
                    else {
                        /* Keep going, nothing to split off */
                    } /* end else */

                    /* Check for overlaps between span 'a' and midle of span 'b' */

                    /* Make certain both spans either have a down span or both don't have one */
                    HDassert((span_a->down != NULL && span_b->down != NULL) || (span_a->down == NULL && span_b->down == NULL));

                    /* If there are no down spans, just add the overlapping area to the a_and_b list */
                    if(span_a->down==NULL) {
                        /* Merge/add overlapped part with/to a_and_b list */
                        if(H5S_hyper_append_span(&last_a_and_b,a_and_b,span_a->low,span_a->high,NULL,NULL)==FAIL)
                            HGOTO_ERROR(H5E_RESOURCE, H5E_NOSPACE, FAIL, "can't allocate hyperslab span")
                    } /* end if */
                    /* If there are down spans, check for the overlap in them and add to each appropriate list */
                    else {
                        /* NULL out the temporary pointers to clipped areas in down spans */
                        down_a_not_b=NULL;
                        down_a_and_b=NULL;
                        down_b_not_a=NULL;

                        /* Check for overlaps in the 'down spans' of span 'a' & 'b' */
                        if(H5S_hyper_clip_spans(span_a->down,span_b->down,&down_a_not_b,&down_a_and_b,&down_b_not_a)<0)
                            HGOTO_ERROR(H5E_DATASPACE, H5E_CANTCLIP, FAIL, "can't clip hyperslab information")

                        /* Check for additions to the a_not_b list */
                        if(down_a_not_b!=NULL) {
                            /* Merge/add overlapped part with/to a_not_b list */
                            if(H5S_hyper_append_span(&last_a_not_b,a_not_b,span_a->low,span_a->high,down_a_not_b,NULL)==FAIL)
                                HGOTO_ERROR(H5E_RESOURCE, H5E_NOSPACE, FAIL, "can't allocate hyperslab span")

                            /* Release the down span tree generated */
                            H5S_hyper_free_span_info(down_a_not_b);
                        } /* end if */

                        /* Check for additions to the a_and_b list */
                        if(down_a_and_b!=NULL) {
                            /* Merge/add overlapped part with/to a_and_b list */
                            if(H5S_hyper_append_span(&last_a_and_b,a_and_b,span_a->low,span_a->high,down_a_and_b,NULL)==FAIL)
                                HGOTO_ERROR(H5E_RESOURCE, H5E_NOSPACE, FAIL, "can't allocate hyperslab span")

                            /* Release the down span tree generated */
                            H5S_hyper_free_span_info(down_a_and_b);
                        } /* end if */

                        /* Check for additions to the b_not_a list */
                        if(down_b_not_a!=NULL) {
                            /* Merge/add overlapped part with/to b_not_a list */
                            if(H5S_hyper_append_span(&last_b_not_a,b_not_a,span_a->low,span_a->high,down_b_not_a,NULL)==FAIL)
                                HGOTO_ERROR(H5E_RESOURCE, H5E_NOSPACE, FAIL, "can't allocate hyperslab span")

                            /* Release the down span tree generated */
                            H5S_hyper_free_span_info(down_b_not_a);
                        } /* end if */
                    } /* end else */

                    /* Check if there is actually an upper part of span 'b' to split off */
                    if(span_a->high<span_b->high) {
                        /* Split off upper part of span 'b' at upper span of span 'a' */

                        /* Allocate new span node for upper part of spans 'a' */
                        if((tmp_span = H5S_hyper_new_span(span_a->high+1,span_b->high,span_b->down,span_b->next))==NULL)
                            HGOTO_ERROR(H5E_RESOURCE, H5E_NOSPACE, FAIL, "can't allocate hyperslab span")

                        /* And advance span 'a' */
                        H5S_hyper_recover_span(&recover_a,&span_a,span_a->next);

                        /* Make upper part of span 'b' the new span 'b' */
                        H5S_hyper_recover_span(&recover_b,&span_b,tmp_span);
                        recover_b=1;
                    } /* end if */
                    else {
                        /* Advance both span 'a' & span 'b' */
                        H5S_hyper_recover_span(&recover_a,&span_a,span_a->next);
                        H5S_hyper_recover_span(&recover_b,&span_b,span_b->next);
                    } /* end else */
                } /* end if */
                /* Check if span 'a' overlaps only the upper bound */
                /*  of span 'b' */
                /*                AAAAAAAAAA             */
                /* <-----------------------------------> */
                /*             BBBBBBBBBB                */
                else if((span_a->low>=span_b->low && span_a->low<=span_b->high) && span_a->high>span_b->high) {
                    /* Check if there is actually a lower part of span 'b' to split off */
                    if(span_a->low>span_b->low) {
                        /* Split off lower part of span 'b' at lower span of span 'a' */

                        /* Merge/add lower part of span 'b' with/to b_not_a list */
                        if(H5S_hyper_append_span(&last_b_not_a,b_not_a,span_b->low,span_a->low-1,span_b->down,NULL)==FAIL)
                            HGOTO_ERROR(H5E_RESOURCE, H5E_NOSPACE, FAIL, "can't allocate hyperslab span")
                    } /* end if */
                    else {
                        /* Keep going, nothing to split off */
                    } /* end else */

                    /* Check for overlaps between lower part of span 'a' and upper part of span 'b' */

                    /* Make certain both spans either have a down span or both don't have one */
                    HDassert((span_a->down != NULL && span_b->down != NULL) || (span_a->down == NULL && span_b->down == NULL));

                    /* If there are no down spans, just add the overlapping area to the a_and_b list */
                    if(span_a->down==NULL) {
                        /* Merge/add overlapped part with/to a_and_b list */
                        if(H5S_hyper_append_span(&last_a_and_b,a_and_b,span_a->low,span_b->high,NULL,NULL)==FAIL)
                            HGOTO_ERROR(H5E_RESOURCE, H5E_NOSPACE, FAIL, "can't allocate hyperslab span")
                    } /* end if */
                    /* If there are down spans, check for the overlap in them and add to each appropriate list */
                    else {
                        /* NULL out the temporary pointers to clipped areas in down spans */
                        down_a_not_b=NULL;
                        down_a_and_b=NULL;
                        down_b_not_a=NULL;

                        /* Check for overlaps in the 'down spans' of span 'a' & 'b' */
                        if(H5S_hyper_clip_spans(span_a->down,span_b->down,&down_a_not_b,&down_a_and_b,&down_b_not_a)<0)
                            HGOTO_ERROR(H5E_DATASPACE, H5E_CANTCLIP, FAIL, "can't clip hyperslab information")

                        /* Check for additions to the a_not_b list */
                        if(down_a_not_b!=NULL) {
                            /* Merge/add overlapped part with/to a_not_b list */
                            if(H5S_hyper_append_span(&last_a_not_b,a_not_b,span_a->low,span_b->high,down_a_not_b,NULL)==FAIL)
                                HGOTO_ERROR(H5E_RESOURCE, H5E_NOSPACE, FAIL, "can't allocate hyperslab span")

                            /* Release the down span tree generated */
                            H5S_hyper_free_span_info(down_a_not_b);
                        } /* end if */

                        /* Check for additions to the a_and_b list */
                        if(down_a_and_b!=NULL) {
                            /* Merge/add overlapped part with/to a_and_b list */
                            if(H5S_hyper_append_span(&last_a_and_b,a_and_b,span_a->low,span_b->high,down_a_and_b,NULL)==FAIL)
                                HGOTO_ERROR(H5E_RESOURCE, H5E_NOSPACE, FAIL, "can't allocate hyperslab span")

                            /* Release the down span tree generated */
                            H5S_hyper_free_span_info(down_a_and_b);
                        } /* end if */

                        /* Check for additions to the b_not_a list */
                        if(down_b_not_a!=NULL) {
                            /* Merge/add overlapped part with/to b_not_a list */
                            if(H5S_hyper_append_span(&last_b_not_a,b_not_a,span_a->low,span_b->high,down_b_not_a,NULL)==FAIL)
                                HGOTO_ERROR(H5E_RESOURCE, H5E_NOSPACE, FAIL, "can't allocate hyperslab span")

                            /* Release the down span tree generated */
                            H5S_hyper_free_span_info(down_b_not_a);
                        } /* end if */
                    } /* end else */

                    /* Split off upper part of span 'a' at upper span of span 'b' */

                    /* Allocate new span node for upper part of span 'a' */
                    if((tmp_span = H5S_hyper_new_span(span_b->high+1,span_a->high,span_a->down,span_a->next))==NULL)
                        HGOTO_ERROR(H5E_RESOURCE, H5E_NOSPACE, FAIL, "can't allocate hyperslab span")

                    /* Make upper part of span 'a' into new span 'a' */
                    H5S_hyper_recover_span(&recover_a,&span_a,tmp_span);
                    recover_a=1;

                    /* Advance span 'b' */
                    H5S_hyper_recover_span(&recover_b,&span_b,span_b->next);
                } /* end if */
                /* span 'a' must be entirely above span 'b' */
                /*                         AAAAA         */
                /* <-----------------------------------> */
                /*             BBBBBBBBBB                */
                else {
                    /* Copy span 'b' and add to b_not_a list */

                    /* Merge/add span 'b' with/to b_not_a list */
                    if(H5S_hyper_append_span(&last_b_not_a,b_not_a,span_b->low,span_b->high,span_b->down,NULL)==FAIL)
                        HGOTO_ERROR(H5E_RESOURCE, H5E_NOSPACE, FAIL, "can't allocate hyperslab span")

                    /* Advance span 'b', leave span 'a' */
                    H5S_hyper_recover_span(&recover_b,&span_b,span_b->next);
                } /* end else */
            } /* end while */

            /* Clean up 'a' spans which haven't been covered yet */
            if(span_a!=NULL && span_b==NULL) {
                while(span_a!=NULL) {
                    /* Copy span 'a' and add to a_not_b list */

                    /* Merge/add span 'a' with/to a_not_b list */
                    if(H5S_hyper_append_span(&last_a_not_b,a_not_b,span_a->low,span_a->high,span_a->down,NULL)==FAIL)
                        HGOTO_ERROR(H5E_RESOURCE, H5E_NOSPACE, FAIL, "can't allocate hyperslab span")

                    /* Advance to the next 'a' span */
                    H5S_hyper_recover_span(&recover_a,&span_a,span_a->next);
                } /* end while */
            } /* end if */
            /* Clean up 'b' spans which haven't been covered yet */
            else if(span_a==NULL && span_b!=NULL) {
                while(span_b!=NULL) {
                    /* Copy span 'b' and add to b_not_a list */

                    /* Merge/add span 'b' with/to b_not_a list */
                    if(H5S_hyper_append_span(&last_b_not_a,b_not_a,span_b->low,span_b->high,span_b->down,NULL)==FAIL)
                        HGOTO_ERROR(H5E_RESOURCE, H5E_NOSPACE, FAIL, "can't allocate hyperslab span")

                    /* Advance to the next 'b' span */
                    H5S_hyper_recover_span(&recover_b,&span_b,span_b->next);
                } /* end while */
            } /* end if */
        } /* end else */
    } /* end else */

done:
    FUNC_LEAVE_NOAPI(ret_value)
}   /* H5S_hyper_clip_spans() */


/*--------------------------------------------------------------------------
 NAME
    H5S_hyper_merge_spans_helper
 PURPOSE
    Merge two hyperslab span tree together
 USAGE
    H5S_hyper_span_info_t *H5S_hyper_merge_spans_helper(a_spans, b_spans)
        H5S_hyper_span_info_t *a_spans; IN: First hyperslab spans to merge
                                                together
        H5S_hyper_span_info_t *b_spans; IN: Second hyperslab spans to merge
                                                together
 RETURNS
    Pointer to span tree containing the merged spans on success, NULL on failure
 DESCRIPTION
    Merge two sets of hyperslab spans together and return the span tree from
    the merged set.
 GLOBAL VARIABLES
 COMMENTS, BUGS, ASSUMPTIONS
 EXAMPLES
 REVISION LOG
--------------------------------------------------------------------------*/
static H5S_hyper_span_info_t *
H5S_hyper_merge_spans_helper (H5S_hyper_span_info_t *a_spans, H5S_hyper_span_info_t *b_spans)
{
    H5S_hyper_span_info_t *merged_spans=NULL; /* Pointer to the merged span tree */
    H5S_hyper_span_info_t *tmp_spans;   /* Pointer to temporary new span tree */
    H5S_hyper_span_t *tmp_span;         /* Pointer to temporary new span */
    H5S_hyper_span_t *span_a;           /* Pointer to current span 'a' working on */
    H5S_hyper_span_t *span_b;           /* Pointer to current span 'b' working on */
    H5S_hyper_span_t *prev_span_merge;  /* Pointer to previous merged span */
    unsigned recover_a, recover_b;         /* Flags to indicate when to recover temporary spans */
    H5S_hyper_span_info_t *ret_value;

    FUNC_ENTER_NOAPI_NOINIT

    /* Make certain both 'a' & 'b' spans have down span trees or neither does */
    HDassert((a_spans != NULL && b_spans != NULL) || (a_spans == NULL && b_spans == NULL));

    /* Check if the span trees for the 'a' span and the 'b' span are the same */
    if(H5S_hyper_cmp_spans(a_spans,b_spans)==TRUE) {
        if(a_spans==NULL)
            merged_spans=NULL;
        else {
            /* Copy one of the span trees to return */
            if((merged_spans=H5S_hyper_copy_span(a_spans))==NULL)
                HGOTO_ERROR(H5E_INTERNAL, H5E_CANTCOPY, NULL, "can't copy hyperslab span tree")
        } /* end else */
    } /* end if */
    else {
        /* Get the pointers to the 'a' and 'b' span lists */
        span_a=a_spans->head;
        span_b=b_spans->head;

        /* Set the pointer to the previous spans */
        prev_span_merge=NULL;

        /* No spans to recover yet */
        recover_a=recover_b=0;

        /* Work through the list of spans in the new list */
        while(span_a!=NULL && span_b!=NULL) {
            /* Check if the 'a' span is completely before 'b' span */
            /*    AAAAAAA                            */
            /* <-----------------------------------> */
            /*             BBBBBBBBBB                */
            if(span_a->high<span_b->low) {
                /* Merge/add span 'a' with/to the merged spans */
                if(H5S_hyper_append_span(&prev_span_merge,&merged_spans,span_a->low,span_a->high,span_a->down,NULL)==FAIL)
                    HGOTO_ERROR(H5E_RESOURCE, H5E_NOSPACE, NULL, "can't allocate hyperslab span")

                /* Advance span 'a' */
                H5S_hyper_recover_span(&recover_a,&span_a,span_a->next);
            } /* end if */
            /* Check if span 'a' overlaps only the lower bound */
            /*  of span 'b', up to the upper bound of span 'b' */
            /*    AAAAAAAAAAAA                       */
            /* <-----------------------------------> */
            /*             BBBBBBBBBB                */
            else if(span_a->low<span_b->low && (span_a->high>=span_b->low && span_a->high<=span_b->high)) {
                /* Check if span 'a' and span 'b' down spans are equal */
                if(H5S_hyper_cmp_spans(span_a->down,span_b->down)==TRUE) {
                    /* Merge/add copy of span 'a' with/to merged spans */
                    if(H5S_hyper_append_span(&prev_span_merge,&merged_spans,span_a->low,span_a->high,span_a->down,NULL)==FAIL)
                        HGOTO_ERROR(H5E_RESOURCE, H5E_NOSPACE, NULL, "can't allocate hyperslab span")
                } /* end if */
                else {
                    /* Merge/add lower part of span 'a' with/to merged spans */
                    if(H5S_hyper_append_span(&prev_span_merge,&merged_spans,span_a->low,span_b->low-1,span_a->down,NULL)==FAIL)
                        HGOTO_ERROR(H5E_RESOURCE, H5E_NOSPACE, NULL, "can't allocate hyperslab span")

                    /* Get merged span tree for overlapped section */
                    tmp_spans=H5S_hyper_merge_spans_helper(span_a->down,span_b->down);

                    /* Merge/add overlapped section to merged spans */
                    if(H5S_hyper_append_span(&prev_span_merge,&merged_spans,span_b->low,span_a->high,tmp_spans,NULL)==FAIL)
                        HGOTO_ERROR(H5E_RESOURCE, H5E_NOSPACE, NULL, "can't allocate hyperslab span")

                    /* Release merged span tree for overlapped section */
                    H5S_hyper_free_span_info(tmp_spans);
                } /* end else */

                /* Check if there is an upper part of span 'b' */
                if(span_a->high<span_b->high) {
                    /* Copy upper part of span 'b' as new span 'b' */

                    /* Allocate new span node to append to list */
                    if((tmp_span = H5S_hyper_new_span(span_a->high+1,span_b->high,span_b->down,span_b->next))==NULL)
                        HGOTO_ERROR(H5E_RESOURCE, H5E_NOSPACE, NULL, "can't allocate hyperslab span")

                    /* Advance span 'a' */
                    H5S_hyper_recover_span(&recover_a,&span_a,span_a->next);

                    /* Set new span 'b' to tmp_span */
                    H5S_hyper_recover_span(&recover_b,&span_b,tmp_span);
                    recover_b=1;
                } /* end if */
                else {
                    /* Advance both span 'a' & 'b' */
                    H5S_hyper_recover_span(&recover_a,&span_a,span_a->next);
                    H5S_hyper_recover_span(&recover_b,&span_b,span_b->next);
                } /* end else */
            } /* end if */
            /* Check if span 'a' overlaps the lower & upper bound */
            /*  of span 'b' */
            /*    AAAAAAAAAAAAAAAAAAAAA              */
            /* <-----------------------------------> */
            /*             BBBBBBBBBB                */
            else if(span_a->low<span_b->low && span_a->high>span_b->high) {
                /* Check if span 'a' and span 'b' down spans are equal */
                if(H5S_hyper_cmp_spans(span_a->down,span_b->down)==TRUE) {
                    /* Merge/add copy of lower & middle parts of span 'a' to merged spans */
                    if(H5S_hyper_append_span(&prev_span_merge,&merged_spans,span_a->low,span_b->high,span_a->down,NULL)==FAIL)
                        HGOTO_ERROR(H5E_RESOURCE, H5E_NOSPACE, NULL, "can't allocate hyperslab span")
                } /* end if */
                else {
                    /* Merge/add lower part of span 'a' to merged spans */
                    if(H5S_hyper_append_span(&prev_span_merge,&merged_spans,span_a->low,span_b->low-1,span_a->down,NULL)==FAIL)
                        HGOTO_ERROR(H5E_RESOURCE, H5E_NOSPACE, NULL, "can't allocate hyperslab span")

                    /* Get merged span tree for overlapped section */
                    tmp_spans=H5S_hyper_merge_spans_helper(span_a->down,span_b->down);

                    /* Merge/add overlapped section to merged spans */
                    if(H5S_hyper_append_span(&prev_span_merge,&merged_spans,span_b->low,span_b->high,tmp_spans,NULL)==FAIL)
                        HGOTO_ERROR(H5E_RESOURCE, H5E_NOSPACE, NULL, "can't allocate hyperslab span")

                    /* Release merged span tree for overlapped section */
                    H5S_hyper_free_span_info(tmp_spans);
                } /* end else */

                /* Copy upper part of span 'a' as new span 'a' (remember to free) */

                /* Allocate new span node to append to list */
                if((tmp_span = H5S_hyper_new_span(span_b->high+1,span_a->high,span_a->down,span_a->next))==NULL)
                    HGOTO_ERROR(H5E_RESOURCE, H5E_NOSPACE, NULL, "can't allocate hyperslab span")

                /* Set new span 'a' to tmp_span */
                H5S_hyper_recover_span(&recover_a,&span_a,tmp_span);
                recover_a=1;

                /* Advance span 'b' */
                H5S_hyper_recover_span(&recover_b,&span_b,span_b->next);
            } /* end if */
            /* Check if span 'a' is entirely within span 'b' */
            /*                AAAAA                  */
            /* <-----------------------------------> */
            /*             BBBBBBBBBB                */
            else if(span_a->low>=span_b->low && span_a->high<=span_b->high) {
                /* Check if span 'a' and span 'b' down spans are equal */
                if(H5S_hyper_cmp_spans(span_a->down,span_b->down)==TRUE) {
                    /* Merge/add copy of lower & middle parts of span 'b' to merged spans */
                    if(H5S_hyper_append_span(&prev_span_merge,&merged_spans,span_b->low,span_a->high,span_a->down,NULL)==FAIL)
                        HGOTO_ERROR(H5E_RESOURCE, H5E_NOSPACE, NULL, "can't allocate hyperslab span")
                } /* end if */
                else {
                    /* Check if there is a lower part of span 'b' */
                    if(span_a->low>span_b->low) {
                        /* Merge/add lower part of span 'b' to merged spans */
                        if(H5S_hyper_append_span(&prev_span_merge,&merged_spans,span_b->low,span_a->low-1,span_b->down,NULL)==FAIL)
                            HGOTO_ERROR(H5E_RESOURCE, H5E_NOSPACE, NULL, "can't allocate hyperslab span")
                    } /* end if */
                    else {
                        /* No lower part of span 'b' , keep going... */
                    } /* end else */

                    /* Get merged span tree for overlapped section */
                    tmp_spans=H5S_hyper_merge_spans_helper(span_a->down,span_b->down);

                    /* Merge/add overlapped section to merged spans */
                    if(H5S_hyper_append_span(&prev_span_merge,&merged_spans,span_a->low,span_a->high,tmp_spans,NULL)==FAIL)
                        HGOTO_ERROR(H5E_RESOURCE, H5E_NOSPACE, NULL, "can't allocate hyperslab span")

                    /* Release merged span tree for overlapped section */
                    H5S_hyper_free_span_info(tmp_spans);
                } /* end else */

                /* Check if there is an upper part of span 'b' */
                if(span_a->high<span_b->high) {
                    /* Copy upper part of span 'b' as new span 'b' (remember to free) */

                    /* Allocate new span node to append to list */
                    if((tmp_span = H5S_hyper_new_span(span_a->high+1,span_b->high,span_b->down,span_b->next))==NULL)
                        HGOTO_ERROR(H5E_RESOURCE, H5E_NOSPACE, NULL, "can't allocate hyperslab span")

                    /* Advance span 'a' */
                    H5S_hyper_recover_span(&recover_a,&span_a,span_a->next);

                    /* Set new span 'b' to tmp_span */
                    H5S_hyper_recover_span(&recover_b,&span_b,tmp_span);
                    recover_b=1;
                } /* end if */
                else {
                    /* Advance both spans */
                    H5S_hyper_recover_span(&recover_a,&span_a,span_a->next);
                    H5S_hyper_recover_span(&recover_b,&span_b,span_b->next);
                } /* end else */
            } /* end if */
            /* Check if span 'a' overlaps only the upper bound */
            /*  of span 'b' */
            /*                AAAAAAAAAA             */
            /* <-----------------------------------> */
            /*             BBBBBBBBBB                */
            else if((span_a->low>=span_b->low && span_a->low<=span_b->high) && span_a->high>span_b->high) {
                /* Check if span 'a' and span 'b' down spans are equal */
                if(H5S_hyper_cmp_spans(span_a->down,span_b->down)==TRUE) {
                    /* Merge/add copy of span 'b' to merged spans if so */
                    if(H5S_hyper_append_span(&prev_span_merge,&merged_spans,span_b->low,span_b->high,span_b->down,NULL)==FAIL)
                        HGOTO_ERROR(H5E_RESOURCE, H5E_NOSPACE, NULL, "can't allocate hyperslab span")
                } /* end if */
                else {
                    /* Check if there is a lower part of span 'b' */
                    if(span_a->low>span_b->low) {
                        /* Merge/add lower part of span 'b' to merged spans */
                        if(H5S_hyper_append_span(&prev_span_merge,&merged_spans,span_b->low,span_a->low-1,span_b->down,NULL)==FAIL)
                            HGOTO_ERROR(H5E_RESOURCE, H5E_NOSPACE, NULL, "can't allocate hyperslab span")
                    } /* end if */
                    else {
                        /* No lower part of span 'b' , keep going... */
                    } /* end else */

                    /* Get merged span tree for overlapped section */
                    tmp_spans=H5S_hyper_merge_spans_helper(span_a->down,span_b->down);

                    /* Merge/add overlapped section to merged spans */
                    if(H5S_hyper_append_span(&prev_span_merge,&merged_spans,span_a->low,span_b->high,tmp_spans,NULL)==FAIL)
                        HGOTO_ERROR(H5E_RESOURCE, H5E_NOSPACE, NULL, "can't allocate hyperslab span")

                    /* Release merged span tree for overlapped section */
                    H5S_hyper_free_span_info(tmp_spans);
                } /* end else */

                /* Copy upper part of span 'a' as new span 'a' */

                /* Allocate new span node to append to list */
                if((tmp_span = H5S_hyper_new_span(span_b->high+1,span_a->high,span_a->down,span_a->next))==NULL)
                    HGOTO_ERROR(H5E_RESOURCE, H5E_NOSPACE, NULL, "can't allocate hyperslab span")

                /* Set new span 'a' to tmp_span */
                H5S_hyper_recover_span(&recover_a,&span_a,tmp_span);
                recover_a=1;

                /* Advance span 'b' */
                H5S_hyper_recover_span(&recover_b,&span_b,span_b->next);
            } /* end if */
            /* Span 'a' must be entirely above span 'b' */
            /*                         AAAAA         */
            /* <-----------------------------------> */
            /*             BBBBBBBBBB                */
            else {
                /* Merge/add span 'b' with the merged spans */
                if(H5S_hyper_append_span(&prev_span_merge,&merged_spans,span_b->low,span_b->high,span_b->down,NULL)==FAIL)
                    HGOTO_ERROR(H5E_RESOURCE, H5E_NOSPACE, NULL, "can't allocate hyperslab span")

                /* Advance span 'b' */
                H5S_hyper_recover_span(&recover_b,&span_b,span_b->next);
            } /* end else */
        } /* end while */

        /* Clean up 'a' spans which haven't been added to the list of merged spans */
        if(span_a!=NULL && span_b==NULL) {
            while(span_a!=NULL) {
                /* Merge/add all 'a' spans into the merged spans */
                if(H5S_hyper_append_span(&prev_span_merge,&merged_spans,span_a->low,span_a->high,span_a->down,NULL)==FAIL)
                    HGOTO_ERROR(H5E_RESOURCE, H5E_NOSPACE, NULL, "can't allocate hyperslab span")

                /* Advance to next 'a' span, until all processed */
                H5S_hyper_recover_span(&recover_a,&span_a,span_a->next);
            } /* end while */
        } /* end if */

        /* Clean up 'b' spans which haven't been added to the list of merged spans */
        if(span_a==NULL && span_b!=NULL) {
            while(span_b!=NULL) {
                /* Merge/add all 'b' spans into the merged spans */
                if(H5S_hyper_append_span(&prev_span_merge,&merged_spans,span_b->low,span_b->high,span_b->down,NULL)==FAIL)
                    HGOTO_ERROR(H5E_RESOURCE, H5E_NOSPACE, NULL, "can't allocate hyperslab span")

                /* Advance to next 'b' span, until all processed */
                H5S_hyper_recover_span(&recover_b,&span_b,span_b->next);
            } /* end while */
        } /* end if */
    } /* end else */

    /* Set return value */
    ret_value = merged_spans;

done:
    if(ret_value == NULL) {
        if(merged_spans)
            if(H5S_hyper_free_span_info(merged_spans) < 0)
                HDONE_ERROR(H5E_INTERNAL, H5E_CANTFREE, NULL, "failed to release merged hyperslab spans")
    } /* end if */

    FUNC_LEAVE_NOAPI(ret_value)
}   /* H5S_hyper_merge_spans_helper() */


/*--------------------------------------------------------------------------
 NAME
    H5S_hyper_merge_spans
 PURPOSE
    Merge new hyperslab spans to existing hyperslab selection
 USAGE
    herr_t H5S_hyper_merge_spans(space, new_spans, can_own)
        H5S_t *space;             IN: Dataspace to add new spans to hyperslab
                                        selection.
        H5S_hyper_span_t *new_spans;    IN: Span tree of new spans to add to
                                            hyperslab selection
        hbool_t can_own;        IN: Flag to indicate that it is OK to point
                                    directly to the new spans, instead of
                                    copying them.
 RETURNS
    non-negative on success, negative on failure
 DESCRIPTION
    Add a set of hyperslab spans to an existing hyperslab selection.  The
    new spans are required to be non-overlapping with the existing spans in
    the dataspace's current hyperslab selection.
 GLOBAL VARIABLES
 COMMENTS, BUGS, ASSUMPTIONS
 EXAMPLES
 REVISION LOG
--------------------------------------------------------------------------*/
static herr_t
H5S_hyper_merge_spans (H5S_t *space, H5S_hyper_span_info_t *new_spans, hbool_t can_own)
{
    FUNC_ENTER_NOAPI_NOINIT_NOERR

    /* Check args */
    HDassert(space);
    HDassert(new_spans);

    /* If this is the first span tree in the hyperslab selection, just use it */
    if(space->select.sel_info.hslab->span_lst==NULL) {
        if(can_own)
            space->select.sel_info.hslab->span_lst=new_spans;
        else
            space->select.sel_info.hslab->span_lst=H5S_hyper_copy_span(new_spans);
    } /* end if */
    else {
        H5S_hyper_span_info_t *merged_spans;

        /* Get the merged spans */
        merged_spans=H5S_hyper_merge_spans_helper(space->select.sel_info.hslab->span_lst, new_spans);

        /* Sanity checking since we started with some spans, we should still have some after the merge */
        HDassert(merged_spans);

        /* Free the previous spans */
        H5S_hyper_free_span_info(space->select.sel_info.hslab->span_lst);

        /* Point to the new merged spans */
        space->select.sel_info.hslab->span_lst=merged_spans;
    } /* end else */

    FUNC_LEAVE_NOAPI(SUCCEED)
}   /* H5S_hyper_merge_spans() */


/*--------------------------------------------------------------------------
 NAME
    H5S_hyper_spans_nelem
 PURPOSE
    Count the number of elements in a span tree
 USAGE
    hsize_t H5S_hyper_spans_nelem(spans)
        const H5S_hyper_span_info_t *spans; IN: Hyperslan span tree to count elements of
 RETURNS
    Number of elements in span tree on success; negative on failure
 DESCRIPTION
    Counts the number of elements described by the spans in a span tree.
 GLOBAL VARIABLES
 COMMENTS, BUGS, ASSUMPTIONS
 EXAMPLES
 REVISION LOG
--------------------------------------------------------------------------*/
static hsize_t
H5S_hyper_spans_nelem (H5S_hyper_span_info_t *spans)
{
    H5S_hyper_span_t *span;     /* Hyperslab span */
    hsize_t ret_value;

    FUNC_ENTER_NOAPI_NOINIT_NOERR

    /* Count the number of elements in the span tree */
    if(spans==NULL)
        ret_value=0;
    else {
        span=spans->head;
        ret_value=0;
        while(span!=NULL) {
            /* If there are down spans, multiply the size of this span by the total down span elements */
            if(span->down!=NULL)
                ret_value+=span->nelem*H5S_hyper_spans_nelem(span->down);
            /* If there are no down spans, just count the elements in this span */
            else
                ret_value+=span->nelem;

            /* Advance to next span */
            span=span->next;
        } /* end while */
    } /* end else */

    FUNC_LEAVE_NOAPI(ret_value)
}   /* H5S_hyper_spans_nelem() */


/*--------------------------------------------------------------------------
 NAME
    H5S_hyper_make_spans
 PURPOSE
    Create a span tree
 USAGE
    H5S_hyper_span_t *H5S_hyper_make_spans(rank, start, stride, count, block)
        unsigned rank;               IN: # of dimensions of the space
        const hsize_t *start;    IN: Starting location of the hyperslabs
        const hsize_t *stride;    IN: Stride from the beginning of one block to
                                        the next
        const hsize_t *count;     IN: Number of blocks
        const hsize_t *block;     IN: Size of hyperslab block
 RETURNS
    Pointer to new span tree on success, NULL on failure
 DESCRIPTION
    Generates a new span tree for the hyperslab parameters specified.
    Each span tree has a list of the elements spanned in each dimension, with
    each span node containing a pointer to the list of spans in the next
    dimension down.
 GLOBAL VARIABLES
 COMMENTS, BUGS, ASSUMPTIONS
 EXAMPLES
 REVISION LOG
--------------------------------------------------------------------------*/
static H5S_hyper_span_info_t *
H5S_hyper_make_spans(unsigned rank, const hsize_t *start, const hsize_t *stride,
    const hsize_t *count, const hsize_t *block)
{
    H5S_hyper_span_info_t *down = NULL;     /* Pointer to spans in next dimension down */
    H5S_hyper_span_t      *last_span;       /* Current position in hyperslab span list */
    H5S_hyper_span_t      *head = NULL;     /* Head of new hyperslab span list */
    hsize_t                stride_iter;     /* Iterator over the stride values */
    int                    i;               /* Counters */
    unsigned               u;               /* Counters */
    H5S_hyper_span_info_t *ret_value;       /* Return value */

    FUNC_ENTER_NOAPI_NOINIT

    /* Check args */
    HDassert(rank > 0);
    HDassert(start);
    HDassert(stride);
    HDassert(count);
    HDassert(block);

    /* Start creating spans in fastest changing dimension */
    for(i = (int)(rank - 1); i >= 0; i--) {

        /* Sanity check */
        if(0 == count[i])
            HGOTO_ERROR(H5E_DATASPACE, H5E_BADVALUE, NULL, "count == 0 is invalid")

        /* Start a new list in this dimension */
        head = NULL;
        last_span = NULL;

        /* Generate all the span segments for this dimension */
        for(u = 0, stride_iter = 0; u < count[i]; u++, stride_iter += stride[i]) {
            H5S_hyper_span_t      *span;            /* New hyperslab span */

            /* Allocate a span node */
            if(NULL == (span = H5FL_MALLOC(H5S_hyper_span_t)))
                HGOTO_ERROR(H5E_DATASPACE, H5E_CANTALLOC, NULL, "can't allocate hyperslab span")

            /* Set the span's basic information */
            span->low = start[i] + stride_iter;
            span->high = span->low + (block[i] - 1);
            span->nelem = block[i];
            span->pstride = stride[i];
            span->next = NULL;

            /* Append to the list of spans in this dimension */
            if(head == NULL)
                head = span;
            else
                last_span->next = span;

            /* Move current pointer */
            last_span = span;

            /* Set the information for the next dimension down's spans, if appropriate */
            if(down != NULL) {
                span->down = down;
                down->count++;  /* Increment reference count for shared span */
            } /* end if */
            else {
                span->down = NULL;
            } /* end else */
        } /* end for */

        /* Allocate a span info node */
        if(NULL == (down = H5FL_MALLOC(H5S_hyper_span_info_t)))
            HGOTO_ERROR(H5E_DATASPACE, H5E_CANTALLOC, NULL, "can't allocate hyperslab span")

        /* Set the reference count */
        down->count = 0;

        /* Reset the scratch pad space */
        down->scratch = 0;

        /* Keep the pointer to the next dimension down's completed list */
        down->head = head;
    } /* end for */

    /* Indicate that there is a pointer to this tree */
    down->count = 1;

    /* Success!  Return the head of the list in the slowest changing dimension */
    ret_value = down;

done:
    /* cleanup if error (ret_value will be NULL) */
    if(!ret_value) {
        if(head || down) {
            if(head && down)
                if(down->head != head)
                    down = NULL;

            do {
                if(down) {
                    head = down->head;
                    down = H5FL_FREE(H5S_hyper_span_info_t, down);
                } /* end if */
                down = head->down;

                while(head) {
                    last_span = head->next;
                    head = H5FL_FREE(H5S_hyper_span_t, head);
                    head = last_span;
                } /* end while */
            } while(down);
        } /* end if */
    } /* end if */

    FUNC_LEAVE_NOAPI(ret_value)
}   /* H5S_hyper_make_spans() */


/*--------------------------------------------------------------------------
 NAME
    H5S_hyper_rebuild_helper
 PURPOSE
    Helper routine to rebuild optimized hyperslab information if possible.
    (It can be recovered with regular selection)
 USAGE
    herr_t H5S_hyper_rebuild_helper(space)
        const H5S_hyper_span_t *span;   IN: Portion of span tree to check
        H5S_hyper_dim_t span_slab[];    OUT: Rebuilt section of hyperslab description
        unsigned rank;                  IN: Current dimension to work on
 RETURNS
    >=0 on success, <0 on failure
 DESCRIPTION
    Examine the span tree for a hyperslab selection and rebuild
    the start/stride/count/block information for the selection, if possible.

 GLOBAL VARIABLES
 COMMENTS, BUGS, ASSUMPTIONS
    To be able to recover the optimized information, the span tree must conform
    to span tree able to be generated from a single H5S_SELECT_SET operation.

 EXAMPLES
 REVISION LOG
    KY, 2005/9/22
--------------------------------------------------------------------------*/
static hbool_t
H5S_hyper_rebuild_helper(const H5S_hyper_span_t *span, H5S_hyper_dim_t span_slab_info[],
    unsigned rank)
{
    hsize_t curr_stride, next_stride;
    hsize_t curr_block, next_block;
    hsize_t curr_start;
    hsize_t curr_low;
    size_t outcount;
    unsigned u;
    H5S_hyper_dim_t      canon_down_span_slab_info[H5S_MAX_RANK];
    hbool_t ret_value = TRUE;

    FUNC_ENTER_NOAPI_NOINIT_NOERR

    if(span) {
        /* Initialization */
        curr_stride     = 1;
        curr_block      = 0;
        outcount        = 0;
        curr_low        = 0;

        /* Get "canonical" down span information */
        if(span->down) {
            HDassert(span->down->head);

            /* Go to the next down span and check whether the selection can be rebuilt.*/
            if(!H5S_hyper_rebuild_helper(span->down->head, span_slab_info, rank - 1))
                HGOTO_DONE(FALSE)

            HDmemcpy(canon_down_span_slab_info, span_slab_info, sizeof(H5S_hyper_dim_t) * rank);
        } /* end if */

        /* Assign the initial starting point & block size */
        curr_start = span->low;
        curr_block = (span->high - span->low) + 1;

        /* Loop the span */
        while(span) {
            if(outcount > 0) {
                if(span->down) {
                    H5S_hyper_dim_t      *curr_down_span_slab_info;

                    HDassert(span->down->head);

                    /* Go to the next down span and check whether the selection can be rebuilt.*/
                    if(!H5S_hyper_rebuild_helper(span->down->head, span_slab_info, rank - 1))
                        HGOTO_DONE(FALSE)

                    /* Compare the slab information of the adjacent spans in the down span tree.
                       We have to compare all the sub-tree slab information with the canon_down_span_slab_info.*/

                    for( u = 0; u < rank - 1; u++) {
                       curr_down_span_slab_info = &span_slab_info[u];

                       if(curr_down_span_slab_info->count > 0 && canon_down_span_slab_info[u].count > 0) {
                          if(curr_down_span_slab_info->start != canon_down_span_slab_info[u].start
                              || curr_down_span_slab_info->stride != canon_down_span_slab_info[u].stride
                              || curr_down_span_slab_info->block != canon_down_span_slab_info[u].block
                              || curr_down_span_slab_info->count != canon_down_span_slab_info[u].count)
                          HGOTO_DONE(FALSE)
                       } /* end if */
                       else if (!((curr_down_span_slab_info->count == 0) && (canon_down_span_slab_info[u].count == 0)))
                          HGOTO_DONE(FALSE)
                    }
                } /* end if */
            } /* end if */

            /* Obtain values for stride and block */
            next_stride  = span->low  - curr_low;
            next_block   = (span->high - span->low) + 1;

            /* Compare stride and block in this span, to compare stride,
             * three spans are needed. Ignore the first two spans.
             */
            if(outcount  > 1  && curr_stride != next_stride)
                HGOTO_DONE(FALSE)
            if(outcount != 0  && next_block  != curr_block)
                HGOTO_DONE(FALSE)

            /* Keep the isolated stride to be 1 */
            if(outcount != 0)
                curr_stride = next_stride;

            /* Keep current starting point */
            curr_low    = span->low;

            /* Advance to next span */
            span = span->next;
            outcount++;
        } /* end while */

        /* Save the span information. */
        span_slab_info[rank - 1].start  = curr_start;
        span_slab_info[rank - 1].count  = outcount;
        span_slab_info[rank - 1].block  = curr_block;
        span_slab_info[rank - 1].stride = curr_stride;
    } /* end if */

done:
    FUNC_LEAVE_NOAPI(ret_value)
} /* end H5S_hyper_rebuild_helper() */


/*--------------------------------------------------------------------------
 NAME
    H5S_hyper_rebuild
 PURPOSE
    Rebuild optimized hyperslab information if possible.
    (It can be recovered with regular selection)
 USAGE
    herr_t H5S_hyper_rebuild(space)
        const H5S_t *space;     IN: Dataspace to check
 RETURNS
    >=0 on success, <0 on failure
 DESCRIPTION
    Examine the span tree for a hyperslab selection and rebuild
    the start/stride/count/block information for the selection, if possible.

 GLOBAL VARIABLES
 COMMENTS, BUGS, ASSUMPTIONS
    To be able to recover the optimized information, the span tree must conform
    to span tree able to be generated from a single H5S_SELECT_SET operation.

 EXAMPLES
 REVISION LOG

    This routine is the optimization of the old version. The previous version
    can only detect a singluar selection. This version is general enough to
    detect any regular selection.
    KY, 2005/9/22
--------------------------------------------------------------------------*/
static htri_t
H5S_hyper_rebuild(H5S_t *space)
{
    H5S_hyper_dim_t top_span_slab_info[H5O_LAYOUT_NDIMS];
    H5S_hyper_dim_t *diminfo;
    H5S_hyper_dim_t *app_diminfo;
    unsigned rank, curr_dim;
    htri_t ret_value = TRUE;      /* Return value */

    FUNC_ENTER_NOAPI_NOINIT_NOERR

    /* Check args */
    HDassert(space);
    HDassert(space->select.sel_info.hslab->span_lst);

    /* Check the rank of space */
    rank = space->extent.rank;

    /* Check whether the slab can be rebuilt. Only regular selection can be rebuilt. If yes, fill in correct values.*/
    if(!H5S_hyper_rebuild_helper(space->select.sel_info.hslab->span_lst->head, top_span_slab_info, rank)) {
        HGOTO_DONE(FALSE)
    } /* end if */
    else {
        diminfo=space->select.sel_info.hslab->opt_diminfo;
        app_diminfo=space->select.sel_info.hslab->app_diminfo;

        for(curr_dim = 0; curr_dim < rank; curr_dim++) {

            app_diminfo[(rank - curr_dim) - 1].start  = diminfo[(rank - curr_dim) - 1].start = top_span_slab_info[curr_dim].start;
            app_diminfo[(rank - curr_dim) - 1].stride = diminfo[(rank - curr_dim) - 1].stride = top_span_slab_info[curr_dim].stride;
            app_diminfo[(rank - curr_dim) - 1].count  = diminfo[(rank - curr_dim) - 1].count = top_span_slab_info[curr_dim].count;
            app_diminfo[(rank - curr_dim) - 1].block  = diminfo[(rank - curr_dim) - 1].block = top_span_slab_info[curr_dim].block;

        } /* end for */

        space->select.sel_info.hslab->diminfo_valid = TRUE;
    } /* end else */

done:
    FUNC_LEAVE_NOAPI(ret_value)
}   /* H5S_hyper_rebuild() */


/*--------------------------------------------------------------------------
 NAME
    H5S_hyper_generate_spans
 PURPOSE
    Create span tree for a regular hyperslab selection
 USAGE
    herr_t H5S_hyper_generate_spans(space)
        H5S_t *space;           IN/OUT: Pointer to dataspace
 RETURNS
    Non-negative on success, negative on failure
 DESCRIPTION
    Create a span tree representation of a regular hyperslab selection and
    add it to the information for the hyperslab selection.
 GLOBAL VARIABLES
 COMMENTS, BUGS, ASSUMPTIONS
 EXAMPLES
 REVISION LOG
--------------------------------------------------------------------------*/
static herr_t
H5S_hyper_generate_spans(H5S_t *space)
{
    hsize_t tmp_start[H5O_LAYOUT_NDIMS];   /* Temporary start information */
    hsize_t tmp_stride[H5O_LAYOUT_NDIMS];   /* Temporary stride information */
    hsize_t tmp_count[H5O_LAYOUT_NDIMS];    /* Temporary count information */
    hsize_t tmp_block[H5O_LAYOUT_NDIMS];    /* Temporary block information */
    unsigned u;                             /* Counter */
    herr_t      ret_value=SUCCEED;       /* Return value */

    FUNC_ENTER_NOAPI_NOINIT

    HDassert(space);
    HDassert(H5S_GET_SELECT_TYPE(space) == H5S_SEL_HYPERSLABS);

    /* Get the diminfo */
    for(u=0; u<space->extent.rank; u++) {
        tmp_start[u]=space->select.sel_info.hslab->opt_diminfo[u].start;
        tmp_stride[u]=space->select.sel_info.hslab->opt_diminfo[u].stride;
        tmp_count[u]=space->select.sel_info.hslab->opt_diminfo[u].count;
        tmp_block[u]=space->select.sel_info.hslab->opt_diminfo[u].block;
    } /* end for */

    /* Build the hyperslab information also */
    if(H5S_generate_hyperslab (space, H5S_SELECT_SET, tmp_start, tmp_stride, tmp_count, tmp_block)<0)
        HGOTO_ERROR(H5E_DATASPACE, H5E_CANTINSERT, FAIL, "can't generate hyperslabs")

done:
    FUNC_LEAVE_NOAPI(ret_value)
}   /* H5S_hyper_generate_spans() */

#ifndef NEW_HYPERSLAB_API

/*-------------------------------------------------------------------------
 * Function:	H5S_generate_hyperlab
 *
 * Purpose:	Generate hyperslab information from H5S_select_hyperslab()
 *
 * Return:	Non-negative on success/Negative on failure
 *
 * Programmer:	Quincey Koziol (split from HS_select_hyperslab()).
 *              Tuesday, September 12, 2000
 *
 * Modifications:
 *
 *-------------------------------------------------------------------------
 */
static herr_t
H5S_generate_hyperslab (H5S_t *space, H5S_seloper_t op,
		      const hsize_t start[],
		      const hsize_t stride[],
		      const hsize_t count[],
		      const hsize_t block[])
{
    H5S_hyper_span_info_t *new_spans=NULL;  /* Span tree for new hyperslab */
    H5S_hyper_span_info_t *a_not_b=NULL;    /* Span tree for hyperslab spans in old span tree and not in new span tree */
    H5S_hyper_span_info_t *a_and_b=NULL;    /* Span tree for hyperslab spans in both old and new span trees */
    H5S_hyper_span_info_t *b_not_a=NULL;    /* Span tree for hyperslab spans in new span tree and not in old span tree */
    herr_t      ret_value=SUCCEED;       /* Return value */

    FUNC_ENTER_NOAPI_NOINIT

    /* Check args */
    HDassert(space);
    HDassert(op > H5S_SELECT_NOOP && op < H5S_SELECT_INVALID);
    HDassert(start);
    HDassert(stride);
    HDassert(count);
    HDassert(block);

    /* Generate span tree for new hyperslab information */
    if((new_spans=H5S_hyper_make_spans(space->extent.rank,start,stride,count,block))==NULL)
        HGOTO_ERROR(H5E_DATASPACE, H5E_CANTINSERT, FAIL, "can't create hyperslab information")

    /* Generate list of blocks to add/remove based on selection operation */
    if(op==H5S_SELECT_SET) {
        /* Add new spans to current selection */
        if(H5S_hyper_merge_spans(space,new_spans,TRUE)<0)
            HGOTO_ERROR(H5E_DATASPACE, H5E_CANTINSERT, FAIL, "can't insert hyperslabs")

        /* Set the number of elements in current selection */
        space->select.num_elem=H5S_hyper_spans_nelem(new_spans);

        /* Indicate that the new_spans are owned */
        new_spans=NULL;
    } /* end if */
    else {
        hbool_t updated_spans = FALSE;  /* Whether the spans in the selection were modified */

        /* Generate lists of spans which overlap and don't overlap */
        if(H5S_hyper_clip_spans(space->select.sel_info.hslab->span_lst,new_spans,&a_not_b,&a_and_b,&b_not_a)<0)
            HGOTO_ERROR(H5E_DATASPACE, H5E_CANTCLIP, FAIL, "can't clip hyperslab information")

        switch(op) {
            case H5S_SELECT_OR:
                /* Add any new spans from b_not_a to current selection */
                if(b_not_a!=NULL) {
                    if(H5S_hyper_merge_spans(space,b_not_a,FALSE)<0)
                        HGOTO_ERROR(H5E_DATASPACE, H5E_CANTINSERT, FAIL, "can't insert hyperslabs")

                    /* Update the number of elements in current selection */
                    space->select.num_elem+=H5S_hyper_spans_nelem(b_not_a);

                    /* Indicate that the spans were updated */
                    updated_spans = TRUE;
                } /* end if */
                break;

            case H5S_SELECT_AND:
                /* Free the current selection */
                if(H5S_hyper_free_span_info(space->select.sel_info.hslab->span_lst)<0)
                    HGOTO_ERROR(H5E_INTERNAL, H5E_CANTFREE, FAIL, "failed to release hyperslab spans")
                space->select.sel_info.hslab->span_lst=NULL;

                /* Reset the number of items in selection */
                space->select.num_elem=0;

                /* Check if there are any overlapped selections */
                if(a_and_b!=NULL) {
                    if(H5S_hyper_merge_spans(space,a_and_b,TRUE)<0)
                        HGOTO_ERROR(H5E_DATASPACE, H5E_CANTINSERT, FAIL, "can't insert hyperslabs")

                    /* Update the number of elements in current selection */
                    space->select.num_elem=H5S_hyper_spans_nelem(a_and_b);

                    /* Indicate that the a_and_b spans are owned */
                    a_and_b=NULL;

                    /* Indicate that the spans were updated */
                    updated_spans = TRUE;
                } /* end if */
                break;

            case H5S_SELECT_XOR:
                /* Free the current selection */
                if(H5S_hyper_free_span_info(space->select.sel_info.hslab->span_lst)<0)
                    HGOTO_ERROR(H5E_INTERNAL, H5E_CANTFREE, FAIL, "failed to release hyperslab spans")
                space->select.sel_info.hslab->span_lst=NULL;

                /* Reset the number of items in selection */
                space->select.num_elem=0;

                /* Check if there are any non-overlapped selections */
                if(a_not_b!=NULL) {
                    if(H5S_hyper_merge_spans(space,a_not_b,FALSE)<0)
                        HGOTO_ERROR(H5E_DATASPACE, H5E_CANTINSERT, FAIL, "can't insert hyperslabs")

                    /* Update the number of elements in current selection */
                    space->select.num_elem=H5S_hyper_spans_nelem(a_not_b);

                    /* Indicate that the spans were updated */
                    updated_spans = TRUE;
                } /* end if */
                if(b_not_a!=NULL) {
                    if(H5S_hyper_merge_spans(space,b_not_a,FALSE)<0)
                        HGOTO_ERROR(H5E_DATASPACE, H5E_CANTINSERT, FAIL, "can't insert hyperslabs")

                    /* Update the number of elements in current selection */
                    space->select.num_elem+=H5S_hyper_spans_nelem(b_not_a);

                    /* Indicate that the spans were updated */
                    updated_spans = TRUE;
                } /* end if */
                break;

            case H5S_SELECT_NOTB:
                /* Free the current selection */
                if(H5S_hyper_free_span_info(space->select.sel_info.hslab->span_lst)<0)
                    HGOTO_ERROR(H5E_INTERNAL, H5E_CANTFREE, FAIL, "failed to release hyperslab spans")
                space->select.sel_info.hslab->span_lst=NULL;

                /* Reset the number of items in selection */
                space->select.num_elem=0;

                /* Check if there are any non-overlapped selections */
                if(a_not_b!=NULL) {
                    if(H5S_hyper_merge_spans(space,a_not_b,TRUE)<0)
                        HGOTO_ERROR(H5E_DATASPACE, H5E_CANTINSERT, FAIL, "can't insert hyperslabs")

                    /* Update the number of elements in current selection */
                    space->select.num_elem=H5S_hyper_spans_nelem(a_not_b);

                    /* Indicate that the a_not_b are owned */
                    a_not_b=NULL;

                    /* Indicate that the spans were updated */
                    updated_spans = TRUE;
                } /* end if */
                break;

            case H5S_SELECT_NOTA:
                /* Free the current selection */
                if(H5S_hyper_free_span_info(space->select.sel_info.hslab->span_lst)<0)
                    HGOTO_ERROR(H5E_INTERNAL, H5E_CANTFREE, FAIL, "failed to release hyperslab spans")
                space->select.sel_info.hslab->span_lst=NULL;

                /* Reset the number of items in selection */
                space->select.num_elem=0;

                /* Check if there are any non-overlapped selections */
                if(b_not_a!=NULL) {
                    if(H5S_hyper_merge_spans(space,b_not_a,TRUE)<0)
                        HGOTO_ERROR(H5E_DATASPACE, H5E_CANTINSERT, FAIL, "can't insert hyperslabs")

                    /* Update the number of elements in current selection */
                    space->select.num_elem=H5S_hyper_spans_nelem(b_not_a);

                    /* Indicate that the b_not_a are owned */
                    b_not_a=NULL;

                    /* Indicate that the spans were updated */
                    updated_spans = TRUE;
                } /* end if */
                break;

            case H5S_SELECT_NOOP:
            case H5S_SELECT_SET:
            case H5S_SELECT_APPEND:
            case H5S_SELECT_PREPEND:
            case H5S_SELECT_INVALID:
            default:
                HGOTO_ERROR(H5E_ARGS, H5E_UNSUPPORTED, FAIL, "invalid selection operation")
        } /* end switch */

        /* Check if the resulting hyperslab span tree is empty */
        if(space->select.sel_info.hslab->span_lst==NULL) {
            H5S_hyper_span_info_t *spans;     /* Empty hyperslab span tree */

            /* Sanity check */
            HDassert(space->select.num_elem == 0);

            /* Allocate a span info node */
            if((spans = H5FL_MALLOC(H5S_hyper_span_info_t))==NULL)
                HGOTO_ERROR(H5E_RESOURCE, H5E_NOSPACE, FAIL, "can't allocate hyperslab span")

            /* Set the reference count */
            spans->count=1;

            /* Reset the scratch pad space */
            spans->scratch=0;

            /* Set to empty tree */
            spans->head=NULL;

            /* Set pointer to empty span tree */
            space->select.sel_info.hslab->span_lst=spans;
        } /* end if */
        else {
            /* Check if we updated the spans */
            if(updated_spans) {
                /* Attempt to rebuild "optimized" start/stride/count/block information.
                 * from resulting hyperslab span tree
                 */
                if(H5S_hyper_rebuild(space) < 0)
                    HGOTO_ERROR(H5E_DATASPACE, H5E_CANTCOUNT, FAIL, "can't rebuild hyperslab info")
            } /* end if */
        } /* end else */
    } /* end else */

done:
    /* Free resources */
    if(a_not_b)
        if(H5S_hyper_free_span_info(a_not_b) < 0)
            HDONE_ERROR(H5E_INTERNAL, H5E_CANTFREE, FAIL, "failed to release temporary hyperslab spans")
    if(a_and_b)
        if(H5S_hyper_free_span_info(a_and_b) < 0)
            HDONE_ERROR(H5E_INTERNAL, H5E_CANTFREE, FAIL, "failed to release temporary hyperslab spans")
    if(b_not_a)
        if(H5S_hyper_free_span_info(b_not_a) < 0)
            HDONE_ERROR(H5E_INTERNAL, H5E_CANTFREE, FAIL, "failed to release temporary hyperslab spans")
    if(new_spans)
        if(H5S_hyper_free_span_info(new_spans) < 0)
            HDONE_ERROR(H5E_INTERNAL, H5E_CANTFREE, FAIL, "failed to release temporary hyperslab spans")

    FUNC_LEAVE_NOAPI(ret_value)
} /* end H5S_generate_hyperslab() */


/*-------------------------------------------------------------------------
 * Function:	H5S_select_hyperslab
 *
 * Purpose:	Internal version of H5Sselect_hyperslab().
 *
 * Return:	Non-negative on success/Negative on failure
 *
 * Programmer:	Quincey Koziol
 *              Wednesday, January 10, 2001
 *
 *-------------------------------------------------------------------------
 */
herr_t
H5S_select_hyperslab (H5S_t *space, H5S_seloper_t op,
		      const hsize_t start[],
		      const hsize_t *stride,
		      const hsize_t count[],
		      const hsize_t *block)
{
    hsize_t int_stride[H5O_LAYOUT_NDIMS];   /* Internal storage for stride information */
    hsize_t int_count[H5O_LAYOUT_NDIMS];    /* Internal storage for count information */
    hsize_t int_block[H5O_LAYOUT_NDIMS];    /* Internal storage for block information */
    const hsize_t *opt_stride;      /* Optimized stride information */
    const hsize_t *opt_count;       /* Optimized count information */
    const hsize_t *opt_block;       /* Optimized block information */
    unsigned u;                     /* Counters */
    herr_t      ret_value=SUCCEED;       /* Return value */

    FUNC_ENTER_NOAPI(FAIL)

    /* Check args */
    HDassert(space);
    HDassert(start);
    HDassert(count);
    HDassert(op > H5S_SELECT_NOOP && op < H5S_SELECT_INVALID);

    /* Point to the correct stride values */
    if(stride==NULL)
        stride = _ones;

    /* Point to the correct block values */
    if(block==NULL)
        block = _ones;

    /*
     * Check new selection.
     */
    for(u=0; u<space->extent.rank; u++) {
        /* Check for overlapping hyperslab blocks in new selection. */
        if(count[u]>1 && stride[u]<block[u])
            HGOTO_ERROR(H5E_ARGS, H5E_BADVALUE, FAIL, "hyperslab blocks overlap")

        /* Detect zero-sized hyperslabs in new selection */
        if(count[u] == 0 || block[u] == 0) {
            switch(op) {
                case H5S_SELECT_SET:   /* Select "set" operation */
                case H5S_SELECT_AND:   /* Binary "and" operation for hyperslabs */
                case H5S_SELECT_NOTA:  /* Binary "B not A" operation for hyperslabs */
                    /* Convert to "none" selection */
                    if(H5S_select_none(space)<0)
                        HGOTO_ERROR(H5E_DATASPACE, H5E_CANTDELETE, FAIL, "can't convert selection")
                    HGOTO_DONE(SUCCEED);

                case H5S_SELECT_OR:    /* Binary "or" operation for hyperslabs */
                case H5S_SELECT_XOR:   /* Binary "xor" operation for hyperslabs */
                case H5S_SELECT_NOTB:  /* Binary "A not B" operation for hyperslabs */
                    HGOTO_DONE(SUCCEED);        /* Selection stays same */

                case H5S_SELECT_NOOP:
                case H5S_SELECT_APPEND:
                case H5S_SELECT_PREPEND:
                case H5S_SELECT_INVALID:
                default:
                    HGOTO_ERROR(H5E_ARGS, H5E_UNSUPPORTED, FAIL, "invalid selection operation")
            } /* end switch */
        } /* end if */
    } /* end for */

    /* Optimize hyperslab parameters to merge contiguous blocks, etc. */
    if(stride == _ones && block == _ones) {
        /* Point to existing arrays */
        opt_stride = _ones;
        opt_count = _ones;
        opt_block = count;
    } /* end if */
    else {
        /* Point to local arrays */
        opt_stride = int_stride;
        opt_count = int_count;
        opt_block = int_block;
        for(u=0; u<space->extent.rank; u++) {
            /* contiguous hyperslabs have the block size equal to the stride */
            if(stride[u]==block[u]) {
                int_count[u]=1;
                int_stride[u]=1;
                if(block[u]==1)
                    int_block[u]=count[u];
                else
                    int_block[u]=block[u]*count[u];
            } /* end if */
            else {
                if(count[u]==1)
                    int_stride[u]=1;
                else {
                    HDassert(stride[u] > block[u]);
                    int_stride[u]=stride[u];
                } /* end else */
                int_count[u]=count[u];
                int_block[u]=block[u];
            } /* end else */
        } /* end for */
    } /* end else */

    /* Fixup operation for non-hyperslab selections */
    switch(H5S_GET_SELECT_TYPE(space)) {
        case H5S_SEL_NONE:   /* No elements selected in dataspace */
            switch(op) {
                case H5S_SELECT_SET:   /* Select "set" operation */
                    /* Change "none" selection to hyperslab selection */
                    break;

                case H5S_SELECT_OR:    /* Binary "or" operation for hyperslabs */
                case H5S_SELECT_XOR:   /* Binary "xor" operation for hyperslabs */
                case H5S_SELECT_NOTA:  /* Binary "B not A" operation for hyperslabs */
                    op=H5S_SELECT_SET; /* Maps to "set" operation when applied to "none" selection */
                    break;

                case H5S_SELECT_AND:   /* Binary "and" operation for hyperslabs */
                case H5S_SELECT_NOTB:  /* Binary "A not B" operation for hyperslabs */
                    HGOTO_DONE(SUCCEED);        /* Selection stays "none" */

                case H5S_SELECT_NOOP:
                case H5S_SELECT_APPEND:
                case H5S_SELECT_PREPEND:
                case H5S_SELECT_INVALID:
                default:
                    HGOTO_ERROR(H5E_ARGS, H5E_UNSUPPORTED, FAIL, "invalid selection operation")
            } /* end switch */
            break;

        case H5S_SEL_ALL:    /* All elements selected in dataspace */
            switch(op) {
                case H5S_SELECT_SET:   /* Select "set" operation */
                    /* Change "all" selection to hyperslab selection */
                    break;

                case H5S_SELECT_OR:    /* Binary "or" operation for hyperslabs */
                    HGOTO_DONE(SUCCEED);        /* Selection stays "all" */

                case H5S_SELECT_AND:   /* Binary "and" operation for hyperslabs */
                    op=H5S_SELECT_SET; /* Maps to "set" operation when applied to "none" selection */
                    break;

                case H5S_SELECT_XOR:   /* Binary "xor" operation for hyperslabs */
                case H5S_SELECT_NOTB:  /* Binary "A not B" operation for hyperslabs */
                    /* Convert current "all" selection to "real" hyperslab selection */
                    /* Then allow operation to proceed */
                    {
                        hsize_t tmp_start[H5O_LAYOUT_NDIMS];   /* Temporary start information */
                        hsize_t tmp_stride[H5O_LAYOUT_NDIMS];   /* Temporary stride information */
                        hsize_t tmp_count[H5O_LAYOUT_NDIMS];    /* Temporary count information */
                        hsize_t tmp_block[H5O_LAYOUT_NDIMS];    /* Temporary block information */

                        /* Fill in temporary information for the dimensions */
                        for(u=0; u<space->extent.rank; u++) {
                            tmp_start[u]=0;
                            tmp_stride[u]=1;
                            tmp_count[u]=1;
                            tmp_block[u]=space->extent.size[u];
                        } /* end for */

                        /* Convert to hyperslab selection */
                        if(H5S_select_hyperslab(space,H5S_SELECT_SET,tmp_start,tmp_stride,tmp_count,tmp_block)<0)
                            HGOTO_ERROR(H5E_DATASPACE, H5E_CANTDELETE, FAIL, "can't convert selection")
                    } /* end case */
                    break;

                case H5S_SELECT_NOTA:  /* Binary "B not A" operation for hyperslabs */
                    /* Convert to "none" selection */
                    if(H5S_select_none(space)<0)
                        HGOTO_ERROR(H5E_DATASPACE, H5E_CANTDELETE, FAIL, "can't convert selection")
                    HGOTO_DONE(SUCCEED);

                case H5S_SELECT_NOOP:
                case H5S_SELECT_APPEND:
                case H5S_SELECT_PREPEND:
                case H5S_SELECT_INVALID:
                default:
                    HGOTO_ERROR(H5E_ARGS, H5E_UNSUPPORTED, FAIL, "invalid selection operation")
            } /* end switch */
            break;

        case H5S_SEL_HYPERSLABS:
            /* Hyperslab operation on hyperslab selection, OK */
            break;

        case H5S_SEL_POINTS: /* Can't combine hyperslab operations and point selections currently */
            if(op==H5S_SELECT_SET)      /* Allow only "set" operation to proceed */
                break;
            /* Else fall through to error */

        case H5S_SEL_ERROR:
        case H5S_SEL_N:
        default:
            HGOTO_ERROR(H5E_ARGS, H5E_UNSUPPORTED, FAIL, "invalid selection operation")
    } /* end switch */

    if(op == H5S_SELECT_SET) {
        /* If we are setting a new selection, remove current selection first */
        if(H5S_SELECT_RELEASE(space) < 0)
            HGOTO_ERROR(H5E_DATASPACE, H5E_CANTDELETE, FAIL, "can't release selection")

        /* Allocate space for the hyperslab selection information */
        if(NULL == (space->select.sel_info.hslab = H5FL_MALLOC(H5S_hyper_sel_t)))
            HGOTO_ERROR(H5E_RESOURCE, H5E_NOSPACE, FAIL, "can't allocate hyperslab info")

        /* Save the diminfo */
        space->select.num_elem = 1;
        for(u = 0; u < space->extent.rank; u++) {
            space->select.sel_info.hslab->app_diminfo[u].start = start[u];
            space->select.sel_info.hslab->app_diminfo[u].stride = stride[u];
            space->select.sel_info.hslab->app_diminfo[u].count = count[u];
            space->select.sel_info.hslab->app_diminfo[u].block = block[u];

            space->select.sel_info.hslab->opt_diminfo[u].start = start[u];
            space->select.sel_info.hslab->opt_diminfo[u].stride = opt_stride[u];
            space->select.sel_info.hslab->opt_diminfo[u].count = opt_count[u];
            space->select.sel_info.hslab->opt_diminfo[u].block = opt_block[u];

            space->select.num_elem *= (opt_count[u] * opt_block[u]);
        } /* end for */

        /* Indicate that the dimension information is valid */
        space->select.sel_info.hslab->diminfo_valid = TRUE;

        /* Indicate that there's no slab information */
        space->select.sel_info.hslab->span_lst = NULL;
    } /* end if */
    else if(op >= H5S_SELECT_OR && op <= H5S_SELECT_NOTA) {
        /* Sanity check */
        HDassert(H5S_GET_SELECT_TYPE(space) == H5S_SEL_HYPERSLABS);

        /* Check if there's no hyperslab span information currently */
        if(NULL == space->select.sel_info.hslab->span_lst)
            if(H5S_hyper_generate_spans(space) < 0)
                HGOTO_ERROR(H5E_DATASPACE, H5E_UNINITIALIZED, FAIL, "dataspace does not have span tree")

        /* Indicate that the regular dimensions are no longer valid */
        space->select.sel_info.hslab->diminfo_valid = FALSE;

        /* Add in the new hyperslab information */
        if(H5S_generate_hyperslab(space, op, start, opt_stride, opt_count, opt_block) < 0)
            HGOTO_ERROR(H5E_DATASPACE, H5E_CANTINSERT, FAIL, "can't generate hyperslabs")
    } /* end if */
    else
        HGOTO_ERROR(H5E_ARGS, H5E_UNSUPPORTED, FAIL, "invalid selection operation")

    /* Set selection type */
    space->select.type = H5S_sel_hyper;

done:
    FUNC_LEAVE_NOAPI(ret_value)
}   /* end H5S_select_hyperslab() */


/*--------------------------------------------------------------------------
 NAME
    H5Sselect_hyperslab
 PURPOSE
    Specify a hyperslab to combine with the current hyperslab selection
 USAGE
    herr_t H5Sselect_hyperslab(dsid, op, start, stride, count, block)
        hid_t dsid;             IN: Dataspace ID of selection to modify
        H5S_seloper_t op;       IN: Operation to perform on current selection
        const hsize_t *start;        IN: Offset of start of hyperslab
        const hsize_t *stride;       IN: Hyperslab stride
        const hsize_t *count;        IN: Number of blocks included in hyperslab
        const hsize_t *block;        IN: Size of block in hyperslab
 RETURNS
    Non-negative on success/Negative on failure
 DESCRIPTION
    Combines a hyperslab selection with the current selection for a dataspace.
    If the current selection is not a hyperslab, it is freed and the hyperslab
    parameters passed in are combined with the H5S_SEL_ALL hyperslab (ie. a
    selection composing the entire current extent).  If STRIDE or BLOCK is
    NULL, they are assumed to be set to all '1'.
 GLOBAL VARIABLES
 COMMENTS, BUGS, ASSUMPTIONS
 EXAMPLES
 REVISION LOG
--------------------------------------------------------------------------*/
herr_t
H5Sselect_hyperslab(hid_t space_id, H5S_seloper_t op, const hsize_t start[],
         const hsize_t stride[], const hsize_t count[], const hsize_t block[])
{
    H5S_t *space;               /* Dataspace to modify selection of */
    unsigned u;                 /* Local index variable */
    herr_t ret_value = SUCCEED; /* Return value */

    FUNC_ENTER_API(FAIL)
    H5TRACE6("e", "iSs*h*h*h*h", space_id, op, start, stride, count, block);

    /* Check args */
    if(NULL == (space = (H5S_t *)H5I_object_verify(space_id, H5I_DATASPACE)))
        HGOTO_ERROR(H5E_ARGS, H5E_BADTYPE, FAIL, "not a data space")
    if(H5S_SCALAR == H5S_GET_EXTENT_TYPE(space))
        HGOTO_ERROR(H5E_ARGS, H5E_BADTYPE, FAIL, "hyperslab doesn't support H5S_SCALAR space")
    if(H5S_NULL == H5S_GET_EXTENT_TYPE(space))
        HGOTO_ERROR(H5E_ARGS, H5E_BADTYPE, FAIL, "hyperslab doesn't support H5S_NULL space")
    if(start == NULL || count == NULL)
        HGOTO_ERROR(H5E_ARGS, H5E_BADVALUE, FAIL, "hyperslab not specified")
    if(!(op > H5S_SELECT_NOOP && op < H5S_SELECT_INVALID))
        HGOTO_ERROR(H5E_ARGS, H5E_UNSUPPORTED, FAIL, "invalid selection operation")
    if(stride!=NULL) {
        /* Check for 0-sized strides */
        for(u=0; u<space->extent.rank; u++) {
            if(stride[u]==0)
                HGOTO_ERROR(H5E_ARGS, H5E_BADVALUE, FAIL, "invalid stride==0 value")
        } /* end for */
    } /* end if */

    if (H5S_select_hyperslab(space, op, start, stride, count, block)<0)
        HGOTO_ERROR(H5E_DATASPACE, H5E_CANTINIT, FAIL, "unable to set hyperslab selection")

done:
    FUNC_LEAVE_API(ret_value)
} /* end H5Sselect_hyperslab() */
#else /* NEW_HYPERSLAB_API */ /* Works */

/*-------------------------------------------------------------------------
 * Function:	H5S_operate_hyperslab
 *
 * Purpose:	Combines two hyperslabs with an operation, putting the
 *              result into a third hyperslab selection
 *
 * Return:	non-negative on success/NULL on failure
 *
 * Programmer:	Quincey Koziol
 *              Tuesday, October 30, 2001
 *
 * Modifications:
 *
 *-------------------------------------------------------------------------
 */
static herr_t
H5S_operate_hyperslab (H5S_t *result, H5S_hyper_span_info_t *spans1, H5S_seloper_t op, H5S_hyper_span_info_t *spans2,
    hbool_t can_own_span2, hbool_t *span2_owned)
{
    H5S_hyper_span_info_t *a_not_b=NULL;    /* Span tree for hyperslab spans in old span tree and not in new span tree */
    H5S_hyper_span_info_t *a_and_b=NULL;    /* Span tree for hyperslab spans in both old and new span trees */
    H5S_hyper_span_info_t *b_not_a=NULL;    /* Span tree for hyperslab spans in new span tree and not in old span tree */
    herr_t      ret_value=SUCCEED;       /* Return value */

    FUNC_ENTER_NOAPI_NOINIT

    /* Check args */
    HDassert(result);
    HDassert(spans2);
    HDassert(op > H5S_SELECT_NOOP && op < H5S_SELECT_INVALID);

    /* Just copy the selection from spans2 if we are setting the selection */
    /* ('space1' to 'result' aliasing happens at the next layer up) */
    if(op==H5S_SELECT_SET) {
        if(H5S_hyper_merge_spans(result,spans2,can_own_span2)<0)
            HGOTO_ERROR(H5E_DATASPACE, H5E_CANTINSERT, FAIL, "can't insert hyperslabs")

        /* Update the number of elements in current selection */
        result->select.num_elem=H5S_hyper_spans_nelem(spans2);

        /* Indicate that we took ownership of span2, if allowed */
        if(can_own_span2)
            *span2_owned=TRUE;
    } /* end if */
    else {
        hbool_t updated_spans = FALSE;  /* Whether the spans in the selection were modified */

        HDassert(spans1);

        /* Generate lists of spans which overlap and don't overlap */
        if(H5S_hyper_clip_spans(spans1,spans2,&a_not_b,&a_and_b,&b_not_a)<0)
            HGOTO_ERROR(H5E_DATASPACE, H5E_CANTCLIP, FAIL, "can't clip hyperslab information")

        /* Switch on the operation */
        switch(op) {
            case H5S_SELECT_OR:
                /* Copy spans from spans1 to current selection */
                if(spans1!=NULL) {
                    if(H5S_hyper_merge_spans(result,spans1,FALSE)<0)
                        HGOTO_ERROR(H5E_DATASPACE, H5E_CANTINSERT, FAIL, "can't insert hyperslabs")

                    /* Update the number of elements in current selection */
                    result->select.num_elem=H5S_hyper_spans_nelem(spans1);
                } /* end if */

                /* Add any new spans from spans2 to current selection */
                if(b_not_a!=NULL) {
                    if(H5S_hyper_merge_spans(result,b_not_a,FALSE)<0)
                        HGOTO_ERROR(H5E_DATASPACE, H5E_CANTINSERT, FAIL, "can't insert hyperslabs")

                    /* Update the number of elements in current selection */
                    result->select.num_elem+=H5S_hyper_spans_nelem(b_not_a);

                    /* Indicate that the spans were updated */
                    updated_spans = TRUE;
                } /* end if */
                break;

            case H5S_SELECT_AND:
                /* Check if there are any overlapped selections */
                if(a_and_b!=NULL) {
                    if(H5S_hyper_merge_spans(result,a_and_b,TRUE)<0)
                        HGOTO_ERROR(H5E_DATASPACE, H5E_CANTINSERT, FAIL, "can't insert hyperslabs")

                    /* Update the number of elements in current selection */
                    result->select.num_elem=H5S_hyper_spans_nelem(a_and_b);

                    /* Indicate that the result owns the a_and_b spans */
                    a_and_b=NULL;

                    /* Indicate that the spans were updated */
                    updated_spans = TRUE;
                } /* end if */
                break;

            case H5S_SELECT_XOR:
                /* Check if there are any non-overlapped selections */
                if(a_not_b!=NULL) {
                    if(H5S_hyper_merge_spans(result,a_not_b,FALSE)<0)
                        HGOTO_ERROR(H5E_DATASPACE, H5E_CANTINSERT, FAIL, "can't insert hyperslabs")

                    /* Update the number of elements in current selection */
                    result->select.num_elem=H5S_hyper_spans_nelem(a_not_b);

                    /* Indicate that the spans were updated */
                    updated_spans = TRUE;
                } /* end if */
                if(b_not_a!=NULL) {
                    if(H5S_hyper_merge_spans(result,b_not_a,FALSE)<0)
                        HGOTO_ERROR(H5E_DATASPACE, H5E_CANTINSERT, FAIL, "can't insert hyperslabs")

                    /* Update the number of elements in current selection */
                    result->select.num_elem+=H5S_hyper_spans_nelem(b_not_a);

                    /* Indicate that the spans were updated */
                    updated_spans = TRUE;
                } /* end if */
                break;

            case H5S_SELECT_NOTB:
                /* Check if there are any non-overlapped selections */
                if(a_not_b!=NULL) {
                    if(H5S_hyper_merge_spans(result,a_not_b,TRUE)<0)
                        HGOTO_ERROR(H5E_DATASPACE, H5E_CANTINSERT, FAIL, "can't insert hyperslabs")

                    /* Update the number of elements in current selection */
                    result->select.num_elem=H5S_hyper_spans_nelem(a_not_b);

                    /* Indicate that the result owns the a_not_b spans */
                    a_not_b=NULL;

                    /* Indicate that the spans were updated */
                    updated_spans = TRUE;
                } /* end if */
                break;

            case H5S_SELECT_NOTA:
                /* Check if there are any non-overlapped selections */
                if(b_not_a!=NULL) {
                    if(H5S_hyper_merge_spans(result,b_not_a,TRUE)<0)
                        HGOTO_ERROR(H5E_DATASPACE, H5E_CANTINSERT, FAIL, "can't insert hyperslabs")

                    /* Update the number of elements in current selection */
                    result->select.num_elem=H5S_hyper_spans_nelem(b_not_a);

                    /* Indicate that the result owns the b_not_a spans */
                    b_not_a=NULL;

                    /* Indicate that the spans were updated */
                    updated_spans = TRUE;
                } /* end if */
                break;

            default:
                HGOTO_ERROR(H5E_ARGS, H5E_UNSUPPORTED, FAIL, "invalid selection operation")
        } /* end switch */

        /* Free the hyperslab trees generated from the clipping algorithm */
        if(a_not_b)
            H5S_hyper_free_span_info(a_not_b);
        if(a_and_b)
            H5S_hyper_free_span_info(a_and_b);
        if(b_not_a)
            H5S_hyper_free_span_info(b_not_a);

        /* Check if the resulting hyperslab span tree is empty */
        if(result->select.sel_info.hslab->span_lst==NULL) {
            H5S_hyper_span_info_t *spans;     /* Empty hyperslab span tree */

            /* Sanity check */
            HDassert(result->select.num_elem == 0);

            /* Allocate a span info node */
            if((spans = H5FL_MALLOC(H5S_hyper_span_info_t))==NULL)
                HGOTO_ERROR(H5E_RESOURCE, H5E_NOSPACE, NULL, "can't allocate hyperslab span")

            /* Set the reference count */
            spans->count=1;

            /* Reset the scratch pad space */
            spans->scratch=0;

            /* Set to empty tree */
            spans->head=NULL;

            /* Set pointer to empty span tree */
            result->select.sel_info.hslab->span_lst=spans;
        } /* end if */
        else {
            /* Check if we updated the spans */
            if(updated_spans) {
                /* Attempt to rebuild "optimized" start/stride/count/block information.
                 * from resulting hyperslab span tree
                 */
                if(H5S_hyper_rebuild(result) < 0)
                    HGOTO_ERROR(H5E_DATASPACE, H5E_CANTCOUNT, FAIL, "can't rebuild hyperslab info")
            } /* end if */
        } /* end else */
    } /* end else */

done:
    FUNC_LEAVE_NOAPI(ret_value)
}   /* end H5S_operate_hyperslab() */


/*-------------------------------------------------------------------------
 * Function:	H5S_generate_hyperlab
 *
 * Purpose:	Generate hyperslab information from H5S_select_hyperslab()
 *
 * Return:	Non-negative on success/Negative on failure
 *
 * Programmer:	Quincey Koziol (split from HS_select_hyperslab()).
 *              Tuesday, September 12, 2000
 *
 * Modifications:
 *
 *-------------------------------------------------------------------------
 */
static herr_t
H5S_generate_hyperslab (H5S_t *space, H5S_seloper_t op,
		      const hsize_t start[],
		      const hsize_t stride[],
		      const hsize_t count[],
		      const hsize_t block[])
{
    H5S_hyper_span_info_t *new_spans=NULL;   /* Span tree for new hyperslab */
    H5S_hyper_span_info_t *tmp_spans=NULL;   /* Temporary copy of selection */
    hbool_t span2_owned=FALSE;          /* Flag to indicate that span2 was used in H5S_operate_hyperslab() */
    herr_t      ret_value=SUCCEED;       /* Return value */

    FUNC_ENTER_NOAPI_NOINIT

    /* Check args */
    HDassert(space);
    HDassert(op > H5S_SELECT_NOOP && op < H5S_SELECT_INVALID);
    HDassert(start);
    HDassert(stride);
    HDassert(count);
    HDassert(block);

    /* Generate span tree for new hyperslab information */
    if((new_spans=H5S_hyper_make_spans(space->extent.rank,start,stride,count,block))==NULL)
        HGOTO_ERROR(H5E_DATASPACE, H5E_CANTINSERT, FAIL, "can't create hyperslab information")

    /* Copy the original dataspace */
    if(space->select.sel_info.hslab->span_lst!=NULL) {
        /* Take ownership of the dataspace's hyperslab spans */
        /* (These are freed later) */
        tmp_spans=space->select.sel_info.hslab->span_lst;
        space->select.sel_info.hslab->span_lst=NULL;

        /* Reset the other dataspace selection information */
        if(H5S_SELECT_RELEASE(space)<0)
            HGOTO_ERROR(H5E_DATASPACE, H5E_CANTDELETE, FAIL, "can't release selection")

        /* Allocate space for the hyperslab selection information */
        if((space->select.sel_info.hslab=H5FL_MALLOC(H5S_hyper_sel_t))==NULL)
            HGOTO_ERROR(H5E_RESOURCE, H5E_NOSPACE, FAIL, "can't allocate hyperslab info")
    } /* end if */

    /* Combine tmp_space (really space) & new_space, with the result in space */
    if(H5S_operate_hyperslab(space,tmp_spans,op,new_spans,TRUE,&span2_owned)<0)
        HGOTO_ERROR(H5E_DATASPACE, H5E_CANTCLIP, FAIL, "can't clip hyperslab information")

done:
    /* Free temporary data structures */
    if(tmp_spans!=NULL)
        if(H5S_hyper_free_span_info(tmp_spans)<0)
            HDONE_ERROR(H5E_INTERNAL, H5E_CANTFREE, FAIL, "failed to release temporary hyperslab spans")
    if(new_spans!=NULL && span2_owned==FALSE)
        if(H5S_hyper_free_span_info(new_spans)<0)
            HDONE_ERROR(H5E_INTERNAL, H5E_CANTFREE, FAIL, "failed to release temporary hyperslab spans")

    FUNC_LEAVE_NOAPI(ret_value)
} /* end H5S_generate_hyperslab() */


/*-------------------------------------------------------------------------
 * Function:	H5S_select_hyperslab
 *
 * Purpose:	Internal version of H5Sselect_hyperslab().
 *
 * Return:	Non-negative on success/Negative on failure
 *
 * Programmer:	Quincey Koziol
 *              Wednesday, January 10, 2001
 *
 * Modifications:
 *
 *-------------------------------------------------------------------------
 */
herr_t
H5S_select_hyperslab (H5S_t *space, H5S_seloper_t op,
		      const hsize_t start[],
		      const hsize_t *stride,
		      const hsize_t count[],
		      const hsize_t *block)
{
    hsize_t int_stride[H5O_LAYOUT_NDIMS];   /* Internal storage for stride information */
    hsize_t int_count[H5O_LAYOUT_NDIMS];    /* Internal storage for count information */
    hsize_t int_block[H5O_LAYOUT_NDIMS];    /* Internal storage for block information */
    const hsize_t *opt_stride;      /* Optimized stride information */
    const hsize_t *opt_count;       /* Optimized count information */
    const hsize_t *opt_block;       /* Optimized block information */
    unsigned u;                    /* Counters */
    herr_t      ret_value=SUCCEED;       /* Return value */

    FUNC_ENTER_NOAPI(FAIL)

    /* Check args */
    HDassert(space);
    HDassert(start);
    HDassert(count);
    HDassert(op > H5S_SELECT_NOOP && op < H5S_SELECT_INVALID);

    /* Point to the correct stride values */
    if(stride==NULL)
        stride = _ones;

    /* Point to the correct block values */
    if(block==NULL)
        block = _ones;

    /*
     * Check new selection.
     */
    for(u=0; u<space->extent.rank; u++) {
        /* Check for overlapping hyperslab blocks in new selection. */
        if(count[u]>1 && stride[u]<block[u])
            HGOTO_ERROR(H5E_ARGS, H5E_BADVALUE, FAIL, "hyperslab blocks overlap")

        /* Detect zero-sized hyperslabs in new selection */
        if(count[u] == 0 || block[u] == 0) {
            switch(op) {
                case H5S_SELECT_SET:   /* Select "set" operation */
                case H5S_SELECT_AND:   /* Binary "and" operation for hyperslabs */
                case H5S_SELECT_NOTA:  /* Binary "B not A" operation for hyperslabs */
                    /* Convert to "none" selection */
                    if(H5S_select_none(space)<0)
                        HGOTO_ERROR(H5E_DATASPACE, H5E_CANTDELETE, FAIL, "can't convert selection")
                    HGOTO_DONE(SUCCEED);

                case H5S_SELECT_OR:    /* Binary "or" operation for hyperslabs */
                case H5S_SELECT_XOR:   /* Binary "xor" operation for hyperslabs */
                case H5S_SELECT_NOTB:  /* Binary "A not B" operation for hyperslabs */
                    HGOTO_DONE(SUCCEED);        /* Selection stays same */

                default:
                    HGOTO_ERROR(H5E_ARGS, H5E_UNSUPPORTED, FAIL, "invalid selection operation")
            } /* end switch */
        } /* end if */
    } /* end for */

    /* Optimize hyperslab parameters to merge contiguous blocks, etc. */
    if(stride == _ones && block == _ones) {
        /* Point to existing arrays */
        opt_stride = _ones;
        opt_count = _ones;
        opt_block = count;
    } /* end if */
    else {
        /* Point to local arrays */
        opt_stride = int_stride;
        opt_count = int_count;
        opt_block = int_block;
        for(u=0; u<space->extent.rank; u++) {
            /* contiguous hyperslabs have the block size equal to the stride */
            if(stride[u]==block[u]) {
                int_count[u]=1;
                int_stride[u]=1;
                if(block[u]==1)
                    int_block[u]=count[u];
                else
                    int_block[u]=block[u]*count[u];
            } /* end if */
            else {
                if(count[u]==1)
                    int_stride[u]=1;
                else {
                    HDassert(stride[u] > block[u]);
                    int_stride[u]=stride[u];
                } /* end else */
                int_count[u]=count[u];
                int_block[u]=block[u];
            } /* end else */
        } /* end for */
    } /* end else */

    /* Fixup operation for non-hyperslab selections */
    switch(H5S_GET_SELECT_TYPE(space)) {
        case H5S_SEL_NONE:   /* No elements selected in dataspace */
            switch(op) {
                case H5S_SELECT_SET:   /* Select "set" operation */
                    /* Change "none" selection to hyperslab selection */
                    break;

                case H5S_SELECT_OR:    /* Binary "or" operation for hyperslabs */
                case H5S_SELECT_XOR:   /* Binary "xor" operation for hyperslabs */
                case H5S_SELECT_NOTA:  /* Binary "B not A" operation for hyperslabs */
                    op=H5S_SELECT_SET; /* Maps to "set" operation when applied to "none" selection */
                    break;

                case H5S_SELECT_AND:   /* Binary "and" operation for hyperslabs */
                case H5S_SELECT_NOTB:  /* Binary "A not B" operation for hyperslabs */
                    HGOTO_DONE(SUCCEED);        /* Selection stays "none" */

                default:
                    HGOTO_ERROR(H5E_ARGS, H5E_UNSUPPORTED, FAIL, "invalid selection operation")
            } /* end switch */
            break;

        case H5S_SEL_ALL:    /* All elements selected in dataspace */
            switch(op) {
                case H5S_SELECT_SET:   /* Select "set" operation */
                    /* Change "all" selection to hyperslab selection */
                    break;

                case H5S_SELECT_OR:    /* Binary "or" operation for hyperslabs */
                    HGOTO_DONE(SUCCEED);        /* Selection stays "all" */

                case H5S_SELECT_AND:   /* Binary "and" operation for hyperslabs */
                    op=H5S_SELECT_SET; /* Maps to "set" operation when applied to "none" selection */
                    break;

                case H5S_SELECT_XOR:   /* Binary "xor" operation for hyperslabs */
                case H5S_SELECT_NOTB:  /* Binary "A not B" operation for hyperslabs */
                    /* Convert current "all" selection to "real" hyperslab selection */
                    /* Then allow operation to proceed */
                    {
                        hsize_t tmp_start[H5O_LAYOUT_NDIMS];   /* Temporary start information */
                        hsize_t tmp_stride[H5O_LAYOUT_NDIMS];   /* Temporary stride information */
                        hsize_t tmp_count[H5O_LAYOUT_NDIMS];    /* Temporary count information */
                        hsize_t tmp_block[H5O_LAYOUT_NDIMS];    /* Temporary block information */

                        /* Fill in temporary information for the dimensions */
                        for(u=0; u<space->extent.rank; u++) {
                            tmp_start[u]=0;
                            tmp_stride[u]=1;
                            tmp_count[u]=1;
                            tmp_block[u]=space->extent.size[u];
                        } /* end for */

                        /* Convert to hyperslab selection */
                        if(H5S_select_hyperslab(space,H5S_SELECT_SET,tmp_start,tmp_stride,tmp_count,tmp_block)<0)
                            HGOTO_ERROR(H5E_DATASPACE, H5E_CANTDELETE, FAIL, "can't convert selection")
                    } /* end case */
                    break;

                case H5S_SELECT_NOTA:  /* Binary "B not A" operation for hyperslabs */
                    /* Convert to "none" selection */
                    if(H5S_select_none(space)<0)
                        HGOTO_ERROR(H5E_DATASPACE, H5E_CANTDELETE, FAIL, "can't convert selection")
                    HGOTO_DONE(SUCCEED);

                default:
                    HGOTO_ERROR(H5E_ARGS, H5E_UNSUPPORTED, FAIL, "invalid selection operation")
            } /* end switch */
            break;

        case H5S_SEL_HYPERSLABS:
            /* Hyperslab operation on hyperslab selection, OK */
            break;

        case H5S_SEL_POINTS: /* Can't combine hyperslab operations and point selections currently */
            if(op==H5S_SELECT_SET)      /* Allow only "set" operation to proceed */
                break;
            /* Else fall through to error */

        default:
            HGOTO_ERROR(H5E_ARGS, H5E_UNSUPPORTED, FAIL, "invalid selection operation")
    } /* end switch */


    if(op==H5S_SELECT_SET) {
        /* If we are setting a new selection, remove current selection first */
        if(H5S_SELECT_RELEASE(space)<0)
            HGOTO_ERROR(H5E_DATASPACE, H5E_CANTDELETE, FAIL, "can't release hyperslab")

        /* Allocate space for the hyperslab selection information */
        if((space->select.sel_info.hslab=H5FL_MALLOC(H5S_hyper_sel_t))==NULL)
            HGOTO_ERROR(H5E_RESOURCE, H5E_NOSPACE, NULL, "can't allocate hyperslab info")

        /* Save the diminfo */
        space->select.num_elem=1;
        for(u=0; u<space->extent.rank; u++) {
            space->select.sel_info.hslab->app_diminfo[u].start = start[u];
            space->select.sel_info.hslab->app_diminfo[u].stride = stride[u];
            space->select.sel_info.hslab->app_diminfo[u].count = count[u];
            space->select.sel_info.hslab->app_diminfo[u].block = block[u];

            space->select.sel_info.hslab->opt_diminfo[u].start = start[u];
            space->select.sel_info.hslab->opt_diminfo[u].stride = opt_stride[u];
            space->select.sel_info.hslab->opt_diminfo[u].count = opt_count[u];
            space->select.sel_info.hslab->opt_diminfo[u].block = opt_block[u];

            space->select.num_elem*=(opt_count[u]*opt_block[u]);
        } /* end for */

        /* Indicate that the dimension information is valid */
        space->select.sel_info.hslab->diminfo_valid=TRUE;

        /* Indicate that there's no slab information */
        space->select.sel_info.hslab->span_lst=NULL;
    } /* end if */
    else if(op>=H5S_SELECT_OR && op<=H5S_SELECT_NOTA) {
        /* Sanity check */
        HDassert(H5S_GET_SELECT_TYPE(space) == H5S_SEL_HYPERSLABS);

        /* Check if there's no hyperslab span information currently */
        if(space->select.sel_info.hslab->span_lst==NULL)
            if(H5S_hyper_generate_spans(space)<0)
                HGOTO_ERROR(H5E_DATASPACE, H5E_UNINITIALIZED, FAIL, "dataspace does not have span tree")

        /* Add in the new hyperslab information */
        if(H5S_generate_hyperslab (space, op, start, opt_stride, opt_count, opt_block)<0)
            HGOTO_ERROR(H5E_DATASPACE, H5E_CANTINSERT, FAIL, "can't generate hyperslabs")

        /* Indicate that the regular dimensions are no longer valid */
        space->select.sel_info.hslab->diminfo_valid=FALSE;
    } /* end if */
    else
        HGOTO_ERROR(H5E_ARGS, H5E_UNSUPPORTED, FAIL, "invalid selection operation")

    /* Set selection type */
    space->select.type=H5S_sel_hyper;

done:
    FUNC_LEAVE_NOAPI(ret_value)
}   /* end H5S_select_hyperslab() */


/*--------------------------------------------------------------------------
 NAME
    H5Sselect_hyperslab
 PURPOSE
    Specify a hyperslab to combine with the current hyperslab selection
 USAGE
    herr_t H5Sselect_hyperslab(dsid, op, start, stride, count, block)
        hid_t dsid;             IN: Dataspace ID of selection to modify
        H5S_seloper_t op;       IN: Operation to perform on current selection
        const hsize_t *start;        IN: Offset of start of hyperslab
        const hsize_t *stride;       IN: Hyperslab stride
        const hsize_t *count;        IN: Number of blocks included in hyperslab
        const hsize_t *block;        IN: Size of block in hyperslab
 RETURNS
    Non-negative on success/Negative on failure
 DESCRIPTION
    Combines a hyperslab selection with the current selection for a dataspace.
    If the current selection is not a hyperslab, it is freed and the hyperslab
    parameters passed in are combined with the H5S_SEL_ALL hyperslab (ie. a
    selection composing the entire current extent).  If STRIDE or BLOCK is
    NULL, they are assumed to be set to all '1'.
 GLOBAL VARIABLES
 COMMENTS, BUGS, ASSUMPTIONS
 EXAMPLES
 REVISION LOG
--------------------------------------------------------------------------*/
herr_t
H5Sselect_hyperslab(hid_t space_id, H5S_seloper_t op, const hsize_t start[],
         const hsize_t stride[], const hsize_t count[], const hsize_t block[])
{
    H5S_t	*space = NULL;  /* Dataspace to modify selection of */
    herr_t      ret_value=SUCCEED;       /* Return value */

    FUNC_ENTER_API(FAIL)
    H5TRACE6("e", "iSs*h*h*h*h", space_id, op, start, stride, count, block);

    /* Check args */
    if (NULL == (space=H5I_object_verify(space_id, H5I_DATASPACE)))
        HGOTO_ERROR(H5E_ARGS, H5E_BADTYPE, FAIL, "not a data space")
    if (H5S_SCALAR==H5S_GET_EXTENT_TYPE(space))
        HGOTO_ERROR(H5E_ARGS, H5E_BADTYPE, FAIL, "hyperslab doesn't support H5S_SCALAR space")
    if (H5S_NULL==H5S_GET_EXTENT_TYPE(space))
        HGOTO_ERROR(H5E_ARGS, H5E_BADTYPE, FAIL, "hyperslab doesn't support H5S_NULL space")
    if(start==NULL || count==NULL)
        HGOTO_ERROR(H5E_ARGS, H5E_BADVALUE, FAIL, "hyperslab not specified")
    if(!(op>H5S_SELECT_NOOP && op<H5S_SELECT_INVALID))
        HGOTO_ERROR(H5E_ARGS, H5E_UNSUPPORTED, FAIL, "invalid selection operation")
    if(stride!=NULL) {
        unsigned u;             /* Local index variable */

        /* Check for 0-sized strides */
        for(u=0; u<space->extent.rank; u++) {
            if(stride[u]==0)
                HGOTO_ERROR(H5E_ARGS, H5E_BADVALUE, FAIL, "invalid stride==0 value")
        } /* end for */
    } /* end if */

    if (H5S_select_hyperslab(space, op, start, stride, count, block)<0)
        HGOTO_ERROR(H5E_DATASPACE, H5E_CANTINIT, FAIL, "unable to set hyperslab selection")

done:
    FUNC_LEAVE_API(ret_value)
} /* end H5Sselect_hyperslab() */


/*--------------------------------------------------------------------------
 NAME
    H5Scombine_hyperslab
 PURPOSE
    Specify a hyperslab to combine with the current hyperslab selection and
    return a new dataspace with the combined selection as the selection in the
    new dataspace.
 USAGE
    hid_t H5Srefine_hyperslab(dsid, op, start, stride, count, block)
        hid_t dsid;             IN: Dataspace ID of selection to use
        H5S_seloper_t op;       IN: Operation to perform on current selection
        const hsize_t *start;        IN: Offset of start of hyperslab
        const hsize_t *stride;       IN: Hyperslab stride
        const hsize_t *count;        IN: Number of blocks included in hyperslab
        const hsize_t *block;        IN: Size of block in hyperslab
 RETURNS
    Dataspace ID on success/Negative on failure
 DESCRIPTION
    Combines a hyperslab selection with the current selection for a dataspace,
    creating a new dataspace to return the generated selection.
    If the current selection is not a hyperslab, it is freed and the hyperslab
    parameters passed in are combined with the H5S_SEL_ALL hyperslab (ie. a
    selection composing the entire current extent).  If STRIDE or BLOCK is
    NULL, they are assumed to be set to all '1'.
 GLOBAL VARIABLES
 COMMENTS, BUGS, ASSUMPTIONS
 EXAMPLES
 REVISION LOG
--------------------------------------------------------------------------*/
hid_t
H5Scombine_hyperslab(hid_t space_id, H5S_seloper_t op, const hsize_t start[],
         const hsize_t stride[], const hsize_t count[], const hsize_t block[])
{
    H5S_t	*space = NULL;  /* Dataspace to modify selection of */
    H5S_t	*new_space = NULL;  /* New dataspace created */
    hid_t	ret_value;

    FUNC_ENTER_API(FAIL)
    H5TRACE6("i", "iSs*h*h*h*h", space_id, op, start, stride, count, block);

    /* Check args */
    if (NULL == (space=H5I_object_verify(space_id, H5I_DATASPACE)))
        HGOTO_ERROR(H5E_ARGS, H5E_BADTYPE, FAIL, "not a data space")
    if(start==NULL || count==NULL)
        HGOTO_ERROR(H5E_ARGS, H5E_BADVALUE, FAIL, "hyperslab not specified")

    if(!(op>H5S_SELECT_NOOP && op<H5S_SELECT_INVALID))
        HGOTO_ERROR(H5E_ARGS, H5E_UNSUPPORTED, FAIL, "invalid selection operation")

    /* Copy the first dataspace */
    if (NULL == (new_space = H5S_copy (space, TRUE, TRUE)))
        HGOTO_ERROR(H5E_DATASPACE, H5E_CANTINIT, NULL, "unable to copy data space")

    /* Go modify the selection in the new dataspace */
    if (H5S_select_hyperslab(new_space, op, start, stride, count, block)<0)
        HGOTO_ERROR(H5E_DATASPACE, H5E_CANTINIT, FAIL, "unable to set hyperslab selection")

    /* Atomize */
    if ((ret_value=H5I_register (H5I_DATASPACE, new_space, TRUE))<0)
        HGOTO_ERROR(H5E_ATOM, H5E_CANTREGISTER, FAIL, "unable to register dataspace atom")

done:
    if (ret_value<0 && new_space)
        H5S_close(new_space);

    FUNC_LEAVE_API(ret_value)
} /* end H5Scombine_hyperslab() */


/*-------------------------------------------------------------------------
 * Function:	H5S_combine_select
 *
 * Purpose:	Internal version of H5Scombine_select().
 *
 * Return:	New dataspace on success/NULL on failure
 *
 * Programmer:	Quincey Koziol
 *              Tuesday, October 30, 2001
 *
 * Modifications:
 *
 *-------------------------------------------------------------------------
 */
static H5S_t *
H5S_combine_select (H5S_t *space1, H5S_seloper_t op, H5S_t *space2)
{
    H5S_t *new_space=NULL;    /* New dataspace generated */
    hbool_t span2_owned=FALSE;          /* Flag to indicate that span2 was used in H5S_operate_hyperslab() */
    H5S_t *ret_value;         /* return value */

    FUNC_ENTER_NOAPI_NOINIT

    /* Check args */
    HDassert(space1);
    HDassert(space2);
    HDassert(op > H5S_SELECT_NOOP && op < H5S_SELECT_INVALID);

    /* Check that the space selections both have span trees */
    if(space1->select.sel_info.hslab->span_lst==NULL)
        if(H5S_hyper_generate_spans(space1)<0)
            HGOTO_ERROR(H5E_DATASPACE, H5E_UNINITIALIZED, NULL, "dataspace does not have span tree")
    if(space2->select.sel_info.hslab->span_lst==NULL)
        if(H5S_hyper_generate_spans(space2)<0)
            HGOTO_ERROR(H5E_DATASPACE, H5E_UNINITIALIZED, NULL, "dataspace does not have span tree")

    /* Copy the first dataspace */
    if (NULL == (new_space = H5S_copy (space1, TRUE, TRUE)))
        HGOTO_ERROR(H5E_DATASPACE, H5E_CANTINIT, NULL, "unable to copy data space")

    /* Free the current selection for the new dataspace */
    if(H5S_SELECT_RELEASE(new_space)<0)
        HGOTO_ERROR(H5E_DATASPACE, H5E_CANTDELETE, NULL, "can't release selection")

    /* Allocate space for the hyperslab selection information */
    if((new_space->select.sel_info.hslab=H5FL_CALLOC(H5S_hyper_sel_t))==NULL)
        HGOTO_ERROR(H5E_RESOURCE, H5E_NOSPACE, NULL, "can't allocate hyperslab info")

    /* Combine space1 & space2, with the result in new_space */
    if(H5S_operate_hyperslab(new_space,space1->select.sel_info.hslab->span_lst,op,space2->select.sel_info.hslab->span_lst,FALSE,&span2_owned)<0)
        HGOTO_ERROR(H5E_DATASPACE, H5E_CANTCLIP, NULL, "can't clip hyperslab information")

    /* Set return value */
    ret_value=new_space;

done:
    if(ret_value==NULL && new_space!=NULL)
        H5S_close(new_space);

    FUNC_LEAVE_NOAPI(ret_value)
}   /* end H5S_combine_select() */


/*--------------------------------------------------------------------------
 NAME
    H5Scombine_select
 PURPOSE
    Combine two hyperslab selections with an operation, returning a dataspace
    with the resulting selection.
 USAGE
    hid_t H5Scombine_select(space1, op, space2)
        hid_t space1;           IN: First Dataspace ID
        H5S_seloper_t op;       IN: Selection operation
        hid_t space2;           IN: Second Dataspace ID
 RETURNS
    Dataspace ID on success/Negative on failure
 DESCRIPTION
    Combine two existing hyperslab selections with an operation, returning
    a new dataspace with the resulting selection.  The dataspace extent from
    space1 is copied for the dataspace extent of the newly created dataspace.
 GLOBAL VARIABLES
 COMMENTS, BUGS, ASSUMPTIONS
 EXAMPLES
 REVISION LOG
--------------------------------------------------------------------------*/
hid_t
H5Scombine_select(hid_t space1_id, H5S_seloper_t op, hid_t space2_id)
{
    H5S_t	*space1;                /* First Dataspace */
    H5S_t	*space2;                /* Second Dataspace */
    H5S_t	*new_space = NULL;      /* New Dataspace */
    hid_t	ret_value;

    FUNC_ENTER_API(FAIL)
    H5TRACE3("i", "iSsi", space1_id, op, space2_id);

    /* Check args */
    if (NULL == (space1=H5I_object_verify(space1_id, H5I_DATASPACE)))
        HGOTO_ERROR(H5E_ARGS, H5E_BADTYPE, FAIL, "not a data space")
    if (NULL == (space2=H5I_object_verify(space2_id, H5I_DATASPACE)))
        HGOTO_ERROR(H5E_ARGS, H5E_BADTYPE, FAIL, "not a data space")
    if(!(op>H5S_SELECT_NOOP && op<H5S_SELECT_INVALID))
        HGOTO_ERROR(H5E_ARGS, H5E_UNSUPPORTED, FAIL, "invalid selection operation")

    /* Check that both dataspaces have the same rank */
    if(space1->extent.rank!=space2->extent.rank)
        HGOTO_ERROR(H5E_ARGS, H5E_BADVALUE, FAIL, "dataspaces not same rank")

    /* Check that both dataspaces have hyperslab selections */
    if(H5S_GET_SELECT_TYPE(space1)!=H5S_SEL_HYPERSLABS || H5S_GET_SELECT_TYPE(space2)!=H5S_SEL_HYPERSLABS)
        HGOTO_ERROR(H5E_ARGS, H5E_BADVALUE, FAIL, "dataspaces don't have hyperslab selections")

    /* Go combine the dataspaces */
    if ((new_space=H5S_combine_select(space1, op, space2))==NULL)
        HGOTO_ERROR(H5E_DATASPACE, H5E_CANTINIT, FAIL, "unable to create hyperslab selection")

    /* Atomize */
    if ((ret_value=H5I_register (H5I_DATASPACE, new_space, TRUE))<0)
        HGOTO_ERROR(H5E_ATOM, H5E_CANTREGISTER, FAIL, "unable to register dataspace atom")

done:
    if (ret_value<0 && new_space)
        H5S_close(new_space);

    FUNC_LEAVE_API(ret_value)
} /* end H5Scombine_select() */


/*-------------------------------------------------------------------------
 * Function:	H5S_select_select
 *
 * Purpose:	Internal version of H5Sselect_select().
 *
 * Return:	New dataspace on success/NULL on failure
 *
 * Programmer:	Quincey Koziol
 *              Tuesday, October 30, 2001
 *
 * Modifications:
 *
 *-------------------------------------------------------------------------
 */
static herr_t
H5S_select_select (H5S_t *space1, H5S_seloper_t op, H5S_t *space2)
{
    H5S_hyper_span_info_t *tmp_spans=NULL;   /* Temporary copy of selection */
    hbool_t span2_owned=FALSE;          /* Flag to indicate that span2 was used in H5S_operate_hyperslab() */
    herr_t      ret_value=SUCCEED;       /* Return value */

    FUNC_ENTER_NOAPI_NOINIT

    /* Check args */
    HDassert(space1);
    HDassert(space2);
    HDassert(op > H5S_SELECT_NOOP && op < H5S_SELECT_INVALID);

    /* Check that the space selections both have span trees */
    if(space1->select.sel_info.hslab->span_lst==NULL)
        if(H5S_hyper_generate_spans(space1)<0)
            HGOTO_ERROR(H5E_DATASPACE, H5E_UNINITIALIZED, FAIL, "dataspace does not have span tree")
    if(space2->select.sel_info.hslab->span_lst==NULL)
        if(H5S_hyper_generate_spans(space2)<0)
            HGOTO_ERROR(H5E_DATASPACE, H5E_UNINITIALIZED, FAIL, "dataspace does not have span tree")

    /* Take ownership of the dataspace's hyperslab spans */
    /* (These are freed later) */
    tmp_spans=space1->select.sel_info.hslab->span_lst;
    space1->select.sel_info.hslab->span_lst=NULL;

    /* Reset the other dataspace selection information */
    if(H5S_SELECT_RELEASE(space1)<0)
        HGOTO_ERROR(H5E_DATASPACE, H5E_CANTDELETE, FAIL, "can't release selection")

    /* Allocate space for the hyperslab selection information */
    if((space1->select.sel_info.hslab=H5FL_CALLOC(H5S_hyper_sel_t))==NULL)
        HGOTO_ERROR(H5E_RESOURCE, H5E_NOSPACE, FAIL, "can't allocate hyperslab info")

    /* Combine tmp_spans (from space1) & spans from space2, with the result in space1 */
    if(H5S_operate_hyperslab(space1,tmp_spans,op,space2->select.sel_info.hslab->span_lst,FALSE,&span2_owned)<0)
        HGOTO_ERROR(H5E_DATASPACE, H5E_CANTCLIP, FAIL, "can't clip hyperslab information")

done:
    if(tmp_spans!=NULL)
        H5S_hyper_free_span_info(tmp_spans);

    FUNC_LEAVE_NOAPI(ret_value)
}   /* end H5S_select_select() */


/*--------------------------------------------------------------------------
 NAME
    H5Sselect_select
 PURPOSE
    Refine a hyperslab selection with an operation using a second hyperslab
    to modify it.
 USAGE
    herr_t H5Sselect_select(space1, op, space2)
        hid_t space1;           IN/OUT: First Dataspace ID
        H5S_seloper_t op;       IN: Selection operation
        hid_t space2;           IN: Second Dataspace ID
 RETURNS
    Non-negative on success/Negative on failure
 DESCRIPTION
    Refine an existing hyperslab selection with an operation, using a second
    hyperslab.  The first selection is modified to contain the result of
    space1 operated on by space2.
 GLOBAL VARIABLES
 COMMENTS, BUGS, ASSUMPTIONS
 EXAMPLES
 REVISION LOG
--------------------------------------------------------------------------*/
herr_t
H5Sselect_select(hid_t space1_id, H5S_seloper_t op, hid_t space2_id)
{
    H5S_t	*space1;                /* First Dataspace */
    H5S_t	*space2;                /* Second Dataspace */
    herr_t      ret_value=SUCCEED;       /* Return value */

    FUNC_ENTER_API(FAIL)
    H5TRACE3("e", "iSsi", space1_id, op, space2_id);

    /* Check args */
    if (NULL == (space1=H5I_object_verify(space1_id, H5I_DATASPACE)))
        HGOTO_ERROR(H5E_ARGS, H5E_BADTYPE, FAIL, "not a data space")
    if (NULL == (space2=H5I_object_verify(space2_id, H5I_DATASPACE)))
        HGOTO_ERROR(H5E_ARGS, H5E_BADTYPE, FAIL, "not a data space")
    if(!(op>H5S_SELECT_NOOP && op<H5S_SELECT_INVALID))
        HGOTO_ERROR(H5E_ARGS, H5E_UNSUPPORTED, FAIL, "invalid selection operation")

    /* Check that both dataspaces have the same rank */
    if(space1->extent.rank!=space2->extent.rank)
        HGOTO_ERROR(H5E_ARGS, H5E_BADVALUE, FAIL, "dataspaces not same rank")

    /* Check that both dataspaces have hyperslab selections */
    if(H5S_GET_SELECT_TYPE(space1)!=H5S_SEL_HYPERSLABS || H5S_GET_SELECT_TYPE(space2)!=H5S_SEL_HYPERSLABS)
        HGOTO_ERROR(H5E_ARGS, H5E_BADVALUE, FAIL, "dataspaces don't have hyperslab selections")

    /* Go refine the first selection */
    if (H5S_select_select(space1, op, space2)<0)
        HGOTO_ERROR(H5E_DATASPACE, H5E_CANTINIT, FAIL, "unable to modify hyperslab selection")

done:
    FUNC_LEAVE_API(ret_value)
} /* end H5Sselect_select() */
#endif /* NEW_HYPERSLAB_API */ /* Works */


/*--------------------------------------------------------------------------
 NAME
    H5S_hyper_get_seq_list_gen
 PURPOSE
    Create a list of offsets & lengths for a selection
 USAGE
    herr_t H5S_select_hyper_get_file_list_gen(space,iter,maxseq,maxelem,nseq,nelem,off,len)
        H5S_t *space;           IN: Dataspace containing selection to use.
        H5S_sel_iter_t *iter;   IN/OUT: Selection iterator describing last
                                    position of interest in selection.
        size_t maxseq;          IN: Maximum number of sequences to generate
        size_t maxelem;         IN: Maximum number of elements to include in the
                                    generated sequences
        size_t *nseq;           OUT: Actual number of sequences generated
        size_t *nelem;          OUT: Actual number of elements in sequences generated
        hsize_t *off;           OUT: Array of offsets
        size_t *len;            OUT: Array of lengths
 RETURNS
    Non-negative on success/Negative on failure.
 DESCRIPTION
    Use the selection in the dataspace to generate a list of byte offsets and
    lengths for the region(s) selected.  Start/Restart from the position in the
    ITER parameter.  The number of sequences generated is limited by the MAXSEQ
    parameter and the number of sequences actually generated is stored in the
    NSEQ parameter.
 GLOBAL VARIABLES
 COMMENTS, BUGS, ASSUMPTIONS
 EXAMPLES
 REVISION LOG
--------------------------------------------------------------------------*/
static herr_t
H5S_hyper_get_seq_list_gen(const H5S_t *space,H5S_sel_iter_t *iter,
    size_t maxseq, size_t maxelem, size_t *nseq, size_t *nelem,
    hsize_t *off, size_t *len)
{
    H5S_hyper_span_t *curr_span;    /* Current hyperslab span node */
    H5S_hyper_span_t **ispan;       /* Iterator's hyperslab span nodes */
    hsize_t slab[H5O_LAYOUT_NDIMS]; /* Cumulative size of each dimension in bytes */
    hsize_t acc;       /* Accumulator for computing cumulative sizes */
    hsize_t loc_off;   /* Element offset in the dataspace */
    hsize_t last_span_end = 0; /* The offset of the end of the last span */
    hsize_t *abs_arr;  /* Absolute hyperslab span position */
    const hssize_t *off_arr;  /* Offset within the dataspace extent */
    size_t span_size = 0; /* Number of bytes in current span to actually process */
    size_t io_left;    /* Number of elements left to process */
    size_t io_bytes_left;   /* Number of bytes left to process */
    size_t io_used;    /* Number of elements processed */
    size_t curr_seq = 0; /* Number of sequence/offsets stored in the arrays */
    size_t elem_size;  /* Size of each element iterating over */
    unsigned ndims;    /* Number of dimensions of dataset */
    unsigned fast_dim; /* Rank of the fastest changing dimension for the dataspace */
    int curr_dim;      /* Current dimension being operated on */
    unsigned u;        /* Index variable */
    int i;             /* Index variable */

    FUNC_ENTER_NOAPI_NOINIT_NOERR

    /* Check args */
    HDassert(space);
    HDassert(iter);
    HDassert(maxseq > 0);
    HDassert(maxelem > 0);
    HDassert(nseq);
    HDassert(nelem);
    HDassert(off);
    HDassert(len);

    /* Set the rank of the fastest changing dimension */
    ndims = space->extent.rank;
    fast_dim = (ndims - 1);

    /* Get the pointers to the current span info and span nodes */
    curr_span = iter->u.hyp.span[fast_dim];
    abs_arr = iter->u.hyp.off;
    off_arr = space->select.offset;
    ispan = iter->u.hyp.span;
    elem_size = iter->elmt_size;

    /* Set the amount of elements to perform I/O on, etc. */
    H5_CHECK_OVERFLOW(iter->elmt_left, hsize_t, size_t);
    io_left = MIN(maxelem, (size_t)iter->elmt_left);
    io_bytes_left = io_left * elem_size;

    /* Compute the cumulative size of dataspace dimensions */
    for(i = (int)fast_dim, acc = elem_size; i >= 0; i--) {
        slab[i] = acc;
        acc *= space->extent.size[i];
    } /* end for */

    /* Set the offset of the first element iterated on */
    for(u = 0, loc_off = 0; u < ndims; u++)
        /* Compute the sequential element offset */
        loc_off += ((hsize_t)((hssize_t)abs_arr[u] + off_arr[u])) * slab[u];

    /* Range check against number of elements left in selection */
    HDassert(io_bytes_left <= (iter->elmt_left * elem_size));

    /* Take care of any partial spans leftover from previous I/Os */
    if(abs_arr[fast_dim]!=curr_span->low) {

        /* Finish the span in the fastest changing dimension */

        /* Compute the number of bytes to attempt in this span */
        H5_ASSIGN_OVERFLOW(span_size,((curr_span->high-abs_arr[fast_dim])+1)*elem_size,hsize_t,size_t);

        /* Check number of bytes against upper bounds allowed */
        if(span_size>io_bytes_left)
            span_size=io_bytes_left;

        /* Add the partial span to the list of sequences */
        off[curr_seq]=loc_off;
        len[curr_seq]=span_size;

        /* Increment sequence count */
        curr_seq++;

        /* Set the location of the last span's end */
        last_span_end=loc_off+span_size;

        /* Decrement I/O left to perform */
        io_bytes_left-=span_size;

        /* Advance the hyperslab iterator */
        /* Check if we are done */
        if(io_bytes_left > 0) {
            /* Move to next span in fastest changing dimension */
            curr_span = curr_span->next;

            if(NULL != curr_span) {
                /* Move location offset of destination */
                loc_off += (curr_span->low - abs_arr[fast_dim]) * elem_size;

                /* Move iterator for fastest changing dimension */
                abs_arr[fast_dim] = curr_span->low;
            } /* end if */
        } /* end if */
        else {
            abs_arr[fast_dim] += span_size / elem_size;

            /* Check if we are still within the span */
            if(abs_arr[fast_dim] <= curr_span->high) {
                iter->u.hyp.span[fast_dim] = curr_span;
            } /* end if */
            /* If we walked off that span, advance to the next span */
            else {
                /* Advance span in this dimension */
                curr_span = curr_span->next;

                /* Check if we have a valid span in this dimension still */
                if(NULL != curr_span) {
                    /* Reset absolute position */
                    abs_arr[fast_dim] = curr_span->low;
                    iter->u.hyp.span[fast_dim] = curr_span;
                } /* end if */
            } /* end else */
        } /* end else */

        /* Adjust iterator pointers */

        if(NULL == curr_span) {
/* Same as code in main loop */
            /* Start at the next fastest dim */
            curr_dim = (int)(fast_dim - 1);

            /* Work back up through the dimensions */
            while(curr_dim >= 0) {
                /* Reset the current span */
                curr_span = iter->u.hyp.span[curr_dim];

                /* Increment absolute position */
                abs_arr[curr_dim]++;

                /* Check if we are still within the span */
                if(abs_arr[curr_dim] <= curr_span->high) {
                    break;
                } /* end if */
                /* If we walked off that span, advance to the next span */
                else {
                    /* Advance span in this dimension */
                    curr_span = curr_span->next;

                    /* Check if we have a valid span in this dimension still */
                    if(NULL != curr_span) {
                        /* Reset the span in the current dimension */
                        ispan[curr_dim] = curr_span;

                        /* Reset absolute position */
                        abs_arr[curr_dim] = curr_span->low;

                        break;
                    } /* end if */
                    else {
                        /* If we finished the span list in this dimension, decrement the dimension worked on and loop again */
                        curr_dim--;
                    } /* end else */
                } /* end else */
            } /* end while */

            /* Check if we have more spans in the tree */
            if(curr_dim >= 0) {
                /* Walk back down the iterator positions, reseting them */
                while((unsigned)curr_dim < fast_dim) {
                    HDassert(curr_span);
                    HDassert(curr_span->down);
                    HDassert(curr_span->down->head);

                    /* Increment current dimension */
                    curr_dim++;

                    /* Set the new span_info & span for this dimension */
                    iter->u.hyp.span[curr_dim] = curr_span->down->head;

                    /* Advance span down the tree */
                    curr_span = curr_span->down->head;

                    /* Reset the absolute offset for the dim */
                    abs_arr[curr_dim] = curr_span->low;
                } /* end while */

                /* Verify that the curr_span points to the fastest dim */
                HDassert(curr_span == iter->u.hyp.span[fast_dim]);

                /* Reset the buffer offset */
                for(u = 0, loc_off = 0; u < ndims; u++)
                    loc_off += ((hsize_t)((hssize_t)abs_arr[u] + off_arr[u])) * slab[u];
            } /* end else */
            else
                /* We had better be done with I/O or bad things are going to happen... */
                HDassert(io_bytes_left == 0);
        } /* end if */
    } /* end if */

    /* Perform the I/O on the elements, based on the position of the iterator */
    while(io_bytes_left > 0 && curr_seq < maxseq) {
        /* Sanity check */
        HDassert(curr_span);

        /* Adjust location offset of destination to compensate for initial increment below */
        loc_off -= curr_span->pstride;

        /* Loop over all the spans in the fastest changing dimension */
        while(curr_span != NULL) {
            /* Move location offset of destination */
            loc_off += curr_span->pstride;

            /* Compute the number of elements to attempt in this span */
            H5_ASSIGN_OVERFLOW(span_size, curr_span->nelem, hsize_t, size_t);

            /* Check number of elements against upper bounds allowed */
            if(span_size >= io_bytes_left) {
                /* Trim the number of bytes to output */
                span_size = io_bytes_left;
                io_bytes_left = 0;

/* COMMON */
                /* Store the I/O information for the span */

                /* Check if this is appending onto previous sequence */
                if(curr_seq > 0 && last_span_end == loc_off)
                    len[curr_seq - 1] += span_size;
                else {
                    off[curr_seq] = loc_off;
                    len[curr_seq] = span_size;

                    /* Increment the number of sequences in arrays */
                    curr_seq++;
                } /* end else */

                /* Set the location of the last span's end */
                last_span_end = loc_off + span_size;
/* end COMMON */

                /* Break out now, we are finished with I/O */
                break;
            } /* end if */
            else {
                /* Decrement I/O left to perform */
                io_bytes_left -= span_size;

/* COMMON */
                /* Store the I/O information for the span */

                /* Check if this is appending onto previous sequence */
                if(curr_seq > 0 && last_span_end == loc_off)
                    len[curr_seq-1]+=span_size;
                else {
                    off[curr_seq] = loc_off;
                    len[curr_seq] = span_size;

                    /* Increment the number of sequences in arrays */
                    curr_seq++;
                } /* end else */

                /* Set the location of the last span's end */
                last_span_end = loc_off + span_size;
/* end COMMON */

                /* If the sequence & offset arrays are full, do what? */
                if(curr_seq >= maxseq) {
                    /* Break out now, we are finished with sequences */
                    break;
                } /* end else */
            } /* end else */

	    /* Move to next span in fastest changing dimension */
	    curr_span=curr_span->next;
        } /* end while */

        /* Check if we are done */
        if(io_bytes_left==0 || curr_seq>=maxseq) {
            HDassert(curr_span);
            abs_arr[fast_dim]=curr_span->low+(span_size/elem_size);

            /* Check if we are still within the span */
            if(abs_arr[fast_dim]<=curr_span->high) {
                iter->u.hyp.span[fast_dim]=curr_span;
                break;
            } /* end if */
            /* If we walked off that span, advance to the next span */
            else {
                /* Advance span in this dimension */
                curr_span=curr_span->next;

                /* Check if we have a valid span in this dimension still */
                if(curr_span!=NULL) {
                    /* Reset absolute position */
                    abs_arr[fast_dim]=curr_span->low;
                    iter->u.hyp.span[fast_dim]=curr_span;
                    break;
                } /* end if */
            } /* end else */
        } /* end if */

        /* Adjust iterator pointers */

        /* Start at the next fastest dim */
        curr_dim = (int)(fast_dim - 1);

        /* Work back up through the dimensions */
        while(curr_dim >= 0) {
            /* Reset the current span */
	    curr_span=iter->u.hyp.span[curr_dim];

            /* Increment absolute position */
            abs_arr[curr_dim]++;

            /* Check if we are still within the span */
            if(abs_arr[curr_dim]<=curr_span->high) {
                break;
            } /* end if */
            /* If we walked off that span, advance to the next span */
            else {
                /* Advance span in this dimension */
                curr_span=curr_span->next;

                /* Check if we have a valid span in this dimension still */
                if(curr_span!=NULL) {
                    /* Reset the span in the current dimension */
                    ispan[curr_dim]=curr_span;

                    /* Reset absolute position */
                    abs_arr[curr_dim]=curr_span->low;

                    break;
                } /* end if */
                else {
                    /* If we finished the span list in this dimension, decrement the dimension worked on and loop again */
                    curr_dim--;
                } /* end else */
            } /* end else */
        } /* end while */

        /* Check if we are finished with the spans in the tree */
        if(curr_dim < 0) {
            /* We had better be done with I/O or bad things are going to happen... */
            HDassert(io_bytes_left == 0);
            break;
        } /* end if */
        else {
            /* Walk back down the iterator positions, reseting them */
            while((unsigned)curr_dim < fast_dim) {
                HDassert(curr_span);
                HDassert(curr_span->down);
                HDassert(curr_span->down->head);

                /* Increment current dimension to the next dimension down */
                curr_dim++;

                /* Set the new span for the next dimension down */
                iter->u.hyp.span[curr_dim] = curr_span->down->head;

                /* Advance span down the tree */
                curr_span = curr_span->down->head;

                /* Reset the absolute offset for the dim */
                abs_arr[curr_dim] = curr_span->low;
            } /* end while */

            /* Verify that the curr_span points to the fastest dim */
            HDassert(curr_span == iter->u.hyp.span[fast_dim]);
        } /* end else */

        /* Reset the buffer offset */
        for(u = 0, loc_off = 0; u < ndims; u++)
            loc_off += ((hsize_t)((hssize_t)abs_arr[u] + off_arr[u])) * slab[u];
    } /* end while */

    /* Decrement number of elements left in iterator */
    io_used = (io_left - (io_bytes_left / elem_size));
    iter->elmt_left -= io_used;

    /* Set the number of sequences generated */
    *nseq = curr_seq;

    /* Set the number of elements used */
    *nelem = io_used;

    FUNC_LEAVE_NOAPI(SUCCEED)
} /* end H5S_hyper_get_seq_list_gen() */


/*--------------------------------------------------------------------------
 NAME
    H5S_hyper_get_seq_list_opt
 PURPOSE
    Create a list of offsets & lengths for a selection
 USAGE
    herr_t H5S_select_hyper_get_file_list_opt(space,iter,maxseq,maxelem,nseq,nelem,off,len)
        H5S_t *space;           IN: Dataspace containing selection to use.
        H5S_sel_iter_t *iter;   IN/OUT: Selection iterator describing last
                                    position of interest in selection.
        size_t maxseq;          IN: Maximum number of sequences to generate
        size_t maxelem;         IN: Maximum number of elements to include in the
                                    generated sequences
        size_t *nseq;           OUT: Actual number of sequences generated
        size_t *nelem;          OUT: Actual number of elements in sequences generated
        hsize_t *off;           OUT: Array of offsets
        size_t *len;            OUT: Array of lengths
 RETURNS
    Non-negative on success/Negative on failure.
 DESCRIPTION
    Use the selection in the dataspace to generate a list of byte offsets and
    lengths for the region(s) selected.  Start/Restart from the position in the
    ITER parameter.  The number of sequences generated is limited by the MAXSEQ
    parameter and the number of sequences actually generated is stored in the
    NSEQ parameter.
 GLOBAL VARIABLES
 COMMENTS, BUGS, ASSUMPTIONS
 EXAMPLES
 REVISION LOG
--------------------------------------------------------------------------*/
static herr_t
H5S_hyper_get_seq_list_opt(const H5S_t *space, H5S_sel_iter_t *iter,
    size_t maxseq, size_t maxelem, size_t *nseq, size_t *nelem,
    hsize_t *off, size_t *len)
{
    hsize_t *mem_size;                  /* Size of the source buffer */
    hsize_t slab[H5O_LAYOUT_NDIMS];     /* Hyperslab size */
    const hssize_t *sel_off;            /* Selection offset in dataspace */
    hsize_t offset[H5O_LAYOUT_NDIMS];   /* Coordinate offset in dataspace */
    hsize_t tmp_count[H5O_LAYOUT_NDIMS];/* Temporary block count */
    hsize_t tmp_block[H5O_LAYOUT_NDIMS];/* Temporary block offset */
    hsize_t wrap[H5O_LAYOUT_NDIMS];     /* Bytes to wrap around at the end of a row */
    hsize_t skip[H5O_LAYOUT_NDIMS];     /* Bytes to skip between blocks */
    const H5S_hyper_dim_t *tdiminfo;    /* Temporary pointer to diminfo information */
    hsize_t fast_dim_start,    /* Local copies of fastest changing dimension info */
        fast_dim_stride,
        fast_dim_block,
        fast_dim_offset;
    size_t fast_dim_buf_off;    /* Local copy of amount to move fastest dimension buffer offset */
    size_t fast_dim_count;      /* Number of blocks left in fastest changing dimension */
    size_t tot_blk_count;       /* Total number of blocks left to output */
    size_t act_blk_count;       /* Actual number of blocks to output */
    size_t total_rows;          /* Total number of entire rows to output */
    size_t curr_rows;           /* Current number of entire rows to output */
    unsigned fast_dim;  /* Rank of the fastest changing dimension for the dataspace */
    unsigned ndims;     /* Number of dimensions of dataset */
    int temp_dim;       /* Temporary rank holder */
    hsize_t acc;	/* Accumulator */
    hsize_t loc;        /* Coordinate offset */
    size_t curr_seq = 0; /* Current sequence being operated on */
    size_t actual_elem; /* The actual number of elements to count */
    size_t actual_bytes;/* The actual number of bytes to copy */
    size_t io_left;     /* The number of elements left in I/O operation */
    size_t start_io_left; /* The initial number of elements left in I/O operation */
    size_t elem_size;   /* Size of each element iterating over */
    unsigned u;         /* Local index variable */
    int i;              /* Local index variable */

    FUNC_ENTER_NOAPI_NOINIT_NOERR

    /* Check args */
    HDassert(space);
    HDassert(iter);
    HDassert(maxseq > 0);
    HDassert(maxelem > 0);
    HDassert(nseq);
    HDassert(nelem);
    HDassert(off);
    HDassert(len);

    /* Set the local copy of the diminfo pointer */
    tdiminfo = iter->u.hyp.diminfo;

    /* Check if this is a "flattened" regular hyperslab selection */
    if(iter->u.hyp.iter_rank != 0 && iter->u.hyp.iter_rank < space->extent.rank) {
        /* Set the aliases for a few important dimension ranks */
        ndims = iter->u.hyp.iter_rank;
        fast_dim = ndims - 1;

        /* Set the local copy of the selection offset */
        sel_off = iter->u.hyp.sel_off;

        /* Set up the pointer to the size of the memory space */
        mem_size = iter->u.hyp.size;
    } /* end if */
    else {
        /* Set the aliases for a few important dimension ranks */
        ndims = space->extent.rank;
        fast_dim = ndims - 1;

        /* Set the local copy of the selection offset */
        sel_off = space->select.offset;

        /* Set up the pointer to the size of the memory space */
        mem_size = space->extent.size;
    } /* end else */

    /* initialize row sizes for each dimension */
    elem_size = iter->elmt_size;
    for(i = (int)fast_dim, acc = elem_size; i >= 0; i--) {
        slab[i] = acc;
        acc *= mem_size[i];
    } /* end for */

    /* Calculate the number of elements to sequence through */
    H5_CHECK_OVERFLOW(iter->elmt_left, hsize_t, size_t);
    io_left = MIN((size_t)iter->elmt_left, maxelem);

    /* Sanity check that there aren't any "remainder" sequences in process */
    HDassert(!((iter->u.hyp.off[fast_dim] - tdiminfo[fast_dim].start) % tdiminfo[fast_dim].stride != 0 ||
            ((iter->u.hyp.off[fast_dim] != tdiminfo[fast_dim].start) && tdiminfo[fast_dim].count == 1)));

    /* We've cleared the "remainder" of the previous fastest dimension
     * sequence before calling this routine, so we must be at the beginning of
     * a sequence.  Use the fancy algorithm to compute the offsets and run
     * through as many as possible, until the buffer fills up.
     */

    /* Keep the number of elements we started with */
    start_io_left = io_left;

    /* Compute the arrays to perform I/O on */

    /* Copy the location of the point to get */
    /* (Add in the selection offset) */
    for(u = 0; u < ndims; u++)
        offset[u] = (hsize_t)((hssize_t)iter->u.hyp.off[u] + sel_off[u]);

    /* Compute the current "counts" for this location */
    for(u = 0; u < ndims; u++) {
        if(tdiminfo[u].count == 1) {
            tmp_count[u] = 0;
            tmp_block[u] = iter->u.hyp.off[u] - tdiminfo[u].start;
        } /* end if */
        else {
            tmp_count[u] = (iter->u.hyp.off[u] - tdiminfo[u].start) / tdiminfo[u].stride;
            tmp_block[u] = (iter->u.hyp.off[u] - tdiminfo[u].start) % tdiminfo[u].stride;
        } /* end else */
    } /* end for */

    /* Compute the initial buffer offset */
    for(u = 0, loc = 0; u < ndims; u++)
        loc += offset[u] * slab[u];

    /* Set the number of elements to write each time */
    H5_ASSIGN_OVERFLOW(actual_elem, tdiminfo[fast_dim].block, hsize_t, size_t);

    /* Set the number of actual bytes */
    actual_bytes = actual_elem * elem_size;

    /* Set local copies of information for the fastest changing dimension */
    fast_dim_start = tdiminfo[fast_dim].start;
    fast_dim_stride = tdiminfo[fast_dim].stride;
    fast_dim_block = tdiminfo[fast_dim].block;
    H5_ASSIGN_OVERFLOW(fast_dim_buf_off, slab[fast_dim] * fast_dim_stride, hsize_t, size_t);
    fast_dim_offset = (hsize_t)((hssize_t)fast_dim_start + sel_off[fast_dim]);

    /* Compute the number of blocks which would fit into the buffer */
    H5_CHECK_OVERFLOW(io_left / fast_dim_block, hsize_t, size_t);
    tot_blk_count = (size_t)(io_left / fast_dim_block);

    /* Don't go over the maximum number of sequences allowed */
    tot_blk_count = MIN(tot_blk_count, (maxseq - curr_seq));

    /* Compute the amount to wrap at the end of each row */
    for(u = 0; u < ndims; u++)
        wrap[u] = (mem_size[u] - (tdiminfo[u].stride * tdiminfo[u].count)) * slab[u];

    /* Compute the amount to skip between blocks */
    for(u = 0; u < ndims; u++)
        skip[u] = (tdiminfo[u].stride - tdiminfo[u].block) * slab[u];

    /* Check if there is a partial row left (with full blocks) */
    if(tmp_count[fast_dim] > 0) {
        /* Get number of blocks in fastest dimension */
        H5_ASSIGN_OVERFLOW(fast_dim_count, tdiminfo[fast_dim].count - tmp_count[fast_dim], hsize_t, size_t);

        /* Make certain this entire row will fit into buffer */
        fast_dim_count = MIN(fast_dim_count, tot_blk_count);

        /* Number of blocks to sequence over */
        act_blk_count = fast_dim_count;

        /* Loop over all the blocks in the fastest changing dimension */
        while(fast_dim_count > 0) {
            /* Store the sequence information */
            off[curr_seq] = loc;
            len[curr_seq] = actual_bytes;

            /* Increment sequence count */
            curr_seq++;

            /* Increment information to reflect block just processed */
            loc += fast_dim_buf_off;

            /* Decrement number of blocks */
            fast_dim_count--;
        } /* end while */

        /* Decrement number of elements left */
        io_left -= actual_elem * act_blk_count;

        /* Decrement number of blocks left */
        tot_blk_count -= act_blk_count;

        /* Increment information to reflect block just processed */
        tmp_count[fast_dim] += act_blk_count;

        /* Check if we finished the entire row of blocks */
        if(tmp_count[fast_dim] >= tdiminfo[fast_dim].count) {
            /* Increment offset in destination buffer */
            loc += wrap[fast_dim];

            /* Increment information to reflect block just processed */
            offset[fast_dim] = fast_dim_offset;    /* reset the offset in the fastest dimension */
            tmp_count[fast_dim] = 0;

            /* Increment the offset and count for the other dimensions */
            temp_dim = (int)fast_dim - 1;
            while(temp_dim >= 0) {
                /* Move to the next row in the curent dimension */
                offset[temp_dim]++;
                tmp_block[temp_dim]++;

                /* If this block is still in the range of blocks to output for the dimension, break out of loop */
                if(tmp_block[temp_dim] < tdiminfo[temp_dim].block)
                    break;
                else {
                    /* Move to the next block in the current dimension */
                    offset[temp_dim] += (tdiminfo[temp_dim].stride - tdiminfo[temp_dim].block);
                    loc += skip[temp_dim];
                    tmp_block[temp_dim] = 0;
                    tmp_count[temp_dim]++;

                    /* If this block is still in the range of blocks to output for the dimension, break out of loop */
                    if(tmp_count[temp_dim] < tdiminfo[temp_dim].count)
                        break;
                    else {
                        offset[temp_dim] = (hsize_t)((hssize_t)tdiminfo[temp_dim].start + sel_off[temp_dim]);
                        loc += wrap[temp_dim];
                        tmp_count[temp_dim] = 0; /* reset back to the beginning of the line */
                        tmp_block[temp_dim] = 0;
                    } /* end else */
                } /* end else */

                /* Decrement dimension count */
                temp_dim--;
            } /* end while */
        } /* end if */
        else {
            /* Update the offset in the fastest dimension */
            offset[fast_dim] += (fast_dim_stride * act_blk_count);
        } /* end else */
    } /* end if */

    /* Compute the number of entire rows to read in */
    H5_CHECK_OVERFLOW(tot_blk_count / tdiminfo[fast_dim].count, hsize_t, size_t);
    curr_rows = total_rows = (size_t)(tot_blk_count / tdiminfo[fast_dim].count);

    /* Reset copy of number of blocks in fastest dimension */
    H5_ASSIGN_OVERFLOW(fast_dim_count, tdiminfo[fast_dim].count, hsize_t, size_t);

    /* Read in data until an entire sequence can't be written out any longer */
    while(curr_rows > 0) {

#define DUFF_GUTS							      \
/* Store the sequence information */				      \
off[curr_seq] = loc;						      \
len[curr_seq] = actual_bytes;					      \
                                                                          \
/* Increment sequence count */					      \
curr_seq++;								      \
                                                                          \
/* Increment information to reflect block just processed */		      \
loc += fast_dim_buf_off;

#ifdef NO_DUFFS_DEVICE
        /* Loop over all the blocks in the fastest changing dimension */
        while(fast_dim_count > 0) {
            DUFF_GUTS

            /* Decrement number of blocks */
            fast_dim_count--;
        } /* end while */
#else /* NO_DUFFS_DEVICE */
        {
            size_t duffs_index; /* Counting index for Duff's device */

            duffs_index = (fast_dim_count + 7) / 8;
            switch (fast_dim_count % 8) {
                default:
                    HDassert(0 && "This Should never be executed!");
                    break;
                case 0:
                    do
                      {
                        DUFF_GUTS
                case 7:
                        DUFF_GUTS
                case 6:
                        DUFF_GUTS
                case 5:
                        DUFF_GUTS
                case 4:
                        DUFF_GUTS
                case 3:
                        DUFF_GUTS
                case 2:
                        DUFF_GUTS
                case 1:
                        DUFF_GUTS
                  } while (--duffs_index > 0);
            } /* end switch */
        }
#endif /* NO_DUFFS_DEVICE */
#undef DUFF_GUTS

        /* Increment offset in destination buffer */
        loc += wrap[fast_dim];

        /* Increment the offset and count for the other dimensions */
        temp_dim = (int)fast_dim - 1;
        while(temp_dim >= 0) {
            /* Move to the next row in the curent dimension */
            offset[temp_dim]++;
            tmp_block[temp_dim]++;

            /* If this block is still in the range of blocks to output for the dimension, break out of loop */
            if(tmp_block[temp_dim] < tdiminfo[temp_dim].block)
                break;
            else {
                /* Move to the next block in the current dimension */
                offset[temp_dim] += (tdiminfo[temp_dim].stride - tdiminfo[temp_dim].block);
                loc += skip[temp_dim];
                tmp_block[temp_dim] = 0;
                tmp_count[temp_dim]++;

                /* If this block is still in the range of blocks to output for the dimension, break out of loop */
                if(tmp_count[temp_dim] < tdiminfo[temp_dim].count)
                    break;
                else {
                    offset[temp_dim] = (hsize_t)((hssize_t)tdiminfo[temp_dim].start + sel_off[temp_dim]);
                    loc += wrap[temp_dim];
                    tmp_count[temp_dim] = 0; /* reset back to the beginning of the line */
                    tmp_block[temp_dim] = 0;
                } /* end else */
            } /* end else */

            /* Decrement dimension count */
            temp_dim--;
        } /* end while */

        /* Decrement the number of rows left */
        curr_rows--;
    } /* end while */

    /* Adjust the number of blocks & elements left to transfer */

    /* Decrement number of elements left */
    H5_CHECK_OVERFLOW(actual_elem * (total_rows * tdiminfo[fast_dim].count), hsize_t, size_t);
    io_left -= (size_t)(actual_elem * (total_rows * tdiminfo[fast_dim].count));

    /* Decrement number of blocks left */
    H5_CHECK_OVERFLOW((total_rows * tdiminfo[fast_dim].count), hsize_t, size_t);
    tot_blk_count -= (size_t)(total_rows * tdiminfo[fast_dim].count);

    /* Read in partial row of blocks */
    if(io_left > 0 && curr_seq < maxseq) {
        /* Get remaining number of blocks left to output */
        fast_dim_count = tot_blk_count;

        /* Loop over all the blocks in the fastest changing dimension */
        while(fast_dim_count > 0) {
            /* Store the sequence information */
            off[curr_seq] = loc;
            len[curr_seq] = actual_bytes;

            /* Increment sequence count */
            curr_seq++;

            /* Increment information to reflect block just processed */
            loc += fast_dim_buf_off;

            /* Decrement number of blocks */
            fast_dim_count--;
        } /* end while */

        /* Decrement number of elements left */
        io_left -= actual_elem * tot_blk_count;

        /* Increment information to reflect block just processed */
        offset[fast_dim] += (fast_dim_stride * tot_blk_count);    /* move the offset in the fastest dimension */

        /* Handle any leftover, partial blocks in this row */
        if(io_left > 0 && curr_seq < maxseq) {
            actual_elem = io_left;
            actual_bytes = actual_elem * elem_size;

            /* Store the sequence information */
            off[curr_seq] = loc;
            len[curr_seq] = actual_bytes;

            /* Increment sequence count */
            curr_seq++;

            /* Decrement the number of elements left */
            io_left -= actual_elem;

            /* Increment buffer correctly */
            offset[fast_dim] += actual_elem;
        } /* end if */

        /* don't bother checking slower dimensions */
        HDassert(io_left == 0 || curr_seq == maxseq);
    } /* end if */

    /* Update the iterator */

    /* Update the iterator with the location we stopped */
    /* (Subtract out the selection offset) */
    for(u = 0; u < ndims; u++)
        iter->u.hyp.off[u] = (hsize_t)((hssize_t)offset[u] - sel_off[u]);

    /* Decrement the number of elements left in selection */
    iter->elmt_left -= (start_io_left - io_left);

    /* Increment the number of sequences generated */
    *nseq += curr_seq;

    /* Increment the number of elements used */
    *nelem += start_io_left - io_left;

    FUNC_LEAVE_NOAPI(SUCCEED)
} /* end H5S_hyper_get_seq_list_opt() */


/*--------------------------------------------------------------------------
 NAME
    H5S_hyper_get_seq_list_single
 PURPOSE
    Create a list of offsets & lengths for a selection
 USAGE
    herr_t H5S_hyper_get_seq_list_single(space, flags, iter, maxseq, maxelem, nseq, nelem, off, len)
        H5S_t *space;           IN: Dataspace containing selection to use.
        unsigned flags;         IN: Flags for extra information about operation
        H5S_sel_iter_t *iter;   IN/OUT: Selection iterator describing last
                                    position of interest in selection.
        size_t maxseq;          IN: Maximum number of sequences to generate
        size_t maxelem;         IN: Maximum number of elements to include in the
                                    generated sequences
        size_t *nseq;           OUT: Actual number of sequences generated
        size_t *nelem;          OUT: Actual number of elements in sequences generated
        hsize_t *off;           OUT: Array of offsets
        size_t *len;            OUT: Array of lengths
 RETURNS
    Non-negative on success/Negative on failure.
 DESCRIPTION
    Use the selection in the dataspace to generate a list of byte offsets and
    lengths for the region(s) selected.  Start/Restart from the position in the
    ITER parameter.  The number of sequences generated is limited by the MAXSEQ
    parameter and the number of sequences actually generated is stored in the
    NSEQ parameter.
 GLOBAL VARIABLES
 COMMENTS, BUGS, ASSUMPTIONS
 EXAMPLES
 REVISION LOG
--------------------------------------------------------------------------*/
static herr_t
H5S_hyper_get_seq_list_single(const H5S_t *space, H5S_sel_iter_t *iter,
    size_t maxseq, size_t maxelem, size_t *nseq, size_t *nelem,
    hsize_t *off, size_t *len)
{
    const H5S_hyper_dim_t *tdiminfo;    /* Temporary pointer to diminfo information */
    const hssize_t *sel_off;    /* Selection offset in dataspace */
    hsize_t *mem_size;      /* Size of the source buffer */
    hsize_t base_offset[H5O_LAYOUT_NDIMS];   /* Base coordinate offset in dataspace */
    hsize_t offset[H5O_LAYOUT_NDIMS];   /* Coordinate offset in dataspace */
    hsize_t slab[H5O_LAYOUT_NDIMS];     /* Hyperslab size */
    hsize_t fast_dim_block;     /* Local copies of fastest changing dimension info */
    hsize_t acc;	        /* Accumulator */
    hsize_t loc;                /* Coordinate offset */
    size_t tot_blk_count;       /* Total number of blocks left to output */
    size_t elem_size;           /* Size of each element iterating over */
    size_t io_left;             /* The number of elements left in I/O operation */
    size_t actual_elem;         /* The actual number of elements to count */
    unsigned ndims;             /* Number of dimensions of dataset */
    unsigned fast_dim;          /* Rank of the fastest changing dimension for the dataspace */
    unsigned skip_dim;          /* Rank of the dimension to skip along */
    unsigned u;                 /* Local index variable */
    int i;                      /* Local index variable */

    FUNC_ENTER_NOAPI_NOINIT_NOERR

    /* Check args */
    HDassert(space);
    HDassert(iter);
    HDassert(maxseq > 0);
    HDassert(maxelem > 0);
    HDassert(nseq);
    HDassert(nelem);
    HDassert(off);
    HDassert(len);

    /* Set a local copy of the diminfo pointer */
    tdiminfo = iter->u.hyp.diminfo;

    /* Check if this is a "flattened" regular hyperslab selection */
    if(iter->u.hyp.iter_rank != 0 && iter->u.hyp.iter_rank < space->extent.rank) {
        /* Set the aliases for a few important dimension ranks */
        ndims = iter->u.hyp.iter_rank;

        /* Set the local copy of the selection offset */
        sel_off = iter->u.hyp.sel_off;

        /* Set up the pointer to the size of the memory space */
        mem_size = iter->u.hyp.size;
    } /* end if */
    else {
        /* Set the aliases for a few important dimension ranks */
        ndims = space->extent.rank;

        /* Set the local copy of the selection offset */
        sel_off = space->select.offset;

        /* Set up the pointer to the size of the memory space */
        mem_size = space->extent.size;
    } /* end else */
    fast_dim = ndims - 1;

    /* initialize row sizes for each dimension */
    elem_size = iter->elmt_size;
    for(i = (int)fast_dim, acc = elem_size; i >= 0; i--) {
        slab[i] = acc;
        acc *= mem_size[i];
    } /* end for */

    /* Copy the base location of the block */
    /* (Add in the selection offset) */
    for(u = 0; u < ndims; u++)
        base_offset[u] = (hsize_t)((hssize_t)tdiminfo[u].start + sel_off[u]);

    /* Copy the location of the point to get */
    /* (Add in the selection offset) */
    for(u = 0; u < ndims; u++)
        offset[u] = (hsize_t)((hssize_t)iter->u.hyp.off[u] + sel_off[u]);

    /* Compute the initial buffer offset */
    for(u = 0, loc = 0; u < ndims; u++)
        loc += offset[u] * slab[u];

    /* Set local copies of information for the fastest changing dimension */
    fast_dim_block = tdiminfo[fast_dim].block;

    /* Calculate the number of elements to sequence through */
    H5_CHECK_OVERFLOW(iter->elmt_left, hsize_t, size_t);
    io_left = MIN((size_t)iter->elmt_left, maxelem);

    /* Compute the number of blocks which would fit into the buffer */
    H5_CHECK_OVERFLOW(io_left / fast_dim_block, hsize_t, size_t);
    tot_blk_count = (size_t)(io_left / fast_dim_block);

    /* Don't go over the maximum number of sequences allowed */
    tot_blk_count = MIN(tot_blk_count, maxseq);

    /* Set the number of elements to write each time */
    H5_ASSIGN_OVERFLOW(actual_elem, fast_dim_block, hsize_t, size_t);

    /* Check for blocks to operate on */
    if(tot_blk_count > 0) {
        size_t actual_bytes;        /* The actual number of bytes to copy */

        /* Set the number of actual bytes */
        actual_bytes = actual_elem * elem_size;

        /* Check for 1-dim selection */
        if(0 == fast_dim) {
            /* Sanity checks */
            HDassert(1 == tot_blk_count);
            HDassert(io_left == actual_elem);

            /* Store the sequence information */
            *off++ = loc;
            *len++ = actual_bytes;
        } /* end if */
        else {
            hsize_t skip_slab;          /* Temporary copy of slab[fast_dim - 1] */
            size_t blk_count;           /* Total number of blocks left to output */

            /* Find first dimension w/block >1 */
            skip_dim = fast_dim;
            for(i = (int)(fast_dim - 1); i >= 0; i--)
                if(tdiminfo[i].block > 1) {
                    skip_dim = (unsigned)i;
                    break;
                } /* end if */
            skip_slab = slab[skip_dim];

            /* Check for being able to use fast algorithm for 1-D */
            if(0 == skip_dim) {
                /* Create sequences until an entire row can't be used */
                blk_count = tot_blk_count;
                while(blk_count > 0) {
                    /* Store the sequence information */
                    *off++ = loc;
                    *len++ = actual_bytes;

                    /* Increment offset in destination buffer */
                    loc += skip_slab;

                    /* Decrement block count */
                    blk_count--;
                } /* end while */

                /* Move to the next location */
                offset[skip_dim] += tot_blk_count;
            } /* end if */
            else {
                hsize_t tmp_block[H5O_LAYOUT_NDIMS];/* Temporary block offset */
                hsize_t skip[H5O_LAYOUT_NDIMS];     /* Bytes to skip between blocks */
                int temp_dim;               /* Temporary rank holder */

                /* Set the starting block location */
                for(u = 0; u < ndims; u++)
                    tmp_block[u] = iter->u.hyp.off[u] - tdiminfo[u].start;

                /* Compute the amount to skip between sequences */
                for(u = 0; u < ndims; u++)
                    skip[u] = (mem_size[u] - tdiminfo[u].block) * slab[u];

                /* Create sequences until an entire row can't be used */
                blk_count = tot_blk_count;
                while(blk_count > 0) {
                    /* Store the sequence information */
                    *off++ = loc;
                    *len++ = actual_bytes;

                    /* Set temporary dimension for advancing offsets */
                    temp_dim = (int)skip_dim;

                    /* Increment offset in destination buffer */
                    loc += skip_slab;

                    /* Increment the offset and count for the other dimensions */
                    while(temp_dim >= 0) {
                        /* Move to the next row in the curent dimension */
                        offset[temp_dim]++;
                        tmp_block[temp_dim]++;

                        /* If this block is still in the range of blocks to output for the dimension, break out of loop */
                        if(tmp_block[temp_dim] < tdiminfo[temp_dim].block)
                            break;
                        else {
                            offset[temp_dim] = base_offset[temp_dim];
                            loc += skip[temp_dim];
                            tmp_block[temp_dim] = 0;
                        } /* end else */

                        /* Decrement dimension count */
                        temp_dim--;
                    } /* end while */

                    /* Decrement block count */
                    blk_count--;
                } /* end while */
            } /* end else */
        } /* end else */

        /* Update the iterator, if there were any blocks used */

        /* Decrement the number of elements left in selection */
        iter->elmt_left -= tot_blk_count * actual_elem;

        /* Check if there are elements left in iterator */
        if(iter->elmt_left > 0) {
            /* Update the iterator with the location we stopped */
            /* (Subtract out the selection offset) */
            for(u = 0; u < ndims; u++)
                iter->u.hyp.off[u] = (hsize_t)((hssize_t)offset[u] - sel_off[u]);
        } /* end if */

        /* Increment the number of sequences generated */
        *nseq += tot_blk_count;

        /* Increment the number of elements used */
        *nelem += tot_blk_count * actual_elem;
    } /* end if */

    /* Check for partial block, with room for another sequence */
    if(io_left > (tot_blk_count * actual_elem) && tot_blk_count < maxseq) {
        size_t elmt_remainder;  /* Elements remaining */

        /* Compute elements left */
        elmt_remainder = io_left - (tot_blk_count * actual_elem);
        HDassert(elmt_remainder < fast_dim_block);
        HDassert(elmt_remainder > 0);

        /* Store the sequence information */
        *off++ = loc;
        *len++ = elmt_remainder * elem_size;

        /* Update the iterator with the location we stopped */
        iter->u.hyp.off[fast_dim] += (hsize_t)elmt_remainder;

        /* Decrement the number of elements left in selection */
        iter->elmt_left -= elmt_remainder;

        /* Increment the number of sequences generated */
        (*nseq)++;

        /* Increment the number of elements used */
        *nelem += elmt_remainder;
    } /* end if */

    /* Sanity check */
    HDassert(*nseq > 0);
    HDassert(*nelem > 0);

    FUNC_LEAVE_NOAPI(SUCCEED)
} /* end H5S_hyper_get_seq_list_single() */


/*--------------------------------------------------------------------------
 NAME
    H5S_hyper_get_seq_list
 PURPOSE
    Create a list of offsets & lengths for a selection
 USAGE
    herr_t H5S_hyper_get_seq_list(space,flags,iter,maxseq,maxelem,nseq,nelem,off,len)
        H5S_t *space;           IN: Dataspace containing selection to use.
        unsigned flags;         IN: Flags for extra information about operation
        H5S_sel_iter_t *iter;   IN/OUT: Selection iterator describing last
                                    position of interest in selection.
        size_t maxseq;          IN: Maximum number of sequences to generate
        size_t maxelem;         IN: Maximum number of elements to include in the
                                    generated sequences
        size_t *nseq;           OUT: Actual number of sequences generated
        size_t *nelem;          OUT: Actual number of elements in sequences generated
        hsize_t *off;           OUT: Array of offsets
        size_t *len;            OUT: Array of lengths
 RETURNS
    Non-negative on success/Negative on failure.
 DESCRIPTION
    Use the selection in the dataspace to generate a list of byte offsets and
    lengths for the region(s) selected.  Start/Restart from the position in the
    ITER parameter.  The number of sequences generated is limited by the MAXSEQ
    parameter and the number of sequences actually generated is stored in the
    NSEQ parameter.
 GLOBAL VARIABLES
 COMMENTS, BUGS, ASSUMPTIONS
 EXAMPLES
 REVISION LOG
--------------------------------------------------------------------------*/
static herr_t
H5S_hyper_get_seq_list(const H5S_t *space, unsigned UNUSED flags, H5S_sel_iter_t *iter,
    size_t maxseq, size_t maxelem, size_t *nseq, size_t *nelem,
    hsize_t *off, size_t *len)
{
    herr_t ret_value;      /* return value */

    FUNC_ENTER_NOAPI_NOINIT_NOERR

    /* Check args */
    HDassert(space);
    HDassert(iter);
    HDassert(iter->elmt_left > 0);
    HDassert(maxseq > 0);
    HDassert(maxelem > 0);
    HDassert(nseq);
    HDassert(nelem);
    HDassert(off);
    HDassert(len);

    /* Check for the special case of just one H5Sselect_hyperslab call made */
    if(space->select.sel_info.hslab->diminfo_valid) {
        const H5S_hyper_dim_t *tdiminfo;    /* Temporary pointer to diminfo information */
        const hssize_t *sel_off;    /* Selection offset in dataspace */
        hsize_t *mem_size;      /* Size of the source buffer */
        unsigned ndims;         /* Number of dimensions of dataset */
        unsigned fast_dim;      /* Rank of the fastest changing dimension for the dataspace */
        hbool_t single_block;   /* Whether the selection is a single block */
        unsigned u;             /* Local index variable */

        /* Set a local copy of the diminfo pointer */
        tdiminfo = iter->u.hyp.diminfo;

        /* Check if this is a "flattened" regular hyperslab selection */
        if(iter->u.hyp.iter_rank != 0 && iter->u.hyp.iter_rank < space->extent.rank) {
            /* Set the aliases for a few important dimension ranks */
            ndims = iter->u.hyp.iter_rank;

            /* Set the local copy of the selection offset */
            sel_off = iter->u.hyp.sel_off;

            /* Set up the pointer to the size of the memory space */
            mem_size = iter->u.hyp.size;
        } /* end if */
        else {
            /* Set the aliases for a few important dimension ranks */
            ndims = space->extent.rank;

            /* Set the local copy of the selection offset */
            sel_off = space->select.offset;

            /* Set up the pointer to the size of the memory space */
            mem_size = space->extent.size;
        } /* end else */
        fast_dim = ndims - 1;

        /* Check if we stopped in the middle of a sequence of elements */
        if((iter->u.hyp.off[fast_dim] - tdiminfo[fast_dim].start) % tdiminfo[fast_dim].stride != 0 ||
                ((iter->u.hyp.off[fast_dim] != tdiminfo[fast_dim].start) && tdiminfo[fast_dim].count == 1)) {
            hsize_t slab[H5O_LAYOUT_NDIMS];     /* Hyperslab size */
            hsize_t loc;                /* Coordinate offset */
            hsize_t acc;	        /* Accumulator */
            size_t leftover;            /* The number of elements left over from the last sequence */
            size_t actual_elem;         /* The actual number of elements to count */
            size_t elem_size;           /* Size of each element iterating over */
            int i;                      /* Local index variable */


            /* Calculate the number of elements left in the sequence */
            if(tdiminfo[fast_dim].count == 1) {
                H5_ASSIGN_OVERFLOW(leftover, tdiminfo[fast_dim].block - (iter->u.hyp.off[fast_dim] - tdiminfo[fast_dim].start), hsize_t, size_t);
            } /* end if */
            else {
                H5_ASSIGN_OVERFLOW(leftover, tdiminfo[fast_dim].block - ((iter->u.hyp.off[fast_dim] - tdiminfo[fast_dim].start) % tdiminfo[fast_dim].stride), hsize_t, size_t);
            } /* end else */

            /* Make certain that we don't write too many */
            actual_elem = MIN3(leftover, (size_t)iter->elmt_left, maxelem);

            /* initialize row sizes for each dimension */
            elem_size = iter->elmt_size;
            for(i = (int)fast_dim, acc = elem_size; i >= 0; i--) {
                slab[i] = acc;
                acc *= mem_size[i];
            } /* end for */

            /* Compute the initial buffer offset */
            for(u = 0, loc = 0; u < ndims; u++)
                loc += ((hsize_t)((hssize_t)iter->u.hyp.off[u] + sel_off[u])) * slab[u];

            /* Add a new sequence */
            off[0] = loc;
            H5_ASSIGN_OVERFLOW(len[0], actual_elem * elem_size, hsize_t, size_t);

            /* Increment sequence array locations */
            off++;
            len++;

            /* Advance the hyperslab iterator */
            H5S_hyper_iter_next(iter, actual_elem);

            /* Decrement the number of elements left in selection */
            iter->elmt_left -= actual_elem;

            /* Decrement element/sequence limits */
            maxelem -= actual_elem;
            maxseq--;

            /* Set the number of sequences generated and elements used */
            *nseq = 1;
            *nelem = actual_elem;

            /* Check for using up all the sequences/elements */
            if(0 == iter->elmt_left || 0 == maxelem || 0 == maxseq)
                return(SUCCEED);
        } /* end if */
        else {
            /* Reset the number of sequences generated and elements used */
            *nseq = 0;
            *nelem = 0;
        } /* end else */

        /* Check for a single block selected */
        single_block = TRUE;
        for(u = 0; u < ndims; u++)
            if(1 != tdiminfo[u].count) {
                single_block = FALSE;
                break;
            } /* end if */

        /* Check for single block selection */
        if(single_block)
            /* Use single-block optimized call to generate sequence list */
            ret_value = H5S_hyper_get_seq_list_single(space, iter, maxseq, maxelem, nseq, nelem, off, len);
        else
            /* Use optimized call to generate sequence list */
            ret_value = H5S_hyper_get_seq_list_opt(space, iter, maxseq, maxelem, nseq, nelem, off, len);
    } /* end if */
    else
        /* Call the general sequence generator routine */
        ret_value = H5S_hyper_get_seq_list_gen(space, iter, maxseq, maxelem, nseq, nelem, off, len);

    FUNC_LEAVE_NOAPI(ret_value)
} /* end H5S_hyper_get_seq_list() */


/*--------------------------------------------------------------------------
 NAME
    H5Sis_regular_hyperslab
 PURPOSE
    Determine if a hyperslab selection is regular
 USAGE
    htri_t H5Sis_regular_hyperslab(dsid)
        hid_t dsid;             IN: Dataspace ID of hyperslab selection to query
 RETURNS
    TRUE/FALSE for hyperslab selection, FAIL on error or when querying other
    selection types.
 DESCRIPTION
    If a hyperslab can be represented as a single call to H5Sselect_hyperslab,
    with the H5S_SELECT_SET option, it is regular.  If the hyperslab selection
    would require multiple calls to H5Sselect_hyperslab, it is irregular.
 GLOBAL VARIABLES
 COMMENTS, BUGS, ASSUMPTIONS
 EXAMPLES
 REVISION LOG
--------------------------------------------------------------------------*/
htri_t
H5Sis_regular_hyperslab(hid_t spaceid)
{
    H5S_t *space;               /* Dataspace to query */
    htri_t ret_value;           /* Return value */

    FUNC_ENTER_API(FAIL)
    H5TRACE1("t", "i", spaceid);

    /* Check args */
    if(NULL == (space = (H5S_t *)H5I_object_verify(spaceid, H5I_DATASPACE)))
        HGOTO_ERROR(H5E_ARGS, H5E_BADTYPE, FAIL, "not a dataspace")
    if(H5S_GET_SELECT_TYPE(space) != H5S_SEL_HYPERSLABS)
        HGOTO_ERROR(H5E_ARGS, H5E_BADTYPE, FAIL, "not a hyperslab selection")

    ret_value = H5S_hyper_is_regular(space);

done:
    FUNC_LEAVE_API(ret_value)
}   /* H5Sis_regular_hyperslab() */


/*--------------------------------------------------------------------------
 NAME
    H5Sgetregular_hyperslab
 PURPOSE
    Retrieve a regular hyperslab selection
 USAGE
    herr_t H5Sget_regular_hyperslab(dsid, start, stride, block, count)
        hid_t dsid;             IN: Dataspace ID of hyperslab selection to query
        hsize_t start[];        OUT: Offset of start of hyperslab
        hsize_t stride[];       OUT: Hyperslab stride
        hsize_t count[];        OUT: Number of blocks included in hyperslab
        hsize_t block[];        OUT: Size of block in hyperslab
 RETURNS
    Non-negative on success/Negative on failure.  (It is an error to query
    the regular hyperslab selections for non-regular hyperslab selections)
 DESCRIPTION
    Retrieve the start/stride/count/block for a regular hyperslab selection.
 GLOBAL VARIABLES
 COMMENTS, BUGS, ASSUMPTIONS
    Note that if a hyperslab is originally regular, then becomes irregular
    through selection operations, and then becomes regular again, the new
    final regular selection may be equivalent but not identical to the
    original regular selection.
 EXAMPLES
 REVISION LOG
--------------------------------------------------------------------------*/
herr_t
H5Sget_regular_hyperslab(hid_t spaceid, hsize_t start[], hsize_t stride[],
    hsize_t count[], hsize_t block[])
{
    H5S_t *space;               /* Dataspace to query */
    unsigned u;                 /* Local index variable */
    herr_t ret_value = SUCCEED; /* Return value */

    FUNC_ENTER_API(FAIL)
    H5TRACE5("e", "i*h*h*h*h", spaceid, start, stride, count, block);

    /* Check args */
    if(NULL == (space = (H5S_t *)H5I_object_verify(spaceid, H5I_DATASPACE)))
        HGOTO_ERROR(H5E_ARGS, H5E_BADTYPE, FAIL, "not a dataspace")
    if(H5S_GET_SELECT_TYPE(space) != H5S_SEL_HYPERSLABS)
        HGOTO_ERROR(H5E_ARGS, H5E_BADTYPE, FAIL, "not a hyperslab selection")
    if(TRUE != H5S_hyper_is_regular(space))
        HGOTO_ERROR(H5E_ARGS, H5E_BADTYPE, FAIL, "not a regular hyperslab selection")

    /* Retrieve hyperslab parameters */
    if(start)
        for(u = 0; u < space->extent.rank; u++)
            start[u] = space->select.sel_info.hslab->app_diminfo[u].start;
    if(stride)
        for(u = 0; u < space->extent.rank; u++)
            stride[u] = space->select.sel_info.hslab->app_diminfo[u].stride;
    if(count)
        for(u = 0; u < space->extent.rank; u++)
            count[u] = space->select.sel_info.hslab->app_diminfo[u].count;
    if(block)
        for(u = 0; u < space->extent.rank; u++)
            block[u] = space->select.sel_info.hslab->app_diminfo[u].block;

done:
    FUNC_LEAVE_API(ret_value)
}   /* H5Sget_regular_hyperslab() */
<|MERGE_RESOLUTION|>--- conflicted
+++ resolved
@@ -2287,11 +2287,7 @@
     HDassert(*p);
 
     /* Deserialize slabs to select */
-<<<<<<< HEAD
-    /* The header and rank have already beed decoded */
-=======
     /* (The header and rank have already beed decoded) */
->>>>>>> c4044e0c
     rank = space->extent.rank;  /* Retrieve rank from space */
     UINT32DECODE(*p,num_elem);  /* decode the number of points */
 
