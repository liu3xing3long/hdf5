--- conflicted
+++ resolved
@@ -150,13 +150,8 @@
 H5O_chunk_proxy_t *
 H5O_chunk_protect(H5F_t *f, hid_t dxpl_id, H5O_t *oh, unsigned idx)
 {
-<<<<<<< HEAD
-    H5O_chunk_proxy_t *chk_proxy = NULL;       /* Proxy for protected chunk */
-    H5O_chunk_proxy_t *ret_value = NULL;       /* Return value */
-=======
     H5O_chunk_proxy_t *chk_proxy = NULL;        /* Proxy for protected chunk */
     H5O_chunk_proxy_t *ret_value;               /* Return value */
->>>>>>> 7702d046
 
     FUNC_ENTER_NOAPI(H5O_chunk_protect, NULL)
 
@@ -204,11 +199,7 @@
 
 done:
     /* Cleanup on error */
-<<<<<<< HEAD
-    if (!ret_value)
-=======
     if(!ret_value)
->>>>>>> 7702d046
         if(0 == idx && chk_proxy)
             chk_proxy = H5FL_FREE(H5O_chunk_proxy_t, chk_proxy);
 
