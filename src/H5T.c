--- conflicted
+++ resolved
@@ -1424,62 +1424,6 @@
 	} /* end if */
 
         /* Reset all the datatype IDs */
-<<<<<<< HEAD
-        H5T_IEEE_F32BE_g			= FAIL;
-        H5T_IEEE_F32LE_g			= FAIL;
-        H5T_IEEE_F64BE_g			= FAIL;
-        H5T_IEEE_F64LE_g			= FAIL;
-
-        H5T_STD_I8BE_g			= FAIL;
-        H5T_STD_I8LE_g			= FAIL;
-        H5T_STD_I16BE_g			= FAIL;
-        H5T_STD_I16LE_g			= FAIL;
-        H5T_STD_I32BE_g			= FAIL;
-        H5T_STD_I32LE_g			= FAIL;
-        H5T_STD_I64BE_g			= FAIL;
-        H5T_STD_I64LE_g			= FAIL;
-        H5T_STD_U8BE_g			= FAIL;
-        H5T_STD_U8LE_g			= FAIL;
-        H5T_STD_U16BE_g			= FAIL;
-        H5T_STD_U16LE_g			= FAIL;
-        H5T_STD_U32BE_g			= FAIL;
-        H5T_STD_U32LE_g			= FAIL;
-        H5T_STD_U64BE_g			= FAIL;
-        H5T_STD_U64LE_g			= FAIL;
-        H5T_STD_B8BE_g			= FAIL;
-        H5T_STD_B8LE_g			= FAIL;
-        H5T_STD_B16BE_g			= FAIL;
-        H5T_STD_B16LE_g			= FAIL;
-        H5T_STD_B32BE_g			= FAIL;
-        H5T_STD_B32LE_g			= FAIL;
-        H5T_STD_B64BE_g			= FAIL;
-        H5T_STD_B64LE_g 			= FAIL;
-        H5T_STD_REF_OBJ_g 		= FAIL;
-        H5T_STD_REF_DSETREG_g 		= FAIL;
-        H5T_STD_REF_ATTR_g 		= FAIL;
-
-        H5T_UNIX_D32BE_g			= FAIL;
-        H5T_UNIX_D32LE_g			= FAIL;
-        H5T_UNIX_D64BE_g			= FAIL;
-        H5T_UNIX_D64LE_g 			= FAIL;
-
-        H5T_C_S1_g			= FAIL;
-
-        H5T_FORTRAN_S1_g			= FAIL;
-
-        H5T_NATIVE_SCHAR_g		= FAIL;
-        H5T_NATIVE_UCHAR_g		= FAIL;
-        H5T_NATIVE_SHORT_g		= FAIL;
-        H5T_NATIVE_USHORT_g		= FAIL;
-        H5T_NATIVE_INT_g			= FAIL;
-        H5T_NATIVE_UINT_g			= FAIL;
-        H5T_NATIVE_LONG_g			= FAIL;
-        H5T_NATIVE_ULONG_g		= FAIL;
-        H5T_NATIVE_LLONG_g		= FAIL;
-        H5T_NATIVE_ULLONG_g		= FAIL;
-        H5T_NATIVE_FLOAT_g		= FAIL;
-        H5T_NATIVE_DOUBLE_g		= FAIL;
-=======
         if(H5T_IEEE_F32BE_g > 0) {
             H5T_IEEE_F32BE_g			= FAIL;
             H5T_IEEE_F32LE_g			= FAIL;
@@ -1512,6 +1456,7 @@
             H5T_STD_B64LE_g 			= FAIL;
             H5T_STD_REF_OBJ_g 			= FAIL;
             H5T_STD_REF_DSETREG_g 		= FAIL;
+        H5T_STD_REF_ATTR_g 		= FAIL;
 
             H5T_UNIX_D32BE_g			= FAIL;
             H5T_UNIX_D32LE_g			= FAIL;
@@ -1534,7 +1479,6 @@
             H5T_NATIVE_ULLONG_g			= FAIL;
             H5T_NATIVE_FLOAT_g			= FAIL;
             H5T_NATIVE_DOUBLE_g			= FAIL;
->>>>>>> 401f0c18
 #if H5_SIZEOF_LONG_DOUBLE !=0
             H5T_NATIVE_LDOUBLE_g		= FAIL;
 #endif
