/* * * * * * * * * * * * * * * * * * * * * * * * * * * * * * * * * * * * * * *
 * Copyright by The HDF Group.                                               *
 * Copyright by the Board of Trustees of the University of Illinois.         *
 * All rights reserved.                                                      *
 *                                                                           *
 * This file is part of HDF5.  The full HDF5 copyright notice, including     *
 * terms governing use, modification, and redistribution, is contained in    *
 * the files COPYING and Copyright.html.  COPYING can be found at the root   *
 * of the source code distribution tree; Copyright.html can be found at the  *
 * root level of an installed copy of the electronic HDF5 document set and   *
 * is linked from the top-level documents page.  It can also be found at     *
 * http://hdfgroup.org/HDF5/doc/Copyright.html.  If you do not have          *
 * access to either file, you may request a copy from help@hdfgroup.org.     *
 * * * * * * * * * * * * * * * * * * * * * * * * * * * * * * * * * * * * * * */

/****************/
/* Module Setup */
/****************/

#include "H5Fmodule.h"          /* This source code file is part of the H5F module */


/***********/
/* Headers */
/***********/
#include "H5private.h"		/* Generic Functions			*/
#include "H5Aprivate.h"		/* Attributes				*/
#include "H5ACprivate.h"        /* Metadata cache                       */
#include "H5Dprivate.h"		/* Datasets				*/
#include "H5Eprivate.h"		/* Error handling		  	*/
#include "H5Fpkg.h"             /* File access				*/
#include "H5FDprivate.h"	/* File drivers				*/
#include "H5Gprivate.h"		/* Groups				*/
#include "H5Iprivate.h"		/* IDs			  		*/
#include "H5MFprivate.h"	/* File memory management		*/
#include "H5MMprivate.h"	/* Memory management			*/
#include "H5Pprivate.h"		/* Property lists			*/
#include "H5SMprivate.h"	/* Shared Object Header Messages	*/
#include "H5Tprivate.h"		/* Datatypes				*/


/****************/
/* Local Macros */
/****************/

/******************/
/* Local Typedefs */
/******************/

/* Struct only used by functions H5F_get_objects and H5F_get_objects_cb */
typedef struct H5F_olist_t {
    H5I_type_t obj_type;        /* Type of object to look for */
    hid_t      *obj_id_list;    /* Pointer to the list of open IDs to return */
    size_t     *obj_id_count;   /* Number of open IDs */
    struct {
        hbool_t local;          /* Set flag for "local" file searches */
        union {
            H5F_file_t *shared; /* Pointer to shared file to look inside */
            const H5F_t *file;  /* Pointer to file to look inside */
        } ptr;
    } file_info;
    size_t     list_index;      /* Current index in open ID array */
    size_t     max_nobjs;       /* Maximum # of IDs to put into array */
} H5F_olist_t;


/********************/
/* Package Typedefs */
/********************/


/********************/
/* Local Prototypes */
/********************/

static int H5F_get_objects_cb(void *obj_ptr, hid_t obj_id, void *key);
static herr_t H5F_build_actual_name(const H5F_t *f, const H5P_genplist_t *fapl,
    const char *name, char ** /*out*/ actual_name);/* Declare a free list to manage the H5F_t struct */


/*********************/
/* Package Variables */
/*********************/


/*****************************/
/* Library Private Variables */
/*****************************/


/*******************/
/* Local Variables */
/*******************/

/* Declare a free list to manage the H5F_t struct */
H5FL_DEFINE(H5F_t);

/* Declare a free list to manage the H5F_file_t struct */
H5FL_DEFINE(H5F_file_t);


/*-------------------------------------------------------------------------
 * Function:	H5F_get_access_plist
 *
 * Purpose:	Returns a copy of the file access property list of the
 *		specified file.
 *
 *              NOTE: Make sure that, if you are going to overwrite
 *              information in the copied property list that was
 *              previously opened and assigned to the property list, then
 *              you must close it before overwriting the values.
 *
 * Return:	Success:	Object ID for a copy of the file access
 *				property list.
 *
 *		Failure:	FAIL
 *
 * Programmer:	Quincey Koziol
 *              Wednesday, May 25, 2005
 *
 * Modifications:
 *
 *-------------------------------------------------------------------------
 */
hid_t
H5F_get_access_plist(H5F_t *f, hbool_t app_ref)
{
    H5P_genplist_t *new_plist;              /* New property list */
    H5P_genplist_t *old_plist;              /* Old property list */
    H5FD_driver_prop_t driver_prop;         /* Property for driver ID & info */
    hbool_t driver_prop_copied = FALSE;     /* Whether the driver property has been set up */
    unsigned    efc_size = 0;
    hid_t	ret_value = SUCCEED;

    FUNC_ENTER_NOAPI(FAIL)

    /* Check args */
    HDassert(f);

    /* Make a copy of the default file access property list */
    if(NULL == (old_plist = (H5P_genplist_t *)H5I_object(H5P_LST_FILE_ACCESS_ID_g)))
        HGOTO_ERROR(H5E_ARGS, H5E_BADTYPE, FAIL, "not a property list")
    if((ret_value = H5P_copy_plist(old_plist, app_ref)) < 0)
	HGOTO_ERROR(H5E_INTERNAL, H5E_CANTINIT, FAIL, "can't copy file access property list")
    if(NULL == (new_plist = (H5P_genplist_t *)H5I_object(ret_value)))
        HGOTO_ERROR(H5E_ARGS, H5E_BADTYPE, FAIL, "not a property list")

    /* Copy properties of the file access property list */
    if(H5P_set(new_plist, H5F_ACS_META_CACHE_INIT_CONFIG_NAME, &(f->shared->mdc_initCacheCfg)) < 0)
        HGOTO_ERROR(H5E_PLIST, H5E_CANTSET, FAIL, "can't set initial metadata cache resize config.")
    if(H5P_set(new_plist, H5F_ACS_DATA_CACHE_NUM_SLOTS_NAME, &(f->shared->rdcc_nslots)) < 0)
        HGOTO_ERROR(H5E_PLIST, H5E_CANTSET, FAIL, "can't set data cache number of slots")
    if(H5P_set(new_plist, H5F_ACS_DATA_CACHE_BYTE_SIZE_NAME, &(f->shared->rdcc_nbytes)) < 0)
        HGOTO_ERROR(H5E_PLIST, H5E_CANTSET, FAIL, "can't set data cache byte size")
    if(H5P_set(new_plist, H5F_ACS_PREEMPT_READ_CHUNKS_NAME, &(f->shared->rdcc_w0)) < 0)
        HGOTO_ERROR(H5E_PLIST, H5E_CANTSET, FAIL, "can't set preempt read chunks")
    if(H5P_set(new_plist, H5F_ACS_ALIGN_THRHD_NAME, &(f->shared->threshold)) < 0)
        HGOTO_ERROR(H5E_PLIST, H5E_CANTSET, FAIL, "can't set alignment threshold")
    if(H5P_set(new_plist, H5F_ACS_ALIGN_NAME, &(f->shared->alignment)) < 0)
        HGOTO_ERROR(H5E_PLIST, H5E_CANTSET, FAIL, "can't set alignment")
    if(H5P_set(new_plist, H5F_ACS_GARBG_COLCT_REF_NAME, &(f->shared->gc_ref)) < 0)
        HGOTO_ERROR(H5E_PLIST, H5E_CANTSET, FAIL, "can't set garbage collect reference")
    if(H5P_set(new_plist, H5F_ACS_META_BLOCK_SIZE_NAME, &(f->shared->fs.meta_aggr.alloc_size)) < 0)
        HGOTO_ERROR(H5E_PLIST, H5E_CANTSET, FAIL, "can't set metadata cache size")
    if(H5P_set(new_plist, H5F_ACS_SIEVE_BUF_SIZE_NAME, &(f->shared->sieve_buf_size)) < 0)
        HGOTO_ERROR(H5E_PLIST, H5E_CANTSET, FAIL, "can't sieve buffer size")
    if(H5P_set(new_plist, H5F_ACS_SDATA_BLOCK_SIZE_NAME, &(f->shared->fs.sdata_aggr.alloc_size)) < 0)
        HGOTO_ERROR(H5E_PLIST, H5E_CANTSET, FAIL, "can't set 'small data' cache size")
    if(H5P_set(new_plist, H5F_ACS_LATEST_FORMAT_NAME, &(f->shared->latest_format)) < 0)
        HGOTO_ERROR(H5E_PLIST, H5E_CANTSET, FAIL, "can't set 'latest format' flag")
    if(f->shared->efc)
        efc_size = H5F_efc_max_nfiles(f->shared->efc);
    if(H5P_set(new_plist, H5F_ACS_EFC_SIZE_NAME, &efc_size) < 0)
        HGOTO_ERROR(H5E_PLIST, H5E_CANTGET, FAIL, "can't set elink file cache size")
    if(f->shared->page_buf) {
        if(H5P_set(new_plist, H5F_ACS_PAGE_BUFFER_SIZE_NAME, &(f->shared->page_buf->max_size)) < 0)
            HGOTO_ERROR(H5E_PLIST, H5E_CANTGET, FAIL, "can't set page buffer size")
        if(H5P_set(new_plist, H5F_ACS_PAGE_BUFFER_MIN_META_PERC_NAME, &(f->shared->page_buf->min_meta_perc)) < 0)
            HGOTO_ERROR(H5E_PLIST, H5E_CANTGET, FAIL, "can't set minimum metadata fraction of page buffer")
        if(H5P_set(new_plist, H5F_ACS_PAGE_BUFFER_MIN_RAW_PERC_NAME, &(f->shared->page_buf->min_raw_perc)) < 0)
            HGOTO_ERROR(H5E_PLIST, H5E_CANTGET, FAIL, "can't set minimum raw data fraction of page buffer")
    }

    /* Prepare the driver property */
    driver_prop.driver_id = f->shared->lf->driver_id;
    driver_prop.driver_info = H5FD_fapl_get(f->shared->lf);
    driver_prop_copied = TRUE;

    /* Set the driver property */
    if(H5P_set(new_plist, H5F_ACS_FILE_DRV_NAME, &driver_prop) < 0)
        HGOTO_ERROR(H5E_PLIST, H5E_CANTSET, FAIL, "can't set file driver ID & info")

    /* Set the file close degree appropriately */
    if(f->shared->fc_degree == H5F_CLOSE_DEFAULT && H5P_set(new_plist, H5F_ACS_CLOSE_DEGREE_NAME, &(f->shared->lf->cls->fc_degree)) < 0)
        HGOTO_ERROR(H5E_PLIST, H5E_CANTSET, FAIL, "can't set file close degree")
    else if(f->shared->fc_degree != H5F_CLOSE_DEFAULT && H5P_set(new_plist, H5F_ACS_CLOSE_DEGREE_NAME, &(f->shared->fc_degree)) < 0)
        HGOTO_ERROR(H5E_PLIST, H5E_CANTSET, FAIL, "can't set file close degree")

done:
    /* Release the copy of the driver info, if it was set up */
    if(driver_prop_copied && H5FD_fapl_close(driver_prop.driver_id, driver_prop.driver_info) < 0)
        HDONE_ERROR(H5E_FILE, H5E_CANTCLOSEOBJ, FAIL, "can't close copy of driver info")

    FUNC_LEAVE_NOAPI(ret_value)
} /* end H5F_get_access_plist() */


/*-------------------------------------------------------------------------
 * Function:    H5F_get_obj_count
 *
 * Purpose:	Private function return the number of opened object IDs
 *		(files, datasets, groups, datatypes) in the same file.
 *
 * Return:      SUCCEED on success, FAIL on failure.
 *
 * Programmer:  Raymond Lu
 *              Wednesday, Dec 5, 2001
 *
 *-------------------------------------------------------------------------
 */
herr_t
H5F_get_obj_count(const H5F_t *f, unsigned types, hbool_t app_ref, size_t *obj_id_count_ptr)
{
    herr_t   ret_value = SUCCEED;

    FUNC_ENTER_NOAPI(FAIL)

    /* Sanity check */
    HDassert(obj_id_count_ptr);

    /* Perform the query */
    if((ret_value = H5F_get_objects(f, types, 0, NULL, app_ref, obj_id_count_ptr)) < 0)
        HGOTO_ERROR(H5E_INTERNAL, H5E_BADITER, FAIL, "H5F_get_objects failed")

done:
    FUNC_LEAVE_NOAPI(ret_value)
} /* end H5F_get_obj_count() */


/*-------------------------------------------------------------------------
 * Function:    H5F_get_obj_ids
 *
 * Purpose:     Private function to return a list of opened object IDs.
 *
 * Return:      Non-negative on success; can't fail.
 *
 * Programmer:  Raymond Lu
 *              Wednesday, Dec 5, 2001
 *
 *-------------------------------------------------------------------------
 */
herr_t
H5F_get_obj_ids(const H5F_t *f, unsigned types, size_t max_objs, hid_t *oid_list, hbool_t app_ref, size_t *obj_id_count_ptr)
{
    herr_t ret_value = SUCCEED;              /* Return value */

    FUNC_ENTER_NOAPI(FAIL)

    /* Sanity check */
    HDassert(obj_id_count_ptr);

    /* Perform the query */
    if((ret_value = H5F_get_objects(f, types, max_objs, oid_list, app_ref, obj_id_count_ptr)) < 0)
        HGOTO_ERROR(H5E_INTERNAL, H5E_BADITER, FAIL, "H5F_get_objects failed")

done:
    FUNC_LEAVE_NOAPI(ret_value)
} /* end H5F_get_obj_ids() */


/*---------------------------------------------------------------------------
 * Function:	H5F_get_objects
 *
 * Purpose:	This function is called by H5F_get_obj_count or
 *		H5F_get_obj_ids to get number of object IDs and/or a
 *		list of opened object IDs (in return value).
 * Return:	Non-negative on success; Can't fail.
 *
 * Programmer:  Raymond Lu
 *              Wednesday, Dec 5, 2001
 *
 *---------------------------------------------------------------------------
 */
herr_t
H5F_get_objects(const H5F_t *f, unsigned types, size_t max_nobjs, hid_t *obj_id_list, hbool_t app_ref, size_t *obj_id_count_ptr)
{
    size_t obj_id_count=0;      /* Number of open IDs */
    H5F_olist_t olist;          /* Structure to hold search results */
    herr_t ret_value = SUCCEED; /* Return value */

    FUNC_ENTER_NOAPI_NOINIT

    /* Sanity check */
    HDassert(obj_id_count_ptr);

    /* Set up search information */
    olist.obj_id_list  = (max_nobjs==0 ? NULL : obj_id_list);
    olist.obj_id_count = &obj_id_count;
    olist.list_index   = 0;
    olist.max_nobjs   = max_nobjs;

    /* Determine if we are searching for local or global objects */
    if(types & H5F_OBJ_LOCAL) {
        olist.file_info.local = TRUE;
        olist.file_info.ptr.file = f;
    } /* end if */
    else {
        olist.file_info.local = FALSE;
        olist.file_info.ptr.shared = f ? f->shared : NULL;
    } /* end else */

    /* Iterate through file IDs to count the number, and put their
     * IDs on the object list.  */
    if(types & H5F_OBJ_FILE) {
        olist.obj_type = H5I_FILE;
        if(H5I_iterate(H5I_FILE, H5F_get_objects_cb, &olist, app_ref) < 0)
            HGOTO_ERROR(H5E_FILE, H5E_BADITER, FAIL, "iteration failed(1)")
    } /* end if */

    /* If the caller just wants to count the number of objects (OLIST.MAX_NOBJS is zero),
     * or the caller wants to get the list of IDs and the list isn't full,
     * search through dataset IDs to count number of datasets, and put their
     * IDs on the object list */
    if(!olist.max_nobjs || (olist.max_nobjs && olist.list_index<olist.max_nobjs)) { 
        if (types & H5F_OBJ_DATASET) {
            olist.obj_type = H5I_DATASET;
            if(H5I_iterate(H5I_DATASET, H5F_get_objects_cb, &olist, app_ref) < 0)
                HGOTO_ERROR(H5E_FILE, H5E_BADITER, FAIL, "iteration failed(2)")
        } /* end if */
    } 

    /* If the caller just wants to count the number of objects (OLIST.MAX_NOBJS is zero),
     * or the caller wants to get the list of IDs and the list isn't full,
     * search through group IDs to count number of groups, and put their
     * IDs on the object list */
    if(!olist.max_nobjs || (olist.max_nobjs && olist.list_index<olist.max_nobjs)) { 
        if(types & H5F_OBJ_GROUP) {
            olist.obj_type = H5I_GROUP;
            if(H5I_iterate(H5I_GROUP, H5F_get_objects_cb, &olist, app_ref) < 0)
                HGOTO_ERROR(H5E_FILE, H5E_BADITER, FAIL, "iteration failed(3)")
        } /* end if */
    } 

    /* If the caller just wants to count the number of objects (OLIST.MAX_NOBJS is zero),
     * or the caller wants to get the list of IDs and the list isn't full,
     * search through datatype IDs to count number of named datatypes, and put their
     * IDs on the object list */
    if(!olist.max_nobjs || (olist.max_nobjs && olist.list_index<olist.max_nobjs)) { 
        if(types & H5F_OBJ_DATATYPE) {
            olist.obj_type = H5I_DATATYPE;
            if(H5I_iterate(H5I_DATATYPE, H5F_get_objects_cb, &olist, app_ref) < 0)
                HGOTO_ERROR(H5E_FILE, H5E_BADITER, FAIL, "iteration failed(4)")
        } /* end if */
    } 

    /* If the caller just wants to count the number of objects (OLIST.MAX_NOBJS is zero),
     * or the caller wants to get the list of IDs and the list isn't full,
     * search through attribute IDs to count number of attributes, and put their
     * IDs on the object list */
    if(!olist.max_nobjs || (olist.max_nobjs && olist.list_index<olist.max_nobjs)) {
        if(types & H5F_OBJ_ATTR) {
            olist.obj_type = H5I_ATTR;
            if(H5I_iterate(H5I_ATTR, H5F_get_objects_cb, &olist, app_ref) < 0)
                HGOTO_ERROR(H5E_FILE, H5E_BADITER, FAIL, "iteration failed(5)")
        } /* end if */
    }
 
    /* Set the number of objects currently open */
    *obj_id_count_ptr = obj_id_count;

done:
    FUNC_LEAVE_NOAPI(ret_value)
} /* end H5F_get_objects() */


/*-------------------------------------------------------------------------
 * Function:	H5F_get_objects_cb
 *
 * Purpose:	H5F_get_objects' callback function.  It verifies if an
 * 		object is in the file, and either count it or put its ID
 *		on the list.
 *
 * Return:      H5_ITER_STOP if the array of object IDs is filled up.
 *              H5_ITER_CONT otherwise.
 *
 * Programmer:  Raymond Lu
 *              Wednesday, Dec 5, 2001
 *
 *-------------------------------------------------------------------------
 */
static int
H5F_get_objects_cb(void *obj_ptr, hid_t obj_id, void *key)
{
    H5F_olist_t *olist = (H5F_olist_t *)key;    /* Alias for search info */
    int         ret_value = H5_ITER_CONT;    /* Return value */
    hbool_t     add_obj = FALSE;

    FUNC_ENTER_NOAPI_NOINIT

    HDassert(obj_ptr);
    HDassert(olist);

    /* Count file IDs */
    if(olist->obj_type == H5I_FILE) {
        if((olist->file_info.local &&
                        (!olist->file_info.ptr.file || (olist->file_info.ptr.file && (H5F_t*)obj_ptr == olist->file_info.ptr.file) ))
                ||  (!olist->file_info.local &&
                        ( !olist->file_info.ptr.shared || (olist->file_info.ptr.shared && ((H5F_t*)obj_ptr)->shared == olist->file_info.ptr.shared) ))) {
            add_obj = TRUE;
	}
    } /* end if */
    else { /* either count opened object IDs or put the IDs on the list */
        H5O_loc_t *oloc;        /* Group entry info for object */

    	switch(olist->obj_type) {
	    case H5I_ATTR:
	        oloc = H5A_oloc((H5A_t *)obj_ptr);
                break;

	    case H5I_GROUP:
	        oloc = H5G_oloc((H5G_t *)obj_ptr);
                break;

	    case H5I_DATASET:
	        oloc = H5D_oloc((H5D_t *)obj_ptr);
		break;

	    case H5I_DATATYPE:
                if(H5T_is_named((H5T_t*)obj_ptr)==TRUE)
                    oloc = H5T_oloc((H5T_t*)obj_ptr);
                else
                    oloc = NULL;
		break;

	    case H5I_UNINIT:
	    case H5I_BADID:
	    case H5I_FILE:
	    case H5I_DATASPACE:
	    case H5I_REFERENCE:
	    case H5I_VFL:
	    case H5I_GENPROP_CLS:
	    case H5I_GENPROP_LST:
	    case H5I_ERROR_CLASS:
	    case H5I_ERROR_MSG:
	    case H5I_ERROR_STACK:
	    case H5I_NTYPES:
            default:
                HGOTO_ERROR(H5E_ARGS, H5E_BADTYPE, H5_ITER_ERROR, "unknown data object")
	} /* end switch */

        if((olist->file_info.local &&
                    ( (!olist->file_info.ptr.file && olist->obj_type == H5I_DATATYPE && H5T_is_immutable((H5T_t *)obj_ptr) == FALSE)
                            || (!olist->file_info.ptr.file && olist->obj_type != H5I_DATATYPE)
                            || (oloc && oloc->file == olist->file_info.ptr.file)))
                || (!olist->file_info.local &&
                    ((!olist->file_info.ptr.shared && olist->obj_type == H5I_DATATYPE && H5T_is_immutable((H5T_t *)obj_ptr) == FALSE)
                            || (!olist->file_info.ptr.shared && olist->obj_type != H5I_DATATYPE)
                            || (oloc && oloc->file && oloc->file->shared == olist->file_info.ptr.shared)))) {
            add_obj = TRUE;
    	} /* end if */
    } /* end else */

    if(TRUE==add_obj) {
        /* Add the object's ID to the ID list, if appropriate */
        if(olist->obj_id_list) {
            olist->obj_id_list[olist->list_index] = obj_id;
	    olist->list_index++;
	} /* end if */

        /* Increment the number of open objects */
	if(olist->obj_id_count)
            (*olist->obj_id_count)++;

        /* Check if we've filled up the array.  Return H5_ITER_STOP only if
         * we have filled up the array. Otherwise return H5_ITER_CONT(RET_VALUE is
         * preset to H5_ITER_CONT) because H5I_iterate needs the return value of 
         * H5_ITER_CONT to continue the iteration. */
        if(olist->max_nobjs>0 && olist->list_index>=olist->max_nobjs)
            HGOTO_DONE(H5_ITER_STOP)  /* Indicate that the iterator should stop */
    }

done:
    FUNC_LEAVE_NOAPI(ret_value)
} /* end H5F_get_objects_cb() */


/*-------------------------------------------------------------------------
 * Function:	H5F_is_hdf5
 *
 * Purpose:	Check the file signature to detect an HDF5 file.
 *
 * Bugs:	This function is not robust: it only uses the default file
 *		driver when attempting to open the file when in fact it
 *		should use all known file drivers.
 *
 * Return:	Success:	TRUE/FALSE
 *
 *		Failure:	Negative
 *
 * Programmer:	Unknown
 *
 * Modifications:
 *		Robb Matzke, 1999-08-02
 *		Rewritten to use the virtual file layer.
 *-------------------------------------------------------------------------
 */
htri_t
H5F_is_hdf5(const char *name)
{
    H5FD_t	*file = NULL;           /* Low-level file struct */
    haddr_t     sig_addr;               /* Addess of hdf5 file signature */
    htri_t	ret_value = FAIL;       /* Return value */

    FUNC_ENTER_NOAPI_NOINIT

    /* Open the file at the virtual file layer */
    if(NULL == (file = H5FD_open(name, H5F_ACC_RDONLY, H5P_FILE_ACCESS_DEFAULT, HADDR_UNDEF)))
	HGOTO_ERROR(H5E_IO, H5E_CANTINIT, FAIL, "unable to open file")

    /* The file is an hdf5 file if the hdf5 file signature can be found */
    if(H5FD_locate_signature(file, H5AC_ind_dxpl_g, &sig_addr) < 0)
        HGOTO_ERROR(H5E_FILE, H5E_NOTHDF5, FAIL, "unable to locate file signature")
    ret_value = (HADDR_UNDEF != sig_addr);

done:
    /* Close the file */
    if(file)
        if(H5FD_close(file) < 0 && ret_value >= 0)
            HDONE_ERROR(H5E_IO, H5E_CANTCLOSEFILE, FAIL, "unable to close file")

    FUNC_LEAVE_NOAPI(ret_value)
} /* end H5F_is_hdf5() */


/*-------------------------------------------------------------------------
 * Function:	H5F_new
 *
 * Purpose:	Creates a new file object and initializes it.  The
 *		H5Fopen and H5Fcreate functions then fill in various
 *		fields.	 If SHARED is a non-null pointer then the shared info
 *		to which it points has the reference count incremented.
 *		Otherwise a new, empty shared info struct is created and
 *		initialized with the specified file access property list.
 *
 * Errors:
 *
 * Return:	Success:	Ptr to a new file struct.
 *
 *		Failure:	NULL
 *
 * Programmer:	Robb Matzke
 *		matzke@llnl.gov
 *		Jul 18 1997
 *
 *-------------------------------------------------------------------------
 */
H5F_t *
H5F_new(H5F_file_t *shared, unsigned flags, hid_t fcpl_id, hid_t fapl_id, H5FD_t *lf)
{
    H5F_t	*f = NULL, *ret_value = NULL;

    FUNC_ENTER_NOAPI_NOINIT

    if(NULL == (f = H5FL_CALLOC(H5F_t)))
	HGOTO_ERROR(H5E_FILE, H5E_NOSPACE, NULL, "can't allocate top file structure")
    f->file_id = -1;

    if(shared) {
        HDassert(lf == NULL);
	f->shared = shared;
    } /* end if */
    else {
        H5P_genplist_t *plist;          /* Property list */
        unsigned        efc_size;       /* External file cache size */
        size_t u;                       /* Local index variable */

        HDassert(lf != NULL);
        if(NULL == (f->shared = H5FL_CALLOC(H5F_file_t)))
            HGOTO_ERROR(H5E_FILE, H5E_NOSPACE, NULL, "can't allocate shared file structure")

        f->shared->flags = flags;
	f->shared->sohm_addr = HADDR_UNDEF;
	f->shared->sohm_vers = HDF5_SHAREDHEADER_VERSION;
	f->shared->accum.loc = HADDR_UNDEF;
        f->shared->lf = lf;

	/* Initialization for handling file space */
        for(u = 0; u < NELMTS(f->shared->fs.man_addr); u++) {
            f->shared->fs.man_state[u] = H5F_FS_STATE_CLOSED;
            f->shared->fs.man_addr[u] = HADDR_UNDEF;
            f->shared->fs.man[u] = NULL;
	} /* end for */

	/* Initialization for handling file space (for paged aggregation) */
	f->shared->fs.last_small = f->shared->fs.track_last_small = 0;
	f->shared->fs.pgend_meta_thres = H5F_FILE_SPACE_PGEND_META_THRES;

        /* intialize point of no return */
        f->shared->fs.point_of_no_return = FALSE;

	/*
	 * Copy the file creation and file access property lists into the
	 * new file handle.  We do this early because some values might need
	 * to change as the file is being opened.
	 */
        if(NULL == (plist = (H5P_genplist_t *)H5I_object(fcpl_id)))
            HGOTO_ERROR(H5E_ARGS, H5E_BADTYPE, NULL, "not property list")
        f->shared->fcpl_id = H5P_copy_plist(plist, FALSE);

        /* Get the FCPL values to cache */
        if(H5P_get(plist, H5F_CRT_ADDR_BYTE_NUM_NAME, &f->shared->sizeof_addr) < 0)
            HGOTO_ERROR(H5E_PLIST, H5E_CANTGET, NULL, "can't get byte number for address")
        if(H5P_get(plist, H5F_CRT_OBJ_BYTE_NUM_NAME, &f->shared->sizeof_size) < 0)
            HGOTO_ERROR(H5E_PLIST, H5E_CANTGET, NULL, "can't get byte number for object size")
        if(H5P_get(plist, H5F_CRT_SHMSG_NINDEXES_NAME, &f->shared->sohm_nindexes) < 0)
            HGOTO_ERROR(H5E_PLIST, H5E_CANTGET, NULL, "can't get number of SOHM indexes")
        HDassert(f->shared->sohm_nindexes < 255);
        if(H5P_get(plist, H5F_CRT_FILE_SPACE_STRATEGY_NAME, &f->shared->fs.strategy) < 0)
            HGOTO_ERROR(H5E_PLIST, H5E_CANTGET, NULL, "can't get file space strategy")
        if(H5P_get(plist, H5F_CRT_FREE_SPACE_PERSIST_NAME, &f->shared->fs.persist) < 0)
            HGOTO_ERROR(H5E_PLIST, H5E_CANTGET, NULL, "can't get file space persisting status")
        if(H5P_get(plist, H5F_CRT_FREE_SPACE_THRESHOLD_NAME, &f->shared->fs.threshold) < 0)
            HGOTO_ERROR(H5E_PLIST, H5E_CANTGET, NULL, "can't get free-space section threshold")
        if(H5P_get(plist, H5F_CRT_FILE_SPACE_PAGE_SIZE_NAME, &f->shared->fs.page_size) < 0)
            HGOTO_ERROR(H5E_PLIST, H5E_CANTGET, NULL, "can't get file space page size")

        /* Get the FAPL values to cache */
        if(NULL == (plist = (H5P_genplist_t *)H5I_object(fapl_id)))
            HGOTO_ERROR(H5E_ARGS, H5E_BADTYPE, NULL, "not file access property list")
        if(H5P_get(plist, H5F_ACS_META_CACHE_INIT_CONFIG_NAME, &(f->shared->mdc_initCacheCfg)) < 0)
            HGOTO_ERROR(H5E_PLIST, H5E_CANTGET, NULL, "can't get initial metadata cache resize config")
        if(H5P_get(plist, H5F_ACS_DATA_CACHE_NUM_SLOTS_NAME, &(f->shared->rdcc_nslots)) < 0)
            HGOTO_ERROR(H5E_PLIST, H5E_CANTGET, NULL, "can't get data cache number of slots")
        if(H5P_get(plist, H5F_ACS_DATA_CACHE_BYTE_SIZE_NAME, &(f->shared->rdcc_nbytes)) < 0)
            HGOTO_ERROR(H5E_PLIST, H5E_CANTGET, NULL, "can't get data cache byte size")
        if(H5P_get(plist, H5F_ACS_PREEMPT_READ_CHUNKS_NAME, &(f->shared->rdcc_w0)) < 0)
            HGOTO_ERROR(H5E_PLIST, H5E_CANTGET, NULL, "can't get preempt read chunk")
        if(H5P_get(plist, H5F_ACS_ALIGN_THRHD_NAME, &(f->shared->threshold)) < 0)
            HGOTO_ERROR(H5E_PLIST, H5E_CANTGET, NULL, "can't get alignment threshold")
        if(H5P_get(plist, H5F_ACS_ALIGN_NAME, &(f->shared->alignment)) < 0)
            HGOTO_ERROR(H5E_PLIST, H5E_CANTGET, NULL, "can't get alignment")
        if(H5P_get(plist, H5F_ACS_GARBG_COLCT_REF_NAME,&(f->shared->gc_ref)) < 0)
            HGOTO_ERROR(H5E_PLIST, H5E_CANTGET, NULL, "can't get garbage collect reference")
        if(H5P_get(plist, H5F_ACS_SIEVE_BUF_SIZE_NAME, &(f->shared->sieve_buf_size)) < 0)
            HGOTO_ERROR(H5E_PLIST, H5E_CANTGET, NULL, "can't get sieve buffer size")
        if(H5P_get(plist, H5F_ACS_LATEST_FORMAT_NAME, &(f->shared->latest_format)) < 0)
            HGOTO_ERROR(H5E_PLIST, H5E_CANTGET, NULL, "can't get 'latest format' flag")
        if(H5P_get(plist, H5F_ACS_META_BLOCK_SIZE_NAME, &(f->shared->fs.meta_aggr.alloc_size)) < 0)
            HGOTO_ERROR(H5E_PLIST, H5E_CANTGET, NULL, "can't get metadata cache size")
        f->shared->fs.meta_aggr.feature_flag = H5FD_FEAT_AGGREGATE_METADATA;
        if(H5P_get(plist, H5F_ACS_SDATA_BLOCK_SIZE_NAME, &(f->shared->fs.sdata_aggr.alloc_size)) < 0)
            HGOTO_ERROR(H5E_PLIST, H5E_CANTGET, NULL, "can't get 'small data' cache size")
        f->shared->fs.sdata_aggr.feature_flag = H5FD_FEAT_AGGREGATE_SMALLDATA;
        if(H5P_get(plist, H5F_ACS_EFC_SIZE_NAME, &efc_size) < 0)
            HGOTO_ERROR(H5E_PLIST, H5E_CANTGET, NULL, "can't get elink file cache size")
        if(efc_size > 0)
            if(NULL == (f->shared->efc = H5F_efc_create(efc_size)))
                HGOTO_ERROR(H5E_FILE, H5E_CANTINIT, NULL, "can't create external file cache")

        /* Get the VFD values to cache */
        f->shared->maxaddr = H5FD_get_maxaddr(lf);
        if(!H5F_addr_defined(f->shared->maxaddr))
            HGOTO_ERROR(H5E_FILE, H5E_BADVALUE, NULL, "bad maximum address from VFD")
        if(H5FD_get_feature_flags(lf, &f->shared->feature_flags) < 0)
            HGOTO_ERROR(H5E_FILE, H5E_CANTGET, NULL, "can't get feature flags from VFD")
        if(H5FD_get_fs_type_map(lf, f->shared->fs.type_map) < 0)
            HGOTO_ERROR(H5E_FILE, H5E_CANTGET, NULL, "can't get free space type mapping from VFD")
        if(H5MF_init_merge_flags(f) < 0)
            HGOTO_ERROR(H5E_FILE, H5E_CANTINIT, NULL, "problem initializing free space merge flags")
        f->shared->fs.tmp_addr = f->shared->maxaddr;
        /* Disable temp. space allocation for parallel I/O (for now) */
        /* (When we've arranged to have the relocated metadata addresses (and
         *      sizes) broadcast during the "end of epoch" metadata operations,
         *      this can be enabled - QAK)
         */
        /* (This should be disabled when the metadata journaling branch is
         *      merged into the trunk and journaling is enabled, at least until
         *      we make it work. - QAK)
         */
        f->shared->fs.use_tmp_space = !H5F_HAS_FEATURE(f, H5FD_FEAT_HAS_MPI);

	/*
	 * Create a metadata cache with the specified number of elements.
	 * The cache might be created with a different number of elements and
	 * the access property list should be updated to reflect that.
	 */
	if(H5AC_create(f, &(f->shared->mdc_initCacheCfg)) < 0)
	    HGOTO_ERROR(H5E_FILE, H5E_CANTINIT, NULL, "unable to create metadata cache")

        /* Create the file's "open object" information */
        if(H5FO_create(f) < 0)
	    HGOTO_ERROR(H5E_FILE, H5E_CANTINIT, NULL, "unable to create open object data structure")

        /* Add new "shared" struct to list of open files */
        if(H5F_sfile_add(f->shared) < 0)
	    HGOTO_ERROR(H5E_FILE, H5E_CANTINIT, NULL, "unable to append to list of open files")
    } /* end else */

    f->shared->nrefs++;

    /* Create the file's "top open object" information */
    if(H5FO_top_create(f) < 0)
        HGOTO_ERROR(H5E_FILE, H5E_CANTINIT, NULL, "unable to create open object data structure")

    /* Set return value */
    ret_value = f;

done:
    if(!ret_value && f) {
	if(!shared) {
            /* Attempt to clean up some of the shared file structures */
            if(f->shared->efc)
                if(H5F_efc_destroy(f->shared->efc) < 0)
                    HDONE_ERROR(H5E_FILE, H5E_CANTRELEASE, NULL, "can't destroy external file cache")
            if(f->shared->fcpl_id > 0)
                if(H5I_dec_ref(f->shared->fcpl_id) < 0)
                    HDONE_ERROR(H5E_FILE, H5E_CANTDEC, NULL, "can't close property list")

            f->shared = H5FL_FREE(H5F_file_t, f->shared);
        } /* end if */
	f = H5FL_FREE(H5F_t, f);
    } /* end if */

    FUNC_LEAVE_NOAPI(ret_value)
} /* end H5F_new() */


/*-------------------------------------------------------------------------
 * Function:	H5F_dest
 *
 * Purpose:	Destroys a file structure.  This function flushes the cache
 *		but doesn't do any other cleanup other than freeing memory
 *		for the file struct.  The shared info for the file is freed
 *		only when its reference count reaches zero.
 *
 * Return:	Non-negative on success/Negative on failure
 *
 * Programmer:	Robb Matzke
 *		matzke@llnl.gov
 *		Jul 18 1997
 *
 *-------------------------------------------------------------------------
 */
herr_t
H5F_dest(H5F_t *f, hid_t dxpl_id, hbool_t flush)
{
    herr_t	   ret_value = SUCCEED;         /* Return value */

    FUNC_ENTER_NOAPI_NOINIT

    /* Sanity check */
    HDassert(f);
    HDassert(f->shared);

    if(1 == f->shared->nrefs) {
        H5F_io_info_t fio_info;             /* I/O info for operation */

        /* Flush at this point since the file will be closed.
         * Only try to flush the file if it was opened with write access, and if
         * the caller requested a flush.
         */
        if((H5F_ACC_RDWR & H5F_INTENT(f)) && flush)
            if(H5C_settle(f, dxpl_id) < 0)
                //if(H5F_flush(f, dxpl_id, TRUE) < 0)
                /* Push error, but keep going*/
                HDONE_ERROR(H5E_CACHE, H5E_CANTFLUSH, FAIL, "unable to flush cache")

        /* Release the external file cache */
        if(f->shared->efc) {
            if(H5F_efc_destroy(f->shared->efc) < 0)
                /* Push error, but keep going*/
                HDONE_ERROR(H5E_FILE, H5E_CANTRELEASE, FAIL, "can't destroy external file cache")
            f->shared->efc = NULL;
        } /* end if */

        /* Release objects that depend on the superblock being initialized */
        if(f->shared->sblock) {
            /* Shutdown file free space manager(s) */
            /* (We should release the free space information now (before truncating
             *      the file and before the metadata cache is shut down) since the
             *      free space manager is holding some data structures in memory
             *      and also because releasing free space can shrink the file's
             *      'eoa' value)
             */
            if(H5F_ACC_RDWR & H5F_INTENT(f)) {
                if(H5MF_close(f, dxpl_id) < 0)
                    /* Push error, but keep going*/
                    HDONE_ERROR(H5E_FILE, H5E_CANTRELEASE, FAIL, "can't release file free space info")

                /* Flush the file again (if requested), as shutting down the
                 * free space manager may dirty some data structures again.
                 */
                if(flush)
                    if(H5F_flush(f, dxpl_id, TRUE) < 0)
                        /* Push error, but keep going*/
                        HDONE_ERROR(H5E_CACHE, H5E_CANTFLUSH, FAIL, "unable to flush cache")
            } /* end if */

            /* if it exists, unpin the driver information block cache entry,
             * since we're about to destroy the cache 
             */
            if(f->shared->drvinfo)
                if(H5AC_unpin_entry(f->shared->drvinfo) < 0)
                    /* Push error, but keep going*/
                    HDONE_ERROR(H5E_FSPACE, H5E_CANTUNPIN, FAIL, "unable to unpin drvinfo")

            /* Unpin the superblock, since we're about to destroy the cache */
            if(H5AC_unpin_entry(f->shared->sblock) < 0)
                /* Push error, but keep going*/
                HDONE_ERROR(H5E_FSPACE, H5E_CANTUNPIN, FAIL, "unable to unpin superblock")
            f->shared->sblock = NULL;
        } /* end if */

        /* Remove shared file struct from list of open files */
        if(H5F_sfile_remove(f->shared) < 0)
            /* Push error, but keep going*/
            HDONE_ERROR(H5E_FILE, H5E_CANTRELEASE, FAIL, "problems closing file")

        /* Shutdown the metadata cache */
        if(H5AC_dest(f, dxpl_id))
            /* Push error, but keep going*/
            HDONE_ERROR(H5E_FILE, H5E_CANTRELEASE, FAIL, "problems closing file")

        /* shutdown the page buffer cache if it exists */
        if(f->shared->page_buf)
            if(H5PB_dest(f, dxpl_id) < 0)
                /* Push error, but keep going*/
                HDONE_ERROR(H5E_FILE, H5E_CANTRELEASE, FAIL, "problems closing file")

        /*
         * Do not close the root group since we didn't count it, but free
         * the memory associated with it.
         */
        if(f->shared->root_grp) {
            /* Free the root group */
            if(H5G_root_free(f->shared->root_grp) < 0)
                /* Push error, but keep going*/
                HDONE_ERROR(H5E_FILE, H5E_CANTRELEASE, FAIL, "problems closing file")
            f->shared->root_grp = NULL;
        } /* end if */

        /* Set up I/O info for operation */
        fio_info.f = f;
        if(NULL == (fio_info.dxpl = (H5P_genplist_t *)H5I_object(dxpl_id)))
            HDONE_ERROR(H5E_ARGS, H5E_BADTYPE, FAIL, "can't get property list")

        /* Destroy other components of the file */
        if(H5F__accum_reset(&fio_info, TRUE) < 0)
            /* Push error, but keep going*/
            HDONE_ERROR(H5E_FILE, H5E_CANTRELEASE, FAIL, "problems closing file")
        if(H5FO_dest(f) < 0)
            /* Push error, but keep going*/
            HDONE_ERROR(H5E_FILE, H5E_CANTRELEASE, FAIL, "problems closing file")
        f->shared->cwfs = (struct H5HG_heap_t **)H5MM_xfree(f->shared->cwfs);
        if(H5G_node_close(f) < 0)
            /* Push error, but keep going*/
            HDONE_ERROR(H5E_FILE, H5E_CANTRELEASE, FAIL, "problems closing file")

        /* Destroy file creation properties */
        if(H5I_GENPROP_LST != H5I_get_type(f->shared->fcpl_id))
            /* Push error, but keep going*/
            HDONE_ERROR(H5E_FILE, H5E_BADTYPE, FAIL, "not a property list")
        if(H5I_dec_ref(f->shared->fcpl_id) < 0)
            /* Push error, but keep going*/
            HDONE_ERROR(H5E_FILE, H5E_CANTDEC, FAIL, "can't close property list")

        /* Close the file */
        if(H5FD_close(f->shared->lf) < 0)
            /* Push error, but keep going*/
            HDONE_ERROR(H5E_FILE, H5E_CANTCLOSEFILE, FAIL, "unable to close file")

        /* Free mount table */
        f->shared->mtab.child = (H5F_mount_t *)H5MM_xfree(f->shared->mtab.child);
        f->shared->mtab.nalloc = 0;

        /* Destroy shared file struct */
        f->shared = (H5F_file_t *)H5FL_FREE(H5F_file_t, f->shared);

    } else if(f->shared->nrefs > 0) {
        /*
         * There are other references to the shared part of the file.
         * Only decrement the reference count.
         */
        --f->shared->nrefs;
    }

    /* Free the non-shared part of the file */
    f->open_name = (char *)H5MM_xfree(f->open_name);
    f->actual_name = (char *)H5MM_xfree(f->actual_name);
    f->extpath = (char *)H5MM_xfree(f->extpath);
    if(H5FO_top_dest(f) < 0)
        HDONE_ERROR(H5E_FILE, H5E_CANTINIT, FAIL, "problems closing file")
    f->shared = NULL;
    f = H5FL_FREE(H5F_t, f);

    FUNC_LEAVE_NOAPI(ret_value)
} /* end H5F_dest() */


/*-------------------------------------------------------------------------
 * Function:	H5F_open
 *
 * Purpose:	Opens (or creates) a file.  This function understands the
 *		following flags which are similar in nature to the Posix
 *		open(2) flags.
 *
 *		H5F_ACC_RDWR:	Open with read/write access. If the file is
 *				currently open for read-only access then it
 *				will be reopened. Absence of this flag
 *				implies read-only access.
 *
 *		H5F_ACC_CREAT:	Create a new file if it doesn't exist yet.
 *				The permissions are 0666 bit-wise AND with
 *				the current umask.  H5F_ACC_WRITE must also
 *				be specified.
 *
 *		H5F_ACC_EXCL:	This flag causes H5F_open() to fail if the
 *				file already exists.
 *
 *		H5F_ACC_TRUNC:	The file is truncated and a new HDF5 superblock
 *				is written.  This operation will fail if the
 *				file is already open.
 *
 *		Unlinking the file name from the group directed graph while
 *		the file is opened causes the file to continue to exist but
 *		one will not be able to upgrade the file from read-only
 *		access to read-write access by reopening it. Disk resources
 *		for the file are released when all handles to the file are
 *		closed. NOTE: This paragraph probably only applies to Unix;
 *		deleting the file name in other OS's has undefined results.
 *
 *		The CREATE_PARMS argument is optional.	A null pointer will
 *		cause the default file creation parameters to be used.
 *
 *		The ACCESS_PARMS argument is optional.  A null pointer will
 *		cause the default file access parameters to be used.
 *
 * Return:	Success:	A new file pointer.
 *		Failure:	NULL
 *
 * Programmer:	Robb Matzke
 *		Tuesday, September 23, 1997
 *
 *-------------------------------------------------------------------------
 */
H5F_t *
H5F_open(const char *name, unsigned flags, hid_t fcpl_id, hid_t fapl_id,
    hid_t dxpl_id)
{
    H5F_t              *file = NULL;        /*the success return value      */
    H5F_file_t         *shared = NULL;      /*shared part of `file'         */
    H5FD_t             *lf = NULL;          /*file driver part of `shared'  */
    unsigned            tent_flags;         /*tentative flags               */
    H5FD_class_t       *drvr;               /*file driver class info        */
    H5P_genplist_t     *a_plist;            /*file access property list     */
    H5F_close_degree_t  fc_degree;          /*file close degree             */
<<<<<<< HEAD
    size_t              page_buf_size;
    unsigned            page_buf_min_meta_perc, page_buf_min_raw_perc;
    H5F_t              *ret_value;          /*actual return value           */
=======
    H5F_t              *ret_value = NULL;   /*actual return value           */
>>>>>>> 92847ecd

    FUNC_ENTER_NOAPI(NULL)

    /*
     * If the driver has a `cmp' method then the driver is capable of
     * determining when two file handles refer to the same file and the
     * library can insure that when the application opens a file twice
     * that the two handles coordinate their operations appropriately.
     * Otherwise it is the application's responsibility to never open the
     * same file more than once at a time.
     */
    if(NULL == (drvr = H5FD_get_class(fapl_id)))
        HGOTO_ERROR(H5E_FILE, H5E_CANTGET, NULL, "unable to retrieve VFL class")

    /*
     * Opening a file is a two step process. First we try to open the
     * file in a way which doesn't affect its state (like not truncating
     * or creating it) so we can compare it with files that are already
     * open. If that fails then we try again with the full set of flags
     * (only if they're different than the original failed attempt).
     * However, if the file driver can't distinquish between files then
     * there's no reason to open the file tentatively because it's the
     * application's responsibility to prevent this situation (there's no
     * way for us to detect it here anyway).
     */
    if(drvr->cmp)
	tent_flags = flags & ~(H5F_ACC_CREAT|H5F_ACC_TRUNC|H5F_ACC_EXCL);
    else
	tent_flags = flags;

    if(NULL == (lf = H5FD_open(name, tent_flags, fapl_id, HADDR_UNDEF))) {
	if(tent_flags == flags) {
#ifndef H5_USING_MEMCHECKER
            time_t mytime = HDtime(NULL);

	    HGOTO_ERROR(H5E_FILE, H5E_CANTOPENFILE, NULL, "unable to open file: time = %s, name = '%s', tent_flags = %x", HDctime(&mytime), name, tent_flags)
#else /* H5_USING_MEMCHECKER */
	    HGOTO_ERROR(H5E_FILE, H5E_CANTOPENFILE, NULL, "unable to open file: name = '%s', tent_flags = %x", name, tent_flags)
#endif /* H5_USING_MEMCHECKER */
        } /* end if */
        H5E_clear_stack(NULL);
	tent_flags = flags;
	if(NULL == (lf = H5FD_open(name, tent_flags, fapl_id, HADDR_UNDEF))) {
#ifndef H5_USING_MEMCHECKER
            time_t mytime = HDtime(NULL);

	    HGOTO_ERROR(H5E_FILE, H5E_CANTOPENFILE, NULL, "unable to open file: time = %s, name = '%s', tent_flags = %x", HDctime(&mytime), name, tent_flags)
#else /* H5_USING_MEMCHECKER */
	    HGOTO_ERROR(H5E_FILE, H5E_CANTOPENFILE, NULL, "unable to open file: name = '%s', tent_flags = %x", name, tent_flags)
#endif /* H5_USING_MEMCHECKER */
        } /* end if */
    } /* end if */

    /* Is the file already open? */
    if((shared = H5F_sfile_search(lf)) != NULL) {
	/*
	 * The file is already open, so use that one instead of the one we
	 * just opened. We only one one H5FD_t* per file so one doesn't
	 * confuse the other.  But fail if this request was to truncate the
	 * file (since we can't do that while the file is open), or if the
	 * request was to create a non-existent file (since the file already
	 * exists), or if the new request adds write access (since the
	 * readers don't expect the file to change under them).
	 */
	if(H5FD_close(lf) < 0)
	    HGOTO_ERROR(H5E_FILE, H5E_CANTOPENFILE, NULL, "unable to close low-level file info")
	if(flags & H5F_ACC_TRUNC)
	    HGOTO_ERROR(H5E_FILE, H5E_CANTOPENFILE, NULL, "unable to truncate a file which is already open")
	if(flags & H5F_ACC_EXCL)
	    HGOTO_ERROR(H5E_FILE, H5E_CANTOPENFILE, NULL, "file exists")
	if((flags & H5F_ACC_RDWR) && 0 == (shared->flags & H5F_ACC_RDWR))
	    HGOTO_ERROR(H5E_FILE, H5E_CANTOPENFILE, NULL, "file is already open for read-only")

        /* Allocate new "high-level" file struct */
        if((file = H5F_new(shared, flags, fcpl_id, fapl_id, NULL)) == NULL)
            HGOTO_ERROR(H5E_FILE, H5E_CANTOPENFILE, NULL, "unable to create new file object")
    } /* end if */
    else {
        /* Check if tentative open was good enough */
        if(flags != tent_flags) {
            /*
             * This file is not yet open by the library and the flags we used to
             * open it are different than the desired flags. Close the tentative
             * file and open it for real.
             */
            if(H5FD_close(lf) < 0) {
                file = NULL; /*to prevent destruction of wrong file*/
                HGOTO_ERROR(H5E_FILE, H5E_CANTOPENFILE, NULL, "unable to close low-level file info")
            } /* end if */
            if(NULL == (lf = H5FD_open(name, flags, fapl_id, HADDR_UNDEF))) {
                file = NULL; /*to prevent destruction of wrong file*/
                HGOTO_ERROR(H5E_FILE, H5E_CANTOPENFILE, NULL, "unable to open file")
            } /* end if */
        } /* end if */

        if(NULL == (file = H5F_new(NULL, flags, fcpl_id, fapl_id, lf)))
            HGOTO_ERROR(H5E_FILE, H5E_CANTOPENFILE, NULL, "unable to create new file object")
    } /* end else */

    /* Retain the name the file was opened with */
    file->open_name = H5MM_xstrdup(name);

    /* Short cuts */
    shared = file->shared;
    lf = shared->lf;

    /* Get the file access property list, for future queries */
    if(NULL == (a_plist = (H5P_genplist_t *)H5I_object(fapl_id)))
        HGOTO_ERROR(H5E_ARGS, H5E_BADTYPE, NULL, "not file access property list")

    if(H5P_get(a_plist, H5F_ACS_PAGE_BUFFER_SIZE_NAME, &page_buf_size) < 0)
        HGOTO_ERROR(H5E_PLIST, H5E_CANTGET, NULL, "can't get page buffer size")
    if(page_buf_size) {
        if(H5P_get(a_plist, H5F_ACS_PAGE_BUFFER_MIN_META_PERC_NAME, &page_buf_min_meta_perc) < 0)
            HGOTO_ERROR(H5E_PLIST, H5E_CANTGET, NULL, "can't get minimum metadata fraction of page buffer")
        if(H5P_get(a_plist, H5F_ACS_PAGE_BUFFER_MIN_RAW_PERC_NAME, &page_buf_min_raw_perc) < 0)
            HGOTO_ERROR(H5E_PLIST, H5E_CANTGET, NULL, "can't get minimum raw data fraction of page buffer")
    }

    /*
     * Read or write the file superblock, depending on whether the file is
     * empty or not.
     */
    if(0 == (MAX(H5FD_get_eof(lf, H5FD_MEM_SUPER), H5FD_get_eoa(lf, H5FD_MEM_SUPER))) && (flags & H5F_ACC_RDWR)) {
        /*
         * We've just opened a fresh new file (or truncated one). We need
         * to create & write the superblock.
         */

        /* create the page buffer before initializing the superblock */
        if(page_buf_size)
            if(H5PB_create(file, page_buf_size, page_buf_min_meta_perc, page_buf_min_raw_perc) < 0)
                HGOTO_ERROR(H5E_FILE, H5E_CANTINIT, NULL, "unable to create page buffer")

        /* Initialize information about the superblock and allocate space for it */
        /* (Writes superblock extension messages, if there are any) */
        if(H5F__super_init(file, dxpl_id) < 0)
            HGOTO_ERROR(H5E_FILE, H5E_CANTINIT, NULL, "unable to allocate file superblock")

        /* Create and open the root group */
        /* (This must be after the space for the superblock is allocated in
         *      the file, since the superblock must be at offset 0)
         */
        if(H5G_mkroot(file, dxpl_id, TRUE) < 0)
            HGOTO_ERROR(H5E_FILE, H5E_CANTINIT, NULL, "unable to create/open root group")
    } else if (1 == shared->nrefs) {
	/* Read the superblock if it hasn't been read before. */
        if(H5F__super_read(file, dxpl_id) < 0)
	    HGOTO_ERROR(H5E_FILE, H5E_READERROR, NULL, "unable to read superblock")

        /* create the page buffer after reading the superblock */
        if(page_buf_size)
            if(H5PB_create(file, page_buf_size, page_buf_min_meta_perc, page_buf_min_raw_perc) < 0)
                HGOTO_ERROR(H5E_FILE, H5E_CANTINIT, NULL, "unable to create page buffer")

	/* Open the root group */
	if(H5G_mkroot(file, dxpl_id, FALSE) < 0)
	    HGOTO_ERROR(H5E_FILE, H5E_CANTOPENFILE, NULL, "unable to read root group")
    } /* end if */

    /*
     * Decide the file close degree.  If it's the first time to open the
     * file, set the degree to access property list value; if it's the
     * second time or later, verify the access property list value matches
     * the degree in shared file structure.
     */
    if(H5P_get(a_plist, H5F_ACS_CLOSE_DEGREE_NAME, &fc_degree) < 0)
        HGOTO_ERROR(H5E_PLIST, H5E_CANTGET, NULL, "can't get file close degree")

    if(shared->nrefs == 1) {
        if(fc_degree == H5F_CLOSE_DEFAULT)
            shared->fc_degree = lf->cls->fc_degree;
        else
            shared->fc_degree = fc_degree;
    } else if(shared->nrefs > 1) {
        if(fc_degree == H5F_CLOSE_DEFAULT && shared->fc_degree != lf->cls->fc_degree)
            HGOTO_ERROR(H5E_FILE, H5E_CANTINIT, NULL, "file close degree doesn't match")
        if(fc_degree != H5F_CLOSE_DEFAULT && fc_degree != shared->fc_degree)
            HGOTO_ERROR(H5E_FILE, H5E_CANTINIT, NULL, "file close degree doesn't match")
    } /* end if */

    /* Formulate the absolute path for later search of target file for external links */
    if(H5_build_extpath(name, &file->extpath) < 0)
	HGOTO_ERROR(H5E_FILE, H5E_CANTINIT, NULL, "unable to build extpath")

    /* Formulate the actual file name, after following symlinks, etc. */
    if(H5F_build_actual_name(file, a_plist, name, &file->actual_name) < 0)
	HGOTO_ERROR(H5E_FILE, H5E_CANTINIT, NULL, "unable to build actual name")

    /* Success */
    ret_value = file;

done:
    if(!ret_value && file)
        if(H5F_dest(file, dxpl_id, FALSE) < 0)
            HDONE_ERROR(H5E_FILE, H5E_CANTCLOSEFILE, NULL, "problems closing file")

    FUNC_LEAVE_NOAPI(ret_value)
} /* end H5F_open() */


/*-------------------------------------------------------------------------
 * Function:	H5F_flush
 *
 * Purpose:	Flushes cached data.
 *
 * Return:	Non-negative on success/Negative on failure
 *
 * Programmer:	Robb Matzke
 *		matzke@llnl.gov
 *		Aug 29 1997
 *
 *-------------------------------------------------------------------------
 */
herr_t
H5F_flush(H5F_t *f, hid_t dxpl_id, hbool_t closing)
{
    H5F_io_info_t fio_info;             /* I/O info for operation */
    herr_t   ret_value = SUCCEED;       /* Return value */

    FUNC_ENTER_NOAPI(FAIL)

    /* Sanity check arguments */
    HDassert(f);

    /* Flush any cached dataset storage raw data */
    if(H5D_flush(f, dxpl_id) < 0)
        /* Push error, but keep going*/
        HDONE_ERROR(H5E_CACHE, H5E_CANTFLUSH, FAIL, "unable to flush dataset cache")

    if(H5C_settle(f, dxpl_id) < 0)
        /* Push error, but keep going*/
        HDONE_ERROR(H5E_CACHE, H5E_CANTFLUSH, FAIL, "unable to settle metadata cache")

    /* Release any space allocated to space aggregators, so that the eoa value
     *  corresponds to the end of the space written to in the file.
     */
    /* (needs to happen before cache flush, with superblock write, since the
     *  'eoa' value is written in superblock -QAK)
     */
    if(H5MF_free_aggrs(f, dxpl_id) < 0)
        /* Push error, but keep going*/
        HDONE_ERROR(H5E_FILE, H5E_CANTRELEASE, FAIL, "can't release file space")

    /* Flush the entire metadata cache */
    if(H5AC_flush(f, dxpl_id) < 0)
        /* Push error, but keep going*/
        HDONE_ERROR(H5E_CACHE, H5E_CANTFLUSH, FAIL, "unable to flush metadata cache")

    /* Truncate the file to the current allocated size */
    if(H5FD_truncate(f->shared->lf, dxpl_id, closing) < 0)
        HDONE_ERROR(H5E_FILE, H5E_WRITEERROR, FAIL, "low level truncate failed")

    /* Flush the entire metadata cache again since the EOA could have changed in the truncate call. */
    if(H5AC_flush(f, dxpl_id) < 0)
        /* Push error, but keep going*/
        HDONE_ERROR(H5E_CACHE, H5E_CANTFLUSH, FAIL, "unable to flush metadata cache")

    /* Set up I/O info for operation */
    fio_info.f = f;
    if(NULL == (fio_info.dxpl = (H5P_genplist_t *)H5I_object(dxpl_id)))
        HDONE_ERROR(H5E_ARGS, H5E_BADTYPE, FAIL, "can't get property list")

    /* Flush out the metadata accumulator */
    if(H5F__accum_flush(&fio_info) < 0)
        /* Push error, but keep going*/
        HDONE_ERROR(H5E_IO, H5E_CANTFLUSH, FAIL, "unable to flush metadata accumulator")

    /* Flush file buffers to disk. */
    if(H5FD_flush(f->shared->lf, dxpl_id, closing) < 0)
        /* Push error, but keep going*/
        HDONE_ERROR(H5E_IO, H5E_WRITEERROR, FAIL, "low level flush failed")

    /* flush the page buffer if we are not closing (if we are, the flush is called in H5F_dest). */
    if(!closing && f->shared->page_buf)
        if(H5PB_flush(f, dxpl_id, closing) < 0)
            /* Push error, but keep going*/
            HDONE_ERROR(H5E_IO, H5E_WRITEERROR, FAIL, "page buffer flush failed")

done:
    FUNC_LEAVE_NOAPI(ret_value)
} /* end H5F_flush() */


/*-------------------------------------------------------------------------
 * Function:	H5F_close
 *
 * Purpose:	Closes a file or causes the close operation to be pended.
 *		This function is called two ways: from the API it gets called
 *		by H5Fclose->H5I_dec_ref->H5F_close when H5I_dec_ref()
 *		decrements the file ID reference count to zero.  The file ID
 *		is removed from the H5I_FILE group by H5I_dec_ref() just
 *		before H5F_close() is called. If there are open object
 *		headers then the close is pended by moving the file to the
 *		H5I_FILE_CLOSING ID group (the f->closing contains the ID
 *		assigned to file).
 *
 *		This function is also called directly from H5O_close() when
 *		the last object header is closed for the file and the file
 *		has a pending close.
 *
 * Return:	Non-negative on success/Negative on failure
 *
 * Programmer:	Robb Matzke
 *		Tuesday, September 23, 1997
 *
 *-------------------------------------------------------------------------
 */
herr_t
H5F_close(H5F_t *f)
{
    herr_t	        ret_value = SUCCEED;    /* Return value */

    FUNC_ENTER_NOAPI_NOINIT

    /* Sanity check */
    HDassert(f);
    HDassert(f->file_id > 0);   /* This routine should only be called when a file ID's ref count drops to zero */

    /* Perform checks for "semi" file close degree here, since closing the
     * file is not allowed if there are objects still open */
    if(f->shared->fc_degree == H5F_CLOSE_SEMI) {
        unsigned nopen_files = 0;       /* Number of open files in file/mount hierarchy */
        unsigned nopen_objs = 0;        /* Number of open objects in file/mount hierarchy */

        /* Get the number of open objects and open files on this file/mount hierarchy */
        if(H5F_mount_count_ids(f, &nopen_files, &nopen_objs) < 0)
            HGOTO_ERROR(H5E_SYM, H5E_MOUNT, FAIL, "problem checking mount hierarchy")

        /* If there are no other file IDs open on this file/mount hier., but
         * there are still open objects, issue an error and bail out now,
         * without decrementing the file ID's reference count and triggering
         * a "real" attempt at closing the file */
        if(nopen_files == 1 && nopen_objs > 0)
            HGOTO_ERROR(H5E_FILE, H5E_CANTCLOSEFILE, FAIL, "can't close file, there are objects still open")
    } /* end if */

    /* Reset the file ID for this file */
    f->file_id = -1;

    /* Attempt to close the file/mount hierarchy */
    if(H5F_try_close(f) < 0)
        HGOTO_ERROR(H5E_FILE, H5E_CANTCLOSEFILE, FAIL, "can't close file")

done:
    FUNC_LEAVE_NOAPI(ret_value)
} /* end H5F_close() */


/*-------------------------------------------------------------------------
 * Function:	H5F_try_close
 *
 * Purpose:	Attempts to close a file due to one of several actions:
 *                      - The reference count on the file ID dropped to zero
 *                      - The last open object was closed in the file
 *                      - The file was unmounted
 *
 * Return:	Non-negative on success/Negative on failure
 *
 * Programmer:	Quincey Koziol
 *		Tuesday, July 19, 2005
 *
 *-------------------------------------------------------------------------
 */
herr_t
H5F_try_close(H5F_t *f)
{
    unsigned            nopen_files = 0;        /* Number of open files in file/mount hierarchy */
    unsigned            nopen_objs = 0;         /* Number of open objects in file/mount hierarchy */
    herr_t	        ret_value = SUCCEED;    /* Return value */

    FUNC_ENTER_NOAPI_NOINIT

    /* Sanity check */
    HDassert(f);
    HDassert(f->shared);

    /* Check if this file is already in the process of closing */
    if(f->closing)
        HGOTO_DONE(SUCCEED)

    /* Get the number of open objects and open files on this file/mount hierarchy */
    if(H5F_mount_count_ids(f, &nopen_files, &nopen_objs) < 0)
        HGOTO_ERROR(H5E_SYM, H5E_MOUNT, FAIL, "problem checking mount hierarchy")

    /*
     * Close file according to close degree:
     *
     *  H5F_CLOSE_WEAK:	if there are still objects open, wait until
     *			they are all closed.
     *  H5F_CLOSE_SEMI:	if there are still objects open, return fail;
     *			otherwise, close file.
     *  H5F_CLOSE_STRONG:	if there are still objects open, close them
     *			first, then close file.
     */
    switch(f->shared->fc_degree) {
        case H5F_CLOSE_WEAK:
            /*
             * If file or object IDS are still open then delay deletion of
             * resources until they have all been closed.  Flush all
             * caches and update the object header anyway so that failing to
             * close all objects isn't a major problem.
             */
            if((nopen_files + nopen_objs) > 0)
                HGOTO_DONE(SUCCEED)
            break;

        case H5F_CLOSE_SEMI:
            /* Can leave safely if file IDs are still open on this file */
            if(nopen_files > 0)
                HGOTO_DONE(SUCCEED)

            /* Sanity check: If close degree if "semi" and we have gotten this
             * far and there are objects left open, bail out now */
            HDassert(nopen_files == 0 && nopen_objs == 0);

            /* If we've gotten this far (ie. there are no open objects in the file), fall through to flush & close */
            break;

        case H5F_CLOSE_STRONG:
            /* If there are other open files in the hierarchy, we can leave now */
            if(nopen_files > 0)
                HGOTO_DONE(SUCCEED)

            /* If we've gotten this far (ie. there are no open file IDs in the file/mount hierarchy), fall through to flush & close */
            break;

        case H5F_CLOSE_DEFAULT:
        default:
            HGOTO_ERROR(H5E_FILE, H5E_CANTCLOSEFILE, FAIL, "can't close file, unknown file close degree")
    } /* end switch */

    /* Mark this file as closing (prevents re-entering file shutdown code below) */
    f->closing = TRUE;

    /* If the file close degree is "strong", close all the open objects in this file */
    if(f->shared->fc_degree == H5F_CLOSE_STRONG) {
        HDassert(nopen_files ==  0);

        /* Forced close of all opened objects in this file */
        if(f->nopen_objs > 0) {
            size_t obj_count;       /* # of open objects */
            hid_t objs[128];        /* Array of objects to close */
            herr_t result;          /* Local result from obj ID query */
            size_t u;               /* Local index variable */

            /* Get the list of IDs of open dataset, group, & attribute objects */
            while((result = H5F_get_obj_ids(f, H5F_OBJ_LOCAL | H5F_OBJ_DATASET | H5F_OBJ_GROUP | H5F_OBJ_ATTR, (int)(sizeof(objs) / sizeof(objs[0])), objs, FALSE, &obj_count)) <= 0
                    && obj_count != 0 ) {

                /* Try to close all the open objects in this file */
                for(u = 0; u < obj_count; u++)
                    if(H5I_dec_ref(objs[u]) < 0)
                        HGOTO_ERROR(H5E_ATOM, H5E_CLOSEERROR, FAIL, "can't close object")
            } /* end while */
            if(result < 0)
                HGOTO_ERROR(H5E_INTERNAL, H5E_BADITER, FAIL, "H5F_get_obj_ids failed(1)")

            /* Get the list of IDs of open named datatype objects */
            /* (Do this separately from the dataset & attribute IDs, because
             * they could be using one of the named datatypes and then the
             * open named datatype ID will get closed twice)
             */
            while((result = H5F_get_obj_ids(f, H5F_OBJ_LOCAL | H5F_OBJ_DATATYPE, (int)(sizeof(objs) / sizeof(objs[0])), objs, FALSE, &obj_count)) <= 0
                    && obj_count != 0) {

                /* Try to close all the open objects in this file */
                for(u = 0; u < obj_count; u++)
                    if(H5I_dec_ref(objs[u]) < 0)
                        HGOTO_ERROR(H5E_ATOM, H5E_CLOSEERROR, FAIL, "can't close object")
            } /* end while */
            if(result < 0)
                HGOTO_ERROR(H5E_INTERNAL, H5E_BADITER, FAIL, "H5F_get_obj_ids failed(2)")
        } /* end if */
    } /* end if */

    /* Check if this is a child file in a mounting hierarchy & proceed up the
     * hierarchy if so.
     */
    if(f->parent)
        if(H5F_try_close(f->parent) < 0)
            HGOTO_ERROR(H5E_FILE, H5E_CANTCLOSEFILE, FAIL, "can't close parent file")

    /* Unmount and close each child before closing the current file. */
    if(H5F_close_mounts(f) < 0)
        HGOTO_ERROR(H5E_FILE, H5E_CANTCLOSEFILE, FAIL, "can't unmount child files")

    /* If there is more than one reference to the shared file struct and the
     * file has an external file cache, we should see if it can be closed.  This
     * can happen if a cycle is formed with external file caches */
    if(f->shared->efc && (f->shared->nrefs > 1))
        if(H5F_efc_try_close(f) < 0)
            HGOTO_ERROR(H5E_FILE, H5E_CANTRELEASE, FAIL, "can't attempt to close EFC")

    /* Delay flush until the shared file struct is closed, in H5F_dest.  If the
     * application called H5Fclose, it would have been flushed in that function
     * (unless it will have been flushed in H5F_dest anyways). */

    /*
     * Destroy the H5F_t struct and decrement the reference count for the
     * shared H5F_file_t struct. If the reference count for the H5F_file_t
     * struct reaches zero then destroy it also.
     */
    if(H5F_dest(f, H5AC_dxpl_id, TRUE) < 0)
        HGOTO_ERROR(H5E_FILE, H5E_CANTCLOSEFILE, FAIL, "problems closing file")

done:
    FUNC_LEAVE_NOAPI(ret_value)
} /* end H5F_try_close() */


/*-------------------------------------------------------------------------
 * Function:	H5F_get_id
 *
 * Purpose:	Get the file ID, incrementing it, or "resurrecting" it as
 *              appropriate.
 *
 * Return:	Non-negative on success/Negative on failure
 *
 * Programmer:	Raymond Lu
 *		Oct 29, 2003
 *
 *-------------------------------------------------------------------------
 */
hid_t
H5F_get_id(H5F_t *file, hbool_t app_ref)
{
    hid_t ret_value = H5I_INVALID_HID;  /* Return value */

    FUNC_ENTER_NOAPI_NOINIT

    HDassert(file);

    if(file->file_id == -1) {
        /* Get an atom for the file */
        if((file->file_id = H5I_register(H5I_FILE, file, app_ref)) < 0)
	    HGOTO_ERROR(H5E_ATOM, H5E_CANTREGISTER, FAIL, "unable to atomize file")
    } else {
        /* Increment reference count on atom. */
        if(H5I_inc_ref(file->file_id, app_ref) < 0)
            HGOTO_ERROR(H5E_ATOM, H5E_CANTSET, FAIL, "incrementing file ID failed")
    } /* end else */

    ret_value = file->file_id;

done:
    FUNC_LEAVE_NOAPI(ret_value)
} /* end H5F_get_id() */


/*-------------------------------------------------------------------------
 * Function:	H5F_incr_nopen_objs
 *
 * Purpose:	Increment the number of open objects for a file.
 *
 * Return:	Success:	The number of open objects, after the increment
 *
 * 		Failure:	(can't happen)
 *
 * Programmer:	Quincey Koziol
 *		koziol@hdfgroup.org
 *		Mar  6 2007
 *
 *-------------------------------------------------------------------------
 */
unsigned
H5F_incr_nopen_objs(H5F_t *f)
{
    /* Use FUNC_ENTER_NOAPI_NOINIT_NOERR here to avoid performance issues */
    FUNC_ENTER_NOAPI_NOINIT_NOERR

    HDassert(f);

    FUNC_LEAVE_NOAPI(++f->nopen_objs)
} /* end H5F_incr_nopen_objs() */


/*-------------------------------------------------------------------------
 * Function:	H5F_decr_nopen_objs
 *
 * Purpose:	Decrement the number of open objects for a file.
 *
 * Return:	Success:	The number of open objects, after the decrement
 *
 * 		Failure:	(can't happen)
 *
 * Programmer:	Quincey Koziol
 *		koziol@hdfgroup.org
 *		Mar  6 2007
 *
 *-------------------------------------------------------------------------
 */
unsigned
H5F_decr_nopen_objs(H5F_t *f)
{
    /* Use FUNC_ENTER_NOAPI_NOINIT_NOERR here to avoid performance issues */
    FUNC_ENTER_NOAPI_NOINIT_NOERR

    HDassert(f);

    FUNC_LEAVE_NOAPI(--f->nopen_objs)
} /* end H5F_decr_nopen_objs() */


/*-------------------------------------------------------------------------
 * Function:	H5F_build_actual_name
 *
 * Purpose:	Retrieve the name of a file, after following symlinks, etc.
 *
 * Note:	Currently only working for "POSIX I/O compatible" VFDs
 *
 * Return:	Success:        0
 *		Failure:	-1
 *
 * Programmer:	Quincey Koziol
 *		November 25, 2009
 *
 *-------------------------------------------------------------------------
 */
static herr_t
H5F_build_actual_name(const H5F_t *f, const H5P_genplist_t *fapl, const char *name,
    char **actual_name/*out*/)
{
    hid_t       new_fapl_id = -1;       /* ID for duplicated FAPL */
    herr_t      ret_value = SUCCEED;    /* Return value */

    FUNC_ENTER_NOAPI_NOINIT

    /* Sanity check */
    HDassert(f);
    HDassert(fapl);
    HDassert(name);
    HDassert(actual_name);

    /* Clear actual name pointer to begin with */
    *actual_name = NULL;

/* Assume that if the OS can't create symlinks, that we don't need to worry
 *      about resolving them either. -QAK
 */
#ifdef H5_HAVE_SYMLINK
    /* Check for POSIX I/O compatible file handle */
    if(H5F_HAS_FEATURE(f, H5FD_FEAT_POSIX_COMPAT_HANDLE)) {
        h5_stat_t lst;   /* Stat info from lstat() call */

        /* Call lstat() on the file's name */
        if(HDlstat(name, &lst) < 0)
            HGOTO_ERROR(H5E_FILE, H5E_CANTGET, FAIL, "can't retrieve stat info for file")

        /* Check for symbolic link */
        if(S_IFLNK == (lst.st_mode & S_IFMT)) {
            H5P_genplist_t *new_fapl;   /* Duplicated FAPL */
            int *fd;                    /* POSIX I/O file descriptor */
            h5_stat_t st;               /* Stat info from stat() call */
            h5_stat_t fst;              /* Stat info from fstat() call */
            char realname[PATH_MAX];    /* Fully resolved path name of file */
            hbool_t want_posix_fd;      /* Flag for retrieving file descriptor from VFD */

            /* Perform a sanity check that the file or link wasn't switched
             * between when we opened it and when we called lstat().  This is
             * according to the security best practices for lstat() documented
             * here: https://www.securecoding.cert.org/confluence/display/seccode/POS35-C.+Avoid+race+conditions+while+checking+for+the+existence+of+a+symbolic+link
             */

            /* Copy the FAPL object to modify */
            if((new_fapl_id = H5P_copy_plist(fapl, FALSE)) < 0)
                HGOTO_ERROR(H5E_FILE, H5E_CANTCOPY, FAIL, "unable to copy file access property list")
            if(NULL == (new_fapl = (H5P_genplist_t *)H5I_object(new_fapl_id)))
                HGOTO_ERROR(H5E_FILE, H5E_CANTCREATE, FAIL, "can't get property list")

            /* Set the character encoding on the new property list */
            want_posix_fd = TRUE;
            if(H5P_set(new_fapl, H5F_ACS_WANT_POSIX_FD_NAME, &want_posix_fd) < 0)
                HGOTO_ERROR(H5E_PLIST, H5E_CANTSET, FAIL, "can't set character encoding")

            /* Retrieve the file handle */
            if(H5F_get_vfd_handle(f, new_fapl_id, (void **)&fd) < 0)
                HGOTO_ERROR(H5E_FILE, H5E_CANTGET, FAIL, "can't retrieve POSIX file descriptor")

            /* Stat the filename we're resolving */
            if(HDstat(name, &st) < 0)
                HSYS_GOTO_ERROR(H5E_FILE, H5E_BADFILE, FAIL, "unable to stat file")

            /* Stat the file we opened */
            if(HDfstat(*fd, &fst) < 0)
                HSYS_GOTO_ERROR(H5E_FILE, H5E_BADFILE, FAIL, "unable to fstat file")

            /* Verify that the files are really the same */
            if(st.st_mode != fst.st_mode || st.st_ino != fst.st_ino || st.st_dev != fst.st_dev)
                HGOTO_ERROR(H5E_FILE, H5E_BADVALUE, FAIL, "files' st_ino or st_dev fields changed!")

            /* Get the resolved path for the file name */
            if(NULL == HDrealpath(name, realname))
                HGOTO_ERROR(H5E_FILE, H5E_CANTGET, FAIL, "can't retrieve real path for file")

            /* Duplicate the resolved path for the file name */
            if(NULL == (*actual_name = (char *)H5MM_strdup(realname)))
                HGOTO_ERROR(H5E_FILE, H5E_CANTALLOC, FAIL, "can't duplicate real path")
        } /* end if */
    } /* end if */
#endif /* H5_HAVE_SYMLINK */

    /* Check if we've resolved the file's name */
    if(NULL == *actual_name) {
        /* Just duplicate the name used to open the file */
        if(NULL == (*actual_name = (char *)H5MM_strdup(name)))
            HGOTO_ERROR(H5E_FILE, H5E_CANTALLOC, FAIL, "can't duplicate open name")
    } /* end else */

done:
    /* Close the property list */
    if(new_fapl_id > 0)
        if(H5I_dec_app_ref(new_fapl_id) < 0)
            HDONE_ERROR(H5E_FILE, H5E_CANTCLOSEOBJ, FAIL, "can't close duplicated FAPL")

    FUNC_LEAVE_NOAPI(ret_value)
} /* H5F_build_actual_name() */


/*-------------------------------------------------------------------------
 * Function:	H5F_addr_encode_len
 *
 * Purpose:	Encodes an address into the buffer pointed to by *PP and
 *		then increments the pointer to the first byte after the
 *		address.  An undefined value is stored as all 1's.
 *
 * Return:	void
 *
 * Programmer:	Robb Matzke
 *		Friday, November  7, 1997
 *
 *-------------------------------------------------------------------------
 */
void
H5F_addr_encode_len(size_t addr_len, uint8_t **pp/*in,out*/, haddr_t addr)
{
    unsigned    u;              /* Local index variable */

    /* Use FUNC_ENTER_NOAPI_NOINIT_NOERR here to avoid performance issues */
    FUNC_ENTER_NOAPI_NOINIT_NOERR

    HDassert(addr_len);
    HDassert(pp && *pp);

    if(H5F_addr_defined(addr)) {
	for(u = 0; u < addr_len; u++) {
	    *(*pp)++ = (uint8_t)(addr & 0xff);
	    addr >>= 8;
	} /* end for */
	HDassert("overflow" && 0 == addr);
    } /* end if */
    else {
	for(u = 0; u < addr_len; u++)
	    *(*pp)++ = 0xff;
    } /* end else */

    FUNC_LEAVE_NOAPI_VOID
} /* end H5F_addr_encode_len() */


/*-------------------------------------------------------------------------
 * Function:	H5F_addr_encode
 *
 * Purpose:	Encodes an address into the buffer pointed to by *PP and
 *		then increments the pointer to the first byte after the
 *		address.  An undefined value is stored as all 1's.
 *
 * Return:	void
 *
 * Programmer:	Robb Matzke
 *		Friday, November  7, 1997
 *
 *-------------------------------------------------------------------------
 */
void
H5F_addr_encode(const H5F_t *f, uint8_t **pp/*in,out*/, haddr_t addr)
{
    /* Use FUNC_ENTER_NOAPI_NOINIT_NOERR here to avoid performance issues */
    FUNC_ENTER_NOAPI_NOINIT_NOERR

    HDassert(f);

    H5F_addr_encode_len(H5F_SIZEOF_ADDR(f), pp, addr);

    FUNC_LEAVE_NOAPI_VOID
} /* end H5F_addr_encode() */


/*-------------------------------------------------------------------------
 * Function:	H5F_addr_decode_len
 *
 * Purpose:	Decodes an address from the buffer pointed to by *PP and
 *		updates the pointer to point to the next byte after the
 *		address.
 *
 *		If the value read is all 1's then the address is returned
 *		with an undefined value.
 *
 * Return:	void
 *
 * Programmer:	Robb Matzke
 *		Friday, November  7, 1997
 *
 *-------------------------------------------------------------------------
 */
void
H5F_addr_decode_len(size_t addr_len, const uint8_t **pp/*in,out*/, haddr_t *addr_p/*out*/)
{
    hbool_t	    all_zero = TRUE;    /* True if address was all zeroes */
    unsigned	    u;          /* Local index variable */

    /* Use FUNC_ENTER_NOAPI_NOINIT_NOERR here to avoid performance issues */
    FUNC_ENTER_NOAPI_NOINIT_NOERR

    HDassert(addr_len);
    HDassert(pp && *pp);
    HDassert(addr_p);

    /* Reset value in destination */
    *addr_p = 0;

    /* Decode bytes from address */
    for(u = 0; u < addr_len; u++) {
        uint8_t	    c;          /* Local decoded byte */

        /* Get decoded byte (and advance pointer) */
	c = *(*pp)++;

        /* Check for non-undefined address byte value */
	if(c != 0xff)
            all_zero = FALSE;

	if(u < sizeof(*addr_p)) {
            haddr_t	    tmp = c;    /* Local copy of address, for casting */

            /* Shift decoded byte to correct position */
	    tmp <<= (u * 8);	/*use tmp to get casting right */

            /* Merge into already decoded bytes */
	    *addr_p |= tmp;
	} /* end if */
        else
            if(!all_zero)
                HDassert(0 == **pp);	/*overflow */
    } /* end for */

    /* If 'all_zero' is still TRUE, the address was entirely composed of '0xff'
     *  bytes, which is the encoded form of 'HADDR_UNDEF', so set the destination
     *  to that value */
    if(all_zero)
        *addr_p = HADDR_UNDEF;

    FUNC_LEAVE_NOAPI_VOID
} /* end H5F_addr_decode_len() */


/*-------------------------------------------------------------------------
 * Function:	H5F_addr_decode
 *
 * Purpose:	Decodes an address from the buffer pointed to by *PP and
 *		updates the pointer to point to the next byte after the
 *		address.
 *
 *		If the value read is all 1's then the address is returned
 *		with an undefined value.
 *
 * Return:	void
 *
 * Programmer:	Robb Matzke
 *		Friday, November  7, 1997
 *
 *-------------------------------------------------------------------------
 */
void
H5F_addr_decode(const H5F_t *f, const uint8_t **pp/*in,out*/, haddr_t *addr_p/*out*/)
{
    /* Use FUNC_ENTER_NOAPI_NOINIT_NOERR here to avoid performance issues */
    FUNC_ENTER_NOAPI_NOINIT_NOERR

    HDassert(f);

    H5F_addr_decode_len(H5F_SIZEOF_ADDR(f), pp, addr_p);

    FUNC_LEAVE_NOAPI_VOID
} /* end H5F_addr_decode() */


/*-------------------------------------------------------------------------
 * Function:    H5F_set_grp_btree_shared
 *
 * Purpose:     Set the grp_btree_shared field with a valid ref-count pointer.
 *
 * Return:      Success:        SUCCEED
 *              Failure:        FAIL
 *
 * Programmer:  Quincey Koziol
 *              7/19/11
 *
 *-------------------------------------------------------------------------
 */
herr_t
H5F_set_grp_btree_shared(H5F_t *f, H5UC_t *rc)
{
    /* Use FUNC_ENTER_NOAPI_NOINIT_NOERR here to avoid performance issues */
    FUNC_ENTER_NOAPI_NOINIT_NOERR

    /* Sanity check */
    HDassert(f);
    HDassert(f->shared);
    HDassert(rc);

    f->shared->grp_btree_shared = rc;

    FUNC_LEAVE_NOAPI(SUCCEED)
} /* H5F_set_grp_btree_shared() */


/*-------------------------------------------------------------------------
 * Function:    H5F_set_sohm_addr
 *
 * Purpose:     Set the sohm_addr field with a new value.
 *
 * Return:      Success:        SUCCEED
 *              Failure:        FAIL
 *
 * Programmer:  Quincey Koziol
 *              7/20/11
 *
 *-------------------------------------------------------------------------
 */
herr_t
H5F_set_sohm_addr(H5F_t *f, haddr_t addr)
{
    /* Use FUNC_ENTER_NOAPI_NOINIT_NOERR here to avoid performance issues */
    FUNC_ENTER_NOAPI_NOINIT_NOERR

    /* Sanity check */
    HDassert(f);
    HDassert(f->shared);

    f->shared->sohm_addr = addr;

    FUNC_LEAVE_NOAPI(SUCCEED)
} /* H5F_set_sohm_addr() */


/*-------------------------------------------------------------------------
 * Function:    H5F_set_sohm_vers
 *
 * Purpose:     Set the sohm_vers field with a new value.
 *
 * Return:      Success:        SUCCEED
 *              Failure:        FAIL
 *
 * Programmer:  Quincey Koziol
 *              7/20/11
 *
 *-------------------------------------------------------------------------
 */
herr_t
H5F_set_sohm_vers(H5F_t *f, unsigned vers)
{
    /* Use FUNC_ENTER_NOAPI_NOINIT_NOERR here to avoid performance issues */
    FUNC_ENTER_NOAPI_NOINIT_NOERR

    /* Sanity check */
    HDassert(f);
    HDassert(f->shared);

    f->shared->sohm_vers = vers;

    FUNC_LEAVE_NOAPI(SUCCEED)
} /* H5F_set_sohm_vers() */


/*-------------------------------------------------------------------------
 * Function:    H5F_set_sohm_nindexes
 *
 * Purpose:     Set the sohm_nindexes field with a new value.
 *
 * Return:      Success:        SUCCEED
 *              Failure:        FAIL
 *
 * Programmer:  Quincey Koziol
 *              7/20/11
 *
 *-------------------------------------------------------------------------
 */
herr_t
H5F_set_sohm_nindexes(H5F_t *f, unsigned nindexes)
{
    /* Use FUNC_ENTER_NOAPI_NOINIT_NOERR here to avoid performance issues */
    FUNC_ENTER_NOAPI_NOINIT_NOERR

    /* Sanity check */
    HDassert(f);
    HDassert(f->shared);

    f->shared->sohm_nindexes = nindexes;

    FUNC_LEAVE_NOAPI(SUCCEED)
} /* H5F_set_sohm_nindexes() */


/*-------------------------------------------------------------------------
 * Function:    H5F_set_store_msg_crt_idx
 *
 * Purpose:     Set the store_msg_crt_idx field with a new value.
 *
 * Return:      Success:        SUCCEED
 *              Failure:        FAIL
 *
 * Programmer:  Quincey Koziol
 *              7/20/11
 *
 *-------------------------------------------------------------------------
 */
herr_t
H5F_set_store_msg_crt_idx(H5F_t *f, hbool_t flag)
{
    /* Use FUNC_ENTER_NOAPI_NOINIT_NOERR here to avoid performance issues */
    FUNC_ENTER_NOAPI_NOINIT_NOERR

    /* Sanity check */
    HDassert(f);
    HDassert(f->shared);

    f->shared->store_msg_crt_idx = flag;

    FUNC_LEAVE_NOAPI(SUCCEED)
} /* H5F_set_store_msg_crt_idx() */


/*-------------------------------------------------------------------------
 * Function:    H5F_get_file_image
 *
 * Purpose:     Private version of H5Fget_file_image
 *
 * Return:      Success:        Bytes copied / number of bytes needed.
 *              Failure:        negative value
 *
 * Programmer:  John Mainzer
 *              11/15/11
 *
 *-------------------------------------------------------------------------
 */
ssize_t
H5F_get_file_image(H5F_t *file, void *buf_ptr, size_t buf_len)
{
    H5FD_t     *fd_ptr;                 /* file driver */
    haddr_t     eoa;                    /* End of file address */
    ssize_t     ret_value = -1;         /* Return value */

    FUNC_ENTER_NOAPI_NOINIT

    /* Check args */
    if(!file || !file->shared || !file->shared->lf)
        HGOTO_ERROR(H5E_FILE, H5E_BADVALUE, FAIL, "file_id yields invalid file pointer")
    fd_ptr = file->shared->lf;
    if(!fd_ptr->cls)
        HGOTO_ERROR(H5E_FILE, H5E_BADVALUE, FAIL, "fd_ptr yields invalid class pointer")

    /* the address space used by the split and multi file drivers is not
     * a good fit for this call.  Since the plan is to depreciate these
     * drivers anyway, don't bother to do a "force fit".
     *
     * The following clause tests for the multi file driver, and fails
     * if the supplied file has the multi file driver as its top level
     * file driver.  However, this test will not work if there is some
     * other file driver sitting on top of the multi file driver.
     *
     * I'm not sure if this is possible at present, but in all likelyhood,
     * it will become possible in the future.  On the other hand, we may
     * remove the split/multi file drivers before then.
     *
     * I am leaving this solution in for now, but we should review it,
     * and improve the solution if necessary.
     *
     *                                          JRM -- 11/11/22
     */
    if(HDstrcmp(fd_ptr->cls->name, "multi") == 0)
        HGOTO_ERROR(H5E_ARGS, H5E_BADVALUE, FAIL, "Not supported for multi file driver.")

    /* While the family file driver is conceptually fully compatible 
     * with the get file image operation, it sets a file driver message
     * in the super block that prevents the image being opened with any
     * driver other than the family file driver.  Needless to say, this
     * rather defeats the purpose of the get file image operation.
     *
     * While this problem is quire solvable, the required time and 
     * resources are lacking at present.  Hence, for now, we don't
     * allow the get file image operation to be perfomed on files 
     * opened with the family file driver.
     *
     * Observe that the following test only looks at the top level 
     * driver, and fails if there is some other driver sitting on to
     * of the family file driver.  
     *
     * I don't think this can happen at present, but that may change
     * in the future.
     *                                   JRM -- 12/21/11
     */
    if(HDstrcmp(fd_ptr->cls->name, "family") == 0)
        HGOTO_ERROR(H5E_FILE, H5E_BADVALUE, FAIL, "Not supported for family file driver.")

    /* Go get the actual file size */
    if(HADDR_UNDEF == (eoa = H5FD_get_eoa(file->shared->lf, H5FD_MEM_DEFAULT)))
        HGOTO_ERROR(H5E_FILE, H5E_CANTGET, FAIL, "unable to get file size")

    /* set ret_value = to eoa -- will overwrite this if appropriate */
    ret_value = (ssize_t)eoa;

    /* test to see if a buffer was provided -- if not, we are done */
    if(buf_ptr != NULL) {
        size_t	space_needed;		/* size of file image */

        /* Check for buffer too small */
        if((haddr_t)buf_len < eoa)
            HGOTO_ERROR(H5E_FILE, H5E_BADVALUE, FAIL, "supplied buffer too small")

        space_needed = (size_t)eoa;

        /* read in the file image */
        /* (Note compensation for base address addition in internal routine) */
        if(H5FD_read(fd_ptr, H5AC_ind_dxpl_g, H5FD_MEM_DEFAULT, (haddr_t)0, space_needed, buf_ptr) < 0)
            HGOTO_ERROR(H5E_FILE, H5E_READERROR, FAIL, "file image read request failed")
    } /* end if */
    
done:
    FUNC_LEAVE_NOAPI(ret_value)
} /* H5F_get_file_image() */


/*-------------------------------------------------------------------------
 * Function:	H5F__set_base_addr
 *
 * Purpose:	Quick and dirty routine to set the file's 'base_addr' value
 *
 * Return:	Non-negative on success/Negative on failure
 *
 * Programmer:	Quincey Koziol <koziol@hdfgroup.org>
 *		July 19, 2013
 *
 *-------------------------------------------------------------------------
 */
herr_t
H5F__set_base_addr(const H5F_t *f, haddr_t addr)
{
    herr_t ret_value = SUCCEED;         /* Return value */

    FUNC_ENTER_PACKAGE

    HDassert(f);
    HDassert(f->shared);

    /* Dispatch to driver */
    if(H5FD_set_base_addr(f->shared->lf, addr) < 0)
	HGOTO_ERROR(H5E_FILE, H5E_CANTSET, FAIL, "driver set_base_addr request failed")

done:
    FUNC_LEAVE_NOAPI(ret_value)
} /* end H5F__set_base_addr() */


/*-------------------------------------------------------------------------
 * Function:	H5F__set_eoa
 *
 * Purpose:	Quick and dirty routine to set the file's 'eoa' value
 *
 * Return:	Non-negative on success/Negative on failure
 *
 * Programmer:	Quincey Koziol <koziol@hdfgroup.org>
 *		July 19, 2013
 *
 *-------------------------------------------------------------------------
 */
herr_t
H5F__set_eoa(const H5F_t *f, H5F_mem_t type, haddr_t addr)
{
    herr_t ret_value = SUCCEED;         /* Return value */

    FUNC_ENTER_PACKAGE

    HDassert(f);
    HDassert(f->shared);

    /* Dispatch to driver */
    if(H5FD_set_eoa(f->shared->lf, type, addr) < 0)
	HGOTO_ERROR(H5E_FILE, H5E_CANTSET, FAIL, "driver set_eoa request failed")

done:
    FUNC_LEAVE_NOAPI(ret_value)
} /* end H5F__set_eoa() */


/*-------------------------------------------------------------------------
 * Function:	H5F__set_paged_aggr
 *
 * Purpose:	Quick and dirty routine to set the file's paged_aggr mode
 *
 * Return:	Non-negative on success/Negative on failure
 *
 * Programmer:	Quincey Koziol <koziol@hdfgroup.org>
 *		June 19, 2015
 *
 *-------------------------------------------------------------------------
 */
herr_t
H5F__set_paged_aggr(const H5F_t *f, hbool_t paged)
{
    herr_t ret_value = SUCCEED;         /* Return value */

    FUNC_ENTER_PACKAGE

    /* Sanity check */
    HDassert(f);
    HDassert(f->shared);

    /* Dispatch to driver */
    if(H5FD_set_paged_aggr(f->shared->lf, paged) < 0)
	HGOTO_ERROR(H5E_FILE, H5E_CANTSET, FAIL, "driver set paged aggre mode failed")

done:
    FUNC_LEAVE_NOAPI(ret_value)
} /* end H5F__set_paged_aggr() */
<|MERGE_RESOLUTION|>--- conflicted
+++ resolved
@@ -963,13 +963,9 @@
     H5FD_class_t       *drvr;               /*file driver class info        */
     H5P_genplist_t     *a_plist;            /*file access property list     */
     H5F_close_degree_t  fc_degree;          /*file close degree             */
-<<<<<<< HEAD
     size_t              page_buf_size;
     unsigned            page_buf_min_meta_perc, page_buf_min_raw_perc;
-    H5F_t              *ret_value;          /*actual return value           */
-=======
     H5F_t              *ret_value = NULL;   /*actual return value           */
->>>>>>> 92847ecd
 
     FUNC_ENTER_NOAPI(NULL)
 
