/* * * * * * * * * * * * * * * * * * * * * * * * * * * * * * * * * * * * * * *
 * Copyright by The HDF Group.                                               *
 * Copyright by the Board of Trustees of the University of Illinois.         *
 * All rights reserved.                                                      *
 *                                                                           *
 * This file is part of HDF5.  The full HDF5 copyright notice, including     *
 * terms governing use, modification, and redistribution, is contained in    *
 * the files COPYING and Copyright.html.  COPYING can be found at the root   *
 * of the source code distribution tree; Copyright.html can be found at the  *
 * root level of an installed copy of the electronic HDF5 document set and   *
 * is linked from the top-level documents page.  It can also be found at     *
 * http://hdfgroup.org/HDF5/doc/Copyright.html.  If you do not have          *
 * access to either file, you may request a copy from help@hdfgroup.org.     *
 * * * * * * * * * * * * * * * * * * * * * * * * * * * * * * * * * * * * * * */

/****************/
/* Module Setup */
/****************/

#include "H5Fmodule.h"          /* This source code file is part of the H5F module */


/***********/
/* Headers */
/***********/
#include "H5private.h"		/* Generic Functions			*/
#include "H5Aprivate.h"		/* Attributes				*/
#include "H5ACprivate.h"        /* Metadata cache                       */
#include "H5Dprivate.h"		/* Datasets				*/
#include "H5Eprivate.h"		/* Error handling		  	*/
#include "H5Fpkg.h"             /* File access				*/
#include "H5FDprivate.h"	/* File drivers				*/
#include "H5Gprivate.h"		/* Groups				*/
#include "H5Iprivate.h"		/* IDs			  		*/
#include "H5MFprivate.h"	/* File memory management		*/
#include "H5MMprivate.h"	/* Memory management			*/
#include "H5Pprivate.h"		/* Property lists			*/
#include "H5SMprivate.h"	/* Shared Object Header Messages	*/
#include "H5Tprivate.h"		/* Datatypes				*/


/****************/
/* Local Macros */
/****************/

/******************/
/* Local Typedefs */
/******************/

/* Struct only used by functions H5F_get_objects and H5F_get_objects_cb */
typedef struct H5F_olist_t {
    H5I_type_t obj_type;        /* Type of object to look for */
    hid_t      *obj_id_list;    /* Pointer to the list of open IDs to return */
    size_t     *obj_id_count;   /* Number of open IDs */
    struct {
        hbool_t local;          /* Set flag for "local" file searches */
        union {
            H5F_file_t *shared; /* Pointer to shared file to look inside */
            const H5F_t *file;  /* Pointer to file to look inside */
        } ptr;
    } file_info;
    size_t     list_index;      /* Current index in open ID array */
    size_t     max_nobjs;       /* Maximum # of IDs to put into array */
} H5F_olist_t;


/********************/
/* Package Typedefs */
/********************/


/********************/
/* Local Prototypes */
/********************/

static int H5F_get_objects_cb(void *obj_ptr, hid_t obj_id, void *key);
static herr_t H5F_build_actual_name(const H5F_t *f, const H5P_genplist_t *fapl,
    const char *name, char ** /*out*/ actual_name);/* Declare a free list to manage the H5F_t struct */


/*********************/
/* Package Variables */
/*********************/


/*****************************/
/* Library Private Variables */
/*****************************/


/*******************/
/* Local Variables */
/*******************/

/* Declare a free list to manage the H5F_t struct */
H5FL_DEFINE(H5F_t);

/* Declare a free list to manage the H5F_file_t struct */
H5FL_DEFINE(H5F_file_t);


/*-------------------------------------------------------------------------
 * Function:	H5F_get_access_plist
 *
 * Purpose:	Returns a copy of the file access property list of the
 *		specified file.
 *
 *              NOTE: Make sure that, if you are going to overwrite
 *              information in the copied property list that was
 *              previously opened and assigned to the property list, then
 *              you must close it before overwriting the values.
 *
 * Return:	Success:	Object ID for a copy of the file access
 *				property list.
 *
 *		Failure:	FAIL
 *
 * Programmer:	Quincey Koziol
 *              Wednesday, May 25, 2005
 *
 * Modifications:
 *
 *-------------------------------------------------------------------------
 */
hid_t
H5F_get_access_plist(H5F_t *f, hbool_t app_ref)
{
    H5P_genplist_t *new_plist;              /* New property list */
    H5P_genplist_t *old_plist;              /* Old property list */
    H5FD_driver_prop_t driver_prop;         /* Property for driver ID & info */
    hbool_t driver_prop_copied = FALSE;     /* Whether the driver property has been set up */
    unsigned    efc_size = 0;
    hid_t	ret_value = SUCCEED;        /* Return value */

    FUNC_ENTER_NOAPI(FAIL)

    /* Check args */
    HDassert(f);

    /* Make a copy of the default file access property list */
    if(NULL == (old_plist = (H5P_genplist_t *)H5I_object(H5P_LST_FILE_ACCESS_ID_g)))
        HGOTO_ERROR(H5E_ARGS, H5E_BADTYPE, FAIL, "not a property list")
    if((ret_value = H5P_copy_plist(old_plist, app_ref)) < 0)
	HGOTO_ERROR(H5E_INTERNAL, H5E_CANTINIT, FAIL, "can't copy file access property list")
    if(NULL == (new_plist = (H5P_genplist_t *)H5I_object(ret_value)))
        HGOTO_ERROR(H5E_ARGS, H5E_BADTYPE, FAIL, "not a property list")

    /* Copy properties of the file access property list */
    if(H5P_set(new_plist, H5F_ACS_META_CACHE_INIT_CONFIG_NAME, &(f->shared->mdc_initCacheCfg)) < 0)
        HGOTO_ERROR(H5E_PLIST, H5E_CANTSET, FAIL, "can't set initial metadata cache resize config.")
    if(H5P_set(new_plist, H5F_ACS_DATA_CACHE_NUM_SLOTS_NAME, &(f->shared->rdcc_nslots)) < 0)
        HGOTO_ERROR(H5E_PLIST, H5E_CANTSET, FAIL, "can't set data cache number of slots")
    if(H5P_set(new_plist, H5F_ACS_DATA_CACHE_BYTE_SIZE_NAME, &(f->shared->rdcc_nbytes)) < 0)
        HGOTO_ERROR(H5E_PLIST, H5E_CANTSET, FAIL, "can't set data cache byte size")
    if(H5P_set(new_plist, H5F_ACS_PREEMPT_READ_CHUNKS_NAME, &(f->shared->rdcc_w0)) < 0)
        HGOTO_ERROR(H5E_PLIST, H5E_CANTSET, FAIL, "can't set preempt read chunks")
    if(H5P_set(new_plist, H5F_ACS_ALIGN_THRHD_NAME, &(f->shared->threshold)) < 0)
        HGOTO_ERROR(H5E_PLIST, H5E_CANTSET, FAIL, "can't set alignment threshold")
    if(H5P_set(new_plist, H5F_ACS_ALIGN_NAME, &(f->shared->alignment)) < 0)
        HGOTO_ERROR(H5E_PLIST, H5E_CANTSET, FAIL, "can't set alignment")
    if(H5P_set(new_plist, H5F_ACS_GARBG_COLCT_REF_NAME, &(f->shared->gc_ref)) < 0)
        HGOTO_ERROR(H5E_PLIST, H5E_CANTSET, FAIL, "can't set garbage collect reference")
    if(H5P_set(new_plist, H5F_ACS_META_BLOCK_SIZE_NAME, &(f->shared->fs.meta_aggr.alloc_size)) < 0)
        HGOTO_ERROR(H5E_PLIST, H5E_CANTSET, FAIL, "can't set metadata cache size")
    if(H5P_set(new_plist, H5F_ACS_SIEVE_BUF_SIZE_NAME, &(f->shared->sieve_buf_size)) < 0)
        HGOTO_ERROR(H5E_PLIST, H5E_CANTSET, FAIL, "can't sieve buffer size")
    if(H5P_set(new_plist, H5F_ACS_SDATA_BLOCK_SIZE_NAME, &(f->shared->fs.sdata_aggr.alloc_size)) < 0)
        HGOTO_ERROR(H5E_PLIST, H5E_CANTSET, FAIL, "can't set 'small data' cache size")
    if(H5P_set(new_plist, H5F_ACS_LATEST_FORMAT_NAME, &(f->shared->latest_format)) < 0)
        HGOTO_ERROR(H5E_PLIST, H5E_CANTSET, FAIL, "can't set 'latest format' flag")
    if(f->shared->efc)
        efc_size = H5F_efc_max_nfiles(f->shared->efc);
    if(H5P_set(new_plist, H5F_ACS_EFC_SIZE_NAME, &efc_size) < 0)
        HGOTO_ERROR(H5E_PLIST, H5E_CANTGET, FAIL, "can't set elink file cache size")
    if(f->shared->page_buf) {
        if(H5P_set(new_plist, H5F_ACS_PAGE_BUFFER_SIZE_NAME, &(f->shared->page_buf->max_size)) < 0)
            HGOTO_ERROR(H5E_PLIST, H5E_CANTGET, FAIL, "can't set page buffer size")
        if(H5P_set(new_plist, H5F_ACS_PAGE_BUFFER_MIN_META_PERC_NAME, &(f->shared->page_buf->min_meta_perc)) < 0)
            HGOTO_ERROR(H5E_PLIST, H5E_CANTGET, FAIL, "can't set minimum metadata fraction of page buffer")
        if(H5P_set(new_plist, H5F_ACS_PAGE_BUFFER_MIN_RAW_PERC_NAME, &(f->shared->page_buf->min_raw_perc)) < 0)
            HGOTO_ERROR(H5E_PLIST, H5E_CANTGET, FAIL, "can't set minimum raw data fraction of page buffer")
    }

    /* Prepare the driver property */
    driver_prop.driver_id = f->shared->lf->driver_id;
    driver_prop.driver_info = H5FD_fapl_get(f->shared->lf);
    driver_prop_copied = TRUE;

    /* Set the driver property */
    if(H5P_set(new_plist, H5F_ACS_FILE_DRV_NAME, &driver_prop) < 0)
        HGOTO_ERROR(H5E_PLIST, H5E_CANTSET, FAIL, "can't set file driver ID & info")

    /* Set the file close degree appropriately */
    if(f->shared->fc_degree == H5F_CLOSE_DEFAULT && H5P_set(new_plist, H5F_ACS_CLOSE_DEGREE_NAME, &(f->shared->lf->cls->fc_degree)) < 0)
        HGOTO_ERROR(H5E_PLIST, H5E_CANTSET, FAIL, "can't set file close degree")
    else if(f->shared->fc_degree != H5F_CLOSE_DEFAULT && H5P_set(new_plist, H5F_ACS_CLOSE_DEGREE_NAME, &(f->shared->fc_degree)) < 0)
        HGOTO_ERROR(H5E_PLIST, H5E_CANTSET, FAIL, "can't set file close degree")

done:
    /* Release the copy of the driver info, if it was set up */
    if(driver_prop_copied && H5FD_fapl_close(driver_prop.driver_id, driver_prop.driver_info) < 0)
        HDONE_ERROR(H5E_FILE, H5E_CANTCLOSEOBJ, FAIL, "can't close copy of driver info")

    FUNC_LEAVE_NOAPI(ret_value)
} /* end H5F_get_access_plist() */


/*-------------------------------------------------------------------------
 * Function:    H5F_get_obj_count
 *
 * Purpose:	Private function return the number of opened object IDs
 *		(files, datasets, groups, datatypes) in the same file.
 *
 * Return:      SUCCEED on success, FAIL on failure.
 *
 * Programmer:  Raymond Lu
 *              Wednesday, Dec 5, 2001
 *
 *-------------------------------------------------------------------------
 */
herr_t
H5F_get_obj_count(const H5F_t *f, unsigned types, hbool_t app_ref, size_t *obj_id_count_ptr)
{
    herr_t   ret_value = SUCCEED;

    FUNC_ENTER_NOAPI(FAIL)

    /* Sanity check */
    HDassert(obj_id_count_ptr);

    /* Perform the query */
    if((ret_value = H5F_get_objects(f, types, 0, NULL, app_ref, obj_id_count_ptr)) < 0)
        HGOTO_ERROR(H5E_INTERNAL, H5E_BADITER, FAIL, "H5F_get_objects failed")

done:
    FUNC_LEAVE_NOAPI(ret_value)
} /* end H5F_get_obj_count() */


/*-------------------------------------------------------------------------
 * Function:    H5F_get_obj_ids
 *
 * Purpose:     Private function to return a list of opened object IDs.
 *
 * Return:      Non-negative on success; can't fail.
 *
 * Programmer:  Raymond Lu
 *              Wednesday, Dec 5, 2001
 *
 *-------------------------------------------------------------------------
 */
herr_t
H5F_get_obj_ids(const H5F_t *f, unsigned types, size_t max_objs, hid_t *oid_list, hbool_t app_ref, size_t *obj_id_count_ptr)
{
    herr_t ret_value = SUCCEED;              /* Return value */

    FUNC_ENTER_NOAPI(FAIL)

    /* Sanity check */
    HDassert(obj_id_count_ptr);

    /* Perform the query */
    if((ret_value = H5F_get_objects(f, types, max_objs, oid_list, app_ref, obj_id_count_ptr)) < 0)
        HGOTO_ERROR(H5E_INTERNAL, H5E_BADITER, FAIL, "H5F_get_objects failed")

done:
    FUNC_LEAVE_NOAPI(ret_value)
} /* end H5F_get_obj_ids() */


/*---------------------------------------------------------------------------
 * Function:	H5F_get_objects
 *
 * Purpose:	This function is called by H5F_get_obj_count or
 *		H5F_get_obj_ids to get number of object IDs and/or a
 *		list of opened object IDs (in return value).
 * Return:	Non-negative on success; Can't fail.
 *
 * Programmer:  Raymond Lu
 *              Wednesday, Dec 5, 2001
 *
 *---------------------------------------------------------------------------
 */
herr_t
H5F_get_objects(const H5F_t *f, unsigned types, size_t max_nobjs, hid_t *obj_id_list, hbool_t app_ref, size_t *obj_id_count_ptr)
{
    size_t obj_id_count=0;      /* Number of open IDs */
    H5F_olist_t olist;          /* Structure to hold search results */
    herr_t ret_value = SUCCEED; /* Return value */

    FUNC_ENTER_NOAPI_NOINIT

    /* Sanity check */
    HDassert(obj_id_count_ptr);

    /* Set up search information */
    olist.obj_id_list  = (max_nobjs==0 ? NULL : obj_id_list);
    olist.obj_id_count = &obj_id_count;
    olist.list_index   = 0;
    olist.max_nobjs   = max_nobjs;

    /* Determine if we are searching for local or global objects */
    if(types & H5F_OBJ_LOCAL) {
        olist.file_info.local = TRUE;
        olist.file_info.ptr.file = f;
    } /* end if */
    else {
        olist.file_info.local = FALSE;
        olist.file_info.ptr.shared = f ? f->shared : NULL;
    } /* end else */

    /* Iterate through file IDs to count the number, and put their
     * IDs on the object list.  */
    if(types & H5F_OBJ_FILE) {
        olist.obj_type = H5I_FILE;
        if(H5I_iterate(H5I_FILE, H5F_get_objects_cb, &olist, app_ref) < 0)
            HGOTO_ERROR(H5E_FILE, H5E_BADITER, FAIL, "iteration failed(1)")
    } /* end if */

    /* If the caller just wants to count the number of objects (OLIST.MAX_NOBJS is zero),
     * or the caller wants to get the list of IDs and the list isn't full,
     * search through dataset IDs to count number of datasets, and put their
     * IDs on the object list */
    if(!olist.max_nobjs || (olist.max_nobjs && olist.list_index<olist.max_nobjs)) { 
        if (types & H5F_OBJ_DATASET) {
            olist.obj_type = H5I_DATASET;
            if(H5I_iterate(H5I_DATASET, H5F_get_objects_cb, &olist, app_ref) < 0)
                HGOTO_ERROR(H5E_FILE, H5E_BADITER, FAIL, "iteration failed(2)")
        } /* end if */
    } 

    /* If the caller just wants to count the number of objects (OLIST.MAX_NOBJS is zero),
     * or the caller wants to get the list of IDs and the list isn't full,
     * search through group IDs to count number of groups, and put their
     * IDs on the object list */
    if(!olist.max_nobjs || (olist.max_nobjs && olist.list_index<olist.max_nobjs)) { 
        if(types & H5F_OBJ_GROUP) {
            olist.obj_type = H5I_GROUP;
            if(H5I_iterate(H5I_GROUP, H5F_get_objects_cb, &olist, app_ref) < 0)
                HGOTO_ERROR(H5E_FILE, H5E_BADITER, FAIL, "iteration failed(3)")
        } /* end if */
    } 

    /* If the caller just wants to count the number of objects (OLIST.MAX_NOBJS is zero),
     * or the caller wants to get the list of IDs and the list isn't full,
     * search through datatype IDs to count number of named datatypes, and put their
     * IDs on the object list */
    if(!olist.max_nobjs || (olist.max_nobjs && olist.list_index<olist.max_nobjs)) { 
        if(types & H5F_OBJ_DATATYPE) {
            olist.obj_type = H5I_DATATYPE;
            if(H5I_iterate(H5I_DATATYPE, H5F_get_objects_cb, &olist, app_ref) < 0)
                HGOTO_ERROR(H5E_FILE, H5E_BADITER, FAIL, "iteration failed(4)")
        } /* end if */
    } 

    /* If the caller just wants to count the number of objects (OLIST.MAX_NOBJS is zero),
     * or the caller wants to get the list of IDs and the list isn't full,
     * search through attribute IDs to count number of attributes, and put their
     * IDs on the object list */
    if(!olist.max_nobjs || (olist.max_nobjs && olist.list_index<olist.max_nobjs)) {
        if(types & H5F_OBJ_ATTR) {
            olist.obj_type = H5I_ATTR;
            if(H5I_iterate(H5I_ATTR, H5F_get_objects_cb, &olist, app_ref) < 0)
                HGOTO_ERROR(H5E_FILE, H5E_BADITER, FAIL, "iteration failed(5)")
        } /* end if */
    }
 
    /* Set the number of objects currently open */
    *obj_id_count_ptr = obj_id_count;

done:
    FUNC_LEAVE_NOAPI(ret_value)
} /* end H5F_get_objects() */


/*-------------------------------------------------------------------------
 * Function:	H5F_get_objects_cb
 *
 * Purpose:	H5F_get_objects' callback function.  It verifies if an
 * 		object is in the file, and either count it or put its ID
 *		on the list.
 *
 * Return:      H5_ITER_STOP if the array of object IDs is filled up.
 *              H5_ITER_CONT otherwise.
 *
 * Programmer:  Raymond Lu
 *              Wednesday, Dec 5, 2001
 *
 *-------------------------------------------------------------------------
 */
static int
H5F_get_objects_cb(void *obj_ptr, hid_t obj_id, void *key)
{
    H5F_olist_t *olist = (H5F_olist_t *)key;    /* Alias for search info */
    hbool_t     add_obj = FALSE;
    int         ret_value = H5_ITER_CONT;    /* Return value */

    FUNC_ENTER_NOAPI_NOINIT

    HDassert(obj_ptr);
    HDassert(olist);

    /* Count file IDs */
    if(olist->obj_type == H5I_FILE) {
        if((olist->file_info.local &&
                        (!olist->file_info.ptr.file || (olist->file_info.ptr.file && (H5F_t*)obj_ptr == olist->file_info.ptr.file) ))
                ||  (!olist->file_info.local &&
                        ( !olist->file_info.ptr.shared || (olist->file_info.ptr.shared && ((H5F_t*)obj_ptr)->shared == olist->file_info.ptr.shared) ))) {
            add_obj = TRUE;
	} /* end if */
    } /* end if */
    else { /* either count opened object IDs or put the IDs on the list */
        H5O_loc_t *oloc;        /* Group entry info for object */

    	switch(olist->obj_type) {
	    case H5I_ATTR:
	        oloc = H5A_oloc((H5A_t *)obj_ptr);
                break;

	    case H5I_GROUP:
	        oloc = H5G_oloc((H5G_t *)obj_ptr);
                break;

	    case H5I_DATASET:
	        oloc = H5D_oloc((H5D_t *)obj_ptr);
		break;

	    case H5I_DATATYPE:
                if(H5T_is_named((H5T_t*)obj_ptr)==TRUE)
                    oloc = H5T_oloc((H5T_t*)obj_ptr);
                else
                    oloc = NULL;
		break;

	    case H5I_UNINIT:
	    case H5I_BADID:
	    case H5I_FILE:
	    case H5I_DATASPACE:
	    case H5I_REFERENCE:
	    case H5I_VFL:
	    case H5I_GENPROP_CLS:
	    case H5I_GENPROP_LST:
	    case H5I_ERROR_CLASS:
	    case H5I_ERROR_MSG:
	    case H5I_ERROR_STACK:
	    case H5I_NTYPES:
            default:
                HGOTO_ERROR(H5E_ARGS, H5E_BADTYPE, H5_ITER_ERROR, "unknown data object")
	} /* end switch */

        if((olist->file_info.local &&
                    ( (!olist->file_info.ptr.file && olist->obj_type == H5I_DATATYPE && H5T_is_immutable((H5T_t *)obj_ptr) == FALSE)
                            || (!olist->file_info.ptr.file && olist->obj_type != H5I_DATATYPE)
                            || (oloc && oloc->file == olist->file_info.ptr.file)))
                || (!olist->file_info.local &&
                    ((!olist->file_info.ptr.shared && olist->obj_type == H5I_DATATYPE && H5T_is_immutable((H5T_t *)obj_ptr) == FALSE)
                            || (!olist->file_info.ptr.shared && olist->obj_type != H5I_DATATYPE)
                            || (oloc && oloc->file && oloc->file->shared == olist->file_info.ptr.shared)))) {
            add_obj = TRUE;
    	} /* end if */
    } /* end else */

    if(add_obj) {
        /* Add the object's ID to the ID list, if appropriate */
        if(olist->obj_id_list) {
            olist->obj_id_list[olist->list_index] = obj_id;
	    olist->list_index++;
	} /* end if */

        /* Increment the number of open objects */
	if(olist->obj_id_count)
            (*olist->obj_id_count)++;

        /* Check if we've filled up the array.  Return H5_ITER_STOP only if
         * we have filled up the array. Otherwise return H5_ITER_CONT(RET_VALUE is
         * preset to H5_ITER_CONT) because H5I_iterate needs the return value of 
         * H5_ITER_CONT to continue the iteration. */
        if(olist->max_nobjs > 0 && olist->list_index >= olist->max_nobjs)
            HGOTO_DONE(H5_ITER_STOP)  /* Indicate that the iterator should stop */
    } /* end if */

done:
    FUNC_LEAVE_NOAPI(ret_value)
} /* end H5F_get_objects_cb() */


/*-------------------------------------------------------------------------
 * Function:	H5F_is_hdf5
 *
 * Purpose:	Check the file signature to detect an HDF5 file.
 *
 * Bugs:	This function is not robust: it only uses the default file
 *		driver when attempting to open the file when in fact it
 *		should use all known file drivers.
 *
 * Return:	Success:	TRUE/FALSE
 *
 *		Failure:	Negative
 *
 * Programmer:	Unknown
 *
 * Modifications:
 *		Robb Matzke, 1999-08-02
 *		Rewritten to use the virtual file layer.
 *-------------------------------------------------------------------------
 */
htri_t
H5F_is_hdf5(const char *name, hid_t dxpl_id)
{
    H5FD_t	*file = NULL;           /* Low-level file struct */
    haddr_t     sig_addr;               /* Addess of hdf5 file signature */
    H5P_genplist_t  *xfer_plist= NULL;  /* Dataset transfer property list object */
    htri_t	ret_value = FAIL;       /* Return value */

    FUNC_ENTER_NOAPI_NOINIT

    /* Open the file at the virtual file layer */
    if(NULL == (file = H5FD_open(name, H5F_ACC_RDONLY, H5P_FILE_ACCESS_DEFAULT, HADDR_UNDEF)))
	HGOTO_ERROR(H5E_IO, H5E_CANTINIT, FAIL, "unable to open file")

    /* Get the property list object */
    if(NULL == (xfer_plist = (H5P_genplist_t *)H5I_object(dxpl_id)))
        HGOTO_ERROR(H5E_CACHE, H5E_BADATOM, FAIL, "can't get new property list object")

    /* The file is an hdf5 file if the hdf5 file signature can be found */
    if(H5FD_locate_signature(file, xfer_plist, &sig_addr) < 0)
        HGOTO_ERROR(H5E_FILE, H5E_NOTHDF5, FAIL, "unable to locate file signature")
    ret_value = (HADDR_UNDEF != sig_addr);

done:
    /* Close the file */
    if(file)
        if(H5FD_close(file) < 0 && ret_value >= 0)
            HDONE_ERROR(H5E_IO, H5E_CANTCLOSEFILE, FAIL, "unable to close file")

    FUNC_LEAVE_NOAPI(ret_value)
} /* end H5F_is_hdf5() */


/*-------------------------------------------------------------------------
 * Function:	H5F_new
 *
 * Purpose:	Creates a new file object and initializes it.  The
 *		H5Fopen and H5Fcreate functions then fill in various
 *		fields.	 If SHARED is a non-null pointer then the shared info
 *		to which it points has the reference count incremented.
 *		Otherwise a new, empty shared info struct is created and
 *		initialized with the specified file access property list.
 *
 * Errors:
 *
 * Return:	Success:	Ptr to a new file struct.
 *
 *		Failure:	NULL
 *
 * Programmer:	Robb Matzke
 *		matzke@llnl.gov
 *		Jul 18 1997
 *
 *-------------------------------------------------------------------------
 */
H5F_t *
H5F_new(H5F_file_t *shared, unsigned flags, hid_t fcpl_id, hid_t fapl_id, H5FD_t *lf)
{
    H5F_t	*f = NULL, *ret_value = NULL;

    FUNC_ENTER_NOAPI_NOINIT

    if(NULL == (f = H5FL_CALLOC(H5F_t)))
	HGOTO_ERROR(H5E_FILE, H5E_NOSPACE, NULL, "can't allocate top file structure")
    f->file_id = -1;

    if(shared) {
        HDassert(lf == NULL);
	f->shared = shared;
    } /* end if */
    else {
        H5P_genplist_t *plist;          /* Property list */
        unsigned        efc_size;       /* External file cache size */
        size_t u;                       /* Local index variable */

        HDassert(lf != NULL);
        if(NULL == (f->shared = H5FL_CALLOC(H5F_file_t)))
            HGOTO_ERROR(H5E_FILE, H5E_NOSPACE, NULL, "can't allocate shared file structure")

        f->shared->flags = flags;
	f->shared->sohm_addr = HADDR_UNDEF;
	f->shared->sohm_vers = HDF5_SHAREDHEADER_VERSION;
	f->shared->accum.loc = HADDR_UNDEF;
        f->shared->lf = lf;

	/* Initialization for handling file space */
        for(u = 0; u < NELMTS(f->shared->fs.man_addr); u++) {
            f->shared->fs.man_state[u] = H5F_FS_STATE_CLOSED;
            f->shared->fs.man_addr[u] = HADDR_UNDEF;
            f->shared->fs.man[u] = NULL;
	} /* end for */

	/* Initialization for handling file space (for paged aggregation) */
	f->shared->fs.last_small = f->shared->fs.track_last_small = 0;
	f->shared->fs.pgend_meta_thres = H5F_FILE_SPACE_PGEND_META_THRES;

        /* intialize point of no return */
        f->shared->fs.point_of_no_return = FALSE;

	/*
	 * Copy the file creation and file access property lists into the
	 * new file handle.  We do this early because some values might need
	 * to change as the file is being opened.
	 */
        if(NULL == (plist = (H5P_genplist_t *)H5I_object(fcpl_id)))
            HGOTO_ERROR(H5E_ARGS, H5E_BADTYPE, NULL, "not property list")
        f->shared->fcpl_id = H5P_copy_plist(plist, FALSE);

        /* Get the FCPL values to cache */
        if(H5P_get(plist, H5F_CRT_ADDR_BYTE_NUM_NAME, &f->shared->sizeof_addr) < 0)
            HGOTO_ERROR(H5E_PLIST, H5E_CANTGET, NULL, "can't get byte number for address")
        if(H5P_get(plist, H5F_CRT_OBJ_BYTE_NUM_NAME, &f->shared->sizeof_size) < 0)
            HGOTO_ERROR(H5E_PLIST, H5E_CANTGET, NULL, "can't get byte number for object size")
        if(H5P_get(plist, H5F_CRT_SHMSG_NINDEXES_NAME, &f->shared->sohm_nindexes) < 0)
            HGOTO_ERROR(H5E_PLIST, H5E_CANTGET, NULL, "can't get number of SOHM indexes")
        HDassert(f->shared->sohm_nindexes < 255);
        if(H5P_get(plist, H5F_CRT_FILE_SPACE_STRATEGY_NAME, &f->shared->fs.strategy) < 0)
            HGOTO_ERROR(H5E_PLIST, H5E_CANTGET, NULL, "can't get file space strategy")
        if(H5P_get(plist, H5F_CRT_FREE_SPACE_PERSIST_NAME, &f->shared->fs.persist) < 0)
            HGOTO_ERROR(H5E_PLIST, H5E_CANTGET, NULL, "can't get file space persisting status")
        if(H5P_get(plist, H5F_CRT_FREE_SPACE_THRESHOLD_NAME, &f->shared->fs.threshold) < 0)
            HGOTO_ERROR(H5E_PLIST, H5E_CANTGET, NULL, "can't get free-space section threshold")
        if(H5P_get(plist, H5F_CRT_FILE_SPACE_PAGE_SIZE_NAME, &f->shared->fs.page_size) < 0)
            HGOTO_ERROR(H5E_PLIST, H5E_CANTGET, NULL, "can't get file space page size")

        /* Get the FAPL values to cache */
        if(NULL == (plist = (H5P_genplist_t *)H5I_object(fapl_id)))
            HGOTO_ERROR(H5E_ARGS, H5E_BADTYPE, NULL, "not file access property list")
        if(H5P_get(plist, H5F_ACS_META_CACHE_INIT_CONFIG_NAME, &(f->shared->mdc_initCacheCfg)) < 0)
            HGOTO_ERROR(H5E_PLIST, H5E_CANTGET, NULL, "can't get initial metadata cache resize config")
        if(H5P_get(plist, H5F_ACS_DATA_CACHE_NUM_SLOTS_NAME, &(f->shared->rdcc_nslots)) < 0)
            HGOTO_ERROR(H5E_PLIST, H5E_CANTGET, NULL, "can't get data cache number of slots")
        if(H5P_get(plist, H5F_ACS_DATA_CACHE_BYTE_SIZE_NAME, &(f->shared->rdcc_nbytes)) < 0)
            HGOTO_ERROR(H5E_PLIST, H5E_CANTGET, NULL, "can't get data cache byte size")
        if(H5P_get(plist, H5F_ACS_PREEMPT_READ_CHUNKS_NAME, &(f->shared->rdcc_w0)) < 0)
            HGOTO_ERROR(H5E_PLIST, H5E_CANTGET, NULL, "can't get preempt read chunk")
        if(H5P_get(plist, H5F_ACS_ALIGN_THRHD_NAME, &(f->shared->threshold)) < 0)
            HGOTO_ERROR(H5E_PLIST, H5E_CANTGET, NULL, "can't get alignment threshold")
        if(H5P_get(plist, H5F_ACS_ALIGN_NAME, &(f->shared->alignment)) < 0)
            HGOTO_ERROR(H5E_PLIST, H5E_CANTGET, NULL, "can't get alignment")
        if(H5P_get(plist, H5F_ACS_GARBG_COLCT_REF_NAME,&(f->shared->gc_ref)) < 0)
            HGOTO_ERROR(H5E_PLIST, H5E_CANTGET, NULL, "can't get garbage collect reference")
        if(H5P_get(plist, H5F_ACS_SIEVE_BUF_SIZE_NAME, &(f->shared->sieve_buf_size)) < 0)
            HGOTO_ERROR(H5E_PLIST, H5E_CANTGET, NULL, "can't get sieve buffer size")
        if(H5P_get(plist, H5F_ACS_LATEST_FORMAT_NAME, &(f->shared->latest_format)) < 0)
            HGOTO_ERROR(H5E_PLIST, H5E_CANTGET, NULL, "can't get 'latest format' flag")
        if(H5P_get(plist, H5F_ACS_META_BLOCK_SIZE_NAME, &(f->shared->fs.meta_aggr.alloc_size)) < 0)
            HGOTO_ERROR(H5E_PLIST, H5E_CANTGET, NULL, "can't get metadata cache size")
        f->shared->fs.meta_aggr.feature_flag = H5FD_FEAT_AGGREGATE_METADATA;
        if(H5P_get(plist, H5F_ACS_SDATA_BLOCK_SIZE_NAME, &(f->shared->fs.sdata_aggr.alloc_size)) < 0)
            HGOTO_ERROR(H5E_PLIST, H5E_CANTGET, NULL, "can't get 'small data' cache size")
        f->shared->fs.sdata_aggr.feature_flag = H5FD_FEAT_AGGREGATE_SMALLDATA;
        if(H5P_get(plist, H5F_ACS_EFC_SIZE_NAME, &efc_size) < 0)
            HGOTO_ERROR(H5E_PLIST, H5E_CANTGET, NULL, "can't get elink file cache size")
        if(efc_size > 0)
            if(NULL == (f->shared->efc = H5F_efc_create(efc_size)))
                HGOTO_ERROR(H5E_FILE, H5E_CANTINIT, NULL, "can't create external file cache")

        /* Get the VFD values to cache */
        f->shared->maxaddr = H5FD_get_maxaddr(lf);
        if(!H5F_addr_defined(f->shared->maxaddr))
            HGOTO_ERROR(H5E_FILE, H5E_BADVALUE, NULL, "bad maximum address from VFD")
        if(H5FD_get_feature_flags(lf, &f->shared->feature_flags) < 0)
            HGOTO_ERROR(H5E_FILE, H5E_CANTGET, NULL, "can't get feature flags from VFD")
        if(H5FD_get_fs_type_map(lf, f->shared->fs.type_map) < 0)
            HGOTO_ERROR(H5E_FILE, H5E_CANTGET, NULL, "can't get free space type mapping from VFD")
        if(H5MF_init_merge_flags(f) < 0)
            HGOTO_ERROR(H5E_FILE, H5E_CANTINIT, NULL, "problem initializing free space merge flags")
        f->shared->fs.tmp_addr = f->shared->maxaddr;
        /* Disable temp. space allocation for parallel I/O (for now) */
        /* (When we've arranged to have the relocated metadata addresses (and
         *      sizes) broadcast during the "end of epoch" metadata operations,
         *      this can be enabled - QAK)
         */
        /* (This should be disabled when the metadata journaling branch is
         *      merged into the trunk and journaling is enabled, at least until
         *      we make it work. - QAK)
         */
        f->shared->fs.use_tmp_space = !H5F_HAS_FEATURE(f, H5FD_FEAT_HAS_MPI);

	/*
	 * Create a metadata cache with the specified number of elements.
	 * The cache might be created with a different number of elements and
	 * the access property list should be updated to reflect that.
	 */
	if(H5AC_create(f, &(f->shared->mdc_initCacheCfg)) < 0)
	    HGOTO_ERROR(H5E_FILE, H5E_CANTINIT, NULL, "unable to create metadata cache")

        /* Create the file's "open object" information */
        if(H5FO_create(f) < 0)
	    HGOTO_ERROR(H5E_FILE, H5E_CANTINIT, NULL, "unable to create open object data structure")

        /* Add new "shared" struct to list of open files */
        if(H5F_sfile_add(f->shared) < 0)
	    HGOTO_ERROR(H5E_FILE, H5E_CANTINIT, NULL, "unable to append to list of open files")
    } /* end else */

    f->shared->nrefs++;

    /* Create the file's "top open object" information */
    if(H5FO_top_create(f) < 0)
        HGOTO_ERROR(H5E_FILE, H5E_CANTINIT, NULL, "unable to create open object data structure")

    /* Set return value */
    ret_value = f;

done:
    if(!ret_value && f) {
	if(!shared) {
            /* Attempt to clean up some of the shared file structures */
            if(f->shared->efc)
                if(H5F_efc_destroy(f->shared->efc) < 0)
                    HDONE_ERROR(H5E_FILE, H5E_CANTRELEASE, NULL, "can't destroy external file cache")
            if(f->shared->fcpl_id > 0)
                if(H5I_dec_ref(f->shared->fcpl_id) < 0)
                    HDONE_ERROR(H5E_FILE, H5E_CANTDEC, NULL, "can't close property list")

            f->shared = H5FL_FREE(H5F_file_t, f->shared);
        } /* end if */
	f = H5FL_FREE(H5F_t, f);
    } /* end if */

    FUNC_LEAVE_NOAPI(ret_value)
} /* end H5F_new() */


/*-------------------------------------------------------------------------
 * Function:	H5F_dest
 *
 * Purpose:	Destroys a file structure.  This function flushes the cache
 *		but doesn't do any other cleanup other than freeing memory
 *		for the file struct.  The shared info for the file is freed
 *		only when its reference count reaches zero.
 *
 * Return:	Non-negative on success/Negative on failure
 *
 * Programmer:	Robb Matzke
 *		matzke@llnl.gov
 *		Jul 18 1997
 *
 *-------------------------------------------------------------------------
 */
herr_t
H5F_dest(H5F_t *f, hid_t dxpl_id, hbool_t flush)
{
    herr_t	   ret_value = SUCCEED;         /* Return value */

    FUNC_ENTER_NOAPI_NOINIT

    /* Sanity check */
    HDassert(f);
    HDassert(f->shared);

    if(1 == f->shared->nrefs) {
        H5F_io_info_t fio_info;             /* I/O info for operation */

        /* Flush at this point since the file will be closed.
         * Only try to flush the file if it was opened with write access, and if
         * the caller requested a flush.
         */
        if((H5F_ACC_RDWR & H5F_INTENT(f)) && flush)
            if(H5C_settle(f, dxpl_id) < 0)
                //if(H5F_flush(f, dxpl_id, TRUE) < 0)
                /* Push error, but keep going*/
                HDONE_ERROR(H5E_CACHE, H5E_CANTFLUSH, FAIL, "unable to flush cache")

        /* Release the external file cache */
        if(f->shared->efc) {
            if(H5F_efc_destroy(f->shared->efc) < 0)
                /* Push error, but keep going*/
                HDONE_ERROR(H5E_FILE, H5E_CANTRELEASE, FAIL, "can't destroy external file cache")
            f->shared->efc = NULL;
        } /* end if */

        /* Release objects that depend on the superblock being initialized */
        if(f->shared->sblock) {
            /* Shutdown file free space manager(s) */
            /* (We should release the free space information now (before truncating
             *      the file and before the metadata cache is shut down) since the
             *      free space manager is holding some data structures in memory
             *      and also because releasing free space can shrink the file's
             *      'eoa' value)
             */
            if(H5F_ACC_RDWR & H5F_INTENT(f)) {
                if(H5MF_close(f, dxpl_id) < 0)
                    /* Push error, but keep going*/
                    HDONE_ERROR(H5E_FILE, H5E_CANTRELEASE, FAIL, "can't release file free space info")

                /* Flush the file again (if requested), as shutting down the
                 * free space manager may dirty some data structures again.
                 */
                if(flush)
                    if(H5F_flush(f, dxpl_id, TRUE) < 0)
                        /* Push error, but keep going*/
                        HDONE_ERROR(H5E_CACHE, H5E_CANTFLUSH, FAIL, "unable to flush cache")
            } /* end if */

            /* if it exists, unpin the driver information block cache entry,
             * since we're about to destroy the cache 
             */
            if(f->shared->drvinfo)
                if(H5AC_unpin_entry(f->shared->drvinfo) < 0)
                    /* Push error, but keep going*/
                    HDONE_ERROR(H5E_FSPACE, H5E_CANTUNPIN, FAIL, "unable to unpin drvinfo")

            /* Unpin the superblock, since we're about to destroy the cache */
            if(H5AC_unpin_entry(f->shared->sblock) < 0)
                /* Push error, but keep going*/
                HDONE_ERROR(H5E_FSPACE, H5E_CANTUNPIN, FAIL, "unable to unpin superblock")
            f->shared->sblock = NULL;
        } /* end if */

        /* Remove shared file struct from list of open files */
        if(H5F_sfile_remove(f->shared) < 0)
            /* Push error, but keep going*/
            HDONE_ERROR(H5E_FILE, H5E_CANTRELEASE, FAIL, "problems closing file")

        /* Shutdown the metadata cache */
        if(H5AC_dest(f, dxpl_id))
            /* Push error, but keep going*/
            HDONE_ERROR(H5E_FILE, H5E_CANTRELEASE, FAIL, "problems closing file")

        /* shutdown the page buffer cache if it exists */
        if(f->shared->page_buf)
            if(H5PB_dest(f, dxpl_id) < 0)
                /* Push error, but keep going*/
                HDONE_ERROR(H5E_FILE, H5E_CANTRELEASE, FAIL, "problems closing file")

        /*
         * Do not close the root group since we didn't count it, but free
         * the memory associated with it.
         */
        if(f->shared->root_grp) {
            /* Free the root group */
            if(H5G_root_free(f->shared->root_grp) < 0)
                /* Push error, but keep going*/
                HDONE_ERROR(H5E_FILE, H5E_CANTRELEASE, FAIL, "problems closing file")
            f->shared->root_grp = NULL;
        } /* end if */

        /* Set up I/O info for operation */
        fio_info.f = f;
        if(NULL == (fio_info.dxpl = (H5P_genplist_t *)H5I_object(dxpl_id)))
            HDONE_ERROR(H5E_ARGS, H5E_BADTYPE, FAIL, "can't get property list")

        /* Destroy other components of the file */
        if(H5F__accum_reset(&fio_info, TRUE) < 0)
            /* Push error, but keep going*/
            HDONE_ERROR(H5E_FILE, H5E_CANTRELEASE, FAIL, "problems closing file")
        if(H5FO_dest(f) < 0)
            /* Push error, but keep going*/
            HDONE_ERROR(H5E_FILE, H5E_CANTRELEASE, FAIL, "problems closing file")
        f->shared->cwfs = (struct H5HG_heap_t **)H5MM_xfree(f->shared->cwfs);
        if(H5G_node_close(f) < 0)
            /* Push error, but keep going*/
            HDONE_ERROR(H5E_FILE, H5E_CANTRELEASE, FAIL, "problems closing file")

        /* Destroy file creation properties */
        if(H5I_GENPROP_LST != H5I_get_type(f->shared->fcpl_id))
            /* Push error, but keep going*/
            HDONE_ERROR(H5E_FILE, H5E_BADTYPE, FAIL, "not a property list")
        if(H5I_dec_ref(f->shared->fcpl_id) < 0)
            /* Push error, but keep going*/
            HDONE_ERROR(H5E_FILE, H5E_CANTDEC, FAIL, "can't close property list")

        /* Close the file */
        if(H5FD_close(f->shared->lf) < 0)
            /* Push error, but keep going*/
            HDONE_ERROR(H5E_FILE, H5E_CANTCLOSEFILE, FAIL, "unable to close file")

        /* Free mount table */
        f->shared->mtab.child = (H5F_mount_t *)H5MM_xfree(f->shared->mtab.child);
        f->shared->mtab.nalloc = 0;

        /* Destroy shared file struct */
        f->shared = (H5F_file_t *)H5FL_FREE(H5F_file_t, f->shared);

    } else if(f->shared->nrefs > 0) {
        /*
         * There are other references to the shared part of the file.
         * Only decrement the reference count.
         */
        --f->shared->nrefs;
    }

    /* Free the non-shared part of the file */
    f->open_name = (char *)H5MM_xfree(f->open_name);
    f->actual_name = (char *)H5MM_xfree(f->actual_name);
    f->extpath = (char *)H5MM_xfree(f->extpath);
    if(H5FO_top_dest(f) < 0)
        HDONE_ERROR(H5E_FILE, H5E_CANTINIT, FAIL, "problems closing file")
    f->shared = NULL;
    f = H5FL_FREE(H5F_t, f);

    FUNC_LEAVE_NOAPI(ret_value)
} /* end H5F_dest() */


/*-------------------------------------------------------------------------
 * Function:	H5F_open
 *
 * Purpose:	Opens (or creates) a file.  This function understands the
 *		following flags which are similar in nature to the Posix
 *		open(2) flags.
 *
 *		H5F_ACC_RDWR:	Open with read/write access. If the file is
 *				currently open for read-only access then it
 *				will be reopened. Absence of this flag
 *				implies read-only access.
 *
 *		H5F_ACC_CREAT:	Create a new file if it doesn't exist yet.
 *				The permissions are 0666 bit-wise AND with
 *				the current umask.  H5F_ACC_WRITE must also
 *				be specified.
 *
 *		H5F_ACC_EXCL:	This flag causes H5F_open() to fail if the
 *				file already exists.
 *
 *		H5F_ACC_TRUNC:	The file is truncated and a new HDF5 superblock
 *				is written.  This operation will fail if the
 *				file is already open.
 *
 *		Unlinking the file name from the group directed graph while
 *		the file is opened causes the file to continue to exist but
 *		one will not be able to upgrade the file from read-only
 *		access to read-write access by reopening it. Disk resources
 *		for the file are released when all handles to the file are
 *		closed. NOTE: This paragraph probably only applies to Unix;
 *		deleting the file name in other OS's has undefined results.
 *
 *		The CREATE_PARMS argument is optional.	A null pointer will
 *		cause the default file creation parameters to be used.
 *
 *		The ACCESS_PARMS argument is optional.  A null pointer will
 *		cause the default file access parameters to be used.
 *
 * Return:	Success:	A new file pointer.
 *		Failure:	NULL
 *
 * Programmer:	Robb Matzke
 *		Tuesday, September 23, 1997
 *
 *-------------------------------------------------------------------------
 */
H5F_t *
H5F_open(const char *name, unsigned flags, hid_t fcpl_id, hid_t fapl_id,
    hid_t dxpl_id)
{
    H5F_t              *file = NULL;        /*the success return value      */
    H5F_file_t         *shared = NULL;      /*shared part of `file'         */
    H5FD_t             *lf = NULL;          /*file driver part of `shared'  */
    unsigned            tent_flags;         /*tentative flags               */
    H5FD_class_t       *drvr;               /*file driver class info        */
    H5P_genplist_t     *a_plist;            /*file access property list     */
    H5F_close_degree_t  fc_degree;          /*file close degree             */
    size_t              page_buf_size;
    unsigned            page_buf_min_meta_perc, page_buf_min_raw_perc;
    H5F_t              *ret_value = NULL;   /*actual return value           */

    FUNC_ENTER_NOAPI(NULL)

    /*
     * If the driver has a `cmp' method then the driver is capable of
     * determining when two file handles refer to the same file and the
     * library can insure that when the application opens a file twice
     * that the two handles coordinate their operations appropriately.
     * Otherwise it is the application's responsibility to never open the
     * same file more than once at a time.
     */
    if(NULL == (drvr = H5FD_get_class(fapl_id)))
        HGOTO_ERROR(H5E_FILE, H5E_CANTGET, NULL, "unable to retrieve VFL class")

    /*
     * Opening a file is a two step process. First we try to open the
     * file in a way which doesn't affect its state (like not truncating
     * or creating it) so we can compare it with files that are already
     * open. If that fails then we try again with the full set of flags
     * (only if they're different than the original failed attempt).
     * However, if the file driver can't distinquish between files then
     * there's no reason to open the file tentatively because it's the
     * application's responsibility to prevent this situation (there's no
     * way for us to detect it here anyway).
     */
    if(drvr->cmp)
	tent_flags = flags & ~(H5F_ACC_CREAT|H5F_ACC_TRUNC|H5F_ACC_EXCL);
    else
	tent_flags = flags;

    if(NULL == (lf = H5FD_open(name, tent_flags, fapl_id, HADDR_UNDEF))) {
	if(tent_flags == flags) {
#ifndef H5_USING_MEMCHECKER
            time_t mytime = HDtime(NULL);

	    HGOTO_ERROR(H5E_FILE, H5E_CANTOPENFILE, NULL, "unable to open file: time = %s, name = '%s', tent_flags = %x", HDctime(&mytime), name, tent_flags)
#else /* H5_USING_MEMCHECKER */
	    HGOTO_ERROR(H5E_FILE, H5E_CANTOPENFILE, NULL, "unable to open file: name = '%s', tent_flags = %x", name, tent_flags)
#endif /* H5_USING_MEMCHECKER */
        } /* end if */
        H5E_clear_stack(NULL);
	tent_flags = flags;
	if(NULL == (lf = H5FD_open(name, tent_flags, fapl_id, HADDR_UNDEF))) {
#ifndef H5_USING_MEMCHECKER
            time_t mytime = HDtime(NULL);

	    HGOTO_ERROR(H5E_FILE, H5E_CANTOPENFILE, NULL, "unable to open file: time = %s, name = '%s', tent_flags = %x", HDctime(&mytime), name, tent_flags)
#else /* H5_USING_MEMCHECKER */
	    HGOTO_ERROR(H5E_FILE, H5E_CANTOPENFILE, NULL, "unable to open file: name = '%s', tent_flags = %x", name, tent_flags)
#endif /* H5_USING_MEMCHECKER */
        } /* end if */
    } /* end if */

    /* Is the file already open? */
    if((shared = H5F_sfile_search(lf)) != NULL) {
	/*
	 * The file is already open, so use that one instead of the one we
	 * just opened. We only one one H5FD_t* per file so one doesn't
	 * confuse the other.  But fail if this request was to truncate the
	 * file (since we can't do that while the file is open), or if the
	 * request was to create a non-existent file (since the file already
	 * exists), or if the new request adds write access (since the
	 * readers don't expect the file to change under them).
	 */
	if(H5FD_close(lf) < 0)
	    HGOTO_ERROR(H5E_FILE, H5E_CANTOPENFILE, NULL, "unable to close low-level file info")
	if(flags & H5F_ACC_TRUNC)
	    HGOTO_ERROR(H5E_FILE, H5E_CANTOPENFILE, NULL, "unable to truncate a file which is already open")
	if(flags & H5F_ACC_EXCL)
	    HGOTO_ERROR(H5E_FILE, H5E_CANTOPENFILE, NULL, "file exists")
	if((flags & H5F_ACC_RDWR) && 0 == (shared->flags & H5F_ACC_RDWR))
	    HGOTO_ERROR(H5E_FILE, H5E_CANTOPENFILE, NULL, "file is already open for read-only")

        /* Allocate new "high-level" file struct */
        if((file = H5F_new(shared, flags, fcpl_id, fapl_id, NULL)) == NULL)
            HGOTO_ERROR(H5E_FILE, H5E_CANTOPENFILE, NULL, "unable to create new file object")
    } /* end if */
    else {
        /* Check if tentative open was good enough */
        if(flags != tent_flags) {
            /*
             * This file is not yet open by the library and the flags we used to
             * open it are different than the desired flags. Close the tentative
             * file and open it for real.
             */
            if(H5FD_close(lf) < 0) {
                file = NULL; /*to prevent destruction of wrong file*/
                HGOTO_ERROR(H5E_FILE, H5E_CANTOPENFILE, NULL, "unable to close low-level file info")
            } /* end if */
            if(NULL == (lf = H5FD_open(name, flags, fapl_id, HADDR_UNDEF))) {
                file = NULL; /*to prevent destruction of wrong file*/
                HGOTO_ERROR(H5E_FILE, H5E_CANTOPENFILE, NULL, "unable to open file")
            } /* end if */
        } /* end if */

        if(NULL == (file = H5F_new(NULL, flags, fcpl_id, fapl_id, lf)))
            HGOTO_ERROR(H5E_FILE, H5E_CANTOPENFILE, NULL, "unable to create new file object")
    } /* end else */

    /* Retain the name the file was opened with */
    file->open_name = H5MM_xstrdup(name);

    /* Short cuts */
    shared = file->shared;
    lf = shared->lf;

    /* Get the file access property list, for future queries */
    if(NULL == (a_plist = (H5P_genplist_t *)H5I_object(fapl_id)))
        HGOTO_ERROR(H5E_ARGS, H5E_BADTYPE, NULL, "not file access property list")

    if(H5P_get(a_plist, H5F_ACS_PAGE_BUFFER_SIZE_NAME, &page_buf_size) < 0)
        HGOTO_ERROR(H5E_PLIST, H5E_CANTGET, NULL, "can't get page buffer size")
    if(page_buf_size) {
        if(H5P_get(a_plist, H5F_ACS_PAGE_BUFFER_MIN_META_PERC_NAME, &page_buf_min_meta_perc) < 0)
            HGOTO_ERROR(H5E_PLIST, H5E_CANTGET, NULL, "can't get minimum metadata fraction of page buffer")
        if(H5P_get(a_plist, H5F_ACS_PAGE_BUFFER_MIN_RAW_PERC_NAME, &page_buf_min_raw_perc) < 0)
            HGOTO_ERROR(H5E_PLIST, H5E_CANTGET, NULL, "can't get minimum raw data fraction of page buffer")
    }

    /*
     * Read or write the file superblock, depending on whether the file is
     * empty or not.
     */
    if(0 == (MAX(H5FD_get_eof(lf, H5FD_MEM_SUPER), H5FD_get_eoa(lf, H5FD_MEM_SUPER))) && (flags & H5F_ACC_RDWR)) {
        /*
         * We've just opened a fresh new file (or truncated one). We need
         * to create & write the superblock.
         */

        /* create the page buffer before initializing the superblock */
        if(page_buf_size)
            if(H5PB_create(file, page_buf_size, page_buf_min_meta_perc, page_buf_min_raw_perc) < 0)
                HGOTO_ERROR(H5E_FILE, H5E_CANTINIT, NULL, "unable to create page buffer")

        /* Initialize information about the superblock and allocate space for it */
        /* (Writes superblock extension messages, if there are any) */
        if(H5F__super_init(file, dxpl_id) < 0)
            HGOTO_ERROR(H5E_FILE, H5E_CANTINIT, NULL, "unable to allocate file superblock")

        /* Create and open the root group */
        /* (This must be after the space for the superblock is allocated in
         *      the file, since the superblock must be at offset 0)
         */
        if(H5G_mkroot(file, dxpl_id, TRUE) < 0)
            HGOTO_ERROR(H5E_FILE, H5E_CANTINIT, NULL, "unable to create/open root group")
    } else if (1 == shared->nrefs) {

	/* Read the superblock if it hasn't been read before. */
        if(H5F__super_read(file, dxpl_id) < 0)
	    HGOTO_ERROR(H5E_FILE, H5E_READERROR, NULL, "unable to read superblock")

        /* create the page buffer after reading the superblock */
        if(page_buf_size)
            if(H5PB_create(file, page_buf_size, page_buf_min_meta_perc, page_buf_min_raw_perc) < 0)
                HGOTO_ERROR(H5E_FILE, H5E_CANTINIT, NULL, "unable to create page buffer")

	/* Open the root group */
	if(H5G_mkroot(file, dxpl_id, FALSE) < 0)
	    HGOTO_ERROR(H5E_FILE, H5E_CANTOPENFILE, NULL, "unable to read root group")
    } /* end if */

    /*
     * Decide the file close degree.  If it's the first time to open the
     * file, set the degree to access property list value; if it's the
     * second time or later, verify the access property list value matches
     * the degree in shared file structure.
     */
    if(H5P_get(a_plist, H5F_ACS_CLOSE_DEGREE_NAME, &fc_degree) < 0)
        HGOTO_ERROR(H5E_PLIST, H5E_CANTGET, NULL, "can't get file close degree")

    if(shared->nrefs == 1) {
        if(fc_degree == H5F_CLOSE_DEFAULT)
            shared->fc_degree = lf->cls->fc_degree;
        else
            shared->fc_degree = fc_degree;
    } else if(shared->nrefs > 1) {
        if(fc_degree == H5F_CLOSE_DEFAULT && shared->fc_degree != lf->cls->fc_degree)
            HGOTO_ERROR(H5E_FILE, H5E_CANTINIT, NULL, "file close degree doesn't match")
        if(fc_degree != H5F_CLOSE_DEFAULT && fc_degree != shared->fc_degree)
            HGOTO_ERROR(H5E_FILE, H5E_CANTINIT, NULL, "file close degree doesn't match")
    } /* end if */

    /* Formulate the absolute path for later search of target file for external links */
    if(H5_build_extpath(name, &file->extpath) < 0)
	HGOTO_ERROR(H5E_FILE, H5E_CANTINIT, NULL, "unable to build extpath")

    /* Formulate the actual file name, after following symlinks, etc. */
    if(H5F_build_actual_name(file, a_plist, name, &file->actual_name) < 0)
	HGOTO_ERROR(H5E_FILE, H5E_CANTINIT, NULL, "unable to build actual name")

    /* Success */
    ret_value = file;

done:
    if(!ret_value && file)
	if(H5F_dest(file, dxpl_id, FALSE) < 0)
	    HDONE_ERROR(H5E_FILE, H5E_CANTCLOSEFILE, NULL, "problems closing file")

    FUNC_LEAVE_NOAPI(ret_value)
} /* end H5F_open() */


/*-------------------------------------------------------------------------
 * Function:	H5F_flush
 *
 * Purpose:	Flushes cached data.
 *
 * Return:	Non-negative on success/Negative on failure
 *
 * Programmer:	Robb Matzke
 *		matzke@llnl.gov
 *		Aug 29 1997
 *
 *-------------------------------------------------------------------------
 */
herr_t
H5F_flush(H5F_t *f, hid_t dxpl_id, hbool_t closing)
{
    H5F_io_info_t fio_info;             /* I/O info for operation */
    herr_t   ret_value = SUCCEED;       /* Return value */

    FUNC_ENTER_NOAPI(FAIL)

    /* Sanity check arguments */
    HDassert(f);

    /* Flush any cached dataset storage raw data */
    if(H5D_flush(f, dxpl_id) < 0)
        /* Push error, but keep going*/
        HDONE_ERROR(H5E_CACHE, H5E_CANTFLUSH, FAIL, "unable to flush dataset cache")

    if(H5C_settle(f, dxpl_id) < 0)
        /* Push error, but keep going*/
        HDONE_ERROR(H5E_CACHE, H5E_CANTFLUSH, FAIL, "unable to settle metadata cache")

    /* Release any space allocated to space aggregators, so that the eoa value
     *  corresponds to the end of the space written to in the file.
     */
    /* (needs to happen before cache flush, with superblock write, since the
     *  'eoa' value is written in superblock -QAK)
     */
    if(H5MF_free_aggrs(f, dxpl_id) < 0)
        /* Push error, but keep going*/
        HDONE_ERROR(H5E_FILE, H5E_CANTRELEASE, FAIL, "can't release file space")

    /* Flush the entire metadata cache */
    if(H5AC_flush(f, dxpl_id) < 0)
        /* Push error, but keep going*/
        HDONE_ERROR(H5E_CACHE, H5E_CANTFLUSH, FAIL, "unable to flush metadata cache")

    /* Truncate the file to the current allocated size */
    if(H5FD_truncate(f->shared->lf, dxpl_id, closing) < 0)
        HDONE_ERROR(H5E_FILE, H5E_WRITEERROR, FAIL, "low level truncate failed")

    /* Flush the entire metadata cache again since the EOA could have changed in the truncate call. */
    if(H5AC_flush(f, dxpl_id) < 0)
        /* Push error, but keep going*/
        HDONE_ERROR(H5E_CACHE, H5E_CANTFLUSH, FAIL, "unable to flush metadata cache")

    /* Set up I/O info for operation */
    fio_info.f = f;
    if(NULL == (fio_info.dxpl = (H5P_genplist_t *)H5I_object(dxpl_id)))
        HDONE_ERROR(H5E_ARGS, H5E_BADTYPE, FAIL, "can't get property list")

    /* Flush out the metadata accumulator */
    if(H5F__accum_flush(&fio_info) < 0)
        /* Push error, but keep going*/
        HDONE_ERROR(H5E_IO, H5E_CANTFLUSH, FAIL, "unable to flush metadata accumulator")

    /* Flush file buffers to disk. */
    if(H5FD_flush(f->shared->lf, dxpl_id, closing) < 0)
        /* Push error, but keep going*/
        HDONE_ERROR(H5E_IO, H5E_WRITEERROR, FAIL, "low level flush failed")

    /* flush the page buffer if we are not closing (if we are, the flush is called in H5F_dest). */
    if(!closing && f->shared->page_buf)
        if(H5PB_flush(f, dxpl_id, closing) < 0)
            /* Push error, but keep going*/
            HDONE_ERROR(H5E_IO, H5E_WRITEERROR, FAIL, "page buffer flush failed")

done:
    FUNC_LEAVE_NOAPI(ret_value)
} /* end H5F_flush() */


/*-------------------------------------------------------------------------
 * Function:	H5F_close
 *
 * Purpose:	Closes a file or causes the close operation to be pended.
 *		This function is called two ways: from the API it gets called
 *		by H5Fclose->H5I_dec_ref->H5F_close when H5I_dec_ref()
 *		decrements the file ID reference count to zero.  The file ID
 *		is removed from the H5I_FILE group by H5I_dec_ref() just
 *		before H5F_close() is called. If there are open object
 *		headers then the close is pended by moving the file to the
 *		H5I_FILE_CLOSING ID group (the f->closing contains the ID
 *		assigned to file).
 *
 *		This function is also called directly from H5O_close() when
 *		the last object header is closed for the file and the file
 *		has a pending close.
 *
 * Return:	Non-negative on success/Negative on failure
 *
 * Programmer:	Robb Matzke
 *		Tuesday, September 23, 1997
 *
 *-------------------------------------------------------------------------
 */
herr_t
H5F_close(H5F_t *f)
{
    herr_t	        ret_value = SUCCEED;    /* Return value */

    FUNC_ENTER_NOAPI_NOINIT

    /* Sanity check */
    HDassert(f);
    HDassert(f->file_id > 0);   /* This routine should only be called when a file ID's ref count drops to zero */

    /* Perform checks for "semi" file close degree here, since closing the
     * file is not allowed if there are objects still open */
    if(f->shared->fc_degree == H5F_CLOSE_SEMI) {
        unsigned nopen_files = 0;       /* Number of open files in file/mount hierarchy */
        unsigned nopen_objs = 0;        /* Number of open objects in file/mount hierarchy */

        /* Get the number of open objects and open files on this file/mount hierarchy */
        if(H5F_mount_count_ids(f, &nopen_files, &nopen_objs) < 0)
            HGOTO_ERROR(H5E_SYM, H5E_MOUNT, FAIL, "problem checking mount hierarchy")

        /* If there are no other file IDs open on this file/mount hier., but
         * there are still open objects, issue an error and bail out now,
         * without decrementing the file ID's reference count and triggering
         * a "real" attempt at closing the file */
        if(nopen_files == 1 && nopen_objs > 0)
            HGOTO_ERROR(H5E_FILE, H5E_CANTCLOSEFILE, FAIL, "can't close file, there are objects still open")
    } /* end if */

    /* Reset the file ID for this file */
    f->file_id = -1;

    /* Attempt to close the file/mount hierarchy */
    if(H5F_try_close(f) < 0)
        HGOTO_ERROR(H5E_FILE, H5E_CANTCLOSEFILE, FAIL, "can't close file")

done:
    FUNC_LEAVE_NOAPI(ret_value)
} /* end H5F_close() */


/*-------------------------------------------------------------------------
 * Function:	H5F_try_close
 *
 * Purpose:	Attempts to close a file due to one of several actions:
 *                      - The reference count on the file ID dropped to zero
 *                      - The last open object was closed in the file
 *                      - The file was unmounted
 *
 * Return:	Non-negative on success/Negative on failure
 *
 * Programmer:	Quincey Koziol
 *		Tuesday, July 19, 2005
 *
 *-------------------------------------------------------------------------
 */
herr_t
H5F_try_close(H5F_t *f)
{
    unsigned            nopen_files = 0;        /* Number of open files in file/mount hierarchy */
    unsigned            nopen_objs = 0;         /* Number of open objects in file/mount hierarchy */
    herr_t	        ret_value = SUCCEED;    /* Return value */

    FUNC_ENTER_NOAPI_NOINIT

    /* Sanity check */
    HDassert(f);
    HDassert(f->shared);

    /* Check if this file is already in the process of closing */
    if(f->closing)
        HGOTO_DONE(SUCCEED)

    /* Get the number of open objects and open files on this file/mount hierarchy */
    if(H5F_mount_count_ids(f, &nopen_files, &nopen_objs) < 0)
        HGOTO_ERROR(H5E_SYM, H5E_MOUNT, FAIL, "problem checking mount hierarchy")

    /*
     * Close file according to close degree:
     *
     *  H5F_CLOSE_WEAK:	if there are still objects open, wait until
     *			they are all closed.
     *  H5F_CLOSE_SEMI:	if there are still objects open, return fail;
     *			otherwise, close file.
     *  H5F_CLOSE_STRONG:	if there are still objects open, close them
     *			first, then close file.
     */
    switch(f->shared->fc_degree) {
        case H5F_CLOSE_WEAK:
            /*
             * If file or object IDS are still open then delay deletion of
             * resources until they have all been closed.  Flush all
             * caches and update the object header anyway so that failing to
             * close all objects isn't a major problem.
             */
            if((nopen_files + nopen_objs) > 0)
                HGOTO_DONE(SUCCEED)
            break;

        case H5F_CLOSE_SEMI:
            /* Can leave safely if file IDs are still open on this file */
            if(nopen_files > 0)
                HGOTO_DONE(SUCCEED)

            /* Sanity check: If close degree if "semi" and we have gotten this
             * far and there are objects left open, bail out now */
            HDassert(nopen_files == 0 && nopen_objs == 0);

            /* If we've gotten this far (ie. there are no open objects in the file), fall through to flush & close */
            break;

        case H5F_CLOSE_STRONG:
            /* If there are other open files in the hierarchy, we can leave now */
            if(nopen_files > 0)
                HGOTO_DONE(SUCCEED)

            /* If we've gotten this far (ie. there are no open file IDs in the file/mount hierarchy), fall through to flush & close */
            break;

        case H5F_CLOSE_DEFAULT:
        default:
            HGOTO_ERROR(H5E_FILE, H5E_CANTCLOSEFILE, FAIL, "can't close file, unknown file close degree")
    } /* end switch */

    /* Mark this file as closing (prevents re-entering file shutdown code below) */
    f->closing = TRUE;

    /* If the file close degree is "strong", close all the open objects in this file */
    if(f->shared->fc_degree == H5F_CLOSE_STRONG) {
        HDassert(nopen_files ==  0);

        /* Forced close of all opened objects in this file */
        if(f->nopen_objs > 0) {
            size_t obj_count;       /* # of open objects */
            hid_t objs[128];        /* Array of objects to close */
            herr_t result;          /* Local result from obj ID query */
            size_t u;               /* Local index variable */

            /* Get the list of IDs of open dataset, group, & attribute objects */
            while((result = H5F_get_obj_ids(f, H5F_OBJ_LOCAL | H5F_OBJ_DATASET | H5F_OBJ_GROUP | H5F_OBJ_ATTR, (int)(sizeof(objs) / sizeof(objs[0])), objs, FALSE, &obj_count)) <= 0
                    && obj_count != 0 ) {

                /* Try to close all the open objects in this file */
                for(u = 0; u < obj_count; u++)
                    if(H5I_dec_ref(objs[u]) < 0)
                        HGOTO_ERROR(H5E_ATOM, H5E_CLOSEERROR, FAIL, "can't close object")
            } /* end while */
            if(result < 0)
                HGOTO_ERROR(H5E_INTERNAL, H5E_BADITER, FAIL, "H5F_get_obj_ids failed(1)")

            /* Get the list of IDs of open named datatype objects */
            /* (Do this separately from the dataset & attribute IDs, because
             * they could be using one of the named datatypes and then the
             * open named datatype ID will get closed twice)
             */
            while((result = H5F_get_obj_ids(f, H5F_OBJ_LOCAL | H5F_OBJ_DATATYPE, (int)(sizeof(objs) / sizeof(objs[0])), objs, FALSE, &obj_count)) <= 0
                    && obj_count != 0) {

                /* Try to close all the open objects in this file */
                for(u = 0; u < obj_count; u++)
                    if(H5I_dec_ref(objs[u]) < 0)
                        HGOTO_ERROR(H5E_ATOM, H5E_CLOSEERROR, FAIL, "can't close object")
            } /* end while */
            if(result < 0)
                HGOTO_ERROR(H5E_INTERNAL, H5E_BADITER, FAIL, "H5F_get_obj_ids failed(2)")
        } /* end if */
    } /* end if */

    /* Check if this is a child file in a mounting hierarchy & proceed up the
     * hierarchy if so.
     */
    if(f->parent)
        if(H5F_try_close(f->parent) < 0)
            HGOTO_ERROR(H5E_FILE, H5E_CANTCLOSEFILE, FAIL, "can't close parent file")

    /* Unmount and close each child before closing the current file. */
    if(H5F_close_mounts(f) < 0)
        HGOTO_ERROR(H5E_FILE, H5E_CANTCLOSEFILE, FAIL, "can't unmount child files")

    /* If there is more than one reference to the shared file struct and the
     * file has an external file cache, we should see if it can be closed.  This
     * can happen if a cycle is formed with external file caches */
    if(f->shared->efc && (f->shared->nrefs > 1))
        if(H5F_efc_try_close(f) < 0)
            HGOTO_ERROR(H5E_FILE, H5E_CANTRELEASE, FAIL, "can't attempt to close EFC")

    /* Delay flush until the shared file struct is closed, in H5F_dest.  If the
     * application called H5Fclose, it would have been flushed in that function
     * (unless it will have been flushed in H5F_dest anyways). */

    /*
     * Destroy the H5F_t struct and decrement the reference count for the
     * shared H5F_file_t struct. If the reference count for the H5F_file_t
     * struct reaches zero then destroy it also.
     */
    if(H5F_dest(f, H5AC_dxpl_id, TRUE) < 0)
        HGOTO_ERROR(H5E_FILE, H5E_CANTCLOSEFILE, FAIL, "problems closing file")

done:
    FUNC_LEAVE_NOAPI(ret_value)
} /* end H5F_try_close() */


/*-------------------------------------------------------------------------
 * Function:	H5F_get_id
 *
 * Purpose:	Get the file ID, incrementing it, or "resurrecting" it as
 *              appropriate.
 *
 * Return:	Non-negative on success/Negative on failure
 *
 * Programmer:	Raymond Lu
 *		Oct 29, 2003
 *
 *-------------------------------------------------------------------------
 */
hid_t
H5F_get_id(H5F_t *file, hbool_t app_ref)
{
    hid_t ret_value = H5I_INVALID_HID;  /* Return value */

    FUNC_ENTER_NOAPI_NOINIT

    HDassert(file);

    if(file->file_id == -1) {
        /* Get an atom for the file */
        if((file->file_id = H5I_register(H5I_FILE, file, app_ref)) < 0)
	    HGOTO_ERROR(H5E_ATOM, H5E_CANTREGISTER, FAIL, "unable to atomize file")
    } else {
        /* Increment reference count on atom. */
        if(H5I_inc_ref(file->file_id, app_ref) < 0)
            HGOTO_ERROR(H5E_ATOM, H5E_CANTSET, FAIL, "incrementing file ID failed")
    } /* end else */

    ret_value = file->file_id;

done:
    FUNC_LEAVE_NOAPI(ret_value)
} /* end H5F_get_id() */


/*-------------------------------------------------------------------------
 * Function:	H5F_incr_nopen_objs
 *
 * Purpose:	Increment the number of open objects for a file.
 *
 * Return:	Success:	The number of open objects, after the increment
 *
 * 		Failure:	(can't happen)
 *
 * Programmer:	Quincey Koziol
 *		koziol@hdfgroup.org
 *		Mar  6 2007
 *
 *-------------------------------------------------------------------------
 */
unsigned
H5F_incr_nopen_objs(H5F_t *f)
{
    /* Use FUNC_ENTER_NOAPI_NOINIT_NOERR here to avoid performance issues */
    FUNC_ENTER_NOAPI_NOINIT_NOERR

    HDassert(f);

    FUNC_LEAVE_NOAPI(++f->nopen_objs)
} /* end H5F_incr_nopen_objs() */


/*-------------------------------------------------------------------------
 * Function:	H5F_decr_nopen_objs
 *
 * Purpose:	Decrement the number of open objects for a file.
 *
 * Return:	Success:	The number of open objects, after the decrement
 *
 * 		Failure:	(can't happen)
 *
 * Programmer:	Quincey Koziol
 *		koziol@hdfgroup.org
 *		Mar  6 2007
 *
 *-------------------------------------------------------------------------
 */
unsigned
H5F_decr_nopen_objs(H5F_t *f)
{
    /* Use FUNC_ENTER_NOAPI_NOINIT_NOERR here to avoid performance issues */
    FUNC_ENTER_NOAPI_NOINIT_NOERR

    HDassert(f);

    FUNC_LEAVE_NOAPI(--f->nopen_objs)
} /* end H5F_decr_nopen_objs() */


/*-------------------------------------------------------------------------
 * Function:	H5F_build_actual_name
 *
 * Purpose:	Retrieve the name of a file, after following symlinks, etc.
 *
 * Note:	Currently only working for "POSIX I/O compatible" VFDs
 *
 * Return:	Success:        0
 *		Failure:	-1
 *
 * Programmer:	Quincey Koziol
 *		November 25, 2009
 *
 *-------------------------------------------------------------------------
 */
static herr_t
H5F_build_actual_name(const H5F_t *f, const H5P_genplist_t *fapl, const char *name,
    char **actual_name/*out*/)
{
    hid_t       new_fapl_id = -1;       /* ID for duplicated FAPL */
    herr_t      ret_value = SUCCEED;    /* Return value */

    FUNC_ENTER_NOAPI_NOINIT

    /* Sanity check */
    HDassert(f);
    HDassert(fapl);
    HDassert(name);
    HDassert(actual_name);

    /* Clear actual name pointer to begin with */
    *actual_name = NULL;

/* Assume that if the OS can't create symlinks, that we don't need to worry
 *      about resolving them either. -QAK
 */
#ifdef H5_HAVE_SYMLINK
    /* Check for POSIX I/O compatible file handle */
    if(H5F_HAS_FEATURE(f, H5FD_FEAT_POSIX_COMPAT_HANDLE)) {
        h5_stat_t lst;   /* Stat info from lstat() call */

        /* Call lstat() on the file's name */
        if(HDlstat(name, &lst) < 0)
            HGOTO_ERROR(H5E_FILE, H5E_CANTGET, FAIL, "can't retrieve stat info for file")

        /* Check for symbolic link */
        if(S_IFLNK == (lst.st_mode & S_IFMT)) {
            H5P_genplist_t *new_fapl;   /* Duplicated FAPL */
            int *fd;                    /* POSIX I/O file descriptor */
            h5_stat_t st;               /* Stat info from stat() call */
            h5_stat_t fst;              /* Stat info from fstat() call */
            char realname[PATH_MAX];    /* Fully resolved path name of file */
            hbool_t want_posix_fd;      /* Flag for retrieving file descriptor from VFD */

            /* Perform a sanity check that the file or link wasn't switched
             * between when we opened it and when we called lstat().  This is
             * according to the security best practices for lstat() documented
             * here: https://www.securecoding.cert.org/confluence/display/seccode/POS35-C.+Avoid+race+conditions+while+checking+for+the+existence+of+a+symbolic+link
             */

            /* Copy the FAPL object to modify */
            if((new_fapl_id = H5P_copy_plist(fapl, FALSE)) < 0)
                HGOTO_ERROR(H5E_FILE, H5E_CANTCOPY, FAIL, "unable to copy file access property list")
            if(NULL == (new_fapl = (H5P_genplist_t *)H5I_object(new_fapl_id)))
                HGOTO_ERROR(H5E_FILE, H5E_CANTCREATE, FAIL, "can't get property list")

            /* Set the character encoding on the new property list */
            want_posix_fd = TRUE;
            if(H5P_set(new_fapl, H5F_ACS_WANT_POSIX_FD_NAME, &want_posix_fd) < 0)
                HGOTO_ERROR(H5E_PLIST, H5E_CANTSET, FAIL, "can't set character encoding")

            /* Retrieve the file handle */
            if(H5F_get_vfd_handle(f, new_fapl_id, (void **)&fd) < 0)
                HGOTO_ERROR(H5E_FILE, H5E_CANTGET, FAIL, "can't retrieve POSIX file descriptor")

            /* Stat the filename we're resolving */
            if(HDstat(name, &st) < 0)
                HSYS_GOTO_ERROR(H5E_FILE, H5E_BADFILE, FAIL, "unable to stat file")

            /* Stat the file we opened */
            if(HDfstat(*fd, &fst) < 0)
                HSYS_GOTO_ERROR(H5E_FILE, H5E_BADFILE, FAIL, "unable to fstat file")

            /* Verify that the files are really the same */
            if(st.st_mode != fst.st_mode || st.st_ino != fst.st_ino || st.st_dev != fst.st_dev)
                HGOTO_ERROR(H5E_FILE, H5E_BADVALUE, FAIL, "files' st_ino or st_dev fields changed!")

            /* Get the resolved path for the file name */
            if(NULL == HDrealpath(name, realname))
                HGOTO_ERROR(H5E_FILE, H5E_CANTGET, FAIL, "can't retrieve real path for file")

            /* Duplicate the resolved path for the file name */
            if(NULL == (*actual_name = (char *)H5MM_strdup(realname)))
                HGOTO_ERROR(H5E_FILE, H5E_CANTALLOC, FAIL, "can't duplicate real path")
        } /* end if */
    } /* end if */
#endif /* H5_HAVE_SYMLINK */

    /* Check if we've resolved the file's name */
    if(NULL == *actual_name) {
        /* Just duplicate the name used to open the file */
        if(NULL == (*actual_name = (char *)H5MM_strdup(name)))
            HGOTO_ERROR(H5E_FILE, H5E_CANTALLOC, FAIL, "can't duplicate open name")
    } /* end else */

done:
    /* Close the property list */
    if(new_fapl_id > 0)
        if(H5I_dec_app_ref(new_fapl_id) < 0)
            HDONE_ERROR(H5E_FILE, H5E_CANTCLOSEOBJ, FAIL, "can't close duplicated FAPL")

    FUNC_LEAVE_NOAPI(ret_value)
} /* H5F_build_actual_name() */


/*-------------------------------------------------------------------------
 * Function:	H5F_addr_encode_len
 *
 * Purpose:	Encodes an address into the buffer pointed to by *PP and
 *		then increments the pointer to the first byte after the
 *		address.  An undefined value is stored as all 1's.
 *
 * Return:	void
 *
 * Programmer:	Robb Matzke
 *		Friday, November  7, 1997
 *
 *-------------------------------------------------------------------------
 */
void
H5F_addr_encode_len(size_t addr_len, uint8_t **pp/*in,out*/, haddr_t addr)
{
    unsigned    u;              /* Local index variable */

    /* Use FUNC_ENTER_NOAPI_NOINIT_NOERR here to avoid performance issues */
    FUNC_ENTER_NOAPI_NOINIT_NOERR

    HDassert(addr_len);
    HDassert(pp && *pp);

    if(H5F_addr_defined(addr)) {
	for(u = 0; u < addr_len; u++) {
	    *(*pp)++ = (uint8_t)(addr & 0xff);
	    addr >>= 8;
	} /* end for */
	HDassert("overflow" && 0 == addr);
    } /* end if */
    else {
	for(u = 0; u < addr_len; u++)
	    *(*pp)++ = 0xff;
    } /* end else */

    FUNC_LEAVE_NOAPI_VOID
} /* end H5F_addr_encode_len() */


/*-------------------------------------------------------------------------
 * Function:	H5F_addr_encode
 *
 * Purpose:	Encodes an address into the buffer pointed to by *PP and
 *		then increments the pointer to the first byte after the
 *		address.  An undefined value is stored as all 1's.
 *
 * Return:	void
 *
 * Programmer:	Robb Matzke
 *		Friday, November  7, 1997
 *
 *-------------------------------------------------------------------------
 */
void
H5F_addr_encode(const H5F_t *f, uint8_t **pp/*in,out*/, haddr_t addr)
{
    /* Use FUNC_ENTER_NOAPI_NOINIT_NOERR here to avoid performance issues */
    FUNC_ENTER_NOAPI_NOINIT_NOERR

    HDassert(f);

    H5F_addr_encode_len(H5F_SIZEOF_ADDR(f), pp, addr);

    FUNC_LEAVE_NOAPI_VOID
} /* end H5F_addr_encode() */


/*-------------------------------------------------------------------------
 * Function:	H5F_addr_decode_len
 *
 * Purpose:	Decodes an address from the buffer pointed to by *PP and
 *		updates the pointer to point to the next byte after the
 *		address.
 *
 *		If the value read is all 1's then the address is returned
 *		with an undefined value.
 *
 * Return:	void
 *
 * Programmer:	Robb Matzke
 *		Friday, November  7, 1997
 *
 *-------------------------------------------------------------------------
 */
void
H5F_addr_decode_len(size_t addr_len, const uint8_t **pp/*in,out*/, haddr_t *addr_p/*out*/)
{
    hbool_t	    all_zero = TRUE;    /* True if address was all zeroes */
    unsigned	    u;          /* Local index variable */

    /* Use FUNC_ENTER_NOAPI_NOINIT_NOERR here to avoid performance issues */
    FUNC_ENTER_NOAPI_NOINIT_NOERR

    HDassert(addr_len);
    HDassert(pp && *pp);
    HDassert(addr_p);

    /* Reset value in destination */
    *addr_p = 0;

    /* Decode bytes from address */
    for(u = 0; u < addr_len; u++) {
        uint8_t	    c;          /* Local decoded byte */

        /* Get decoded byte (and advance pointer) */
	c = *(*pp)++;

        /* Check for non-undefined address byte value */
	if(c != 0xff)
            all_zero = FALSE;

	if(u < sizeof(*addr_p)) {
            haddr_t	    tmp = c;    /* Local copy of address, for casting */

            /* Shift decoded byte to correct position */
	    tmp <<= (u * 8);	/*use tmp to get casting right */

            /* Merge into already decoded bytes */
	    *addr_p |= tmp;
	} /* end if */
        else
            if(!all_zero)
                HDassert(0 == **pp);	/*overflow */
    } /* end for */

    /* If 'all_zero' is still TRUE, the address was entirely composed of '0xff'
     *  bytes, which is the encoded form of 'HADDR_UNDEF', so set the destination
     *  to that value */
    if(all_zero)
        *addr_p = HADDR_UNDEF;

    FUNC_LEAVE_NOAPI_VOID
} /* end H5F_addr_decode_len() */


/*-------------------------------------------------------------------------
 * Function:	H5F_addr_decode
 *
 * Purpose:	Decodes an address from the buffer pointed to by *PP and
 *		updates the pointer to point to the next byte after the
 *		address.
 *
 *		If the value read is all 1's then the address is returned
 *		with an undefined value.
 *
 * Return:	void
 *
 * Programmer:	Robb Matzke
 *		Friday, November  7, 1997
 *
 *-------------------------------------------------------------------------
 */
void
H5F_addr_decode(const H5F_t *f, const uint8_t **pp/*in,out*/, haddr_t *addr_p/*out*/)
{
    /* Use FUNC_ENTER_NOAPI_NOINIT_NOERR here to avoid performance issues */
    FUNC_ENTER_NOAPI_NOINIT_NOERR

    HDassert(f);

    H5F_addr_decode_len(H5F_SIZEOF_ADDR(f), pp, addr_p);

    FUNC_LEAVE_NOAPI_VOID
} /* end H5F_addr_decode() */


/*-------------------------------------------------------------------------
 * Function:    H5F_set_grp_btree_shared
 *
 * Purpose:     Set the grp_btree_shared field with a valid ref-count pointer.
 *
 * Return:      Success:        SUCCEED
 *              Failure:        FAIL
 *
 * Programmer:  Quincey Koziol
 *              7/19/11
 *
 *-------------------------------------------------------------------------
 */
herr_t
H5F_set_grp_btree_shared(H5F_t *f, H5UC_t *rc)
{
    /* Use FUNC_ENTER_NOAPI_NOINIT_NOERR here to avoid performance issues */
    FUNC_ENTER_NOAPI_NOINIT_NOERR

    /* Sanity check */
    HDassert(f);
    HDassert(f->shared);
    HDassert(rc);

    f->shared->grp_btree_shared = rc;

    FUNC_LEAVE_NOAPI(SUCCEED)
} /* H5F_set_grp_btree_shared() */


/*-------------------------------------------------------------------------
 * Function:    H5F_set_sohm_addr
 *
 * Purpose:     Set the sohm_addr field with a new value.
 *
 * Return:      Success:        SUCCEED
 *              Failure:        FAIL
 *
 * Programmer:  Quincey Koziol
 *              7/20/11
 *
 *-------------------------------------------------------------------------
 */
herr_t
H5F_set_sohm_addr(H5F_t *f, haddr_t addr)
{
    /* Use FUNC_ENTER_NOAPI_NOINIT_NOERR here to avoid performance issues */
    FUNC_ENTER_NOAPI_NOINIT_NOERR

    /* Sanity check */
    HDassert(f);
    HDassert(f->shared);

    f->shared->sohm_addr = addr;

    FUNC_LEAVE_NOAPI(SUCCEED)
} /* H5F_set_sohm_addr() */


/*-------------------------------------------------------------------------
 * Function:    H5F_set_sohm_vers
 *
 * Purpose:     Set the sohm_vers field with a new value.
 *
 * Return:      Success:        SUCCEED
 *              Failure:        FAIL
 *
 * Programmer:  Quincey Koziol
 *              7/20/11
 *
 *-------------------------------------------------------------------------
 */
herr_t
H5F_set_sohm_vers(H5F_t *f, unsigned vers)
{
    /* Use FUNC_ENTER_NOAPI_NOINIT_NOERR here to avoid performance issues */
    FUNC_ENTER_NOAPI_NOINIT_NOERR

    /* Sanity check */
    HDassert(f);
    HDassert(f->shared);

    f->shared->sohm_vers = vers;

    FUNC_LEAVE_NOAPI(SUCCEED)
} /* H5F_set_sohm_vers() */


/*-------------------------------------------------------------------------
 * Function:    H5F_set_sohm_nindexes
 *
 * Purpose:     Set the sohm_nindexes field with a new value.
 *
 * Return:      Success:        SUCCEED
 *              Failure:        FAIL
 *
 * Programmer:  Quincey Koziol
 *              7/20/11
 *
 *-------------------------------------------------------------------------
 */
herr_t
H5F_set_sohm_nindexes(H5F_t *f, unsigned nindexes)
{
    /* Use FUNC_ENTER_NOAPI_NOINIT_NOERR here to avoid performance issues */
    FUNC_ENTER_NOAPI_NOINIT_NOERR

    /* Sanity check */
    HDassert(f);
    HDassert(f->shared);

    f->shared->sohm_nindexes = nindexes;

    FUNC_LEAVE_NOAPI(SUCCEED)
} /* H5F_set_sohm_nindexes() */


/*-------------------------------------------------------------------------
 * Function:    H5F_set_store_msg_crt_idx
 *
 * Purpose:     Set the store_msg_crt_idx field with a new value.
 *
 * Return:      Success:        SUCCEED
 *              Failure:        FAIL
 *
 * Programmer:  Quincey Koziol
 *              7/20/11
 *
 *-------------------------------------------------------------------------
 */
herr_t
H5F_set_store_msg_crt_idx(H5F_t *f, hbool_t flag)
{
    /* Use FUNC_ENTER_NOAPI_NOINIT_NOERR here to avoid performance issues */
    FUNC_ENTER_NOAPI_NOINIT_NOERR

    /* Sanity check */
    HDassert(f);
    HDassert(f->shared);

    f->shared->store_msg_crt_idx = flag;

    FUNC_LEAVE_NOAPI(SUCCEED)
} /* H5F_set_store_msg_crt_idx() */


/*-------------------------------------------------------------------------
 * Function:    H5F_get_file_image
 *
 * Purpose:     Private version of H5Fget_file_image
 *
 * Return:      Success:        Bytes copied / number of bytes needed.
 *              Failure:        negative value
 *
 * Programmer:  John Mainzer
 *              11/15/11
 *
 *-------------------------------------------------------------------------
 */
ssize_t
H5F_get_file_image(H5F_t *file, void *buf_ptr, size_t buf_len, hid_t dxpl_id)
{
    H5FD_t     *fd_ptr;                 /* file driver */
    haddr_t     eoa;                    /* End of file address */
    ssize_t     ret_value = -1;         /* Return value */

    FUNC_ENTER_NOAPI_NOINIT

    /* Check args */
    if(!file || !file->shared || !file->shared->lf)
        HGOTO_ERROR(H5E_FILE, H5E_BADVALUE, FAIL, "file_id yields invalid file pointer")
    fd_ptr = file->shared->lf;
    if(!fd_ptr->cls)
        HGOTO_ERROR(H5E_FILE, H5E_BADVALUE, FAIL, "fd_ptr yields invalid class pointer")

    /* the address space used by the split and multi file drivers is not
     * a good fit for this call.  Since the plan is to depreciate these
     * drivers anyway, don't bother to do a "force fit".
     *
     * The following clause tests for the multi file driver, and fails
     * if the supplied file has the multi file driver as its top level
     * file driver.  However, this test will not work if there is some
     * other file driver sitting on top of the multi file driver.
     *
     * I'm not sure if this is possible at present, but in all likelyhood,
     * it will become possible in the future.  On the other hand, we may
     * remove the split/multi file drivers before then.
     *
     * I am leaving this solution in for now, but we should review it,
     * and improve the solution if necessary.
     *
     *                                          JRM -- 11/11/22
     */
    if(HDstrcmp(fd_ptr->cls->name, "multi") == 0)
        HGOTO_ERROR(H5E_ARGS, H5E_BADVALUE, FAIL, "Not supported for multi file driver.")

    /* While the family file driver is conceptually fully compatible 
     * with the get file image operation, it sets a file driver message
     * in the super block that prevents the image being opened with any
     * driver other than the family file driver.  Needless to say, this
     * rather defeats the purpose of the get file image operation.
     *
     * While this problem is quire solvable, the required time and 
     * resources are lacking at present.  Hence, for now, we don't
     * allow the get file image operation to be perfomed on files 
     * opened with the family file driver.
     *
     * Observe that the following test only looks at the top level 
     * driver, and fails if there is some other driver sitting on to
     * of the family file driver.  
     *
     * I don't think this can happen at present, but that may change
     * in the future.
     *                                   JRM -- 12/21/11
     */
    if(HDstrcmp(fd_ptr->cls->name, "family") == 0)
        HGOTO_ERROR(H5E_FILE, H5E_BADVALUE, FAIL, "Not supported for family file driver.")

    /* Go get the actual file size */
    if(HADDR_UNDEF == (eoa = H5FD_get_eoa(file->shared->lf, H5FD_MEM_DEFAULT)))
        HGOTO_ERROR(H5E_FILE, H5E_CANTGET, FAIL, "unable to get file size")

    /* set ret_value = to eoa -- will overwrite this if appropriate */
    ret_value = (ssize_t)eoa;

    /* test to see if a buffer was provided -- if not, we are done */
    if(buf_ptr != NULL) {
        size_t	space_needed;		/* size of file image */
        H5P_genplist_t *xfer_plist= NULL;  /* Dataset transfer property list object */

        /* Check for buffer too small */
        if((haddr_t)buf_len < eoa)
            HGOTO_ERROR(H5E_FILE, H5E_BADVALUE, FAIL, "supplied buffer too small")

        space_needed = (size_t)eoa;

        /* Get the property list object */
        if(NULL == (xfer_plist = (H5P_genplist_t *)H5I_object(dxpl_id)))
            HGOTO_ERROR(H5E_CACHE, H5E_BADATOM, FAIL, "can't get new property list object")

        /* read in the file image */
        /* (Note compensation for base address addition in internal routine) */
<<<<<<< HEAD
        if(H5FD_read(fd_ptr, H5AC_ind_dxpl_g, H5FD_MEM_DEFAULT, (haddr_t)0, space_needed, buf_ptr) < 0)
=======
        if(H5FD_read(fd_ptr, xfer_plist, H5FD_MEM_DEFAULT, 0, space_needed, buf_ptr) < 0)
>>>>>>> 6a566cdc
            HGOTO_ERROR(H5E_FILE, H5E_READERROR, FAIL, "file image read request failed")
    } /* end if */
    
done:
    FUNC_LEAVE_NOAPI(ret_value)
} /* H5F_get_file_image() */


/*-------------------------------------------------------------------------
 * Function:	H5F__set_base_addr
 *
 * Purpose:	Quick and dirty routine to set the file's 'base_addr' value
 *
 * Return:	Non-negative on success/Negative on failure
 *
 * Programmer:	Quincey Koziol <koziol@hdfgroup.org>
 *		July 19, 2013
 *
 *-------------------------------------------------------------------------
 */
herr_t
H5F__set_base_addr(const H5F_t *f, haddr_t addr)
{
    herr_t ret_value = SUCCEED;         /* Return value */

    FUNC_ENTER_PACKAGE

    HDassert(f);
    HDassert(f->shared);

    /* Dispatch to driver */
    if(H5FD_set_base_addr(f->shared->lf, addr) < 0)
	HGOTO_ERROR(H5E_FILE, H5E_CANTSET, FAIL, "driver set_base_addr request failed")

done:
    FUNC_LEAVE_NOAPI(ret_value)
} /* end H5F__set_base_addr() */


/*-------------------------------------------------------------------------
 * Function:	H5F__set_eoa
 *
 * Purpose:	Quick and dirty routine to set the file's 'eoa' value
 *
 * Return:	Non-negative on success/Negative on failure
 *
 * Programmer:	Quincey Koziol <koziol@hdfgroup.org>
 *		July 19, 2013
 *
 *-------------------------------------------------------------------------
 */
herr_t
H5F__set_eoa(const H5F_t *f, H5F_mem_t type, haddr_t addr)
{
    herr_t ret_value = SUCCEED;         /* Return value */

    FUNC_ENTER_PACKAGE

    HDassert(f);
    HDassert(f->shared);

    /* Dispatch to driver */
    if(H5FD_set_eoa(f->shared->lf, type, addr) < 0)
	HGOTO_ERROR(H5E_FILE, H5E_CANTSET, FAIL, "driver set_eoa request failed")

done:
    FUNC_LEAVE_NOAPI(ret_value)
} /* end H5F__set_eoa() */


/*-------------------------------------------------------------------------
 * Function:	H5F__set_paged_aggr
 *
 * Purpose:	Quick and dirty routine to set the file's paged_aggr mode
 *
 * Return:	Non-negative on success/Negative on failure
 *
 * Programmer:	Quincey Koziol <koziol@hdfgroup.org>
 *		June 19, 2015
 *
 *-------------------------------------------------------------------------
 */
herr_t
H5F__set_paged_aggr(const H5F_t *f, hbool_t paged)
{
    herr_t ret_value = SUCCEED;         /* Return value */

    FUNC_ENTER_PACKAGE

    /* Sanity check */
    HDassert(f);
    HDassert(f->shared);

    /* Dispatch to driver */
    if(H5FD_set_paged_aggr(f->shared->lf, paged) < 0)
	HGOTO_ERROR(H5E_FILE, H5E_CANTSET, FAIL, "driver set paged aggre mode failed")

done:
    FUNC_LEAVE_NOAPI(ret_value)
} /* end H5F__set_paged_aggr() */
<|MERGE_RESOLUTION|>--- conflicted
+++ resolved
@@ -2118,11 +2118,7 @@
 
         /* read in the file image */
         /* (Note compensation for base address addition in internal routine) */
-<<<<<<< HEAD
-        if(H5FD_read(fd_ptr, H5AC_ind_dxpl_g, H5FD_MEM_DEFAULT, (haddr_t)0, space_needed, buf_ptr) < 0)
-=======
         if(H5FD_read(fd_ptr, xfer_plist, H5FD_MEM_DEFAULT, 0, space_needed, buf_ptr) < 0)
->>>>>>> 6a566cdc
             HGOTO_ERROR(H5E_FILE, H5E_READERROR, FAIL, "file image read request failed")
     } /* end if */
     
