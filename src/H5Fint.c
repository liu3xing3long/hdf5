--- conflicted
+++ resolved
@@ -840,11 +840,7 @@
             if(H5F_flush(f, dxpl_id, TRUE) < 0)
                 /* Push error, but keep going*/
                 HDONE_ERROR(H5E_CACHE, H5E_CANTFLUSH, FAIL, "unable to flush cache")
-<<<<<<< HEAD
         } /* end if */
-=======
-        }
->>>>>>> 54250453
         else {
             /* notify the metadata cache that the file is about to be closed.
              * This allows the cache to set up for creating a metadata cache 
@@ -854,14 +850,8 @@
              * read only case.
              */
             if(H5AC_prep_for_file_close(f, dxpl_id) < 0)
-<<<<<<< HEAD
                 /* Push error, but keep going */
                 HDONE_ERROR(H5E_CACHE, H5E_CANTFLUSH, FAIL, "metadata cache prep for close failed")
-=======
-                /* Push error, but keep going*/
-                HDONE_ERROR(H5E_CACHE, H5E_CANTFLUSH, FAIL, "metadata cache prep for close failed")
-
->>>>>>> 54250453
         } /* end else */
 
         /* With the shutdown modifications, the contents of the metadata cache
@@ -886,10 +876,6 @@
          *
          * Verify this.
          */
-<<<<<<< HEAD
-=======
-        // XXX: duplicate?
->>>>>>> 54250453
         HDassert(H5AC_cache_is_clean(f, H5C_RING_MDFSM));
 
         /* Release objects that depend on the superblock being initialized */
@@ -920,16 +906,15 @@
                  * extension should be dirty.
                  */
                 HDassert(H5AC_cache_is_clean(f, H5C_RING_MDFSM));
-<<<<<<< HEAD
 
                 if(flush) {
-
                     /* Clear status_flags */
                     f->shared->sblock->status_flags &= (uint8_t)(~H5F_SUPER_WRITE_ACCESS);
                     f->shared->sblock->status_flags &= (uint8_t)(~H5F_SUPER_SWMR_WRITE_ACCESS);
-=======
-                if(flush) {
->>>>>>> 54250453
+
+                    /* Mark superblock dirty in cache, so change will get encoded */
+                    if(H5F_super_dirty(f) < 0)
+                        HDONE_ERROR(H5E_FILE, H5E_CANTMARKDIRTY, FAIL, "unable to mark superblock as dirty")
 
                     /* Release any space allocated to space aggregators, 
                      * so that the eoa value corresponds to the end of the 
@@ -946,67 +931,11 @@
                     if(H5FD_truncate(f->shared->lf, dxpl_id, TRUE) < 0)
                         HDONE_ERROR(H5E_FILE, H5E_WRITEERROR, FAIL, "low level truncate failed")
 
-<<<<<<< HEAD
-                    /* Mark superblock dirty in cache, so change will get encoded */
-                    if(H5F_super_dirty(f) < 0)
-                        HDONE_ERROR(H5E_FILE, H5E_CANTMARKDIRTY, FAIL, "unable to mark superblock as dirty")
-
-                    if(H5F_flush(f, dxpl_id, TRUE) < 0)
-                        /* Push error, but keep going*/
-                        HDONE_ERROR(H5E_CACHE, H5E_CANTFLUSH, FAIL, "unable to flush cache")
-
-=======
->>>>>>> 54250453
-                    /* at this point, only the superblock and superblock 
-                     * extension should be dirty.
-                     */
-                    HDassert(H5AC_cache_is_clean(f, H5C_RING_MDFSM));
-<<<<<<< HEAD
-                } /* end if(flush) */
-
-#if 0
-<<<<<<< HEAD
-                if(flush) {
-
-                    /* Release any space allocated to space aggregators, 
-                     * so that the eoa value corresponds to the end of the 
-                     * space written to in the file.
-                     *
-                     * At most, this should change the superblock or the 
-                     * superblock extension messages.
-                     */
-                    if(H5MF_free_aggrs(f, dxpl_id) < 0)
-                        /* Push error, but keep going*/
-                        HDONE_ERROR(H5E_FILE, H5E_CANTRELEASE, FAIL, "can't release file space")
-
-                    /* Truncate the file to the current allocated size */
-                    if(H5FD_truncate(f->shared->lf, dxpl_id, TRUE) < 0)
-                        HDONE_ERROR(H5E_FILE, H5E_WRITEERROR, FAIL, "low level truncate failed")
-
                     /* at this point, only the superblock and superblock 
                      * extension should be dirty.
                      */
                     HDassert(H5AC_cache_is_clean(f, H5C_RING_MDFSM));
                 } /* end if(flush) */
-=======
-                if(flush) {
-                    /* Clear status_flags */
-                    f->shared->sblock->status_flags &= (uint8_t)(~H5F_SUPER_WRITE_ACCESS);
-                    f->shared->sblock->status_flags &= (uint8_t)(~H5F_SUPER_SWMR_WRITE_ACCESS);
-                    /* Mark superblock dirty in cache, so change will get encoded */
-                    /* Push error, but keep going*/
-                    if(H5F_super_dirty(f) < 0)
-                        HDONE_ERROR(H5E_FILE, H5E_CANTMARKDIRTY, FAIL, "unable to mark superblock as dirty")
-
-                    if(H5F_flush(f, dxpl_id, TRUE) < 0)
-                        /* Push error, but keep going*/
-                        HDONE_ERROR(H5E_CACHE, H5E_CANTFLUSH, FAIL, "unable to flush cache")
-                } /* end if(flush) */
->>>>>>> 64a3391... Bring SWMR support in to the main development branch.  (Finally!)  More tests
-#endif /* XXX: DER */
-=======
-                } /* end if */
->>>>>>> 54250453
             } /* end if */
 
             /* if it exists, unpin the driver information block cache entry,
