/* * * * * * * * * * * * * * * * * * * * * * * * * * * * * * * * * * * * * * *
 * Copyright by The HDF Group.                                               *
 * Copyright by the Board of Trustees of the University of Illinois.         *
 * All rights reserved.                                                      *
 *                                                                           *
 * This file is part of HDF5.  The full HDF5 copyright notice, including     *
 * terms governing use, modification, and redistribution, is contained in    *
 * the COPYING file, which can be found at the root of the source code       *
 * distribution tree, or in https://support.hdfgroup.org/ftp/HDF5/releases.  *
 * If you do not have access to either file, you may request a copy from     *
 * help@hdfgroup.org.                                                        *
 * * * * * * * * * * * * * * * * * * * * * * * * * * * * * * * * * * * * * * */

/****************/
/* Module Setup */
/****************/

#include "H5Fmodule.h"          /* This source code file is part of the H5F module */


/***********/
/* Headers */
/***********/
#include "H5private.h"         /* Generic Functions */
#include "H5Aprivate.h"        /* Attributes */
#include "H5ACprivate.h"       /* Metadata cache */
#include "H5Dprivate.h"        /* Datasets */
#include "H5Eprivate.h"        /* Error handling */
#include "H5Fpkg.h"            /* File access */
#include "H5FDprivate.h"       /* File drivers */
#include "H5Gprivate.h"        /* Groups */
#include "H5Iprivate.h"        /* IDs */
#include "H5MFprivate.h"       /* File memory management */
#include "H5MMprivate.h"       /* Memory management */
#include "H5Pprivate.h"        /* Property lists */
#include "H5SMprivate.h"       /* Shared Object Header Messages */
#include "H5Tprivate.h"        /* Datatypes */


/****************/
/* Local Macros */
/****************/

/******************/
/* Local Typedefs */
/******************/

/* Struct only used by functions H5F_get_objects and H5F_get_objects_cb */
typedef struct H5F_olist_t {
    H5I_type_t obj_type;        /* Type of object to look for */
    hid_t      *obj_id_list;    /* Pointer to the list of open IDs to return */
    size_t     *obj_id_count;   /* Number of open IDs */
    struct {
        hbool_t local;          /* Set flag for "local" file searches */
        union {
            H5F_file_t *shared; /* Pointer to shared file to look inside */
            const H5F_t *file;  /* Pointer to file to look inside */
        } ptr;
    } file_info;
    size_t     list_index;      /* Current index in open ID array */
    size_t     max_nobjs;       /* Maximum # of IDs to put into array */
} H5F_olist_t;


/********************/
/* Package Typedefs */
/********************/


/********************/
/* Local Prototypes */
/********************/

static int H5F_get_objects_cb(void *obj_ptr, hid_t obj_id, void *key);
static herr_t H5F_build_actual_name(const H5F_t *f, const H5P_genplist_t *fapl,
    const char *name, char ** /*out*/ actual_name);/* Declare a free list to manage the H5F_t struct */
static herr_t H5F__flush_phase1(H5F_t *f, hid_t meta_dxpl_id);
static herr_t H5F__flush_phase2(H5F_t *f, hid_t meta_dxpl_id, hid_t raw_dxpl_id, hbool_t closing);


/*********************/
/* Package Variables */
/*********************/


/*****************************/
/* Library Private Variables */
/*****************************/


/*******************/
/* Local Variables */
/*******************/

/* Declare a free list to manage the H5F_t struct */
H5FL_DEFINE(H5F_t);

/* Declare a free list to manage the H5F_file_t struct */
H5FL_DEFINE(H5F_file_t);


/*-------------------------------------------------------------------------
 * Function: H5F_get_access_plist
 *
 * Purpose:  Returns a copy of the file access property list of the
 *           specified file.
 *
 *              NOTE: Make sure that, if you are going to overwrite
 *              information in the copied property list that was
 *              previously opened and assigned to the property list, then
 *              you must close it before overwriting the values.
 *
 * Return:   Success:    Object ID for a copy of the file access
 *                        property list.
 *           Failure:    FAIL
 *-------------------------------------------------------------------------
 */
hid_t
H5F_get_access_plist(H5F_t *f, hbool_t app_ref)
{
    H5P_genplist_t *new_plist;              /* New property list */
    H5P_genplist_t *old_plist;              /* Old property list */
    H5FD_driver_prop_t driver_prop;         /* Property for driver ID & info */
    hbool_t driver_prop_copied = FALSE;     /* Whether the driver property has been set up */
<<<<<<< HEAD
    unsigned    efc_size = 0;
    hid_t	ret_value = SUCCEED;        /* Return value */
=======
    unsigned   efc_size = 0;
    hbool_t    latest_format = FALSE;       /* Always use the latest format? */
    hid_t      ret_value = SUCCEED;         /* Return value */
>>>>>>> f3fd3f29

    FUNC_ENTER_NOAPI(FAIL)

    /* Check args */
    HDassert(f);

    /* Make a copy of the default file access property list */
    if(NULL == (old_plist = (H5P_genplist_t *)H5I_object(H5P_LST_FILE_ACCESS_ID_g)))
        HGOTO_ERROR(H5E_ARGS, H5E_BADTYPE, FAIL, "not a property list")
    if((ret_value = H5P_copy_plist(old_plist, app_ref)) < 0)
        HGOTO_ERROR(H5E_INTERNAL, H5E_CANTINIT, FAIL, "can't copy file access property list")
    if(NULL == (new_plist = (H5P_genplist_t *)H5I_object(ret_value)))
        HGOTO_ERROR(H5E_ARGS, H5E_BADTYPE, FAIL, "not a property list")

    /* Copy properties of the file access property list */
    if(H5P_set(new_plist, H5F_ACS_META_CACHE_INIT_CONFIG_NAME, &(f->shared->mdc_initCacheCfg)) < 0)
        HGOTO_ERROR(H5E_PLIST, H5E_CANTSET, FAIL, "can't set initial metadata cache resize config.")
    if(H5P_set(new_plist, H5F_ACS_DATA_CACHE_NUM_SLOTS_NAME, &(f->shared->rdcc_nslots)) < 0)
        HGOTO_ERROR(H5E_PLIST, H5E_CANTSET, FAIL, "can't set data cache number of slots")
    if(H5P_set(new_plist, H5F_ACS_DATA_CACHE_BYTE_SIZE_NAME, &(f->shared->rdcc_nbytes)) < 0)
        HGOTO_ERROR(H5E_PLIST, H5E_CANTSET, FAIL, "can't set data cache byte size")
    if(H5P_set(new_plist, H5F_ACS_PREEMPT_READ_CHUNKS_NAME, &(f->shared->rdcc_w0)) < 0)
        HGOTO_ERROR(H5E_PLIST, H5E_CANTSET, FAIL, "can't set preempt read chunks")
    if(H5P_set(new_plist, H5F_ACS_ALIGN_THRHD_NAME, &(f->shared->threshold)) < 0)
        HGOTO_ERROR(H5E_PLIST, H5E_CANTSET, FAIL, "can't set alignment threshold")
    if(H5P_set(new_plist, H5F_ACS_ALIGN_NAME, &(f->shared->alignment)) < 0)
        HGOTO_ERROR(H5E_PLIST, H5E_CANTSET, FAIL, "can't set alignment")
    if(H5P_set(new_plist, H5F_ACS_GARBG_COLCT_REF_NAME, &(f->shared->gc_ref)) < 0)
        HGOTO_ERROR(H5E_PLIST, H5E_CANTSET, FAIL, "can't set garbage collect reference")
    if(H5P_set(new_plist, H5F_ACS_META_BLOCK_SIZE_NAME, &(f->shared->meta_aggr.alloc_size)) < 0)
        HGOTO_ERROR(H5E_PLIST, H5E_CANTSET, FAIL, "can't set metadata cache size")
    if(H5P_set(new_plist, H5F_ACS_SIEVE_BUF_SIZE_NAME, &(f->shared->sieve_buf_size)) < 0)
        HGOTO_ERROR(H5E_PLIST, H5E_CANTSET, FAIL, "can't sieve buffer size")
    if(H5P_set(new_plist, H5F_ACS_SDATA_BLOCK_SIZE_NAME, &(f->shared->sdata_aggr.alloc_size)) < 0)
        HGOTO_ERROR(H5E_PLIST, H5E_CANTSET, FAIL, "can't set 'small data' cache size")
    if(H5P_set(new_plist, H5F_ACS_FORMAT_LOW_BOUND_NAME, &f->shared->low_bound) < 0)
        HGOTO_ERROR(H5E_PLIST, H5E_CANTSET, FAIL, "can't set 'low' bound for library format versions")
    if(H5P_set(new_plist, H5F_ACS_FORMAT_HIGH_BOUND_NAME, &f->shared->high_bound) < 0)
        HGOTO_ERROR(H5E_PLIST, H5E_CANTSET, FAIL, "can't set 'high' bound for library format versions")
    if(H5P_set(new_plist, H5F_ACS_METADATA_READ_ATTEMPTS_NAME, &(f->shared->read_attempts)) < 0)
        HGOTO_ERROR(H5E_PLIST, H5E_CANTSET, FAIL, "can't set 'read attempts ' flag")
    if(H5P_set(new_plist, H5F_ACS_OBJECT_FLUSH_CB_NAME, &(f->shared->object_flush)) < 0)
        HGOTO_ERROR(H5E_PLIST, H5E_CANTSET, FAIL, "can't set object flush callback")

    if(f->shared->efc)
        efc_size = H5F_efc_max_nfiles(f->shared->efc);
    if(H5P_set(new_plist, H5F_ACS_EFC_SIZE_NAME, &efc_size) < 0)
        HGOTO_ERROR(H5E_PLIST, H5E_CANTGET, FAIL, "can't set elink file cache size")
    if(f->shared->page_buf != NULL) {
        if(H5P_set(new_plist, H5F_ACS_PAGE_BUFFER_SIZE_NAME, &(f->shared->page_buf->max_size)) < 0)
            HGOTO_ERROR(H5E_PLIST, H5E_CANTGET, FAIL, "can't set page buffer size")
        if(H5P_set(new_plist, H5F_ACS_PAGE_BUFFER_MIN_META_PERC_NAME, &(f->shared->page_buf->min_meta_perc)) < 0)
            HGOTO_ERROR(H5E_PLIST, H5E_CANTGET, FAIL, "can't set minimum metadata fraction of page buffer")
        if(H5P_set(new_plist, H5F_ACS_PAGE_BUFFER_MIN_RAW_PERC_NAME, &(f->shared->page_buf->min_raw_perc)) < 0)
            HGOTO_ERROR(H5E_PLIST, H5E_CANTGET, FAIL, "can't set minimum raw data fraction of page buffer")
    } /* end if */
#ifdef H5_HAVE_PARALLEL
    if(H5P_set(new_plist, H5_COLL_MD_READ_FLAG_NAME, &(f->coll_md_read)) < 0)
        HGOTO_ERROR(H5E_PLIST, H5E_CANTGET, FAIL, "can't set collective metadata read flag")
    if(H5P_set(new_plist, H5F_ACS_COLL_MD_WRITE_FLAG_NAME, &(f->coll_md_write)) < 0)
        HGOTO_ERROR(H5E_PLIST, H5E_CANTGET, FAIL, "can't set collective metadata read flag")
#endif /* H5_HAVE_PARALLEL */
    if(H5P_set(new_plist, H5F_ACS_META_CACHE_INIT_IMAGE_CONFIG_NAME, &(f->shared->mdc_initCacheImageCfg)) < 0)
        HGOTO_ERROR(H5E_PLIST, H5E_CANTSET, FAIL, "can't set initial metadata cache resize config.")

    /* Prepare the driver property */
    driver_prop.driver_id = f->shared->lf->driver_id;
    driver_prop.driver_info = H5FD_fapl_get(f->shared->lf);
    driver_prop_copied = TRUE;

    /* Set the driver property */
    if(H5P_set(new_plist, H5F_ACS_FILE_DRV_NAME, &driver_prop) < 0)
        HGOTO_ERROR(H5E_PLIST, H5E_CANTSET, FAIL, "can't set file driver ID & info")

    /* Set the file close degree appropriately */
    if(f->shared->fc_degree == H5F_CLOSE_DEFAULT && H5P_set(new_plist, H5F_ACS_CLOSE_DEGREE_NAME, &(f->shared->lf->cls->fc_degree)) < 0)
        HGOTO_ERROR(H5E_PLIST, H5E_CANTSET, FAIL, "can't set file close degree")
    else if(f->shared->fc_degree != H5F_CLOSE_DEFAULT && H5P_set(new_plist, H5F_ACS_CLOSE_DEGREE_NAME, &(f->shared->fc_degree)) < 0)
        HGOTO_ERROR(H5E_PLIST, H5E_CANTSET, FAIL, "can't set file close degree")

done:
    /* Release the copy of the driver info, if it was set up */
    if(driver_prop_copied && H5FD_fapl_close(driver_prop.driver_id, driver_prop.driver_info) < 0)
        HDONE_ERROR(H5E_FILE, H5E_CANTCLOSEOBJ, FAIL, "can't close copy of driver info")

    FUNC_LEAVE_NOAPI(ret_value)
} /* end H5F_get_access_plist() */


/*-------------------------------------------------------------------------
 * Function: H5F_get_obj_count
 *
 * Purpose:  Private function return the number of opened object IDs
 *           (files, datasets, groups, datatypes) in the same file.
 *
 * Return:      SUCCEED on success, FAIL on failure.
 *-------------------------------------------------------------------------
 */
herr_t
H5F_get_obj_count(const H5F_t *f, unsigned types, hbool_t app_ref, size_t *obj_id_count_ptr)
{
    herr_t   ret_value = SUCCEED;

    FUNC_ENTER_NOAPI(FAIL)

    /* Sanity check */
    HDassert(obj_id_count_ptr);

    /* Perform the query */
    if((ret_value = H5F_get_objects(f, types, 0, NULL, app_ref, obj_id_count_ptr)) < 0)
        HGOTO_ERROR(H5E_INTERNAL, H5E_BADITER, FAIL, "H5F_get_objects failed")

done:
    FUNC_LEAVE_NOAPI(ret_value)
} /* end H5F_get_obj_count() */


/*-------------------------------------------------------------------------
 * Function:    H5F_get_obj_ids
 *
 * Purpose:     Private function to return a list of opened object IDs.
 *
 * Return:      Non-negative on success; can't fail.
 *-------------------------------------------------------------------------
 */
herr_t
H5F_get_obj_ids(const H5F_t *f, unsigned types, size_t max_objs, hid_t *oid_list, hbool_t app_ref, size_t *obj_id_count_ptr)
{
    herr_t ret_value = SUCCEED;              /* Return value */

    FUNC_ENTER_NOAPI(FAIL)

    /* Sanity check */
    HDassert(obj_id_count_ptr);

    /* Perform the query */
    if((ret_value = H5F_get_objects(f, types, max_objs, oid_list, app_ref, obj_id_count_ptr)) < 0)
        HGOTO_ERROR(H5E_INTERNAL, H5E_BADITER, FAIL, "H5F_get_objects failed")

done:
    FUNC_LEAVE_NOAPI(ret_value)
} /* end H5F_get_obj_ids() */


/*---------------------------------------------------------------------------
 * Function: H5F_get_objects
 *
 * Purpose:  This function is called by H5F_get_obj_count or
 *           H5F_get_obj_ids to get number of object IDs and/or a
 *           list of opened object IDs (in return value).
 *
 * Return:   Non-negative on success; Can't fail.
 *---------------------------------------------------------------------------
 */
herr_t
H5F_get_objects(const H5F_t *f, unsigned types, size_t max_nobjs, hid_t *obj_id_list, hbool_t app_ref, size_t *obj_id_count_ptr)
{
    size_t obj_id_count=0;      /* Number of open IDs */
    H5F_olist_t olist;          /* Structure to hold search results */
    herr_t ret_value = SUCCEED; /* Return value */

    FUNC_ENTER_NOAPI_NOINIT

    /* Sanity check */
    HDassert(obj_id_count_ptr);

    /* Set up search information */
    olist.obj_id_list  = (max_nobjs==0 ? NULL : obj_id_list);
    olist.obj_id_count = &obj_id_count;
    olist.list_index   = 0;
    olist.max_nobjs    = max_nobjs;

    /* Determine if we are searching for local or global objects */
    if(types & H5F_OBJ_LOCAL) {
        olist.file_info.local = TRUE;
        olist.file_info.ptr.file = f;
    } /* end if */
    else {
        olist.file_info.local = FALSE;
        olist.file_info.ptr.shared = f ? f->shared : NULL;
    } /* end else */

    /* Iterate through file IDs to count the number, and put their
     * IDs on the object list.  */
    if(types & H5F_OBJ_FILE) {
        olist.obj_type = H5I_FILE;
        if(H5I_iterate(H5I_FILE, H5F_get_objects_cb, &olist, app_ref) < 0)
            HGOTO_ERROR(H5E_FILE, H5E_BADITER, FAIL, "iteration failed(1)")
    } /* end if */

    /* If the caller just wants to count the number of objects (OLIST.MAX_NOBJS is zero),
     * or the caller wants to get the list of IDs and the list isn't full,
     * search through dataset IDs to count number of datasets, and put their
     * IDs on the object list */
    if(!olist.max_nobjs || (olist.max_nobjs && olist.list_index<olist.max_nobjs)) {
        if (types & H5F_OBJ_DATASET) {
            olist.obj_type = H5I_DATASET;
            if(H5I_iterate(H5I_DATASET, H5F_get_objects_cb, &olist, app_ref) < 0)
                HGOTO_ERROR(H5E_FILE, H5E_BADITER, FAIL, "iteration failed(2)")
        } /* end if */
    }

    /* If the caller just wants to count the number of objects (OLIST.MAX_NOBJS is zero),
     * or the caller wants to get the list of IDs and the list isn't full,
     * search through group IDs to count number of groups, and put their
     * IDs on the object list */
    if(!olist.max_nobjs || (olist.max_nobjs && olist.list_index<olist.max_nobjs)) {
        if(types & H5F_OBJ_GROUP) {
            olist.obj_type = H5I_GROUP;
            if(H5I_iterate(H5I_GROUP, H5F_get_objects_cb, &olist, app_ref) < 0)
                HGOTO_ERROR(H5E_FILE, H5E_BADITER, FAIL, "iteration failed(3)")
        } /* end if */
    }

    /* If the caller just wants to count the number of objects (OLIST.MAX_NOBJS is zero),
     * or the caller wants to get the list of IDs and the list isn't full,
     * search through datatype IDs to count number of named datatypes, and put their
     * IDs on the object list */
    if(!olist.max_nobjs || (olist.max_nobjs && olist.list_index<olist.max_nobjs)) {
        if(types & H5F_OBJ_DATATYPE) {
            olist.obj_type = H5I_DATATYPE;
            if(H5I_iterate(H5I_DATATYPE, H5F_get_objects_cb, &olist, app_ref) < 0)
                HGOTO_ERROR(H5E_FILE, H5E_BADITER, FAIL, "iteration failed(4)")
        } /* end if */
    }

    /* If the caller just wants to count the number of objects (OLIST.MAX_NOBJS is zero),
     * or the caller wants to get the list of IDs and the list isn't full,
     * search through attribute IDs to count number of attributes, and put their
     * IDs on the object list */
    if(!olist.max_nobjs || (olist.max_nobjs && olist.list_index<olist.max_nobjs)) {
        if(types & H5F_OBJ_ATTR) {
            olist.obj_type = H5I_ATTR;
            if(H5I_iterate(H5I_ATTR, H5F_get_objects_cb, &olist, app_ref) < 0)
                HGOTO_ERROR(H5E_FILE, H5E_BADITER, FAIL, "iteration failed(5)")
        } /* end if */
    }

    /* Set the number of objects currently open */
    *obj_id_count_ptr = obj_id_count;

done:
    FUNC_LEAVE_NOAPI(ret_value)
} /* end H5F_get_objects() */


/*-------------------------------------------------------------------------
 * Function: H5F_get_objects_cb
 *
 * Purpose:  H5F_get_objects' callback function.  It verifies if an
 *           object is in the file, and either count it or put its ID
 *           on the list.
 *
 * Return:   H5_ITER_STOP if the array of object IDs is filled up.
 *           H5_ITER_CONT otherwise.
 *-------------------------------------------------------------------------
 */
static int
H5F_get_objects_cb(void *obj_ptr, hid_t obj_id, void *key)
{
    H5F_olist_t *olist = (H5F_olist_t *)key;    /* Alias for search info */
    hbool_t     add_obj = FALSE;
    int         ret_value = H5_ITER_CONT;    /* Return value */

    FUNC_ENTER_NOAPI_NOINIT

    HDassert(obj_ptr);
    HDassert(olist);

    /* Count file IDs */
    if(olist->obj_type == H5I_FILE) {
        if((olist->file_info.local &&
                (!olist->file_info.ptr.file ||
                (olist->file_info.ptr.file && (H5F_t*)obj_ptr == olist->file_info.ptr.file))) ||
                (!olist->file_info.local &&
                (!olist->file_info.ptr.shared ||
                (olist->file_info.ptr.shared && ((H5F_t*)obj_ptr)->shared == olist->file_info.ptr.shared)))) {
            add_obj = TRUE;
        } /* end if */
    } /* end if */
    else { /* either count opened object IDs or put the IDs on the list */
        H5O_loc_t *oloc;        /* Group entry info for object */

        switch(olist->obj_type) {
        case H5I_ATTR:
            oloc = H5A_oloc((H5A_t *)obj_ptr);
            break;

        case H5I_GROUP:
            oloc = H5G_oloc((H5G_t *)obj_ptr);
            break;

        case H5I_DATASET:
            oloc = H5D_oloc((H5D_t *)obj_ptr);
            break;

        case H5I_DATATYPE:
            if(H5T_is_named((H5T_t*)obj_ptr)==TRUE)
                oloc = H5T_oloc((H5T_t*)obj_ptr);
            else
                oloc = NULL;
            break;

        case H5I_UNINIT:
        case H5I_BADID:
        case H5I_FILE:
        case H5I_DATASPACE:
        case H5I_REFERENCE:
        case H5I_VFL:
        case H5I_GENPROP_CLS:
        case H5I_GENPROP_LST:
        case H5I_ERROR_CLASS:
        case H5I_ERROR_MSG:
        case H5I_ERROR_STACK:
        case H5I_NTYPES:
            default:
                HGOTO_ERROR(H5E_ARGS, H5E_BADTYPE, H5_ITER_ERROR, "unknown data object")
        } /* end switch */

        if((olist->file_info.local &&
                    ((!olist->file_info.ptr.file && olist->obj_type == H5I_DATATYPE && H5T_is_immutable((H5T_t *)obj_ptr) == FALSE) ||
                    (!olist->file_info.ptr.file && olist->obj_type != H5I_DATATYPE) ||
                    (oloc && oloc->file == olist->file_info.ptr.file))) ||
                    (!olist->file_info.local &&
                    ((!olist->file_info.ptr.shared && olist->obj_type == H5I_DATATYPE && H5T_is_immutable((H5T_t *)obj_ptr) == FALSE) ||
                    (!olist->file_info.ptr.shared && olist->obj_type != H5I_DATATYPE) ||
                    (oloc && oloc->file && oloc->file->shared == olist->file_info.ptr.shared)))) {
            add_obj = TRUE;
        } /* end if */
    } /* end else */

    if(add_obj) {
        /* Add the object's ID to the ID list, if appropriate */
        if(olist->obj_id_list) {
            olist->obj_id_list[olist->list_index] = obj_id;
            olist->list_index++;
        } /* end if */

        /* Increment the number of open objects */
        if(olist->obj_id_count)
            (*olist->obj_id_count)++;

        /* Check if we've filled up the array.  Return H5_ITER_STOP only if
         * we have filled up the array. Otherwise return H5_ITER_CONT(RET_VALUE is
         * preset to H5_ITER_CONT) because H5I_iterate needs the return value of
         * H5_ITER_CONT to continue the iteration. */
        if(olist->max_nobjs > 0 && olist->list_index >= olist->max_nobjs)
            HGOTO_DONE(H5_ITER_STOP)  /* Indicate that the iterator should stop */
    } /* end if */

done:
    FUNC_LEAVE_NOAPI(ret_value)
} /* end H5F_get_objects_cb() */


/*-------------------------------------------------------------------------
 * Function: H5F__is_hdf5
 *
 * Purpose:  Check the file signature to detect an HDF5 file.
 *
 * Bugs:     This function is not robust: it only uses the default file
 *           driver when attempting to open the file when in fact it
 *           should use all known file drivers.
 *
 * Return:   Success:    TRUE/FALSE
 * *         Failure:    Negative
 *-------------------------------------------------------------------------
 */
htri_t
H5F__is_hdf5(const char *name, hid_t meta_dxpl_id, hid_t raw_dxpl_id)
{
    H5FD_t    *file = NULL;            /* Low-level file struct */
    H5FD_io_info_t fdio_info;          /* File driver I/O info */
    haddr_t    sig_addr;               /* Addess of hdf5 file signature */
    htri_t     ret_value = FAIL;       /* Return value */

    FUNC_ENTER_NOAPI_NOINIT

    /* Open the file at the virtual file layer */
    if(NULL == (file = H5FD_open(name, H5F_ACC_RDONLY, H5P_FILE_ACCESS_DEFAULT, HADDR_UNDEF)))
    HGOTO_ERROR(H5E_IO, H5E_CANTINIT, FAIL, "unable to open file")

    /* Set up the file driver info */
    fdio_info.file = file;
    if(NULL == (fdio_info.meta_dxpl = (H5P_genplist_t *)H5I_object(meta_dxpl_id)))
        HGOTO_ERROR(H5E_CACHE, H5E_BADATOM, FAIL, "can't get new property list object")
    if(NULL == (fdio_info.raw_dxpl = (H5P_genplist_t *)H5I_object(raw_dxpl_id)))
        HGOTO_ERROR(H5E_CACHE, H5E_BADATOM, FAIL, "can't get new property list object")

    /* The file is an hdf5 file if the hdf5 file signature can be found */
    if(H5FD_locate_signature(&fdio_info, &sig_addr) < 0)
        HGOTO_ERROR(H5E_FILE, H5E_NOTHDF5, FAIL, "unable to locate file signature")
    ret_value = (HADDR_UNDEF != sig_addr);

done:
    /* Close the file */
    if(file)
        if(H5FD_close(file) < 0 && ret_value >= 0)
            HDONE_ERROR(H5E_IO, H5E_CANTCLOSEFILE, FAIL, "unable to close file")

    FUNC_LEAVE_NOAPI(ret_value)
} /* end H5F__is_hdf5() */


/*-------------------------------------------------------------------------
 * Function: H5F_new
 *
 * Purpose:  Creates a new file object and initializes it.  The
 *           H5Fopen and H5Fcreate functions then fill in various fields.
 *           If SHARED is a non-null pointer then the shared info
 *           to which it points has the reference count incremented.
 *           Otherwise a new, empty shared info struct is created and
 *           initialized with the specified file access property list.
 *
 * Return:   Success:    Ptr to a new file struct.
 *           Failure:    NULL
 *-------------------------------------------------------------------------
 */
H5F_t *
H5F_new(H5F_file_t *shared, unsigned flags, hid_t fcpl_id, hid_t fapl_id, H5FD_t *lf)
{
    H5F_t    *f = NULL, *ret_value = NULL;

    FUNC_ENTER_NOAPI_NOINIT

    if(NULL == (f = H5FL_CALLOC(H5F_t)))
        HGOTO_ERROR(H5E_FILE, H5E_NOSPACE, NULL, "can't allocate top file structure")
    f->file_id = -1;

    if(shared) {
        HDassert(lf == NULL);
        f->shared = shared;
    } /* end if */
    else {
        H5P_genplist_t *plist;          /* Property list */
<<<<<<< HEAD
        unsigned        efc_size;       /* External file cache size */
=======
        unsigned efc_size;              /* External file cache size */
        hbool_t latest_format;          /* Always use the latest format?    */
>>>>>>> f3fd3f29
        size_t u;                       /* Local index variable */

        HDassert(lf != NULL);
        if(NULL == (f->shared = H5FL_CALLOC(H5F_file_t)))
            HGOTO_ERROR(H5E_FILE, H5E_NOSPACE, NULL, "can't allocate shared file structure")

        f->shared->flags = flags;
        f->shared->sohm_addr = HADDR_UNDEF;
        f->shared->sohm_vers = HDF5_SHAREDHEADER_VERSION;
        f->shared->accum.loc = HADDR_UNDEF;
        f->shared->lf = lf;

        /* Initialization for handling file space */
        for(u = 0; u < NELMTS(f->shared->fs_addr); u++) {
            f->shared->fs_state[u] = H5F_FS_STATE_CLOSED;
            f->shared->fs_addr[u] = HADDR_UNDEF;
            f->shared->fs_man[u] = NULL;
        } /* end for */
        f->shared->first_alloc_dealloc = FALSE;
        f->shared->eoa_pre_fsm_fsalloc = HADDR_UNDEF;
        f->shared->eoa_post_fsm_fsalloc = HADDR_UNDEF;
        f->shared->eoa_post_mdci_fsalloc = HADDR_UNDEF;

        /* Initialization for handling file space (for paged aggregation) */
        f->shared->pgend_meta_thres = H5F_FILE_SPACE_PGEND_META_THRES;

        /* intialize point of no return */
        f->shared->point_of_no_return = FALSE;

        /*
         * Copy the file creation and file access property lists into the
         * new file handle.  We do this early because some values might need
         * to change as the file is being opened.
         */
        if(NULL == (plist = (H5P_genplist_t *)H5I_object(fcpl_id)))
            HGOTO_ERROR(H5E_ARGS, H5E_BADTYPE, NULL, "not property list")
        f->shared->fcpl_id = H5P_copy_plist(plist, FALSE);

        /* Get the FCPL values to cache */
        if(H5P_get(plist, H5F_CRT_ADDR_BYTE_NUM_NAME, &f->shared->sizeof_addr) < 0)
            HGOTO_ERROR(H5E_PLIST, H5E_CANTGET, NULL, "can't get byte number for address")
        if(H5P_get(plist, H5F_CRT_OBJ_BYTE_NUM_NAME, &f->shared->sizeof_size) < 0)
            HGOTO_ERROR(H5E_PLIST, H5E_CANTGET, NULL, "can't get byte number for object size")
        if(H5P_get(plist, H5F_CRT_SHMSG_NINDEXES_NAME, &f->shared->sohm_nindexes) < 0)
            HGOTO_ERROR(H5E_PLIST, H5E_CANTGET, NULL, "can't get number of SOHM indexes")
        HDassert(f->shared->sohm_nindexes < 255);
        if(H5P_get(plist, H5F_CRT_FILE_SPACE_STRATEGY_NAME, &f->shared->fs_strategy) < 0)
            HGOTO_ERROR(H5E_PLIST, H5E_CANTGET, NULL, "can't get file space strategy")
        if(H5P_get(plist, H5F_CRT_FREE_SPACE_PERSIST_NAME, &f->shared->fs_persist) < 0)
            HGOTO_ERROR(H5E_PLIST, H5E_CANTGET, NULL, "can't get file space persisting status")
        if(H5P_get(plist, H5F_CRT_FREE_SPACE_THRESHOLD_NAME, &f->shared->fs_threshold) < 0)
            HGOTO_ERROR(H5E_PLIST, H5E_CANTGET, NULL, "can't get free-space section threshold")
        if(H5P_get(plist, H5F_CRT_FILE_SPACE_PAGE_SIZE_NAME, &f->shared->fs_page_size) < 0)
            HGOTO_ERROR(H5E_PLIST, H5E_CANTGET, NULL, "can't get file space page size")
        HDassert(f->shared->fs_page_size >= H5F_FILE_SPACE_PAGE_SIZE_MIN);

        /* Temporary for multi/split drivers: fail file creation
             when persisting free-space or using paged aggregation strategy */
        if(H5F_HAS_FEATURE(f, H5FD_FEAT_PAGED_AGGR))
            if(f->shared->fs_strategy == H5F_FSPACE_STRATEGY_PAGE || f->shared->fs_persist)
                HGOTO_ERROR(H5E_PLIST, H5E_CANTGET, NULL, "can't open with this strategy or persistent fs")

        /* Get the FAPL values to cache */
        if(NULL == (plist = (H5P_genplist_t *)H5I_object(fapl_id)))
            HGOTO_ERROR(H5E_ARGS, H5E_BADTYPE, NULL, "not file access property list")
        if(H5P_get(plist, H5F_ACS_META_CACHE_INIT_CONFIG_NAME, &(f->shared->mdc_initCacheCfg)) < 0)
            HGOTO_ERROR(H5E_PLIST, H5E_CANTGET, NULL, "can't get initial metadata cache resize config")
        if(H5P_get(plist, H5F_ACS_DATA_CACHE_NUM_SLOTS_NAME, &(f->shared->rdcc_nslots)) < 0)
            HGOTO_ERROR(H5E_PLIST, H5E_CANTGET, NULL, "can't get data cache number of slots")
        if(H5P_get(plist, H5F_ACS_DATA_CACHE_BYTE_SIZE_NAME, &(f->shared->rdcc_nbytes)) < 0)
            HGOTO_ERROR(H5E_PLIST, H5E_CANTGET, NULL, "can't get data cache byte size")
        if(H5P_get(plist, H5F_ACS_PREEMPT_READ_CHUNKS_NAME, &(f->shared->rdcc_w0)) < 0)
            HGOTO_ERROR(H5E_PLIST, H5E_CANTGET, NULL, "can't get preempt read chunk")
        if(H5P_get(plist, H5F_ACS_ALIGN_THRHD_NAME, &(f->shared->threshold)) < 0)
            HGOTO_ERROR(H5E_PLIST, H5E_CANTGET, NULL, "can't get alignment threshold")
        if(H5P_get(plist, H5F_ACS_ALIGN_NAME, &(f->shared->alignment)) < 0)
            HGOTO_ERROR(H5E_PLIST, H5E_CANTGET, NULL, "can't get alignment")
        if(H5P_get(plist, H5F_ACS_GARBG_COLCT_REF_NAME,&(f->shared->gc_ref)) < 0)
            HGOTO_ERROR(H5E_PLIST, H5E_CANTGET, NULL, "can't get garbage collect reference")
        if(H5P_get(plist, H5F_ACS_SIEVE_BUF_SIZE_NAME, &(f->shared->sieve_buf_size)) < 0)
            HGOTO_ERROR(H5E_PLIST, H5E_CANTGET, NULL, "can't get sieve buffer size")
        if(H5P_get(plist, H5F_ACS_FORMAT_LOW_BOUND_NAME, &(f->shared->low_bound)) < 0)
            HGOTO_ERROR(H5E_PLIST, H5E_CANTGET, NULL, "can't get 'low' bound for library format versions")
        if(H5P_get(plist, H5F_ACS_FORMAT_HIGH_BOUND_NAME, &(f->shared->high_bound)) < 0)
            HGOTO_ERROR(H5E_PLIST, H5E_CANTGET, NULL, "can't get 'high' bound for library format versions")
        if(H5P_get(plist, H5F_ACS_USE_MDC_LOGGING_NAME, &(f->shared->use_mdc_logging)) < 0)
            HGOTO_ERROR(H5E_PLIST, H5E_CANTGET, NULL, "can't get 'use mdc logging' flag")
        if(H5P_get(plist, H5F_ACS_START_MDC_LOG_ON_ACCESS_NAME, &(f->shared->start_mdc_log_on_access)) < 0)
            HGOTO_ERROR(H5E_PLIST, H5E_CANTGET, NULL, "can't get 'start mdc log on access' flag")
        if(H5P_get(plist, H5F_ACS_META_BLOCK_SIZE_NAME, &(f->shared->meta_aggr.alloc_size)) < 0)
            HGOTO_ERROR(H5E_PLIST, H5E_CANTGET, NULL, "can't get metadata cache size")
        f->shared->meta_aggr.feature_flag = H5FD_FEAT_AGGREGATE_METADATA;
        if(H5P_get(plist, H5F_ACS_SDATA_BLOCK_SIZE_NAME, &(f->shared->sdata_aggr.alloc_size)) < 0)
            HGOTO_ERROR(H5E_PLIST, H5E_CANTGET, NULL, "can't get 'small data' cache size")
        f->shared->sdata_aggr.feature_flag = H5FD_FEAT_AGGREGATE_SMALLDATA;
        if(H5P_get(plist, H5F_ACS_EFC_SIZE_NAME, &efc_size) < 0)
            HGOTO_ERROR(H5E_PLIST, H5E_CANTGET, NULL, "can't get elink file cache size")
        if(efc_size > 0)
            if(NULL == (f->shared->efc = H5F_efc_create(efc_size)))
                HGOTO_ERROR(H5E_FILE, H5E_CANTINIT, NULL, "can't create external file cache")
#ifdef H5_HAVE_PARALLEL
        if(H5P_get(plist, H5_COLL_MD_READ_FLAG_NAME, &(f->coll_md_read)) < 0)
            HGOTO_ERROR(H5E_PLIST, H5E_CANTGET, NULL, "can't get collective metadata read flag")
        if(H5P_get(plist, H5F_ACS_COLL_MD_WRITE_FLAG_NAME, &(f->coll_md_write)) < 0)
            HGOTO_ERROR(H5E_PLIST, H5E_CANTGET, NULL, "can't get collective metadata write flag")
#endif /* H5_HAVE_PARALLEL */
        if(H5P_get(plist, H5F_ACS_META_CACHE_INIT_IMAGE_CONFIG_NAME, &(f->shared->mdc_initCacheImageCfg)) < 0)
            HGOTO_ERROR(H5E_PLIST, H5E_CANTGET, NULL, "can't get initial metadata cache resize config")

        /* Get the VFD values to cache */
        f->shared->maxaddr = H5FD_get_maxaddr(lf);
        if(!H5F_addr_defined(f->shared->maxaddr))
            HGOTO_ERROR(H5E_FILE, H5E_BADVALUE, NULL, "bad maximum address from VFD")
        if(H5FD_get_feature_flags(lf, &f->shared->feature_flags) < 0)
            HGOTO_ERROR(H5E_FILE, H5E_CANTGET, NULL, "can't get feature flags from VFD")

        /* Require the SWMR feature flag if SWMR I/O is desired */
        if(!H5F_HAS_FEATURE(f, H5FD_FEAT_SUPPORTS_SWMR_IO) && (H5F_INTENT(f) & (H5F_ACC_SWMR_WRITE | H5F_ACC_SWMR_READ)))
            HGOTO_ERROR(H5E_FILE, H5E_BADVALUE, NULL, "must use a SWMR-compatible VFD when SWMR is specified")

        if(H5FD_get_fs_type_map(lf, f->shared->fs_type_map) < 0)
            HGOTO_ERROR(H5E_FILE, H5E_CANTGET, NULL, "can't get free space type mapping from VFD")
        if(H5MF_init_merge_flags(f) < 0)
            HGOTO_ERROR(H5E_FILE, H5E_CANTINIT, NULL, "problem initializing free space merge flags")
        f->shared->tmp_addr = f->shared->maxaddr;
        /* Disable temp. space allocation for parallel I/O (for now) */
        /* (When we've arranged to have the relocated metadata addresses (and
         *      sizes) broadcast during the "end of epoch" metadata operations,
         *      this can be enabled - QAK)
         */
        /* (This should be disabled when the metadata journaling branch is
         *      merged into the trunk and journaling is enabled, at least until
         *      we make it work. - QAK)
         */
        f->shared->use_tmp_space = !H5F_HAS_FEATURE(f, H5FD_FEAT_HAS_MPI);

        /* Retrieve the # of read attempts here so that sohm in superblock will get the correct # of attempts */
        if(H5P_get(plist, H5F_ACS_METADATA_READ_ATTEMPTS_NAME, &f->shared->read_attempts) < 0)
            HGOTO_ERROR(H5E_PLIST, H5E_CANTGET, NULL, "can't get the # of read attempts")

        /* When opening file with SWMR access, the # of read attempts is H5F_SWMR_METADATA_READ_ATTEMPTS if not set */
        /* When opening file without SWMR access, the # of read attempts is always H5F_METADATA_READ_ATTEMPTS (set or not set) */
        if(H5F_INTENT(f) & (H5F_ACC_SWMR_READ | H5F_ACC_SWMR_WRITE)) {
            /* If no value for read attempts has been set, use the default */
            if(!f->shared->read_attempts)
                f->shared->read_attempts = H5F_SWMR_METADATA_READ_ATTEMPTS;

            /* Turn off accumulator with SWMR */
            f->shared->feature_flags &= ~(unsigned)H5FD_FEAT_ACCUMULATE_METADATA;
            if(H5FD_set_feature_flags(f->shared->lf, f->shared->feature_flags) < 0)
                 HGOTO_ERROR(H5E_FILE, H5E_CANTSET, NULL, "can't set feature_flags in VFD")
        } /* end if */
        else {
            /* If no value for read attempts has been set, use the default */
            if(!f->shared->read_attempts)
                f->shared->read_attempts = H5F_METADATA_READ_ATTEMPTS;
        } /* end else */

        /* Determine the # of bins for metdata read retries */
        if(H5F_set_retries(f) < 0)
            HGOTO_ERROR(H5E_FILE, H5E_CANTINIT, NULL, "can't set retries and retries_nbins")

        /* Get the metadata cache log location (if we're logging) */
        {
            char *mdc_log_location = NULL;      /* location of metadata cache log location */

            if(H5P_get(plist, H5F_ACS_MDC_LOG_LOCATION_NAME, &mdc_log_location) < 0)
                HGOTO_ERROR(H5E_PLIST, H5E_CANTGET, NULL, "can't get mdc log location")
            if(mdc_log_location != NULL) {
                size_t len = HDstrlen(mdc_log_location);
                if(NULL == (f->shared->mdc_log_location = (char *)H5MM_calloc((len + 1) * sizeof(char))))
                    HGOTO_ERROR(H5E_RESOURCE, H5E_CANTALLOC, NULL, "can't allocate memory for mdc log file name")
                HDstrncpy(f->shared->mdc_log_location, mdc_log_location, len);
            }
            else
                f->shared->mdc_log_location = NULL;
        } /* end block */

        /* Get object flush callback information */
        if(H5P_get(plist, H5F_ACS_OBJECT_FLUSH_CB_NAME, &(f->shared->object_flush)) < 0)
            HGOTO_ERROR(H5E_FILE, H5E_CANTGET, NULL, "can't get object flush cb info")

        /*
         * Create a metadata cache with the specified number of elements.
         * The cache might be created with a different number of elements and
         * the access property list should be updated to reflect that.
         */
        if(H5AC_create(f, &(f->shared->mdc_initCacheCfg), &(f->shared->mdc_initCacheImageCfg)) < 0)
            HGOTO_ERROR(H5E_FILE, H5E_CANTINIT, NULL, "unable to create metadata cache")

        /* Create the file's "open object" information */
        if(H5FO_create(f) < 0)
            HGOTO_ERROR(H5E_FILE, H5E_CANTINIT, NULL, "unable to create open object data structure")

        /* Add new "shared" struct to list of open files */
        if(H5F_sfile_add(f->shared) < 0)
            HGOTO_ERROR(H5E_FILE, H5E_CANTINIT, NULL, "unable to append to list of open files")
    } /* end else */

    f->shared->nrefs++;

    /* Create the file's "top open object" information */
    if(H5FO_top_create(f) < 0)
        HGOTO_ERROR(H5E_FILE, H5E_CANTINIT, NULL, "unable to create open object data structure")

    /* Set return value */
    ret_value = f;

done:
    if(!ret_value && f) {
        if(!shared) {
            /* Attempt to clean up some of the shared file structures */
            if(f->shared->efc)
                if(H5F_efc_destroy(f->shared->efc) < 0)
                    HDONE_ERROR(H5E_FILE, H5E_CANTRELEASE, NULL, "can't destroy external file cache")
            if(f->shared->fcpl_id > 0)
                if(H5I_dec_ref(f->shared->fcpl_id) < 0)
                    HDONE_ERROR(H5E_FILE, H5E_CANTDEC, NULL, "can't close property list")

            f->shared = H5FL_FREE(H5F_file_t, f->shared);
        } /* end if */
        f = H5FL_FREE(H5F_t, f);
    } /* end if */

    FUNC_LEAVE_NOAPI(ret_value)
} /* end H5F_new() */


/*-------------------------------------------------------------------------
 * Function: H5F__dest
 *
 * Purpose:  Destroys a file structure.  This function flushes the cache
 *           but doesn't do any other cleanup other than freeing memory
 *           for the file struct.  The shared info for the file is freed
 *           only when its reference count reaches zero.
 *
 * Return:   Non-negative on success/Negative on failure
 *-------------------------------------------------------------------------
 */
herr_t
H5F__dest(H5F_t *f, hid_t meta_dxpl_id, hid_t raw_dxpl_id, hbool_t flush)
{
    herr_t       ret_value = SUCCEED;         /* Return value */

    FUNC_ENTER_PACKAGE

    /* Sanity check */
    HDassert(f);
    HDassert(f->shared);

    if(1 == f->shared->nrefs) {
        int actype;                         /* metadata cache type (enum value) */
        H5F_io_info2_t fio_info;            /* I/O info for operation */

        /* Flush at this point since the file will be closed (phase 1).
         * Only try to flush the file if it was opened with write access, and if
         * the caller requested a flush.
         */
        if((H5F_ACC_RDWR & H5F_INTENT(f)) && flush)
            if(H5F__flush_phase1(f, meta_dxpl_id) < 0)
                /* Push error, but keep going*/
                HDONE_ERROR(H5E_FILE, H5E_CANTFLUSH, FAIL, "unable to flush cached data (phase 1)")

        /* Notify the metadata cache that the file is about to be closed.
         * This allows the cache to set up for creating a metadata cache
         * image if this has been requested.
         */
        if(H5AC_prep_for_file_close(f, meta_dxpl_id) < 0)
            /* Push error, but keep going */
            HDONE_ERROR(H5E_FILE, H5E_CANTFLUSH, FAIL, "metadata cache prep for close failed")

        /* Flush at this point since the file will be closed (phase 2).
         * Only try to flush the file if it was opened with write access, and if
         * the caller requested a flush.
         */
        if((H5F_ACC_RDWR & H5F_INTENT(f)) && flush)
            if(H5F__flush_phase2(f, meta_dxpl_id, raw_dxpl_id, TRUE) < 0)
                /* Push error, but keep going */
                HDONE_ERROR(H5E_FILE, H5E_CANTFLUSH, FAIL, "unable to flush cached data (phase 2)")

        /* With the shutdown modifications, the contents of the metadata cache
         * should be clean at this point, with the possible exception of the
         * the superblock and superblock extension.
         *
         * Verify this.
         */
        HDassert(H5AC_cache_is_clean(f, H5AC_RING_MDFSM));

        /* Release the external file cache */
        if(f->shared->efc) {
            if(H5F_efc_destroy(f->shared->efc) < 0)
                /* Push error, but keep going*/
                HDONE_ERROR(H5E_FILE, H5E_CANTRELEASE, FAIL, "can't destroy external file cache")
            f->shared->efc = NULL;
        } /* end if */

        /* With the shutdown modifications, the contents of the metadata cache
         * should be clean at this point, with the possible exception of the
         * the superblock and superblock extension.
         *
         * Verify this.
         */
        HDassert(H5AC_cache_is_clean(f, H5AC_RING_MDFSM));

        /* Release objects that depend on the superblock being initialized */
        if(f->shared->sblock) {
            /* Shutdown file free space manager(s) */
            /* (We should release the free space information now (before
             *      truncating the file and before the metadata cache is shut
             *      down) since the free space manager is holding some data
             *      structures in memory and also because releasing free space
             *      can shrink the file's 'eoa' value)
             *
             * Update 11/1/16:
             *
             *      With recent library shutdown modifications, the free space
             *      managers should be settled and written to file at this point
             *      (assuming they are persistent).  In this case, closing the
             *      free space managers should have no effect on EOA.
             *
             *                                          -- JRM
             */
            if(H5F_ACC_RDWR & H5F_INTENT(f)) {
                if(H5MF_close(f, meta_dxpl_id) < 0)
                    /* Push error, but keep going*/
                    HDONE_ERROR(H5E_FILE, H5E_CANTRELEASE, FAIL, "can't release file free space info")

                /* at this point, only the superblock and superblock
                 * extension should be dirty.
                 */
                HDassert(H5AC_cache_is_clean(f, H5AC_RING_MDFSM));

                /* Flush the file again (if requested), as shutting down the
                 * free space manager may dirty some data structures again.
                 */
                if(flush) {
                    /* Clear status_flags */
                    f->shared->sblock->status_flags &= (uint8_t)(~H5F_SUPER_WRITE_ACCESS);
                    f->shared->sblock->status_flags &= (uint8_t)(~H5F_SUPER_SWMR_WRITE_ACCESS);

                    /* Mark EOA info dirty in cache, so change will get encoded */
                    if(H5F_eoa_dirty(f, meta_dxpl_id) < 0)
                        /* Push error, but keep going*/
                        HDONE_ERROR(H5E_FILE, H5E_CANTMARKDIRTY, FAIL, "unable to mark superblock as dirty")

                    /* Release any space allocated to space aggregators,
                     * so that the eoa value corresponds to the end of the
                     * space written to in the file.
                     *
                     * At most, this should change the superblock or the
                     * superblock extension messages.
                     */
                    if(H5MF_free_aggrs(f, meta_dxpl_id) < 0)
                        /* Push error, but keep going*/
                        HDONE_ERROR(H5E_FILE, H5E_CANTRELEASE, FAIL, "can't release file space")

                    /* Truncate the file to the current allocated size */
                    if(H5FD_truncate(f->shared->lf, meta_dxpl_id, TRUE) < 0)
                        /* Push error, but keep going*/
                        HDONE_ERROR(H5E_FILE, H5E_WRITEERROR, FAIL, "low level truncate failed")

                    /* at this point, only the superblock and superblock
                     * extension should be dirty.
                     */
                    HDassert(H5AC_cache_is_clean(f, H5AC_RING_MDFSM));
                } /* end if */
            } /* end if */

            /* if it exists, unpin the driver information block cache entry,
             * since we're about to destroy the cache
             */
            if(f->shared->drvinfo)
                if(H5AC_unpin_entry(f->shared->drvinfo) < 0)
                    /* Push error, but keep going*/
                    HDONE_ERROR(H5E_FSPACE, H5E_CANTUNPIN, FAIL, "unable to unpin drvinfo")

            /* Unpin the superblock, since we're about to destroy the cache */
            if(H5AC_unpin_entry(f->shared->sblock) < 0)
                /* Push error, but keep going*/
                HDONE_ERROR(H5E_FSPACE, H5E_CANTUNPIN, FAIL, "unable to unpin superblock")
            f->shared->sblock = NULL;
        } /* end if */

        /* with the possible exception of the superblock and superblock
         * extension, the metadata cache should be clean at this point.
         *
         * Verify this.
         */
        HDassert(H5AC_cache_is_clean(f, H5AC_RING_MDFSM));

        /* Remove shared file struct from list of open files */
        if(H5F_sfile_remove(f->shared) < 0)
            /* Push error, but keep going*/
            HDONE_ERROR(H5E_FILE, H5E_CANTRELEASE, FAIL, "problems closing file")

        /* Shutdown the metadata cache */
        if(H5AC_dest(f, meta_dxpl_id))
            /* Push error, but keep going*/
            HDONE_ERROR(H5E_FILE, H5E_CANTRELEASE, FAIL, "problems closing file")

        /* Set up I/O info for operation */
        fio_info.f = f;
        if(NULL == (fio_info.meta_dxpl = (H5P_genplist_t *)H5I_object(meta_dxpl_id)))
            HDONE_ERROR(H5E_ARGS, H5E_BADTYPE, FAIL, "can't get property list")
        if(NULL == (fio_info.raw_dxpl = (H5P_genplist_t *)H5I_object(H5AC_rawdata_dxpl_id)))
            HDONE_ERROR(H5E_ARGS, H5E_BADTYPE, FAIL, "can't get property list")

        /* Shutdown the page buffer cache */
        if(H5PB_dest(&fio_info) < 0)
            /* Push error, but keep going*/
            HDONE_ERROR(H5E_FILE, H5E_CANTRELEASE, FAIL, "problems closing page buffer cache")

        /* Clean up the metadata cache log location string */
        if(f->shared->mdc_log_location)
            f->shared->mdc_log_location = (char *)H5MM_xfree(f->shared->mdc_log_location);

        /*
         * Do not close the root group since we didn't count it, but free
         * the memory associated with it.
         */
        if(f->shared->root_grp) {
            /* Free the root group */
            if(H5G_root_free(f->shared->root_grp) < 0)
                /* Push error, but keep going*/
                HDONE_ERROR(H5E_FILE, H5E_CANTRELEASE, FAIL, "problems closing file")
            f->shared->root_grp = NULL;
        } /* end if */

        /* Destroy other components of the file */
        if(H5F__accum_reset(&fio_info, TRUE) < 0)
            /* Push error, but keep going*/
            HDONE_ERROR(H5E_FILE, H5E_CANTRELEASE, FAIL, "problems closing file")
        if(H5FO_dest(f) < 0)
            /* Push error, but keep going*/
            HDONE_ERROR(H5E_FILE, H5E_CANTRELEASE, FAIL, "problems closing file")
        f->shared->cwfs = (struct H5HG_heap_t **)H5MM_xfree(f->shared->cwfs);
        if(H5G_node_close(f) < 0)
            /* Push error, but keep going*/
            HDONE_ERROR(H5E_FILE, H5E_CANTRELEASE, FAIL, "problems closing file")

        /* Destroy file creation properties */
        if(H5I_GENPROP_LST != H5I_get_type(f->shared->fcpl_id))
            /* Push error, but keep going*/
            HDONE_ERROR(H5E_FILE, H5E_BADTYPE, FAIL, "not a property list")
        if(H5I_dec_ref(f->shared->fcpl_id) < 0)
            /* Push error, but keep going*/
            HDONE_ERROR(H5E_FILE, H5E_CANTDEC, FAIL, "can't close property list")

        /* Close the file */
        if(H5FD_close(f->shared->lf) < 0)
            /* Push error, but keep going*/
            HDONE_ERROR(H5E_FILE, H5E_CANTCLOSEFILE, FAIL, "unable to close file")

        /* Free mount table */
        f->shared->mtab.child = (H5F_mount_t *)H5MM_xfree(f->shared->mtab.child);
        f->shared->mtab.nalloc = 0;

        /* Clean up the metadata retries array */
        for(actype = 0; actype < (int)H5AC_NTYPES; actype++)
            if(f->shared->retries[actype])
                f->shared->retries[actype] = (uint32_t *)H5MM_xfree(f->shared->retries[actype]);

        /* Destroy shared file struct */
        f->shared = (H5F_file_t *)H5FL_FREE(H5F_file_t, f->shared);

    }
    else if(f->shared->nrefs > 0) {
        /*
         * There are other references to the shared part of the file.
         * Only decrement the reference count.
         */
        --f->shared->nrefs;
    }

    /* Free the non-shared part of the file */
    f->open_name = (char *)H5MM_xfree(f->open_name);
    f->actual_name = (char *)H5MM_xfree(f->actual_name);
    f->extpath = (char *)H5MM_xfree(f->extpath);
    if(H5FO_top_dest(f) < 0)
        HDONE_ERROR(H5E_FILE, H5E_CANTINIT, FAIL, "problems closing file")
    f->shared = NULL;
    f = H5FL_FREE(H5F_t, f);

    FUNC_LEAVE_NOAPI(ret_value)
} /* end H5F_dest() */


/*-------------------------------------------------------------------------
 * Function:    H5F_open
 *
 * Purpose:    Opens (or creates) a file.  This function understands the
 *        following flags which are similar in nature to the Posix
 *        open(2) flags.
 *
 *        H5F_ACC_RDWR:    Open with read/write access. If the file is
 *                currently open for read-only access then it
 *                will be reopened. Absence of this flag
 *                implies read-only access.
 *
 *        H5F_ACC_CREAT:    Create a new file if it doesn't exist yet.
 *                The permissions are 0666 bit-wise AND with
 *                the current umask.  H5F_ACC_WRITE must also
 *                be specified.
 *
 *        H5F_ACC_EXCL:    This flag causes H5F_open() to fail if the
 *                file already exists.
 *
 *        H5F_ACC_TRUNC:    The file is truncated and a new HDF5 superblock
 *                is written.  This operation will fail if the
 *                file is already open.
 *
 *        Unlinking the file name from the group directed graph while
 *        the file is opened causes the file to continue to exist but
 *        one will not be able to upgrade the file from read-only
 *        access to read-write access by reopening it. Disk resources
 *        for the file are released when all handles to the file are
 *        closed. NOTE: This paragraph probably only applies to Unix;
 *        deleting the file name in other OS's has undefined results.
 *
 *        The CREATE_PARMS argument is optional.    A null pointer will
 *        cause the default file creation parameters to be used.
 *
 *        The ACCESS_PARMS argument is optional.  A null pointer will
 *        cause the default file access parameters to be used.
 *
 * The following two tables show results of file opens for single and concurrent access:
 *
 * SINGLE PROCESS ACCESS                        CONCURRENT ACCESS
 *
 *             #1st open#                                   #1st open#
 *             -- SR SR -- -- SR SR --                      -- SR SR -- -- SR SR --
 *             -- -- SW SW SW SW -- --                      -- -- SW SW SW SW -- --
 *              W  W  W  W  R  R  R  R                       W  W  W  W  R  R  R  R
 * #2nd open#                                   #2nd open#
 *            --------------------------                   --------------------------
 *   -- --  W | s  x  x  s  x  x  f  f |          -- --  W | f  x  x  f  x  x  f  f |
 *   SR --  W | x  x  x  x  x  x  x  x |          SR --  W | x  x  x  x  x  x  x  x |
 *   SR SW  W | x  x  x  x  x  x  x  x |          SR SW  W | x  x  x  x  x  x  x  x |
 *   -- SW  W | f  x  x  s  x  x  f  f |          -- SW  W | f  x  x  f  x  x  f  f |
 *   -- SW  R | x  x  x  x  x  x  x  x |          -- SW  R | x  x  x  x  x  x  x  x |
 *   SR SW  R | x  x  x  x  x  x  x  x |          SR SW  R | x  x  x  x  x  x  x  x |
 *   SR --  R | s  x  x  s  x  x  s  f |          SR --  R | f  x  x  s  x  x  s  s |
 *   -- --  R | s  x  x  s  x  x  s  s |          -- --  R | f  x  x  f  x  x  s  s |
 *            --------------------------                   --------------------------
 *
 *      Notations:
 *        W:  H5F_ACC_RDWR
 *        R:  H5F_ACC_RDONLY
 *        SW: H5F_ACC_SWMR_WRITE
 *        SR: H5F_ACC_SWMR_READ
 *
 *        x: the first open or second open itself fails due to invalid flags combination
 *        f: the open fails with flags combination from both the first and second opens
 *        s: the open succeeds with flags combination from both the first and second opens
 *
 *
 * Return:    Success:    A new file pointer.
 *        Failure:    NULL
 *-------------------------------------------------------------------------
 */
H5F_t *
H5F_open(const char *name, unsigned flags, hid_t fcpl_id, hid_t fapl_id,
    hid_t meta_dxpl_id)
{
    H5F_t              *file = NULL;        /*the success return value      */
    H5F_file_t         *shared = NULL;      /*shared part of `file'         */
    H5FD_t             *lf = NULL;          /*file driver part of `shared'  */
    unsigned            tent_flags;         /*tentative flags               */
    H5FD_class_t       *drvr;               /*file driver class info        */
    H5P_genplist_t     *a_plist;            /*file access property list     */
    H5F_close_degree_t  fc_degree;          /*file close degree             */
    hid_t               raw_dxpl_id = H5AC_rawdata_dxpl_id;    /* Raw data dxpl used by library        */
    size_t              page_buf_size;
    unsigned            page_buf_min_meta_perc;
    unsigned            page_buf_min_raw_perc;
    hbool_t             set_flag = FALSE;   /*set the status_flags in the superblock */
    hbool_t             clear = FALSE;      /*clear the status_flags         */
    hbool_t             evict_on_close;     /* evict on close value from plist  */
    H5F_t              *ret_value = NULL;   /*actual return value           */
    char               *lock_env_var = NULL;/*env var pointer               */
    hbool_t             use_file_locking;   /*read from env var             */
    hbool_t      ci_load = FALSE;       /* whether MDC ci load requested */
    hbool_t      ci_write = FALSE;      /* whether MDC CI write requested */

    FUNC_ENTER_NOAPI(NULL)

    /*
     * If the driver has a `cmp' method then the driver is capable of
     * determining when two file handles refer to the same file and the
     * library can insure that when the application opens a file twice
     * that the two handles coordinate their operations appropriately.
     * Otherwise it is the application's responsibility to never open the
     * same file more than once at a time.
     */
    if(NULL == (drvr = H5FD_get_class(fapl_id)))
        HGOTO_ERROR(H5E_FILE, H5E_CANTGET, NULL, "unable to retrieve VFL class")

    /* Check the environment variable that determines if we care
     * about file locking. File locking should be used unless explicitly
     * disabled.
     */
    lock_env_var = HDgetenv("HDF5_USE_FILE_LOCKING");
    if(lock_env_var && !HDstrcmp(lock_env_var, "FALSE"))
        use_file_locking = FALSE;
    else
        use_file_locking = TRUE;

    /*
     * Opening a file is a two step process. First we try to open the
     * file in a way which doesn't affect its state (like not truncating
     * or creating it) so we can compare it with files that are already
     * open. If that fails then we try again with the full set of flags
     * (only if they're different than the original failed attempt).
     * However, if the file driver can't distinquish between files then
     * there's no reason to open the file tentatively because it's the
     * application's responsibility to prevent this situation (there's no
     * way for us to detect it here anyway).
     */
    if(drvr->cmp)
        tent_flags = flags & ~(H5F_ACC_CREAT|H5F_ACC_TRUNC|H5F_ACC_EXCL);
    else
        tent_flags = flags;

    if(NULL == (lf = H5FD_open(name, tent_flags, fapl_id, HADDR_UNDEF))) {
        if(tent_flags == flags) {
#ifndef H5_USING_MEMCHECKER
            time_t mytime = HDtime(NULL);

            HGOTO_ERROR(H5E_FILE, H5E_CANTOPENFILE, NULL, "unable to open file: time = %s, name = '%s', tent_flags = %x", HDctime(&mytime), name, tent_flags)
#else /* H5_USING_MEMCHECKER */
            HGOTO_ERROR(H5E_FILE, H5E_CANTOPENFILE, NULL, "unable to open file: name = '%s', tent_flags = %x", name, tent_flags)
#endif /* H5_USING_MEMCHECKER */
        } /* end if */
        H5E_clear_stack(NULL);
        tent_flags = flags;
        if(NULL == (lf = H5FD_open(name, tent_flags, fapl_id, HADDR_UNDEF))) {
#ifndef H5_USING_MEMCHECKER
            time_t mytime = HDtime(NULL);

            HGOTO_ERROR(H5E_FILE, H5E_CANTOPENFILE, NULL, "unable to open file: time = %s, name = '%s', tent_flags = %x", HDctime(&mytime), name, tent_flags)
#else /* H5_USING_MEMCHECKER */
            HGOTO_ERROR(H5E_FILE, H5E_CANTOPENFILE, NULL, "unable to open file: name = '%s', tent_flags = %x", name, tent_flags)
#endif /* H5_USING_MEMCHECKER */
        } /* end if */
    } /* end if */

    /* Is the file already open? */
    if((shared = H5F_sfile_search(lf)) != NULL) {
        /*
         * The file is already open, so use that one instead of the one we
         * just opened. We only one one H5FD_t* per file so one doesn't
         * confuse the other.  But fail if this request was to truncate the
         * file (since we can't do that while the file is open), or if the
         * request was to create a non-existent file (since the file already
         * exists), or if the new request adds write access (since the
         * readers don't expect the file to change under them), or if the
         * SWMR write/read access flags don't agree.
         */
        if(H5FD_close(lf) < 0)
            HGOTO_ERROR(H5E_FILE, H5E_CANTOPENFILE, NULL, "unable to close low-level file info")
        if(flags & H5F_ACC_TRUNC)
            HGOTO_ERROR(H5E_FILE, H5E_CANTOPENFILE, NULL, "unable to truncate a file which is already open")
        if(flags & H5F_ACC_EXCL)
            HGOTO_ERROR(H5E_FILE, H5E_CANTOPENFILE, NULL, "file exists")
        if((flags & H5F_ACC_RDWR) && 0 == (shared->flags & H5F_ACC_RDWR))
            HGOTO_ERROR(H5E_FILE, H5E_CANTOPENFILE, NULL, "file is already open for read-only")

        if((flags & H5F_ACC_SWMR_WRITE) && 0 == (shared->flags & H5F_ACC_SWMR_WRITE))
            HGOTO_ERROR(H5E_FILE, H5E_CANTOPENFILE, NULL, "SWMR write access flag not the same for file that is already open")
        if((flags & H5F_ACC_SWMR_READ) && !((shared->flags & H5F_ACC_SWMR_WRITE) || (shared->flags & H5F_ACC_SWMR_READ) || (shared->flags & H5F_ACC_RDWR)))
            HGOTO_ERROR(H5E_FILE, H5E_CANTOPENFILE, NULL, "SWMR read access flag not the same for file that is already open")

        /* Allocate new "high-level" file struct */
        if((file = H5F_new(shared, flags, fcpl_id, fapl_id, NULL)) == NULL)
            HGOTO_ERROR(H5E_FILE, H5E_CANTOPENFILE, NULL, "unable to create new file object")
    } /* end if */
    else {
        /* Check if tentative open was good enough */
        if(flags != tent_flags) {
            /*
             * This file is not yet open by the library and the flags we used to
             * open it are different than the desired flags. Close the tentative
             * file and open it for real.
             */
            if(H5FD_close(lf) < 0)
                HGOTO_ERROR(H5E_FILE, H5E_CANTOPENFILE, NULL, "unable to close low-level file info")

            if(NULL == (lf = H5FD_open(name, flags, fapl_id, HADDR_UNDEF)))
                HGOTO_ERROR(H5E_FILE, H5E_CANTOPENFILE, NULL, "unable to open file")
        } /* end if */

        /* Place an advisory lock on the file */
        if(use_file_locking)
            if(H5FD_lock(lf, (hbool_t)((flags & H5F_ACC_RDWR) ? TRUE : FALSE)) < 0) {
                /* Locking failed - Closing will remove the lock */
                if(H5FD_close(lf) < 0)
                    HDONE_ERROR(H5E_FILE, H5E_CANTOPENFILE, NULL, "unable to close low-level file info")
                HGOTO_ERROR(H5E_FILE, H5E_CANTOPENFILE, NULL, "unable to lock the file")
            } /* end if */

        /* Create the 'top' file structure */
        if(NULL == (file = H5F_new(NULL, flags, fcpl_id, fapl_id, lf))) {
            /* If this is the only time the file has been opened and the struct
             * returned is NULL, H5FD_close() will never be called via H5F_dest()
             * so we have to close lf here before heading to the error handling.
             */
            if(H5FD_close(lf) < 0)
                HDONE_ERROR(H5E_FILE, H5E_CANTOPENFILE, NULL, "unable to close low-level file info")
            HGOTO_ERROR(H5E_FILE, H5E_CANTOPENFILE, NULL, "unable to initialize file structure")
        } /* end if */

        /* Need to set status_flags in the superblock if the driver has a 'lock' method */
        if(drvr->lock)
            set_flag = TRUE;
    } /* end else */

    /* Check to see if both SWMR and cache image are requested.  Fail if so */
    if(H5C_cache_image_status(file, &ci_load, &ci_write) < 0)
        HGOTO_ERROR(H5E_FILE, H5E_CANTGET, NULL, "can't get MDC cache image status")
    if((ci_load || ci_write) && (flags & (H5F_ACC_SWMR_READ | H5F_ACC_SWMR_WRITE)))
        HGOTO_ERROR(H5E_FILE, H5E_UNSUPPORTED, NULL, "can't have both SWMR and cache image")

    /* Retain the name the file was opened with */
    file->open_name = H5MM_xstrdup(name);

    /* Short cuts */
    shared = file->shared;
    lf = shared->lf;

    /* Get the file access property list, for future queries */
    if(NULL == (a_plist = (H5P_genplist_t *)H5I_object(fapl_id)))
        HGOTO_ERROR(H5E_ARGS, H5E_BADTYPE, NULL, "not file access property list")

    /* Check if page buffering is enabled */
    if(H5P_get(a_plist, H5F_ACS_PAGE_BUFFER_SIZE_NAME, &page_buf_size) < 0)
        HGOTO_ERROR(H5E_FILE, H5E_CANTGET, NULL, "can't get page buffer size")
    if(page_buf_size) {
#ifdef H5_HAVE_PARALLEL
        /* Collective metadata writes are not supported with page buffering */
        if(file->coll_md_write)
            HGOTO_ERROR(H5E_FILE, H5E_CANTOPENFILE, NULL, "collective metadata writes are not supported with page buffering")

        /* Temporary: fail file create when page buffering feature is enabled for parallel */
        HGOTO_ERROR(H5E_FILE, H5E_CANTOPENFILE, NULL, "page buffering is disabled for parallel")
#endif /* H5_HAVE_PARALLEL */
        /* Query for other page buffer cache properties */
        if(H5P_get(a_plist, H5F_ACS_PAGE_BUFFER_MIN_META_PERC_NAME, &page_buf_min_meta_perc) < 0)
            HGOTO_ERROR(H5E_FILE, H5E_CANTGET, NULL, "can't get minimum metadata fraction of page buffer")
        if(H5P_get(a_plist, H5F_ACS_PAGE_BUFFER_MIN_RAW_PERC_NAME, &page_buf_min_raw_perc) < 0)
            HGOTO_ERROR(H5E_FILE, H5E_CANTGET, NULL, "can't get minimum raw data fraction of page buffer")
    } /* end if */

    /*
     * Read or write the file superblock, depending on whether the file is
     * empty or not.
     */
    if(0 == (MAX(H5FD_get_eof(lf, H5FD_MEM_SUPER), H5FD_get_eoa(lf, H5FD_MEM_SUPER))) && (flags & H5F_ACC_RDWR)) {
        /*
         * We've just opened a fresh new file (or truncated one). We need
         * to create & write the superblock.
         */

        /* Create the page buffer before initializing the superblock */
        if(page_buf_size)
            if(H5PB_create(file, page_buf_size, page_buf_min_meta_perc, page_buf_min_raw_perc) < 0)
                HGOTO_ERROR(H5E_FILE, H5E_CANTINIT, NULL, "unable to create page buffer")

        /* Initialize information about the superblock and allocate space for it */
        /* (Writes superblock extension messages, if there are any) */
        if(H5F__super_init(file, meta_dxpl_id) < 0)
            HGOTO_ERROR(H5E_FILE, H5E_CANTINIT, NULL, "unable to allocate file superblock")

        /* Create and open the root group */
        /* (This must be after the space for the superblock is allocated in
         *      the file, since the superblock must be at offset 0)
         */
        if(H5G_mkroot(file, meta_dxpl_id, TRUE) < 0)
            HGOTO_ERROR(H5E_FILE, H5E_CANTINIT, NULL, "unable to create/open root group")
    } /* end if */
    else if (1 == shared->nrefs) {
        /* Read the superblock if it hasn't been read before. */
        if(H5F__super_read(file, meta_dxpl_id, raw_dxpl_id, TRUE) < 0)
            HGOTO_ERROR(H5E_FILE, H5E_READERROR, NULL, "unable to read superblock")

        /* Create the page buffer before initializing the superblock */
        if(page_buf_size)
            if(H5PB_create(file, page_buf_size, page_buf_min_meta_perc, page_buf_min_raw_perc) < 0)
                HGOTO_ERROR(H5E_FILE, H5E_CANTINIT, NULL, "unable to create page buffer")

        /* Open the root group */
        if(H5G_mkroot(file, meta_dxpl_id, FALSE) < 0)
            HGOTO_ERROR(H5E_FILE, H5E_CANTOPENFILE, NULL, "unable to read root group")
    } /* end if */

    /*
     * Decide the file close degree.  If it's the first time to open the
     * file, set the degree to access property list value; if it's the
     * second time or later, verify the access property list value matches
     * the degree in shared file structure.
     */
    if(H5P_get(a_plist, H5F_ACS_CLOSE_DEGREE_NAME, &fc_degree) < 0)
        HGOTO_ERROR(H5E_PLIST, H5E_CANTGET, NULL, "can't get file close degree")

    /* This is a private property to clear the status_flags in the super block */
    /* Use by h5clear and a routine in test/flush2.c to clear the test file's status_flags */
    if(H5P_exist_plist(a_plist, H5F_ACS_CLEAR_STATUS_FLAGS_NAME) > 0) {
        if(H5P_get(a_plist, H5F_ACS_CLEAR_STATUS_FLAGS_NAME, &clear) < 0)
            HGOTO_ERROR(H5E_PLIST, H5E_CANTGET, NULL, "can't get clearance for status_flags")
        else if(clear)
            file->shared->sblock->status_flags = 0;
    } /* end if */

    if(shared->nrefs == 1) {
        if(fc_degree == H5F_CLOSE_DEFAULT)
            shared->fc_degree = lf->cls->fc_degree;
        else
            shared->fc_degree = fc_degree;
    } /* end if */
    else if(shared->nrefs > 1) {
        if(fc_degree == H5F_CLOSE_DEFAULT && shared->fc_degree != lf->cls->fc_degree)
            HGOTO_ERROR(H5E_FILE, H5E_CANTINIT, NULL, "file close degree doesn't match")
        if(fc_degree != H5F_CLOSE_DEFAULT && fc_degree != shared->fc_degree)
            HGOTO_ERROR(H5E_FILE, H5E_CANTINIT, NULL, "file close degree doesn't match")
    } /* end if */

    /* Record the evict-on-close MDC behavior.  If it's the first time opening
     * the file, set it to access property list value; if it's the second time
     * or later, verify that the access property list value matches the value
     * in shared file structure.
     */
    if(H5P_get(a_plist, H5F_ACS_EVICT_ON_CLOSE_FLAG_NAME, &evict_on_close) < 0)
        HGOTO_ERROR(H5E_PLIST, H5E_CANTGET, NULL, "can't get evict on close value")
    if(shared->nrefs == 1)
        shared->evict_on_close = evict_on_close;
    else if(shared->nrefs > 1) {
        if(shared->evict_on_close != evict_on_close)
            HGOTO_ERROR(H5E_FILE, H5E_BADVALUE, NULL, "file evict-on-close value doesn't match")
    } /* end if */

    /* Formulate the absolute path for later search of target file for external links */
    if(H5_build_extpath(name, &file->extpath) < 0)
        HGOTO_ERROR(H5E_FILE, H5E_CANTINIT, NULL, "unable to build extpath")

    /* Formulate the actual file name, after following symlinks, etc. */
    if(H5F_build_actual_name(file, a_plist, name, &file->actual_name) < 0)
        HGOTO_ERROR(H5E_FILE, H5E_CANTINIT, NULL, "unable to build actual name")

    if(set_flag) {
        if(H5F_INTENT(file) & H5F_ACC_RDWR) { /* Set and check consistency of status_flags */
            /* Skip check of status_flags for file with < superblock version 3 */
            if(file->shared->sblock->super_vers >= HDF5_SUPERBLOCK_VERSION_3) {

                if(file->shared->sblock->status_flags & H5F_SUPER_WRITE_ACCESS ||
                        file->shared->sblock->status_flags & H5F_SUPER_SWMR_WRITE_ACCESS)
                    HGOTO_ERROR(H5E_FILE, H5E_CANTOPENFILE, NULL, "file is already open for write/SWMR write (may use <h5clear file> to clear file consistency flags)")
            } /* version 3 superblock */

            file->shared->sblock->status_flags |= H5F_SUPER_WRITE_ACCESS;
            if(H5F_INTENT(file) & H5F_ACC_SWMR_WRITE)
                file->shared->sblock->status_flags |= H5F_SUPER_SWMR_WRITE_ACCESS;

            /* Flush the superblock & superblock extension */
            if(H5F_super_dirty(file) < 0)
                HGOTO_ERROR(H5E_FILE, H5E_CANTMARKDIRTY, NULL, "unable to mark superblock as dirty")
            if(H5F_flush_tagged_metadata(file, H5AC__SUPERBLOCK_TAG, meta_dxpl_id) < 0)
                HGOTO_ERROR(H5E_FILE, H5E_CANTFLUSH, NULL, "unable to flush superblock")
            if(H5F_flush_tagged_metadata(file, file->shared->sblock->ext_addr, meta_dxpl_id) < 0)
                HGOTO_ERROR(H5E_FILE, H5E_CANTFLUSH, NULL, "unable to flush superblock extension")

            /* Remove the file lock for SWMR_WRITE */
            if(use_file_locking && (H5F_INTENT(file) & H5F_ACC_SWMR_WRITE)) {
                if(H5FD_unlock(file->shared->lf) < 0)
                    HGOTO_ERROR(H5E_FILE, H5E_CANTOPENFILE, NULL, "unable to unlock the file")
            } /* end if */
        } /* end if */
        else { /* H5F_ACC_RDONLY: check consistency of status_flags */
            /* Skip check of status_flags for file with < superblock version 3 */
            if(file->shared->sblock->super_vers >= HDF5_SUPERBLOCK_VERSION_3) {
                if(H5F_INTENT(file) & H5F_ACC_SWMR_READ) {
                    if((file->shared->sblock->status_flags & H5F_SUPER_WRITE_ACCESS &&
                            !(file->shared->sblock->status_flags & H5F_SUPER_SWMR_WRITE_ACCESS))
                            ||
                            (!(file->shared->sblock->status_flags & H5F_SUPER_WRITE_ACCESS) &&
                            file->shared->sblock->status_flags & H5F_SUPER_SWMR_WRITE_ACCESS))
                        HGOTO_ERROR(H5E_FILE, H5E_CANTOPENFILE, NULL, "file is not already open for SWMR writing")
                } /* end if */
                else if((file->shared->sblock->status_flags & H5F_SUPER_WRITE_ACCESS) ||
                        (file->shared->sblock->status_flags & H5F_SUPER_SWMR_WRITE_ACCESS))
                    HGOTO_ERROR(H5E_FILE, H5E_CANTOPENFILE, NULL, "file is already open for write (may use <h5clear file> to clear file consistency flags)")
            } /* version 3 superblock */
        } /* end else */
    } /* end if set_flag */

    /* Success */
    ret_value = file;

done:
    if((NULL == ret_value) && file)
        if(H5F__dest(file, meta_dxpl_id, raw_dxpl_id, FALSE) < 0)
            HDONE_ERROR(H5E_FILE, H5E_CANTCLOSEFILE, NULL, "problems closing file")

    FUNC_LEAVE_NOAPI(ret_value)
} /* end H5F_open() */


/*-------------------------------------------------------------------------
 * Function: H5F_flush_phase1
 *
 * Purpose:  First phase of flushing cached data.
 *
 * Return:   Non-negative on success/Negative on failure
 *-------------------------------------------------------------------------
 */
static herr_t
H5F__flush_phase1(H5F_t *f, hid_t meta_dxpl_id)
{
    herr_t   ret_value = SUCCEED;       /* Return value */

    FUNC_ENTER_STATIC

    /* Sanity check arguments */
    HDassert(f);

    /* Flush any cached dataset storage raw data */
    if(H5D_flush(f, meta_dxpl_id) < 0)
        /* Push error, but keep going*/
        HDONE_ERROR(H5E_CACHE, H5E_CANTFLUSH, FAIL, "unable to flush dataset cache")

    /* Release any space allocated to space aggregators, so that the eoa value
     *  corresponds to the end of the space written to in the file.
     */
    /* (needs to happen before cache flush, with superblock write, since the
     *  'eoa' value is written in superblock -QAK)
     */
    if(H5MF_free_aggrs(f, meta_dxpl_id) < 0)
        /* Push error, but keep going*/
        HDONE_ERROR(H5E_FILE, H5E_CANTRELEASE, FAIL, "can't release file space")

    FUNC_LEAVE_NOAPI(ret_value)
} /* end H5F__flush_phase1() */


/*-------------------------------------------------------------------------
 * Function: H5F__flush_phase2
 *
 * Purpose:  Second phase of flushing cached data.
 *
 * Return:   Non-negative on success/Negative on failure
 *-------------------------------------------------------------------------
 */
static herr_t
H5F__flush_phase2(H5F_t *f, hid_t meta_dxpl_id, hid_t raw_dxpl_id, hbool_t closing)
{
    H5F_io_info2_t fio_info;            /* I/O info for operation */
    herr_t   ret_value = SUCCEED;       /* Return value */

    FUNC_ENTER_STATIC

    /* Sanity check arguments */
    HDassert(f);

    /* Flush the entire metadata cache */
    if(H5AC_flush(f, meta_dxpl_id) < 0)
        /* Push error, but keep going*/
        HDONE_ERROR(H5E_CACHE, H5E_CANTFLUSH, FAIL, "unable to flush metadata cache")

    /* Truncate the file to the current allocated size */
    if(H5FD_truncate(f->shared->lf, meta_dxpl_id, closing) < 0)
        /* Push error, but keep going*/
        HDONE_ERROR(H5E_FILE, H5E_WRITEERROR, FAIL, "low level truncate failed")

    /* Flush the entire metadata cache again since the EOA could have changed in the truncate call. */
    if(H5AC_flush(f, meta_dxpl_id) < 0)
        /* Push error, but keep going*/
        HDONE_ERROR(H5E_CACHE, H5E_CANTFLUSH, FAIL, "unable to flush metadata cache")

    /* Set up I/O info for operation */
    fio_info.f = f;
    if(NULL == (fio_info.meta_dxpl = (H5P_genplist_t *)H5I_object(meta_dxpl_id)))
        /* Push error, but keep going*/
        HDONE_ERROR(H5E_ARGS, H5E_BADTYPE, FAIL, "can't get property list")
    if(NULL == (fio_info.raw_dxpl = (H5P_genplist_t *)H5I_object(raw_dxpl_id)))
        /* Push error, but keep going*/
        HDONE_ERROR(H5E_ARGS, H5E_BADTYPE, FAIL, "can't get property list")

    /* Flush out the metadata accumulator */
    if(H5F__accum_flush(&fio_info) < 0)
        /* Push error, but keep going*/
        HDONE_ERROR(H5E_IO, H5E_CANTFLUSH, FAIL, "unable to flush metadata accumulator")

    /* Flush the page buffer */
    if(H5PB_flush(&fio_info) < 0)
        /* Push error, but keep going*/
        HDONE_ERROR(H5E_IO, H5E_CANTFLUSH, FAIL, "page buffer flush failed")

    /* Flush file buffers to disk. */
    if(H5FD_flush(f->shared->lf, meta_dxpl_id, closing) < 0)
        /* Push error, but keep going*/
        HDONE_ERROR(H5E_IO, H5E_CANTFLUSH, FAIL, "low level flush failed")

    FUNC_LEAVE_NOAPI(ret_value)
} /* end H5F__flush_phase2() */


/*-------------------------------------------------------------------------
 * Function: H5F__flush
 *
 * Purpose:  Flushes cached data.
 *
 * Return:   Non-negative on success/Negative on failure
 *-------------------------------------------------------------------------
 */
herr_t
H5F__flush(H5F_t *f, hid_t meta_dxpl_id, hid_t raw_dxpl_id, hbool_t closing)
{
    herr_t   ret_value = SUCCEED;       /* Return value */

    FUNC_ENTER_PACKAGE

    /* Sanity check arguments */
    HDassert(f);

    /* First phase of flushing data */
    if(H5F__flush_phase1(f, meta_dxpl_id) < 0)
        /* Push error, but keep going*/
        HDONE_ERROR(H5E_CACHE, H5E_CANTFLUSH, FAIL, "unable to flush file data")

    /* Second phase of flushing data */
    if(H5F__flush_phase2(f, meta_dxpl_id, raw_dxpl_id, closing) < 0)
        /* Push error, but keep going*/
        HDONE_ERROR(H5E_CACHE, H5E_CANTFLUSH, FAIL, "unable to flush file data")

    FUNC_LEAVE_NOAPI(ret_value)
} /* end H5F__flush() */


/*-------------------------------------------------------------------------
 * Function:    H5F_close
 *
 * Purpose:    Closes a file or causes the close operation to be pended.
 *        This function is called two ways: from the API it gets called
 *        by H5Fclose->H5I_dec_ref->H5F_close when H5I_dec_ref()
 *        decrements the file ID reference count to zero.  The file ID
 *        is removed from the H5I_FILE group by H5I_dec_ref() just
 *        before H5F_close() is called. If there are open object
 *        headers then the close is pended by moving the file to the
 *        H5I_FILE_CLOSING ID group (the f->closing contains the ID
 *        assigned to file).
 *
 *        This function is also called directly from H5O_close() when
 *        the last object header is closed for the file and the file
 *        has a pending close.
 *
 * Return:    Non-negative on success/Negative on failure
 *-------------------------------------------------------------------------
 */
herr_t
H5F_close(H5F_t *f)
{
    herr_t            ret_value = SUCCEED;    /* Return value */

    FUNC_ENTER_NOAPI_NOINIT

    /* Sanity check */
    HDassert(f);
    HDassert(f->file_id > 0);   /* This routine should only be called when a file ID's ref count drops to zero */

    /* Perform checks for "semi" file close degree here, since closing the
     * file is not allowed if there are objects still open */
    if(f->shared->fc_degree == H5F_CLOSE_SEMI) {
        unsigned nopen_files = 0;       /* Number of open files in file/mount hierarchy */
        unsigned nopen_objs = 0;        /* Number of open objects in file/mount hierarchy */

        /* Get the number of open objects and open files on this file/mount hierarchy */
        if(H5F_mount_count_ids(f, &nopen_files, &nopen_objs) < 0)
            HGOTO_ERROR(H5E_SYM, H5E_MOUNT, FAIL, "problem checking mount hierarchy")

        /* If there are no other file IDs open on this file/mount hier., but
         * there are still open objects, issue an error and bail out now,
         * without decrementing the file ID's reference count and triggering
         * a "real" attempt at closing the file */
        if(nopen_files == 1 && nopen_objs > 0)
            HGOTO_ERROR(H5E_FILE, H5E_CANTCLOSEFILE, FAIL, "can't close file, there are objects still open")
    } /* end if */

    /* Reset the file ID for this file */
    f->file_id = -1;

    /* Attempt to close the file/mount hierarchy */
    if(H5F_try_close(f, NULL) < 0)
        HGOTO_ERROR(H5E_FILE, H5E_CANTCLOSEFILE, FAIL, "can't close file")

done:
    FUNC_LEAVE_NOAPI(ret_value)
} /* end H5F_close() */


/*-------------------------------------------------------------------------
 * Function: H5F_try_close
 *
 * Purpose:  Attempts to close a file due to one of several actions:
 *                      - The reference count on the file ID dropped to zero
 *                      - The last open object was closed in the file
 *                      - The file was unmounted
 *
 * Return:   Non-negative on success/Negative on failure
 *-------------------------------------------------------------------------
 */
herr_t
H5F_try_close(H5F_t *f, hbool_t *was_closed /*out*/)
{
    unsigned            nopen_files = 0;        /* Number of open files in file/mount hierarchy */
    unsigned            nopen_objs = 0;         /* Number of open objects in file/mount hierarchy */
    herr_t              ret_value = SUCCEED;    /* Return value */

    FUNC_ENTER_NOAPI_NOINIT

    /* Sanity check */
    HDassert(f);
    HDassert(f->shared);

    /* Set the was_closed flag to the default value.
     * This flag lets downstream code know if the file struct is
     * still accessible and/or likely to contain useful data.
     * It's needed by the evict-on-close code. Clients can ignore
     * this value by passing in NULL.
     */
    if(was_closed)
        *was_closed = FALSE;

    /* Check if this file is already in the process of closing */
    if(f->closing) {
        if(was_closed)
            *was_closed = TRUE;
        HGOTO_DONE(SUCCEED)
    } /* end if */

    /* Get the number of open objects and open files on this file/mount hierarchy */
    if(H5F_mount_count_ids(f, &nopen_files, &nopen_objs) < 0)
        HGOTO_ERROR(H5E_SYM, H5E_MOUNT, FAIL, "problem checking mount hierarchy")

    /*
     * Close file according to close degree:
     *
     *  H5F_CLOSE_WEAK:    if there are still objects open, wait until
     *            they are all closed.
     *  H5F_CLOSE_SEMI:    if there are still objects open, return fail;
     *            otherwise, close file.
     *  H5F_CLOSE_STRONG:    if there are still objects open, close them
     *            first, then close file.
     */
    switch(f->shared->fc_degree) {
        case H5F_CLOSE_WEAK:
            /*
             * If file or object IDS are still open then delay deletion of
             * resources until they have all been closed.  Flush all
             * caches and update the object header anyway so that failing to
             * close all objects isn't a major problem.
             */
            if((nopen_files + nopen_objs) > 0)
                HGOTO_DONE(SUCCEED)
            break;

        case H5F_CLOSE_SEMI:
            /* Can leave safely if file IDs are still open on this file */
            if(nopen_files > 0)
                HGOTO_DONE(SUCCEED)

            /* Sanity check: If close degree if "semi" and we have gotten this
             * far and there are objects left open, bail out now */
            HDassert(nopen_files == 0 && nopen_objs == 0);

            /* If we've gotten this far (ie. there are no open objects in the file), fall through to flush & close */
            break;

        case H5F_CLOSE_STRONG:
            /* If there are other open files in the hierarchy, we can leave now */
            if(nopen_files > 0)
                HGOTO_DONE(SUCCEED)

            /* If we've gotten this far (ie. there are no open file IDs in the file/mount hierarchy), fall through to flush & close */
            break;

        case H5F_CLOSE_DEFAULT:
        default:
            HGOTO_ERROR(H5E_FILE, H5E_CANTCLOSEFILE, FAIL, "can't close file, unknown file close degree")
    } /* end switch */

    /* Mark this file as closing (prevents re-entering file shutdown code below) */
    f->closing = TRUE;

    /* If the file close degree is "strong", close all the open objects in this file */
    if(f->shared->fc_degree == H5F_CLOSE_STRONG) {
        HDassert(nopen_files ==  0);

        /* Forced close of all opened objects in this file */
        if(f->nopen_objs > 0) {
            size_t obj_count;       /* # of open objects */
            hid_t objs[128];        /* Array of objects to close */
            herr_t result;          /* Local result from obj ID query */
            size_t u;               /* Local index variable */

            /* Get the list of IDs of open dataset, group, & attribute objects */
            while((result = H5F_get_obj_ids(f, H5F_OBJ_LOCAL | H5F_OBJ_DATASET | H5F_OBJ_GROUP | H5F_OBJ_ATTR, (int)(sizeof(objs) / sizeof(objs[0])), objs, FALSE, &obj_count)) <= 0
                    && obj_count != 0 ) {

                /* Try to close all the open objects in this file */
                for(u = 0; u < obj_count; u++)
                    if(H5I_dec_ref(objs[u]) < 0)
                        HGOTO_ERROR(H5E_ATOM, H5E_CLOSEERROR, FAIL, "can't close object")
            } /* end while */
            if(result < 0)
                HGOTO_ERROR(H5E_INTERNAL, H5E_BADITER, FAIL, "H5F_get_obj_ids failed(1)")

            /* Get the list of IDs of open named datatype objects */
            /* (Do this separately from the dataset & attribute IDs, because
             * they could be using one of the named datatypes and then the
             * open named datatype ID will get closed twice)
             */
            while((result = H5F_get_obj_ids(f, H5F_OBJ_LOCAL | H5F_OBJ_DATATYPE, (int)(sizeof(objs) / sizeof(objs[0])), objs, FALSE, &obj_count)) <= 0
                    && obj_count != 0) {

                /* Try to close all the open objects in this file */
                for(u = 0; u < obj_count; u++)
                    if(H5I_dec_ref(objs[u]) < 0)
                        HGOTO_ERROR(H5E_ATOM, H5E_CLOSEERROR, FAIL, "can't close object")
            } /* end while */
            if(result < 0)
                HGOTO_ERROR(H5E_INTERNAL, H5E_BADITER, FAIL, "H5F_get_obj_ids failed(2)")
        } /* end if */
    } /* end if */

    /* Check if this is a child file in a mounting hierarchy & proceed up the
     * hierarchy if so.
     */
    if(f->parent)
        if(H5F_try_close(f->parent, NULL) < 0)
            HGOTO_ERROR(H5E_FILE, H5E_CANTCLOSEFILE, FAIL, "can't close parent file")

    /* Unmount and close each child before closing the current file. */
    if(H5F_close_mounts(f) < 0)
        HGOTO_ERROR(H5E_FILE, H5E_CANTCLOSEFILE, FAIL, "can't unmount child files")

    /* If there is more than one reference to the shared file struct and the
     * file has an external file cache, we should see if it can be closed.  This
     * can happen if a cycle is formed with external file caches */
    if(f->shared->efc && (f->shared->nrefs > 1))
        if(H5F_efc_try_close(f) < 0)
            HGOTO_ERROR(H5E_FILE, H5E_CANTRELEASE, FAIL, "can't attempt to close EFC")

    /* Delay flush until the shared file struct is closed, in H5F__dest.  If the
     * application called H5Fclose, it would have been flushed in that function
     * (unless it will have been flushed in H5F_dest anyways). */

    /*
     * Destroy the H5F_t struct and decrement the reference count for the
     * shared H5F_file_t struct. If the reference count for the H5F_file_t
     * struct reaches zero then destroy it also.
     */
    if(H5F__dest(f, H5AC_ind_read_dxpl_id, H5AC_rawdata_dxpl_id, TRUE) < 0)
        HGOTO_ERROR(H5E_FILE, H5E_CANTCLOSEFILE, FAIL, "problems closing file")

    /* Since we closed the file, this should be set to TRUE */
    if(was_closed)
        *was_closed = TRUE;
done:
    FUNC_LEAVE_NOAPI(ret_value)
} /* end H5F_try_close() */


/*-------------------------------------------------------------------------
 * Function: H5F_get_id
 *
 * Purpose:  Get the file ID, incrementing it, or "resurrecting" it as
 *           appropriate.
 *
 * Return:   Non-negative on success/Negative on failure
 *-------------------------------------------------------------------------
 */
hid_t
H5F_get_id(H5F_t *file, hbool_t app_ref)
{
    hid_t ret_value = H5I_INVALID_HID;  /* Return value */

    FUNC_ENTER_NOAPI_NOINIT

    HDassert(file);

    if(file->file_id == -1) {
        /* Get an atom for the file */
        if((file->file_id = H5I_register(H5I_FILE, file, app_ref)) < 0)
            HGOTO_ERROR(H5E_ATOM, H5E_CANTREGISTER, FAIL, "unable to atomize file")
    }
    else {
        /* Increment reference count on atom. */
        if(H5I_inc_ref(file->file_id, app_ref) < 0)
            HGOTO_ERROR(H5E_ATOM, H5E_CANTSET, FAIL, "incrementing file ID failed")
    } /* end else */

    ret_value = file->file_id;

done:
    FUNC_LEAVE_NOAPI(ret_value)
} /* end H5F_get_id() */


/*-------------------------------------------------------------------------
 * Function: H5F_incr_nopen_objs
 *
 * Purpose:  Increment the number of open objects for a file.
 *
 * Return:   Success:    The number of open objects, after the increment
 *           Failure:    (can't happen)
 *-------------------------------------------------------------------------
 */
unsigned
H5F_incr_nopen_objs(H5F_t *f)
{
    /* Use FUNC_ENTER_NOAPI_NOINIT_NOERR here to avoid performance issues */
    FUNC_ENTER_NOAPI_NOINIT_NOERR

    HDassert(f);

    FUNC_LEAVE_NOAPI(++f->nopen_objs)
} /* end H5F_incr_nopen_objs() */


/*-------------------------------------------------------------------------
 * Function: H5F_decr_nopen_objs
 *
 * Purpose:  Decrement the number of open objects for a file.
 *
 * Return:   Success:    The number of open objects, after the decrement
 *           Failure:    (can't happen)
 *-------------------------------------------------------------------------
 */
unsigned
H5F_decr_nopen_objs(H5F_t *f)
{
    /* Use FUNC_ENTER_NOAPI_NOINIT_NOERR here to avoid performance issues */
    FUNC_ENTER_NOAPI_NOINIT_NOERR

    HDassert(f);

    FUNC_LEAVE_NOAPI(--f->nopen_objs)
} /* end H5F_decr_nopen_objs() */


/*-------------------------------------------------------------------------
 * Function: H5F_build_actual_name
 *
 * Purpose:  Retrieve the name of a file, after following symlinks, etc.
 *
 * Note:     Currently only working for "POSIX I/O compatible" VFDs
 *
 * Return:   Success:        0
 *           Failure:    -1
 *-------------------------------------------------------------------------
 */
static herr_t
H5F_build_actual_name(const H5F_t *f, const H5P_genplist_t *fapl, const char *name,
    char **actual_name/*out*/)
{
    hid_t       new_fapl_id = -1;       /* ID for duplicated FAPL */
#ifdef H5_HAVE_SYMLINK
    /* This has to be declared here to avoid unfreed resources on errors */
    char *realname = NULL;              /* Fully resolved path name of file */
#endif /* H5_HAVE_SYMLINK */
    herr_t      ret_value = SUCCEED;    /* Return value */

    FUNC_ENTER_NOAPI_NOINIT

    /* Sanity check */
    HDassert(f);
    HDassert(fapl);
    HDassert(name);
    HDassert(actual_name);

    /* Clear actual name pointer to begin with */
    *actual_name = NULL;

/* Assume that if the OS can't create symlinks, that we don't need to worry
 *      about resolving them either. -QAK
 */
#ifdef H5_HAVE_SYMLINK
    /* Check for POSIX I/O compatible file handle */
    if(H5F_HAS_FEATURE(f, H5FD_FEAT_POSIX_COMPAT_HANDLE)) {
        h5_stat_t lst;   /* Stat info from lstat() call */

        /* Call lstat() on the file's name */
        if(HDlstat(name, &lst) < 0)
            HGOTO_ERROR(H5E_FILE, H5E_CANTGET, FAIL, "can't retrieve stat info for file")

        /* Check for symbolic link */
        if(S_IFLNK == (lst.st_mode & S_IFMT)) {
            H5P_genplist_t *new_fapl;   /* Duplicated FAPL */
            int *fd;                    /* POSIX I/O file descriptor */
            h5_stat_t st;               /* Stat info from stat() call */
            h5_stat_t fst;              /* Stat info from fstat() call */
            hbool_t want_posix_fd;      /* Flag for retrieving file descriptor from VFD */

            /* Allocate realname buffer */
            if(NULL == (realname = (char *)H5MM_calloc((size_t)PATH_MAX * sizeof(char))))
                HGOTO_ERROR(H5E_RESOURCE, H5E_NOSPACE, FAIL, "memory allocation failed")

            /* Perform a sanity check that the file or link wasn't switched
             * between when we opened it and when we called lstat().  This is
             * according to the security best practices for lstat() documented
             * here: https://www.securecoding.cert.org/confluence/display/seccode/POS35-C.+Avoid+race+conditions+while+checking+for+the+existence+of+a+symbolic+link
             */

            /* Copy the FAPL object to modify */
            if((new_fapl_id = H5P_copy_plist(fapl, FALSE)) < 0)
                HGOTO_ERROR(H5E_FILE, H5E_CANTCOPY, FAIL, "unable to copy file access property list")
            if(NULL == (new_fapl = (H5P_genplist_t *)H5I_object(new_fapl_id)))
                HGOTO_ERROR(H5E_FILE, H5E_CANTCREATE, FAIL, "can't get property list")

            /* Set the character encoding on the new property list */
            want_posix_fd = TRUE;
            if(H5P_set(new_fapl, H5F_ACS_WANT_POSIX_FD_NAME, &want_posix_fd) < 0)
                HGOTO_ERROR(H5E_PLIST, H5E_CANTSET, FAIL, "can't set character encoding")

            /* Retrieve the file handle */
            if(H5F_get_vfd_handle(f, new_fapl_id, (void **)&fd) < 0)
                HGOTO_ERROR(H5E_FILE, H5E_CANTGET, FAIL, "can't retrieve POSIX file descriptor")

            /* Stat the filename we're resolving */
            if(HDstat(name, &st) < 0)
                HSYS_GOTO_ERROR(H5E_FILE, H5E_BADFILE, FAIL, "unable to stat file")

            /* Stat the file we opened */
            if(HDfstat(*fd, &fst) < 0)
                HSYS_GOTO_ERROR(H5E_FILE, H5E_BADFILE, FAIL, "unable to fstat file")

            /* Verify that the files are really the same */
            if(st.st_mode != fst.st_mode || st.st_ino != fst.st_ino || st.st_dev != fst.st_dev)
                HGOTO_ERROR(H5E_FILE, H5E_BADVALUE, FAIL, "files' st_ino or st_dev fields changed!")

            /* Get the resolved path for the file name */
            if(NULL == HDrealpath(name, realname))
                HGOTO_ERROR(H5E_FILE, H5E_CANTGET, FAIL, "can't retrieve real path for file")

            /* Duplicate the resolved path for the file name */
            if(NULL == (*actual_name = (char *)H5MM_strdup(realname)))
                HGOTO_ERROR(H5E_FILE, H5E_CANTALLOC, FAIL, "can't duplicate real path")
        } /* end if */
    } /* end if */
#endif /* H5_HAVE_SYMLINK */

    /* Check if we've resolved the file's name */
    if(NULL == *actual_name) {
        /* Just duplicate the name used to open the file */
        if(NULL == (*actual_name = (char *)H5MM_strdup(name)))
            HGOTO_ERROR(H5E_FILE, H5E_CANTALLOC, FAIL, "can't duplicate open name")
    } /* end else */

done:
    /* Close the property list */
    if(new_fapl_id > 0)
        if(H5I_dec_app_ref(new_fapl_id) < 0)
            HDONE_ERROR(H5E_FILE, H5E_CANTCLOSEOBJ, FAIL, "can't close duplicated FAPL")
#ifdef H5_HAVE_SYMLINK
    if(realname)
        realname = (char *)H5MM_xfree(realname);
#endif /* H5_HAVE_SYMLINK */

    FUNC_LEAVE_NOAPI(ret_value)
} /* H5F_build_actual_name() */


/*-------------------------------------------------------------------------
 * Function: H5F_addr_encode_len
 *
 * Purpose:  Encodes an address into the buffer pointed to by *PP and
 *           then increments the pointer to the first byte after the
 *           address.  An undefined value is stored as all 1's.
 *
 * Return:   void
 *-------------------------------------------------------------------------
 */
void
H5F_addr_encode_len(size_t addr_len, uint8_t **pp/*in,out*/, haddr_t addr)
{
    unsigned    u;              /* Local index variable */

    /* Use FUNC_ENTER_NOAPI_NOINIT_NOERR here to avoid performance issues */
    FUNC_ENTER_NOAPI_NOINIT_NOERR

    HDassert(addr_len);
    HDassert(pp && *pp);

    if(H5F_addr_defined(addr)) {
        for(u = 0; u < addr_len; u++) {
            *(*pp)++ = (uint8_t)(addr & 0xff);
            addr >>= 8;
        } /* end for */
        HDassert("overflow" && 0 == addr);
    } /* end if */
    else {
        for(u = 0; u < addr_len; u++)
            *(*pp)++ = 0xff;
    } /* end else */

    FUNC_LEAVE_NOAPI_VOID
} /* end H5F_addr_encode_len() */


/*-------------------------------------------------------------------------
 * Function: H5F_addr_encode
 *
 * Purpose:  Encodes an address into the buffer pointed to by *PP and
 *           then increments the pointer to the first byte after the
 *           address.  An undefined value is stored as all 1's.
 *
 * Return:   void
 *-------------------------------------------------------------------------
 */
void
H5F_addr_encode(const H5F_t *f, uint8_t **pp/*in,out*/, haddr_t addr)
{
    /* Use FUNC_ENTER_NOAPI_NOINIT_NOERR here to avoid performance issues */
    FUNC_ENTER_NOAPI_NOINIT_NOERR

    HDassert(f);

    H5F_addr_encode_len(H5F_SIZEOF_ADDR(f), pp, addr);

    FUNC_LEAVE_NOAPI_VOID
} /* end H5F_addr_encode() */


/*-------------------------------------------------------------------------
 * Function: H5F_addr_decode_len
 *
 * Purpose:  Decodes an address from the buffer pointed to by *PP and
 *           updates the pointer to point to the next byte after the
 *           address.
 *
 *           If the value read is all 1's then the address is returned
 *           with an undefined value.
 *
 * Return:   void
 *-------------------------------------------------------------------------
 */
void
H5F_addr_decode_len(size_t addr_len, const uint8_t **pp/*in,out*/, haddr_t *addr_p/*out*/)
{
    hbool_t        all_zero = TRUE;    /* True if address was all zeroes */
    unsigned       u;                  /* Local index variable */

    /* Use FUNC_ENTER_NOAPI_NOINIT_NOERR here to avoid performance issues */
    FUNC_ENTER_NOAPI_NOINIT_NOERR

    HDassert(addr_len);
    HDassert(pp && *pp);
    HDassert(addr_p);

    /* Reset value in destination */
    *addr_p = 0;

    /* Decode bytes from address */
    for(u = 0; u < addr_len; u++) {
        uint8_t        c;          /* Local decoded byte */

        /* Get decoded byte (and advance pointer) */
        c = *(*pp)++;

        /* Check for non-undefined address byte value */
        if(c != 0xff)
            all_zero = FALSE;

        if(u < sizeof(*addr_p)) {
            haddr_t        tmp = c;    /* Local copy of address, for casting */

            /* Shift decoded byte to correct position */
            tmp <<= (u * 8);    /*use tmp to get casting right */

            /* Merge into already decoded bytes */
            *addr_p |= tmp;
        } /* end if */
        else
            if(!all_zero)
                HDassert(0 == **pp);    /*overflow */
    } /* end for */

    /* If 'all_zero' is still TRUE, the address was entirely composed of '0xff'
     *  bytes, which is the encoded form of 'HADDR_UNDEF', so set the destination
     *  to that value */
    if(all_zero)
        *addr_p = HADDR_UNDEF;

    FUNC_LEAVE_NOAPI_VOID
} /* end H5F_addr_decode_len() */


/*-------------------------------------------------------------------------
 * Function: H5F_addr_decode
 *
 * Purpose:  Decodes an address from the buffer pointed to by *PP and
 *           updates the pointer to point to the next byte after the
 *           address.
 *
 *           If the value read is all 1's then the address is returned
 *           with an undefined value.
 *
 * Return:   void
 *-------------------------------------------------------------------------
 */
void
H5F_addr_decode(const H5F_t *f, const uint8_t **pp/*in,out*/, haddr_t *addr_p/*out*/)
{
    /* Use FUNC_ENTER_NOAPI_NOINIT_NOERR here to avoid performance issues */
    FUNC_ENTER_NOAPI_NOINIT_NOERR

    HDassert(f);

    H5F_addr_decode_len(H5F_SIZEOF_ADDR(f), pp, addr_p);

    FUNC_LEAVE_NOAPI_VOID
} /* end H5F_addr_decode() */


/*-------------------------------------------------------------------------
 * Function:    H5F_set_grp_btree_shared
 *
 * Purpose:     Set the grp_btree_shared field with a valid ref-count pointer.
 *
 * Return:      Success:        SUCCEED
 *              Failure:        FAIL
 *-------------------------------------------------------------------------
 */
herr_t
H5F_set_grp_btree_shared(H5F_t *f, H5UC_t *rc)
{
    /* Use FUNC_ENTER_NOAPI_NOINIT_NOERR here to avoid performance issues */
    FUNC_ENTER_NOAPI_NOINIT_NOERR

    /* Sanity check */
    HDassert(f);
    HDassert(f->shared);
    HDassert(rc);

    f->shared->grp_btree_shared = rc;

    FUNC_LEAVE_NOAPI(SUCCEED)
} /* H5F_set_grp_btree_shared() */


/*-------------------------------------------------------------------------
 * Function:    H5F_set_sohm_addr
 *
 * Purpose:     Set the sohm_addr field with a new value.
 *
 * Return:      Success:        SUCCEED
 *              Failure:        FAIL
 *-------------------------------------------------------------------------
 */
herr_t
H5F_set_sohm_addr(H5F_t *f, haddr_t addr)
{
    /* Use FUNC_ENTER_NOAPI_NOINIT_NOERR here to avoid performance issues */
    FUNC_ENTER_NOAPI_NOINIT_NOERR

    /* Sanity check */
    HDassert(f);
    HDassert(f->shared);

    f->shared->sohm_addr = addr;

    FUNC_LEAVE_NOAPI(SUCCEED)
} /* H5F_set_sohm_addr() */


/*-------------------------------------------------------------------------
 * Function:    H5F_set_sohm_vers
 *
 * Purpose:     Set the sohm_vers field with a new value.
 *
 * Return:      Success:        SUCCEED
 *              Failure:        FAIL
 *-------------------------------------------------------------------------
 */
herr_t
H5F_set_sohm_vers(H5F_t *f, unsigned vers)
{
    /* Use FUNC_ENTER_NOAPI_NOINIT_NOERR here to avoid performance issues */
    FUNC_ENTER_NOAPI_NOINIT_NOERR

    /* Sanity check */
    HDassert(f);
    HDassert(f->shared);

    f->shared->sohm_vers = vers;

    FUNC_LEAVE_NOAPI(SUCCEED)
} /* H5F_set_sohm_vers() */


/*-------------------------------------------------------------------------
 * Function:    H5F_set_sohm_nindexes
 *
 * Purpose:     Set the sohm_nindexes field with a new value.
 *
 * Return:      Success:        SUCCEED
 *              Failure:        FAIL
 *-------------------------------------------------------------------------
 */
herr_t
H5F_set_sohm_nindexes(H5F_t *f, unsigned nindexes)
{
    /* Use FUNC_ENTER_NOAPI_NOINIT_NOERR here to avoid performance issues */
    FUNC_ENTER_NOAPI_NOINIT_NOERR

    /* Sanity check */
    HDassert(f);
    HDassert(f->shared);

    f->shared->sohm_nindexes = nindexes;

    FUNC_LEAVE_NOAPI(SUCCEED)
} /* H5F_set_sohm_nindexes() */


/*-------------------------------------------------------------------------
 * Function:    H5F_set_store_msg_crt_idx
 *
 * Purpose:     Set the store_msg_crt_idx field with a new value.
 *
 * Return:      Success:        SUCCEED
 *              Failure:        FAIL
 *-------------------------------------------------------------------------
 */
herr_t
H5F_set_store_msg_crt_idx(H5F_t *f, hbool_t flag)
{
    /* Use FUNC_ENTER_NOAPI_NOINIT_NOERR here to avoid performance issues */
    FUNC_ENTER_NOAPI_NOINIT_NOERR

    /* Sanity check */
    HDassert(f);
    HDassert(f->shared);

    f->shared->store_msg_crt_idx = flag;

    FUNC_LEAVE_NOAPI(SUCCEED)
} /* H5F_set_store_msg_crt_idx() */


/*-------------------------------------------------------------------------
 * Function:    H5F_get_file_image
 *
 * Purpose:     Private version of H5Fget_file_image
 *
 * Return:      Success:        Bytes copied / number of bytes needed.
 *              Failure:        negative value
 *-------------------------------------------------------------------------
 */
ssize_t
H5F_get_file_image(H5F_t *file, void *buf_ptr, size_t buf_len, hid_t meta_dxpl_id,
    hid_t raw_dxpl_id)
{
    H5FD_t     *fd_ptr;                 /* file driver */
    haddr_t     eoa;                    /* End of file address */
    ssize_t     ret_value = -1;         /* Return value */

    FUNC_ENTER_NOAPI_NOINIT

    /* Check args */
    if(!file || !file->shared || !file->shared->lf)
        HGOTO_ERROR(H5E_FILE, H5E_BADVALUE, FAIL, "file_id yields invalid file pointer")
    fd_ptr = file->shared->lf;
    if(!fd_ptr->cls)
        HGOTO_ERROR(H5E_FILE, H5E_BADVALUE, FAIL, "fd_ptr yields invalid class pointer")

    /* the address space used by the split and multi file drivers is not
     * a good fit for this call.  Since the plan is to depreciate these
     * drivers anyway, don't bother to do a "force fit".
     *
     * The following clause tests for the multi file driver, and fails
     * if the supplied file has the multi file driver as its top level
     * file driver.  However, this test will not work if there is some
     * other file driver sitting on top of the multi file driver.
     *
     * I'm not sure if this is possible at present, but in all likelyhood,
     * it will become possible in the future.  On the other hand, we may
     * remove the split/multi file drivers before then.
     *
     * I am leaving this solution in for now, but we should review it,
     * and improve the solution if necessary.
     *
     *                                          JRM -- 11/11/22
     */
    if(HDstrcmp(fd_ptr->cls->name, "multi") == 0)
        HGOTO_ERROR(H5E_ARGS, H5E_BADVALUE, FAIL, "Not supported for multi file driver.")

    /* While the family file driver is conceptually fully compatible
     * with the get file image operation, it sets a file driver message
     * in the super block that prevents the image being opened with any
     * driver other than the family file driver.  Needless to say, this
     * rather defeats the purpose of the get file image operation.
     *
     * While this problem is quire solvable, the required time and
     * resources are lacking at present.  Hence, for now, we don't
     * allow the get file image operation to be perfomed on files
     * opened with the family file driver.
     *
     * Observe that the following test only looks at the top level
     * driver, and fails if there is some other driver sitting on to
     * of the family file driver.
     *
     * I don't think this can happen at present, but that may change
     * in the future.
     *                                   JRM -- 12/21/11
     */
    if(HDstrcmp(fd_ptr->cls->name, "family") == 0)
        HGOTO_ERROR(H5E_FILE, H5E_BADVALUE, FAIL, "Not supported for family file driver.")

    /* Go get the actual file size */
    if(HADDR_UNDEF == (eoa = H5FD_get_eoa(file->shared->lf, H5FD_MEM_DEFAULT)))
        HGOTO_ERROR(H5E_FILE, H5E_CANTGET, FAIL, "unable to get file size")

    /* set ret_value = to eoa -- will overwrite this if appropriate */
    ret_value = (ssize_t)eoa;

    /* test to see if a buffer was provided -- if not, we are done */
    if(buf_ptr != NULL) {
        H5FD_io_info_t fdio_info;       /* File driver I/O info */
        size_t    space_needed;        /* size of file image */
        hsize_t tmp;
        size_t tmp_size;

        /* Check for buffer too small */
        if((haddr_t)buf_len < eoa)
            HGOTO_ERROR(H5E_FILE, H5E_BADVALUE, FAIL, "supplied buffer too small")

        space_needed = (size_t)eoa;

        /* Set up file driver I/O info object */
        fdio_info.file = fd_ptr;
        if(NULL == (fdio_info.meta_dxpl = (H5P_genplist_t *)H5I_object(meta_dxpl_id)))
            HGOTO_ERROR(H5E_CACHE, H5E_BADATOM, FAIL, "can't get property list object")
        if(NULL == (fdio_info.raw_dxpl = (H5P_genplist_t *)H5I_object(raw_dxpl_id)))
            HGOTO_ERROR(H5E_CACHE, H5E_BADATOM, FAIL, "can't get property list object")

        /* read in the file image */
        /* (Note compensation for base address addition in internal routine) */
        if(H5FD_read(&fdio_info, H5FD_MEM_DEFAULT, 0, space_needed, buf_ptr) < 0)
            HGOTO_ERROR(H5E_FILE, H5E_READERROR, FAIL, "file image read request failed")

        /* Offset to "status_flags" in the superblock */
        tmp = H5F_SUPER_STATUS_FLAGS_OFF(file->shared->sblock->super_vers);
        /* Size of "status_flags" depends on the superblock version */
        tmp_size = H5F_SUPER_STATUS_FLAGS_SIZE(file->shared->sblock->super_vers);

        /* Clear "status_flags" */
        HDmemset((uint8_t *)(buf_ptr) + tmp, 0, tmp_size);

    } /* end if */

done:
    FUNC_LEAVE_NOAPI(ret_value)
} /* H5F_get_file_image() */


/*-------------------------------------------------------------------------
 * Function: H5F_track_metadata_read_retries
 *
 * Purpose:  To track the # of a "retries" (log10) for a metadata item.
 *           This routine should be used only when:
 *           "retries" > 0
 *           f->shared->read_attempts > 1 (does not have retry when 1)
 *           f->shared->retries_nbins > 0 (calculated based on f->shared->read_attempts)
 *
 * Return:   Success:        SUCCEED
 *           Failure:        FAIL
 *-------------------------------------------------------------------------
 */
herr_t
H5F_track_metadata_read_retries(H5F_t *f, unsigned actype, unsigned retries)
{
    unsigned log_ind;            /* Index to the array of retries based on log10 of retries */
    double tmp;                  /* Temporary value, to keep compiler quiet */
    herr_t ret_value = SUCCEED;  /* Return value */

    FUNC_ENTER_NOAPI(FAIL)

    /* Sanity check */
    HDassert(f);
    HDassert(f->shared->read_attempts > 1);
    HDassert(f->shared->retries_nbins > 0);
    HDassert(retries > 0);
    HDassert(retries < f->shared->read_attempts);
    HDassert(actype < H5AC_NTYPES);

    /* Allocate memory for retries */
    if(NULL == f->shared->retries[actype])
        if(NULL == (f->shared->retries[actype] = (uint32_t *)H5MM_calloc((size_t)f->shared->retries_nbins * sizeof(uint32_t))))
            HGOTO_ERROR(H5E_RESOURCE, H5E_NOSPACE, FAIL, "memory allocation failed")

    /* Index to retries based on log10 */
    tmp = HDlog10((double)retries);
    log_ind = (unsigned)tmp;
    HDassert(log_ind < f->shared->retries_nbins);

    /* Increment the # of the "retries" */
    f->shared->retries[actype][log_ind]++;

done:
    FUNC_LEAVE_NOAPI(ret_value)
} /* H5F_track_metadata_read_retries() */


/*-------------------------------------------------------------------------
 * Function: H5F_set_retries
 *
 * Purpose:  To initialize data structures for read retries:
 *           --zero out "retries"
 *           --set up "retries_nbins" based on read_attempts
 *
 * Return:   Success:        SUCCEED
 *           Failure:        FAIL
 *-------------------------------------------------------------------------
 */
herr_t
H5F_set_retries(H5F_t *f)
{
    double tmp;                /* Temporary variable */

    /* Use FUNC_ENTER_NOAPI_NOINIT_NOERR here to avoid performance issues */
    FUNC_ENTER_NOAPI_NOINIT_NOERR

    /* Sanity check */
    HDassert(f);

    /* Initialize the tracking for metadata read retries */
    HDmemset(f->shared->retries, 0, sizeof(f->shared->retries));

    /* Initialize the # of bins for retries */
    f->shared->retries_nbins = 0;
    if(f->shared->read_attempts > 1) {
        tmp = HDlog10((double)(f->shared->read_attempts - 1));
        f->shared->retries_nbins = (unsigned)tmp + 1;
    }

    FUNC_LEAVE_NOAPI(SUCCEED)
} /* H5F_set_retries() */


/*-------------------------------------------------------------------------
 * Function:    H5F_object_flush_cb
 *
 * Purpose:     To invoke the callback function for object flush that is set
 *              in the file's access property list.
 *
 * Return:      Success:        SUCCEED
 *              Failure:        FAIL
 *-------------------------------------------------------------------------
 */
herr_t
H5F_object_flush_cb(H5F_t *f, hid_t obj_id)
{
    herr_t ret_value = SUCCEED;         /* Return value */

    FUNC_ENTER_NOAPI(FAIL)

    /* Sanity check */
    HDassert(f);
    HDassert(f->shared);

    /* Invoke object flush callback if there is one */
    if(f->shared->object_flush.func && f->shared->object_flush.func(obj_id, f->shared->object_flush.udata) < 0)
        HGOTO_ERROR(H5E_DATASET, H5E_CANTINIT, FAIL, "object flush callback returns error")

done:
    FUNC_LEAVE_NOAPI(ret_value)
} /* H5F_object_flush_cb() */


/*-------------------------------------------------------------------------
 * Function: H5F__set_base_addr
 *
 * Purpose:  Quick and dirty routine to set the file's 'base_addr' value
 *
 * Return:   Non-negative on success/Negative on failure
 *-------------------------------------------------------------------------
 */
herr_t
H5F__set_base_addr(const H5F_t *f, haddr_t addr)
{
    herr_t ret_value = SUCCEED;         /* Return value */

    FUNC_ENTER_PACKAGE

    HDassert(f);
    HDassert(f->shared);

    /* Dispatch to driver */
    if(H5FD_set_base_addr(f->shared->lf, addr) < 0)
        HGOTO_ERROR(H5E_FILE, H5E_CANTSET, FAIL, "driver set_base_addr request failed")

done:
    FUNC_LEAVE_NOAPI(ret_value)
} /* end H5F__set_base_addr() */


/*-------------------------------------------------------------------------
 * Function: H5F__set_eoa
 *
 * Purpose:  Quick and dirty routine to set the file's 'eoa' value
 *
 * Return:   Non-negative on success/Negative on failure
 *-------------------------------------------------------------------------
 */
herr_t
H5F__set_eoa(const H5F_t *f, H5F_mem_t type, haddr_t addr)
{
    herr_t ret_value = SUCCEED;         /* Return value */

    FUNC_ENTER_PACKAGE

    HDassert(f);
    HDassert(f->shared);

    /* Dispatch to driver */
    if(H5FD_set_eoa(f->shared->lf, type, addr) < 0)
        HGOTO_ERROR(H5E_FILE, H5E_CANTSET, FAIL, "driver set_eoa request failed")

done:
    FUNC_LEAVE_NOAPI(ret_value)
} /* end H5F__set_eoa() */


/*-------------------------------------------------------------------------
 * Function: H5F__set_paged_aggr
 *
 * Purpose:  Quick and dirty routine to set the file's paged_aggr mode
 *
 * Return:   Non-negative on success/Negative on failure
 *-------------------------------------------------------------------------
 */
herr_t
H5F__set_paged_aggr(const H5F_t *f, hbool_t paged)
{
    herr_t ret_value = SUCCEED;         /* Return value */

    FUNC_ENTER_PACKAGE

    /* Sanity check */
    HDassert(f);
    HDassert(f->shared);

    /* Dispatch to driver */
    if(H5FD_set_paged_aggr(f->shared->lf, paged) < 0)
        HGOTO_ERROR(H5E_FILE, H5E_CANTSET, FAIL, "driver set paged aggr mode failed")

done:
    FUNC_LEAVE_NOAPI(ret_value)
} /* end H5F__set_paged_aggr() */

#ifdef H5_HAVE_PARALLEL

/*-------------------------------------------------------------------------
 * Function:    H5F_set_coll_md_read
 *
 * Purpose:     Set the coll_md_read field with a new value.
 *
 * Return:      Success:        SUCCEED
 *              Failure:        FAIL
 *-------------------------------------------------------------------------
 */
void
H5F_set_coll_md_read(H5F_t *f, H5P_coll_md_read_flag_t cmr)
{
    /* Use FUNC_ENTER_NOAPI_NOINIT_NOERR here to avoid performance issues */
    FUNC_ENTER_NOAPI_NOINIT_NOERR

    /* Sanity check */
    HDassert(f);

    f->coll_md_read = cmr;

    FUNC_LEAVE_NOAPI_VOID
} /* H5F_set_coll_md_read() */
<<<<<<< HEAD
#endif /* H5_HAVE_PARALLEL */
=======
#endif /* H5_HAVE_PARALLEL */


/*-------------------------------------------------------------------------
 * Function:    H5F_set_latest_flags
 *
 * Purpose:     Set the latest_flags field with a new value.
 *
 * Return:      Success:        SUCCEED
 *              Failure:        FAIL
 *-------------------------------------------------------------------------
 */
herr_t
H5F_set_latest_flags(H5F_t *f, unsigned flags)
{
    /* Use FUNC_ENTER_NOAPI_NOINIT_NOERR here to avoid performance issues */
    FUNC_ENTER_NOAPI_NOINIT_NOERR

    /* Sanity check */
    HDassert(f);
    HDassert(f->shared);
    HDassert(0 == ((~flags) & H5F_LATEST_ALL_FLAGS));

    f->shared->latest_flags = flags;

    FUNC_LEAVE_NOAPI(SUCCEED)
} /* H5F_set_latest_flags() */
>>>>>>> f3fd3f29
<|MERGE_RESOLUTION|>--- conflicted
+++ resolved
@@ -123,14 +123,9 @@
     H5P_genplist_t *old_plist;              /* Old property list */
     H5FD_driver_prop_t driver_prop;         /* Property for driver ID & info */
     hbool_t driver_prop_copied = FALSE;     /* Whether the driver property has been set up */
-<<<<<<< HEAD
-    unsigned    efc_size = 0;
-    hid_t	ret_value = SUCCEED;        /* Return value */
-=======
     unsigned   efc_size = 0;
     hbool_t    latest_format = FALSE;       /* Always use the latest format? */
     hid_t      ret_value = SUCCEED;         /* Return value */
->>>>>>> f3fd3f29
 
     FUNC_ENTER_NOAPI(FAIL)
 
@@ -572,12 +567,8 @@
     } /* end if */
     else {
         H5P_genplist_t *plist;          /* Property list */
-<<<<<<< HEAD
-        unsigned        efc_size;       /* External file cache size */
-=======
         unsigned efc_size;              /* External file cache size */
         hbool_t latest_format;          /* Always use the latest format?    */
->>>>>>> f3fd3f29
         size_t u;                       /* Local index variable */
 
         HDassert(lf != NULL);
@@ -687,6 +678,10 @@
         if(H5P_get(plist, H5F_ACS_META_CACHE_INIT_IMAGE_CONFIG_NAME, &(f->shared->mdc_initCacheImageCfg)) < 0)
             HGOTO_ERROR(H5E_PLIST, H5E_CANTGET, NULL, "can't get initial metadata cache resize config")
 
+        /* File format version high bound does not allow the generation of metadata cache image */
+        if(f->shared->mdc_initCacheImageCfg.generate_image && f->shared->high_bound < H5F_LIBVER_V110)
+            HGOTO_ERROR(H5E_PLIST, H5E_BADVALUE, NULL, "file format version out of bound for cache image")
+
         /* Get the VFD values to cache */
         f->shared->maxaddr = H5FD_get_maxaddr(lf);
         if(!H5F_addr_defined(f->shared->maxaddr))
@@ -2689,35 +2684,4 @@
 
     FUNC_LEAVE_NOAPI_VOID
 } /* H5F_set_coll_md_read() */
-<<<<<<< HEAD
-#endif /* H5_HAVE_PARALLEL */
-=======
-#endif /* H5_HAVE_PARALLEL */
-
--
-/*-------------------------------------------------------------------------
- * Function:    H5F_set_latest_flags
- *
- * Purpose:     Set the latest_flags field with a new value.
- *
- * Return:      Success:        SUCCEED
- *              Failure:        FAIL
- *-------------------------------------------------------------------------
- */
-herr_t
-H5F_set_latest_flags(H5F_t *f, unsigned flags)
-{
-    /* Use FUNC_ENTER_NOAPI_NOINIT_NOERR here to avoid performance issues */
-    FUNC_ENTER_NOAPI_NOINIT_NOERR
-
-    /* Sanity check */
-    HDassert(f);
-    HDassert(f->shared);
-    HDassert(0 == ((~flags) & H5F_LATEST_ALL_FLAGS));
-
-    f->shared->latest_flags = flags;
-
-    FUNC_LEAVE_NOAPI(SUCCEED)
-} /* H5F_set_latest_flags() */
->>>>>>> f3fd3f29
+#endif /* H5_HAVE_PARALLEL */