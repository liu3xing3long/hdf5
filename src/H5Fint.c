/* * * * * * * * * * * * * * * * * * * * * * * * * * * * * * * * * * * * * * *
 * Copyright by The HDF Group.                                               *
 * Copyright by the Board of Trustees of the University of Illinois.         *
 * All rights reserved.                                                      *
 *                                                                           *
 * This file is part of HDF5.  The full HDF5 copyright notice, including     *
 * terms governing use, modification, and redistribution, is contained in    *
 * the files COPYING and Copyright.html.  COPYING can be found at the root   *
 * of the source code distribution tree; Copyright.html can be found at the  *
 * root level of an installed copy of the electronic HDF5 document set and   *
 * is linked from the top-level documents page.  It can also be found at     *
 * http://hdfgroup.org/HDF5/doc/Copyright.html.  If you do not have          *
 * access to either file, you may request a copy from help@hdfgroup.org.     *
 * * * * * * * * * * * * * * * * * * * * * * * * * * * * * * * * * * * * * * */

/****************/
/* Module Setup */
/****************/

#include "H5Fmodule.h"          /* This source code file is part of the H5F module */


/***********/
/* Headers */
/***********/
#include "H5private.h"		/* Generic Functions			*/
#include "H5Aprivate.h"		/* Attributes				*/
#include "H5ACprivate.h"        /* Metadata cache                       */
#include "H5Dprivate.h"		/* Datasets				*/
#include "H5Eprivate.h"		/* Error handling		  	*/
#include "H5Fpkg.h"             /* File access				*/
#include "H5FDprivate.h"	/* File drivers				*/
#include "H5Gprivate.h"		/* Groups				*/
#include "H5Iprivate.h"		/* IDs			  		*/
#include "H5MFprivate.h"	/* File memory management		*/
#include "H5MMprivate.h"	/* Memory management			*/
#include "H5Pprivate.h"		/* Property lists			*/
#include "H5SMprivate.h"	/* Shared Object Header Messages	*/
#include "H5Tprivate.h"		/* Datatypes				*/


/****************/
/* Local Macros */
/****************/

/******************/
/* Local Typedefs */
/******************/

/* Struct only used by functions H5F_get_objects and H5F_get_objects_cb */
typedef struct H5F_olist_t {
    H5I_type_t obj_type;        /* Type of object to look for */
    hid_t      *obj_id_list;    /* Pointer to the list of open IDs to return */
    size_t     *obj_id_count;   /* Number of open IDs */
    struct {
        hbool_t local;          /* Set flag for "local" file searches */
        union {
            H5F_file_t *shared; /* Pointer to shared file to look inside */
            const H5F_t *file;  /* Pointer to file to look inside */
        } ptr;
    } file_info;
    size_t     list_index;      /* Current index in open ID array */
    size_t     max_nobjs;       /* Maximum # of IDs to put into array */
} H5F_olist_t;


/********************/
/* Package Typedefs */
/********************/


/********************/
/* Local Prototypes */
/********************/

static int H5F_get_objects_cb(void *obj_ptr, hid_t obj_id, void *key);
static herr_t H5F_build_actual_name(const H5F_t *f, const H5P_genplist_t *fapl,
    const char *name, char ** /*out*/ actual_name);/* Declare a free list to manage the H5F_t struct */


/*********************/
/* Package Variables */
/*********************/


/*****************************/
/* Library Private Variables */
/*****************************/


/*******************/
/* Local Variables */
/*******************/

/* Declare a free list to manage the H5F_t struct */
H5FL_DEFINE(H5F_t);

/* Declare a free list to manage the H5F_file_t struct */
H5FL_DEFINE(H5F_file_t);


/*-------------------------------------------------------------------------
 * Function:	H5F_get_access_plist
 *
 * Purpose:	Returns a copy of the file access property list of the
 *		specified file.
 *
 *              NOTE: Make sure that, if you are going to overwrite
 *              information in the copied property list that was
 *              previously opened and assigned to the property list, then
 *              you must close it before overwriting the values.
 *
 * Return:	Success:	Object ID for a copy of the file access
 *				property list.
 *
 *		Failure:	FAIL
 *
 * Programmer:	Quincey Koziol
 *              Wednesday, May 25, 2005
 *
 * Modifications:
 *
 *-------------------------------------------------------------------------
 */
hid_t
H5F_get_access_plist(H5F_t *f, hbool_t app_ref)
{
    H5P_genplist_t *new_plist;              /* New property list */
    H5P_genplist_t *old_plist;              /* Old property list */
    H5FD_driver_prop_t driver_prop;         /* Property for driver ID & info */
    hbool_t driver_prop_copied = FALSE;     /* Whether the driver property has been set up */
    unsigned    efc_size = 0;
    hbool_t	latest_format = FALSE;	    /* Always use the latest format? */
    hid_t	ret_value = SUCCEED;        /* Return value */

    FUNC_ENTER_NOAPI(FAIL)

    /* Check args */
    HDassert(f);

    /* Make a copy of the default file access property list */
    if(NULL == (old_plist = (H5P_genplist_t *)H5I_object(H5P_LST_FILE_ACCESS_ID_g)))
        HGOTO_ERROR(H5E_ARGS, H5E_BADTYPE, FAIL, "not a property list")
    if((ret_value = H5P_copy_plist(old_plist, app_ref)) < 0)
	HGOTO_ERROR(H5E_INTERNAL, H5E_CANTINIT, FAIL, "can't copy file access property list")
    if(NULL == (new_plist = (H5P_genplist_t *)H5I_object(ret_value)))
        HGOTO_ERROR(H5E_ARGS, H5E_BADTYPE, FAIL, "not a property list")

    /* Copy properties of the file access property list */
    if(H5P_set(new_plist, H5F_ACS_META_CACHE_INIT_IMAGE_CONFIG_NAME, &(f->shared->mdc_initCacheImageCfg)) < 0)
        HGOTO_ERROR(H5E_PLIST, H5E_CANTSET, FAIL, "can't set initial metadata cache resize config.")
    if(H5P_set(new_plist, H5F_ACS_META_CACHE_INIT_CONFIG_NAME, &(f->shared->mdc_initCacheCfg)) < 0)
        HGOTO_ERROR(H5E_PLIST, H5E_CANTSET, FAIL, "can't set initial metadata cache resize config.")
    if(H5P_set(new_plist, H5F_ACS_DATA_CACHE_NUM_SLOTS_NAME, &(f->shared->rdcc_nslots)) < 0)
        HGOTO_ERROR(H5E_PLIST, H5E_CANTSET, FAIL, "can't set data cache number of slots")
    if(H5P_set(new_plist, H5F_ACS_DATA_CACHE_BYTE_SIZE_NAME, &(f->shared->rdcc_nbytes)) < 0)
        HGOTO_ERROR(H5E_PLIST, H5E_CANTSET, FAIL, "can't set data cache byte size")
    if(H5P_set(new_plist, H5F_ACS_PREEMPT_READ_CHUNKS_NAME, &(f->shared->rdcc_w0)) < 0)
        HGOTO_ERROR(H5E_PLIST, H5E_CANTSET, FAIL, "can't set preempt read chunks")
    if(H5P_set(new_plist, H5F_ACS_ALIGN_THRHD_NAME, &(f->shared->threshold)) < 0)
        HGOTO_ERROR(H5E_PLIST, H5E_CANTSET, FAIL, "can't set alignment threshold")
    if(H5P_set(new_plist, H5F_ACS_ALIGN_NAME, &(f->shared->alignment)) < 0)
        HGOTO_ERROR(H5E_PLIST, H5E_CANTSET, FAIL, "can't set alignment")
    if(H5P_set(new_plist, H5F_ACS_GARBG_COLCT_REF_NAME, &(f->shared->gc_ref)) < 0)
        HGOTO_ERROR(H5E_PLIST, H5E_CANTSET, FAIL, "can't set garbage collect reference")
    if(H5P_set(new_plist, H5F_ACS_META_BLOCK_SIZE_NAME, &(f->shared->meta_aggr.alloc_size)) < 0)
        HGOTO_ERROR(H5E_PLIST, H5E_CANTSET, FAIL, "can't set metadata cache size")
    if(H5P_set(new_plist, H5F_ACS_SIEVE_BUF_SIZE_NAME, &(f->shared->sieve_buf_size)) < 0)
        HGOTO_ERROR(H5E_PLIST, H5E_CANTSET, FAIL, "can't sieve buffer size")
    if(H5P_set(new_plist, H5F_ACS_SDATA_BLOCK_SIZE_NAME, &(f->shared->sdata_aggr.alloc_size)) < 0)
        HGOTO_ERROR(H5E_PLIST, H5E_CANTSET, FAIL, "can't set 'small data' cache size")
    if(f->shared->latest_flags > 0)
        latest_format = TRUE;
    if(H5P_set(new_plist, H5F_ACS_LATEST_FORMAT_NAME, &latest_format) < 0)
        HGOTO_ERROR(H5E_PLIST, H5E_CANTSET, FAIL, "can't set 'latest format' flag")
    if(H5P_set(new_plist, H5F_ACS_METADATA_READ_ATTEMPTS_NAME, &(f->shared->read_attempts)) < 0)
        HGOTO_ERROR(H5E_PLIST, H5E_CANTSET, FAIL, "can't set 'read attempts ' flag")
    if(H5P_set(new_plist, H5F_ACS_OBJECT_FLUSH_CB_NAME, &(f->shared->object_flush)) < 0)
        HGOTO_ERROR(H5E_PLIST, H5E_CANTSET, FAIL, "can't set object flush callback")

    if(f->shared->efc)
        efc_size = H5F_efc_max_nfiles(f->shared->efc);
    if(H5P_set(new_plist, H5F_ACS_EFC_SIZE_NAME, &efc_size) < 0)
        HGOTO_ERROR(H5E_PLIST, H5E_CANTGET, FAIL, "can't set elink file cache size")
#ifdef H5_HAVE_PARALLEL
    if(H5P_set(new_plist, H5_COLL_MD_READ_FLAG_NAME, &(f->coll_md_read)) < 0)
        HGOTO_ERROR(H5E_PLIST, H5E_CANTGET, FAIL, "can't set collective metadata read flag")
    if(H5P_set(new_plist, H5F_ACS_COLL_MD_WRITE_FLAG_NAME, &(f->coll_md_write)) < 0)
        HGOTO_ERROR(H5E_PLIST, H5E_CANTGET, FAIL, "can't set collective metadata read flag")
#endif /* H5_HAVE_PARALLEL */

    /* Prepare the driver property */
    driver_prop.driver_id = f->shared->lf->driver_id;
    driver_prop.driver_info = H5FD_fapl_get(f->shared->lf);
    driver_prop_copied = TRUE;

    /* Set the driver property */
    if(H5P_set(new_plist, H5F_ACS_FILE_DRV_NAME, &driver_prop) < 0)
        HGOTO_ERROR(H5E_PLIST, H5E_CANTSET, FAIL, "can't set file driver ID & info")

    /* Set the file close degree appropriately */
    if(f->shared->fc_degree == H5F_CLOSE_DEFAULT && H5P_set(new_plist, H5F_ACS_CLOSE_DEGREE_NAME, &(f->shared->lf->cls->fc_degree)) < 0)
        HGOTO_ERROR(H5E_PLIST, H5E_CANTSET, FAIL, "can't set file close degree")
    else if(f->shared->fc_degree != H5F_CLOSE_DEFAULT && H5P_set(new_plist, H5F_ACS_CLOSE_DEGREE_NAME, &(f->shared->fc_degree)) < 0)
        HGOTO_ERROR(H5E_PLIST, H5E_CANTSET, FAIL, "can't set file close degree")

done:
    /* Release the copy of the driver info, if it was set up */
    if(driver_prop_copied && H5FD_fapl_close(driver_prop.driver_id, driver_prop.driver_info) < 0)
        HDONE_ERROR(H5E_FILE, H5E_CANTCLOSEOBJ, FAIL, "can't close copy of driver info")

    FUNC_LEAVE_NOAPI(ret_value)
} /* end H5F_get_access_plist() */


/*-------------------------------------------------------------------------
 * Function:    H5F_get_obj_count
 *
 * Purpose:	Private function return the number of opened object IDs
 *		(files, datasets, groups, datatypes) in the same file.
 *
 * Return:      SUCCEED on success, FAIL on failure.
 *
 * Programmer:  Raymond Lu
 *              Wednesday, Dec 5, 2001
 *
 *-------------------------------------------------------------------------
 */
herr_t
H5F_get_obj_count(const H5F_t *f, unsigned types, hbool_t app_ref, size_t *obj_id_count_ptr)
{
    herr_t   ret_value = SUCCEED;

    FUNC_ENTER_NOAPI(FAIL)

    /* Sanity check */
    HDassert(obj_id_count_ptr);

    /* Perform the query */
    if((ret_value = H5F_get_objects(f, types, 0, NULL, app_ref, obj_id_count_ptr)) < 0)
        HGOTO_ERROR(H5E_INTERNAL, H5E_BADITER, FAIL, "H5F_get_objects failed")

done:
    FUNC_LEAVE_NOAPI(ret_value)
} /* end H5F_get_obj_count() */


/*-------------------------------------------------------------------------
 * Function:    H5F_get_obj_ids
 *
 * Purpose:     Private function to return a list of opened object IDs.
 *
 * Return:      Non-negative on success; can't fail.
 *
 * Programmer:  Raymond Lu
 *              Wednesday, Dec 5, 2001
 *
 *-------------------------------------------------------------------------
 */
herr_t
H5F_get_obj_ids(const H5F_t *f, unsigned types, size_t max_objs, hid_t *oid_list, hbool_t app_ref, size_t *obj_id_count_ptr)
{
    herr_t ret_value = SUCCEED;              /* Return value */

    FUNC_ENTER_NOAPI(FAIL)

    /* Sanity check */
    HDassert(obj_id_count_ptr);

    /* Perform the query */
    if((ret_value = H5F_get_objects(f, types, max_objs, oid_list, app_ref, obj_id_count_ptr)) < 0)
        HGOTO_ERROR(H5E_INTERNAL, H5E_BADITER, FAIL, "H5F_get_objects failed")

done:
    FUNC_LEAVE_NOAPI(ret_value)
} /* end H5F_get_obj_ids() */


/*---------------------------------------------------------------------------
 * Function:	H5F_get_objects
 *
 * Purpose:	This function is called by H5F_get_obj_count or
 *		H5F_get_obj_ids to get number of object IDs and/or a
 *		list of opened object IDs (in return value).
 * Return:	Non-negative on success; Can't fail.
 *
 * Programmer:  Raymond Lu
 *              Wednesday, Dec 5, 2001
 *
 *---------------------------------------------------------------------------
 */
herr_t
H5F_get_objects(const H5F_t *f, unsigned types, size_t max_nobjs, hid_t *obj_id_list, hbool_t app_ref, size_t *obj_id_count_ptr)
{
    size_t obj_id_count=0;      /* Number of open IDs */
    H5F_olist_t olist;          /* Structure to hold search results */
    herr_t ret_value = SUCCEED; /* Return value */

    FUNC_ENTER_NOAPI_NOINIT

    /* Sanity check */
    HDassert(obj_id_count_ptr);

    /* Set up search information */
    olist.obj_id_list  = (max_nobjs==0 ? NULL : obj_id_list);
    olist.obj_id_count = &obj_id_count;
    olist.list_index   = 0;
    olist.max_nobjs   = max_nobjs;

    /* Determine if we are searching for local or global objects */
    if(types & H5F_OBJ_LOCAL) {
        olist.file_info.local = TRUE;
        olist.file_info.ptr.file = f;
    } /* end if */
    else {
        olist.file_info.local = FALSE;
        olist.file_info.ptr.shared = f ? f->shared : NULL;
    } /* end else */

    /* Iterate through file IDs to count the number, and put their
     * IDs on the object list.  */
    if(types & H5F_OBJ_FILE) {
        olist.obj_type = H5I_FILE;
        if(H5I_iterate(H5I_FILE, H5F_get_objects_cb, &olist, app_ref) < 0)
            HGOTO_ERROR(H5E_FILE, H5E_BADITER, FAIL, "iteration failed(1)")
    } /* end if */

    /* If the caller just wants to count the number of objects (OLIST.MAX_NOBJS is zero),
     * or the caller wants to get the list of IDs and the list isn't full,
     * search through dataset IDs to count number of datasets, and put their
     * IDs on the object list */
    if(!olist.max_nobjs || (olist.max_nobjs && olist.list_index<olist.max_nobjs)) { 
        if (types & H5F_OBJ_DATASET) {
            olist.obj_type = H5I_DATASET;
            if(H5I_iterate(H5I_DATASET, H5F_get_objects_cb, &olist, app_ref) < 0)
                HGOTO_ERROR(H5E_FILE, H5E_BADITER, FAIL, "iteration failed(2)")
        } /* end if */
    } 

    /* If the caller just wants to count the number of objects (OLIST.MAX_NOBJS is zero),
     * or the caller wants to get the list of IDs and the list isn't full,
     * search through group IDs to count number of groups, and put their
     * IDs on the object list */
    if(!olist.max_nobjs || (olist.max_nobjs && olist.list_index<olist.max_nobjs)) { 
        if(types & H5F_OBJ_GROUP) {
            olist.obj_type = H5I_GROUP;
            if(H5I_iterate(H5I_GROUP, H5F_get_objects_cb, &olist, app_ref) < 0)
                HGOTO_ERROR(H5E_FILE, H5E_BADITER, FAIL, "iteration failed(3)")
        } /* end if */
    } 

    /* If the caller just wants to count the number of objects (OLIST.MAX_NOBJS is zero),
     * or the caller wants to get the list of IDs and the list isn't full,
     * search through datatype IDs to count number of named datatypes, and put their
     * IDs on the object list */
    if(!olist.max_nobjs || (olist.max_nobjs && olist.list_index<olist.max_nobjs)) { 
        if(types & H5F_OBJ_DATATYPE) {
            olist.obj_type = H5I_DATATYPE;
            if(H5I_iterate(H5I_DATATYPE, H5F_get_objects_cb, &olist, app_ref) < 0)
                HGOTO_ERROR(H5E_FILE, H5E_BADITER, FAIL, "iteration failed(4)")
        } /* end if */
    } 

    /* If the caller just wants to count the number of objects (OLIST.MAX_NOBJS is zero),
     * or the caller wants to get the list of IDs and the list isn't full,
     * search through attribute IDs to count number of attributes, and put their
     * IDs on the object list */
    if(!olist.max_nobjs || (olist.max_nobjs && olist.list_index<olist.max_nobjs)) {
        if(types & H5F_OBJ_ATTR) {
            olist.obj_type = H5I_ATTR;
            if(H5I_iterate(H5I_ATTR, H5F_get_objects_cb, &olist, app_ref) < 0)
                HGOTO_ERROR(H5E_FILE, H5E_BADITER, FAIL, "iteration failed(5)")
        } /* end if */
    }
 
    /* Set the number of objects currently open */
    *obj_id_count_ptr = obj_id_count;

done:
    FUNC_LEAVE_NOAPI(ret_value)
} /* end H5F_get_objects() */


/*-------------------------------------------------------------------------
 * Function:	H5F_get_objects_cb
 *
 * Purpose:	H5F_get_objects' callback function.  It verifies if an
 * 		object is in the file, and either count it or put its ID
 *		on the list.
 *
 * Return:      H5_ITER_STOP if the array of object IDs is filled up.
 *              H5_ITER_CONT otherwise.
 *
 * Programmer:  Raymond Lu
 *              Wednesday, Dec 5, 2001
 *
 *-------------------------------------------------------------------------
 */
static int
H5F_get_objects_cb(void *obj_ptr, hid_t obj_id, void *key)
{
    H5F_olist_t *olist = (H5F_olist_t *)key;    /* Alias for search info */
    hbool_t     add_obj = FALSE;
    int         ret_value = H5_ITER_CONT;    /* Return value */

    FUNC_ENTER_NOAPI_NOINIT

    HDassert(obj_ptr);
    HDassert(olist);

    /* Count file IDs */
    if(olist->obj_type == H5I_FILE) {
        if((olist->file_info.local &&
                        (!olist->file_info.ptr.file || (olist->file_info.ptr.file && (H5F_t*)obj_ptr == olist->file_info.ptr.file) ))
                ||  (!olist->file_info.local &&
                        ( !olist->file_info.ptr.shared || (olist->file_info.ptr.shared && ((H5F_t*)obj_ptr)->shared == olist->file_info.ptr.shared) ))) {
            add_obj = TRUE;
	} /* end if */
    } /* end if */
    else { /* either count opened object IDs or put the IDs on the list */
        H5O_loc_t *oloc;        /* Group entry info for object */

    	switch(olist->obj_type) {
	    case H5I_ATTR:
	        oloc = H5A_oloc((H5A_t *)obj_ptr);
                break;

	    case H5I_GROUP:
	        oloc = H5G_oloc((H5G_t *)obj_ptr);
                break;

	    case H5I_DATASET:
	        oloc = H5D_oloc((H5D_t *)obj_ptr);
		break;

	    case H5I_DATATYPE:
                if(H5T_is_named((H5T_t*)obj_ptr)==TRUE)
                    oloc = H5T_oloc((H5T_t*)obj_ptr);
                else
                    oloc = NULL;
		break;

	    case H5I_UNINIT:
	    case H5I_BADID:
	    case H5I_FILE:
	    case H5I_DATASPACE:
	    case H5I_REFERENCE:
	    case H5I_VFL:
	    case H5I_GENPROP_CLS:
	    case H5I_GENPROP_LST:
	    case H5I_ERROR_CLASS:
	    case H5I_ERROR_MSG:
	    case H5I_ERROR_STACK:
	    case H5I_NTYPES:
            default:
                HGOTO_ERROR(H5E_ARGS, H5E_BADTYPE, H5_ITER_ERROR, "unknown data object")
	} /* end switch */

        if((olist->file_info.local &&
                    ( (!olist->file_info.ptr.file && olist->obj_type == H5I_DATATYPE && H5T_is_immutable((H5T_t *)obj_ptr) == FALSE)
                            || (!olist->file_info.ptr.file && olist->obj_type != H5I_DATATYPE)
                            || (oloc && oloc->file == olist->file_info.ptr.file)))
                || (!olist->file_info.local &&
                    ((!olist->file_info.ptr.shared && olist->obj_type == H5I_DATATYPE && H5T_is_immutable((H5T_t *)obj_ptr) == FALSE)
                            || (!olist->file_info.ptr.shared && olist->obj_type != H5I_DATATYPE)
                            || (oloc && oloc->file && oloc->file->shared == olist->file_info.ptr.shared)))) {
            add_obj = TRUE;
    	} /* end if */
    } /* end else */

    if(add_obj) {
        /* Add the object's ID to the ID list, if appropriate */
        if(olist->obj_id_list) {
            olist->obj_id_list[olist->list_index] = obj_id;
	    olist->list_index++;
	} /* end if */

        /* Increment the number of open objects */
	if(olist->obj_id_count)
            (*olist->obj_id_count)++;

        /* Check if we've filled up the array.  Return H5_ITER_STOP only if
         * we have filled up the array. Otherwise return H5_ITER_CONT(RET_VALUE is
         * preset to H5_ITER_CONT) because H5I_iterate needs the return value of 
         * H5_ITER_CONT to continue the iteration. */
        if(olist->max_nobjs > 0 && olist->list_index >= olist->max_nobjs)
            HGOTO_DONE(H5_ITER_STOP)  /* Indicate that the iterator should stop */
    } /* end if */

done:
    FUNC_LEAVE_NOAPI(ret_value)
} /* end H5F_get_objects_cb() */


/*-------------------------------------------------------------------------
 * Function:	H5F_is_hdf5
 *
 * Purpose:	Check the file signature to detect an HDF5 file.
 *
 * Bugs:	This function is not robust: it only uses the default file
 *		driver when attempting to open the file when in fact it
 *		should use all known file drivers.
 *
 * Return:	Success:	TRUE/FALSE
 *
 *		Failure:	Negative
 *
 * Programmer:	Unknown
 *
 * Modifications:
 *		Robb Matzke, 1999-08-02
 *		Rewritten to use the virtual file layer.
 *-------------------------------------------------------------------------
 */
htri_t
H5F_is_hdf5(const char *name, hid_t dxpl_id)
{
    H5FD_t	*file = NULL;           /* Low-level file struct */
    haddr_t     sig_addr;               /* Addess of hdf5 file signature */
    H5P_genplist_t  *xfer_plist= NULL;  /* Dataset transfer property list object */
    htri_t	ret_value = FAIL;       /* Return value */

    FUNC_ENTER_NOAPI_NOINIT

    /* Open the file at the virtual file layer */
    if(NULL == (file = H5FD_open(name, H5F_ACC_RDONLY, H5P_FILE_ACCESS_DEFAULT, HADDR_UNDEF)))
	HGOTO_ERROR(H5E_IO, H5E_CANTINIT, FAIL, "unable to open file")

    /* Get the property list object */
    if(NULL == (xfer_plist = (H5P_genplist_t *)H5I_object(dxpl_id)))
        HGOTO_ERROR(H5E_CACHE, H5E_BADATOM, FAIL, "can't get new property list object")

    /* The file is an hdf5 file if the hdf5 file signature can be found */
    if(H5FD_locate_signature(file, xfer_plist, &sig_addr) < 0)
        HGOTO_ERROR(H5E_FILE, H5E_NOTHDF5, FAIL, "unable to locate file signature")
    ret_value = (HADDR_UNDEF != sig_addr);

done:
    /* Close the file */
    if(file)
        if(H5FD_close(file) < 0 && ret_value >= 0)
            HDONE_ERROR(H5E_IO, H5E_CANTCLOSEFILE, FAIL, "unable to close file")

    FUNC_LEAVE_NOAPI(ret_value)
} /* end H5F_is_hdf5() */


/*-------------------------------------------------------------------------
 * Function:	H5F_new
 *
 * Purpose:	Creates a new file object and initializes it.  The
 *		H5Fopen and H5Fcreate functions then fill in various
 *		fields.	 If SHARED is a non-null pointer then the shared info
 *		to which it points has the reference count incremented.
 *		Otherwise a new, empty shared info struct is created and
 *		initialized with the specified file access property list.
 *
 * Errors:
 *
 * Return:	Success:	Ptr to a new file struct.
 *
 *		Failure:	NULL
 *
 * Programmer:	Robb Matzke
 *		matzke@llnl.gov
 *		Jul 18 1997
 *
 *-------------------------------------------------------------------------
 */
H5F_t *
H5F_new(H5F_file_t *shared, unsigned flags, hid_t fcpl_id, hid_t fapl_id, H5FD_t *lf)
{
    H5F_t	*f = NULL, *ret_value = NULL;

    FUNC_ENTER_NOAPI_NOINIT

    if(NULL == (f = H5FL_CALLOC(H5F_t)))
        HGOTO_ERROR(H5E_FILE, H5E_NOSPACE, NULL, "can't allocate top file structure")
    f->file_id = -1;

    if(shared) {
        HDassert(lf == NULL);
        f->shared = shared;
    } /* end if */
    else {
        H5P_genplist_t *plist;          /* Property list */
        unsigned        efc_size;       /* External file cache size */
        hbool_t	latest_format;	        /* Always use the latest format?	*/
        size_t u;                       /* Local index variable */

        HDassert(lf != NULL);
        if(NULL == (f->shared = H5FL_CALLOC(H5F_file_t)))
            HGOTO_ERROR(H5E_FILE, H5E_NOSPACE, NULL, "can't allocate shared file structure")

        f->shared->flags = flags;
        f->shared->sohm_addr = HADDR_UNDEF;
        f->shared->sohm_vers = HDF5_SHAREDHEADER_VERSION;
        for(u = 0; u < NELMTS(f->shared->fs_addr); u++)
            f->shared->fs_addr[u] = HADDR_UNDEF;
        f->shared->accum.loc = HADDR_UNDEF;
        f->shared->lf = lf;

        /*
         * Copy the file creation and file access property lists into the
         * new file handle.  We do this early because some values might need
         * to change as the file is being opened.
         */
        if(NULL == (plist = (H5P_genplist_t *)H5I_object(fcpl_id)))
            HGOTO_ERROR(H5E_ARGS, H5E_BADTYPE, NULL, "not property list")
        f->shared->fcpl_id = H5P_copy_plist(plist, FALSE);

        /* Get the FCPL values to cache */
        if(H5P_get(plist, H5F_CRT_ADDR_BYTE_NUM_NAME, &f->shared->sizeof_addr) < 0)
            HGOTO_ERROR(H5E_PLIST, H5E_CANTGET, NULL, "can't get byte number for address")
        if(H5P_get(plist, H5F_CRT_OBJ_BYTE_NUM_NAME, &f->shared->sizeof_size) < 0)
            HGOTO_ERROR(H5E_PLIST, H5E_CANTGET, NULL, "can't get byte number for object size")
        if(H5P_get(plist, H5F_CRT_SHMSG_NINDEXES_NAME, &f->shared->sohm_nindexes) < 0)
            HGOTO_ERROR(H5E_PLIST, H5E_CANTGET, NULL, "can't get number of SOHM indexes")
        HDassert(f->shared->sohm_nindexes < 255);
        if(H5P_get(plist, H5F_CRT_FILE_SPACE_STRATEGY_NAME, &f->shared->fs_strategy) < 0)
            HGOTO_ERROR(H5E_PLIST, H5E_CANTGET, NULL, "can't get file space strategy")
        if(H5P_get(plist, H5F_CRT_FREE_SPACE_THRESHOLD_NAME, &f->shared->fs_threshold) < 0)
            HGOTO_ERROR(H5E_PLIST, H5E_CANTGET, NULL, "can't get free-space section threshold")

        /* Get the FAPL values to cache */
        if(NULL == (plist = (H5P_genplist_t *)H5I_object(fapl_id)))
            HGOTO_ERROR(H5E_ARGS, H5E_BADTYPE, NULL, "not file access property list")
        if(H5P_get(plist, H5F_ACS_META_CACHE_INIT_IMAGE_CONFIG_NAME, &(f->shared->mdc_initCacheImageCfg)) < 0)
            HGOTO_ERROR(H5E_PLIST, H5E_CANTGET, NULL, "can't get initial metadata cache resize config")
        if(H5P_get(plist, H5F_ACS_META_CACHE_INIT_CONFIG_NAME, &(f->shared->mdc_initCacheCfg)) < 0)
            HGOTO_ERROR(H5E_PLIST, H5E_CANTGET, NULL, "can't get initial metadata cache resize config")
        if(H5P_get(plist, H5F_ACS_DATA_CACHE_NUM_SLOTS_NAME, &(f->shared->rdcc_nslots)) < 0)
            HGOTO_ERROR(H5E_PLIST, H5E_CANTGET, NULL, "can't get data cache number of slots")
        if(H5P_get(plist, H5F_ACS_DATA_CACHE_BYTE_SIZE_NAME, &(f->shared->rdcc_nbytes)) < 0)
            HGOTO_ERROR(H5E_PLIST, H5E_CANTGET, NULL, "can't get data cache byte size")
        if(H5P_get(plist, H5F_ACS_PREEMPT_READ_CHUNKS_NAME, &(f->shared->rdcc_w0)) < 0)
            HGOTO_ERROR(H5E_PLIST, H5E_CANTGET, NULL, "can't get preempt read chunk")
        if(H5P_get(plist, H5F_ACS_ALIGN_THRHD_NAME, &(f->shared->threshold)) < 0)
            HGOTO_ERROR(H5E_PLIST, H5E_CANTGET, NULL, "can't get alignment threshold")
        if(H5P_get(plist, H5F_ACS_ALIGN_NAME, &(f->shared->alignment)) < 0)
            HGOTO_ERROR(H5E_PLIST, H5E_CANTGET, NULL, "can't get alignment")
        if(H5P_get(plist, H5F_ACS_GARBG_COLCT_REF_NAME,&(f->shared->gc_ref)) < 0)
            HGOTO_ERROR(H5E_PLIST, H5E_CANTGET, NULL, "can't get garbage collect reference")
        if(H5P_get(plist, H5F_ACS_SIEVE_BUF_SIZE_NAME, &(f->shared->sieve_buf_size)) < 0)
            HGOTO_ERROR(H5E_PLIST, H5E_CANTGET, NULL, "can't get sieve buffer size")
        if(H5P_get(plist, H5F_ACS_LATEST_FORMAT_NAME, &latest_format) < 0)
            HGOTO_ERROR(H5E_PLIST, H5E_CANTGET, NULL, "can't get 'latest format' flag")
        /* For latest format or SWMR_WRITE, activate all latest version support */
        if(latest_format || (H5F_INTENT(f) & H5F_ACC_SWMR_WRITE))
            f->shared->latest_flags |= H5F_LATEST_ALL_FLAGS;
        if(H5P_get(plist, H5F_ACS_USE_MDC_LOGGING_NAME, &(f->shared->use_mdc_logging)) < 0)
            HGOTO_ERROR(H5E_PLIST, H5E_CANTGET, NULL, "can't get 'use mdc logging' flag")
        if(H5P_get(plist, H5F_ACS_START_MDC_LOG_ON_ACCESS_NAME, &(f->shared->start_mdc_log_on_access)) < 0)
            HGOTO_ERROR(H5E_PLIST, H5E_CANTGET, NULL, "can't get 'start mdc log on access' flag")
        if(H5P_get(plist, H5F_ACS_META_BLOCK_SIZE_NAME, &(f->shared->meta_aggr.alloc_size)) < 0)
            HGOTO_ERROR(H5E_PLIST, H5E_CANTGET, NULL, "can't get metadata cache size")
        f->shared->meta_aggr.feature_flag = H5FD_FEAT_AGGREGATE_METADATA;
        if(H5P_get(plist, H5F_ACS_SDATA_BLOCK_SIZE_NAME, &(f->shared->sdata_aggr.alloc_size)) < 0)
            HGOTO_ERROR(H5E_PLIST, H5E_CANTGET, NULL, "can't get 'small data' cache size")
        f->shared->sdata_aggr.feature_flag = H5FD_FEAT_AGGREGATE_SMALLDATA;
        if(H5P_get(plist, H5F_ACS_EFC_SIZE_NAME, &efc_size) < 0)
            HGOTO_ERROR(H5E_PLIST, H5E_CANTGET, NULL, "can't get elink file cache size")
        if(efc_size > 0)
            if(NULL == (f->shared->efc = H5F_efc_create(efc_size)))
                HGOTO_ERROR(H5E_FILE, H5E_CANTINIT, NULL, "can't create external file cache")
#ifdef H5_HAVE_PARALLEL
        if(H5P_get(plist, H5_COLL_MD_READ_FLAG_NAME, &(f->coll_md_read)) < 0)
            HGOTO_ERROR(H5E_PLIST, H5E_CANTGET, NULL, "can't get collective metadata read flag")
        if(H5P_get(plist, H5F_ACS_COLL_MD_WRITE_FLAG_NAME, &(f->coll_md_write)) < 0)
            HGOTO_ERROR(H5E_PLIST, H5E_CANTGET, NULL, "can't get collective metadata write flag")
#endif /* H5_HAVE_PARALLEL */

        /* Get the VFD values to cache */
        f->shared->maxaddr = H5FD_get_maxaddr(lf);
        if(!H5F_addr_defined(f->shared->maxaddr))
            HGOTO_ERROR(H5E_FILE, H5E_BADVALUE, NULL, "bad maximum address from VFD")
        if(H5FD_get_feature_flags(lf, &f->shared->feature_flags) < 0)
            HGOTO_ERROR(H5E_FILE, H5E_CANTGET, NULL, "can't get feature flags from VFD")

        /* Require the SWMR feature flag if SWMR I/O is desired */
        if(!H5F_HAS_FEATURE(f, H5FD_FEAT_SUPPORTS_SWMR_IO) && (H5F_INTENT(f) & (H5F_ACC_SWMR_WRITE | H5F_ACC_SWMR_READ)))
            HGOTO_ERROR(H5E_FILE, H5E_BADVALUE, NULL, "must use a SWMR-compatible VFD when SWMR is specified")

        /* Require a POSIX compatible VFD to use SWMR feature */
        /* (It's reasonable to try to expand this to other VFDs eventually -QAK) */
        if(!H5F_HAS_FEATURE(f, H5FD_FEAT_POSIX_COMPAT_HANDLE) && (H5F_INTENT(f) & (H5F_ACC_SWMR_WRITE | H5F_ACC_SWMR_READ)))
            HGOTO_ERROR(H5E_FILE, H5E_BADVALUE, NULL, "must use POSIX compatible VFD with SWMR write access")
        if(H5FD_get_fs_type_map(lf, f->shared->fs_type_map) < 0)
            HGOTO_ERROR(H5E_FILE, H5E_CANTGET, NULL, "can't get free space type mapping from VFD")
        if(H5MF_init_merge_flags(f) < 0)
            HGOTO_ERROR(H5E_FILE, H5E_CANTINIT, NULL, "problem initializing free space merge flags")
        f->shared->tmp_addr = f->shared->maxaddr;
        /* Disable temp. space allocation for parallel I/O (for now) */
        /* (When we've arranged to have the relocated metadata addresses (and
         *      sizes) broadcast during the "end of epoch" metadata operations,
         *      this can be enabled - QAK)
         */
        /* (This should be disabled when the metadata journaling branch is
         *      merged into the trunk and journaling is enabled, at least until
         *      we make it work. - QAK)
         */
        f->shared->use_tmp_space = !H5F_HAS_FEATURE(f, H5FD_FEAT_HAS_MPI);

        /* Retrieve the # of read attempts here so that sohm in superblock will get the correct # of attempts */
        if(H5P_get(plist, H5F_ACS_METADATA_READ_ATTEMPTS_NAME, &f->shared->read_attempts) < 0)
            HGOTO_ERROR(H5E_PLIST, H5E_CANTGET, NULL, "can't get the # of read attempts")

        /* When opening file with SWMR access, the # of read attempts is H5F_SWMR_METADATA_READ_ATTEMPTS if not set */
        /* When opening file without SWMR access, the # of read attempts is always H5F_METADATA_READ_ATTEMPTS (set or not set) */
        if(H5F_INTENT(f) & (H5F_ACC_SWMR_READ | H5F_ACC_SWMR_WRITE)) {
            /* If no value for read attempts has been set, use the default */
            if(!f->shared->read_attempts)
                f->shared->read_attempts = H5F_SWMR_METADATA_READ_ATTEMPTS;

            /* Turn off accumulator with SWMR */
            f->shared->feature_flags &= ~(unsigned)H5FD_FEAT_ACCUMULATE_METADATA;
            if(H5FD_set_feature_flags(f->shared->lf, f->shared->feature_flags) < 0)
                 HGOTO_ERROR(H5E_FILE, H5E_CANTSET, NULL, "can't set feature_flags in VFD")
        } /* end if */
        else {
            /* If no value for read attempts has been set, use the default */
            if(!f->shared->read_attempts)
                f->shared->read_attempts = H5F_METADATA_READ_ATTEMPTS;
        } /* end else */

        /* Determine the # of bins for metdata read retries */
        if(H5F_set_retries(f) < 0)
            HGOTO_ERROR(H5E_FILE, H5E_CANTINIT, NULL, "can't set retries and retries_nbins")

        /* Get the metadata cache log location (if we're logging) */
        {
            char *mdc_log_location = NULL;      /* location of metadata cache log location */

            if(H5P_get(plist, H5F_ACS_MDC_LOG_LOCATION_NAME, &mdc_log_location) < 0)
                HGOTO_ERROR(H5E_PLIST, H5E_CANTGET, NULL, "can't get mdc log location")
            if(mdc_log_location != NULL) {
                size_t len = HDstrlen(mdc_log_location);
                if(NULL == (f->shared->mdc_log_location = (char *)H5MM_calloc((len + 1) * sizeof(char))))
                    HGOTO_ERROR(H5E_RESOURCE, H5E_CANTALLOC, NULL, "can't allocate memory for mdc log file name")
                HDstrncpy(f->shared->mdc_log_location, mdc_log_location, len);
            }
            else
                f->shared->mdc_log_location = NULL;
        } /* end block */

        /*
         * Create a metadata cache with the specified number of elements.
         * The cache might be created with a different number of elements and
         * the access property list should be updated to reflect that.
         */
        if(H5AC_create(f, &(f->shared->mdc_initCacheCfg), &(f->shared->mdc_initCacheImageCfg)) < 0)
            HGOTO_ERROR(H5E_FILE, H5E_CANTINIT, NULL, "unable to create metadata cache")

        /* Get object flush callback information */
        if(H5P_get(plist, H5F_ACS_OBJECT_FLUSH_CB_NAME, &(f->shared->object_flush)) < 0)
            HGOTO_ERROR(H5E_FILE, H5E_CANTGET, NULL, "can't get object flush cb info")

        /* Create the file's "open object" information */
        if(H5FO_create(f) < 0)
            HGOTO_ERROR(H5E_FILE, H5E_CANTINIT, NULL, "unable to create open object data structure")

        /* Add new "shared" struct to list of open files */
        if(H5F_sfile_add(f->shared) < 0)
            HGOTO_ERROR(H5E_FILE, H5E_CANTINIT, NULL, "unable to append to list of open files")
    } /* end else */

    f->shared->nrefs++;

    /* Create the file's "top open object" information */
    if(H5FO_top_create(f) < 0)
        HGOTO_ERROR(H5E_FILE, H5E_CANTINIT, NULL, "unable to create open object data structure")

    /* Set return value */
    ret_value = f;

done:
    if(!ret_value && f) {
        if(!shared) {
            /* Attempt to clean up some of the shared file structures */
            if(f->shared->efc)
                if(H5F_efc_destroy(f->shared->efc) < 0)
                    HDONE_ERROR(H5E_FILE, H5E_CANTRELEASE, NULL, "can't destroy external file cache")
            if(f->shared->fcpl_id > 0)
                if(H5I_dec_ref(f->shared->fcpl_id) < 0)
                    HDONE_ERROR(H5E_FILE, H5E_CANTDEC, NULL, "can't close property list")

            f->shared = H5FL_FREE(H5F_file_t, f->shared);
        } /* end if */
        f = H5FL_FREE(H5F_t, f);
    } /* end if */

    FUNC_LEAVE_NOAPI(ret_value)
} /* end H5F_new() */


/*-------------------------------------------------------------------------
 * Function:	H5F_dest
 *
 * Purpose:	Destroys a file structure.  This function flushes the cache
 *		but doesn't do any other cleanup other than freeing memory
 *		for the file struct.  The shared info for the file is freed
 *		only when its reference count reaches zero.
 *
 * Return:	Non-negative on success/Negative on failure
 *
 * Programmer:	Robb Matzke
 *		matzke@llnl.gov
 *		Jul 18 1997
 *
 *-------------------------------------------------------------------------
 */
herr_t
H5F_dest(H5F_t *f, hid_t dxpl_id, hbool_t flush)
{
    herr_t	   ret_value = SUCCEED;         /* Return value */

    FUNC_ENTER_NOAPI_NOINIT

    /* Sanity check */
    HDassert(f);
    HDassert(f->shared);

    if(1 == f->shared->nrefs) {
        int actype;                         /* metadata cache type (enum value) */
        H5F_io_info_t fio_info;             /* I/O info for operation */

        /* Flush at this point since the file will be closed.
         * Only try to flush the file if it was opened with write access, and if
         * the caller requested a flush.
         */
        if((H5F_ACC_RDWR & H5F_INTENT(f)) && flush) {
            if(H5F_flush(f, dxpl_id, TRUE) < 0)
                /* Push error, but keep going*/
                HDONE_ERROR(H5E_CACHE, H5E_CANTFLUSH, FAIL, "unable to flush cache")
        } /* end if */
        else {
            /* notify the metadata cache that the file is about to be closed.
             * This allows the cache to set up for creating a metadata cache 
             * image if this has been requested.
             *
             * must do this here, as this will not be done otherwise in the
             * read only case.
             */
            if(H5AC_prep_for_file_close(f, dxpl_id) < 0)
                /* Push error, but keep going */
<<<<<<< HEAD
                HDONE_ERROR(H5E_CACHE, H5E_CANTFLUSH, FAIL, "metadata cache prep for close failed")
=======
                HDONE_ERROR(H5E_FILE, H5E_CANTFLUSH, FAIL, "metadata cache prep for close failed")
>>>>>>> f22669c3
        } /* end else */

        /* With the shutdown modifications, the contents of the metadata cache
         * should be clean at this point, with the possible exception of the 
         * the superblock and superblock extension.
         *
         * Verify this.
         */
        HDassert(H5AC_cache_is_clean(f, H5C_RING_MDFSM));

        /* Release the external file cache */
        if(f->shared->efc) {
            if(H5F_efc_destroy(f->shared->efc) < 0)
                /* Push error, but keep going*/
                HDONE_ERROR(H5E_FILE, H5E_CANTRELEASE, FAIL, "can't destroy external file cache")
            f->shared->efc = NULL;
        } /* end if */

        /* With the shutdown modifications, the contents of the metadata cache
         * should be clean at this point, with the possible exception of the 
         * the superblock and superblock extension.
         *
         * Verify this.
         */
        HDassert(H5AC_cache_is_clean(f, H5C_RING_MDFSM));

        /* Release objects that depend on the superblock being initialized */
        if(f->shared->sblock) {
            /* Shutdown file free space manager(s) */
            /* (We should release the free space information now (before 
             *      truncating the file and before the metadata cache is shut 
             *      down) since the free space manager is holding some data 
             *      structures in memory and also because releasing free space 
             *      can shrink the file's 'eoa' value)
             *
             * Update 11/1/16:
             *
             *      With recent library shutdown modifications, the free space
             *      managers should be settled and written to file at this point
             *      (assuming they are persistent).  In this case, closing the
             *      free space managers should have no effect on EOA.
             *
             *                                          -- JRM 
             */
            if(H5F_ACC_RDWR & H5F_INTENT(f)) {

                if(H5MF_close(f, dxpl_id) < 0)
                    /* Push error, but keep going*/
                    HDONE_ERROR(H5E_FILE, H5E_CANTRELEASE, FAIL, "can't release file free space info")

                /* at this point, only the superblock and superblock 
                 * extension should be dirty.
                 */
                HDassert(H5AC_cache_is_clean(f, H5C_RING_MDFSM));

                if(flush) {
                    /* Clear status_flags */
                    f->shared->sblock->status_flags &= (uint8_t)(~H5F_SUPER_WRITE_ACCESS);
                    f->shared->sblock->status_flags &= (uint8_t)(~H5F_SUPER_SWMR_WRITE_ACCESS);

                    /* Mark superblock dirty in cache, so change will get encoded */
                    if(H5F_super_dirty(f) < 0)
                        HDONE_ERROR(H5E_FILE, H5E_CANTMARKDIRTY, FAIL, "unable to mark superblock as dirty")

                    /* Clear status_flags */
                    f->shared->sblock->status_flags &= (uint8_t)(~H5F_SUPER_WRITE_ACCESS);
                    f->shared->sblock->status_flags &= (uint8_t)(~H5F_SUPER_SWMR_WRITE_ACCESS);

                    /* Mark superblock dirty in cache, so change will get encoded */
                    if(H5F_super_dirty(f) < 0)
                        HDONE_ERROR(H5E_FILE, H5E_CANTMARKDIRTY, FAIL, "unable to mark superblock as dirty")

                    /* Release any space allocated to space aggregators, 
                     * so that the eoa value corresponds to the end of the 
                     * space written to in the file.
                     *
                     * At most, this should change the superblock or the 
                     * superblock extension messages.
                     */
                    if(H5MF_free_aggrs(f, dxpl_id) < 0)
                        /* Push error, but keep going*/
                        HDONE_ERROR(H5E_FILE, H5E_CANTRELEASE, FAIL, "can't release file space")

                    /* Truncate the file to the current allocated size */
                    if(H5FD_truncate(f->shared->lf, dxpl_id, TRUE) < 0)
                        HDONE_ERROR(H5E_FILE, H5E_WRITEERROR, FAIL, "low level truncate failed")

                    /* at this point, only the superblock and superblock 
                     * extension should be dirty.
                     */
                    HDassert(H5AC_cache_is_clean(f, H5C_RING_MDFSM));
                } /* end if(flush) */
            } /* end if */

            /* if it exists, unpin the driver information block cache entry,
             * since we're about to destroy the cache 
             */
            if(f->shared->drvinfo)
                if(H5AC_unpin_entry(f->shared->drvinfo) < 0)
                    /* Push error, but keep going*/
                    HDONE_ERROR(H5E_FSPACE, H5E_CANTUNPIN, FAIL, "unable to unpin drvinfo")

            /* Unpin the superblock, since we're about to destroy the cache */
            if(H5AC_unpin_entry(f->shared->sblock) < 0)
                /* Push error, but keep going*/
                HDONE_ERROR(H5E_FSPACE, H5E_CANTUNPIN, FAIL, "unable to unpin superblock")
            f->shared->sblock = NULL;
        } /* end if */

        /* with the possible exception of the superblock and superblock 
         * extension, the metadata cache should be clean at this point.
         *
         * Verify this.
         */
        HDassert(H5AC_cache_is_clean(f, H5C_RING_MDFSM));
 
        /* Remove shared file struct from list of open files */
        if(H5F_sfile_remove(f->shared) < 0)
            /* Push error, but keep going*/
            HDONE_ERROR(H5E_FILE, H5E_CANTRELEASE, FAIL, "problems closing file")

        /* Shutdown the metadata cache */
        if(H5AC_dest(f, dxpl_id))
            /* Push error, but keep going*/
            HDONE_ERROR(H5E_FILE, H5E_CANTRELEASE, FAIL, "problems closing file")

        /* Clean up the metadata cache log location string */
        if(f->shared->mdc_log_location)
            f->shared->mdc_log_location = (char *)H5MM_xfree(f->shared->mdc_log_location);

        /*
         * Do not close the root group since we didn't count it, but free
         * the memory associated with it.
         */
        if(f->shared->root_grp) {
            /* Free the root group */
            if(H5G_root_free(f->shared->root_grp) < 0)
                /* Push error, but keep going*/
                HDONE_ERROR(H5E_FILE, H5E_CANTRELEASE, FAIL, "problems closing file")
            f->shared->root_grp = NULL;
        } /* end if */

        /* Set up I/O info for operation */
        fio_info.f = f;
        if(NULL == (fio_info.dxpl = (H5P_genplist_t *)H5I_object(dxpl_id)))
            HDONE_ERROR(H5E_ARGS, H5E_BADTYPE, FAIL, "can't get property list")

        /* Destroy other components of the file */
        if(H5F__accum_reset(&fio_info, TRUE) < 0)
            /* Push error, but keep going*/
            HDONE_ERROR(H5E_FILE, H5E_CANTRELEASE, FAIL, "problems closing file")
        if(H5FO_dest(f) < 0)
            /* Push error, but keep going*/
            HDONE_ERROR(H5E_FILE, H5E_CANTRELEASE, FAIL, "problems closing file")
        f->shared->cwfs = (struct H5HG_heap_t **)H5MM_xfree(f->shared->cwfs);
        if(H5G_node_close(f) < 0)
            /* Push error, but keep going*/
            HDONE_ERROR(H5E_FILE, H5E_CANTRELEASE, FAIL, "problems closing file")

        /* Destroy file creation properties */
        if(H5I_GENPROP_LST != H5I_get_type(f->shared->fcpl_id))
            /* Push error, but keep going*/
            HDONE_ERROR(H5E_FILE, H5E_BADTYPE, FAIL, "not a property list")
        if(H5I_dec_ref(f->shared->fcpl_id) < 0)
            /* Push error, but keep going*/
            HDONE_ERROR(H5E_FILE, H5E_CANTDEC, FAIL, "can't close property list")

        /* Close the file */
        if(H5FD_close(f->shared->lf) < 0)
            /* Push error, but keep going*/
            HDONE_ERROR(H5E_FILE, H5E_CANTCLOSEFILE, FAIL, "unable to close file")

        /* Free mount table */
        f->shared->mtab.child = (H5F_mount_t *)H5MM_xfree(f->shared->mtab.child);
        f->shared->mtab.nalloc = 0;

        /* Clean up the metadata retries array */
        for(actype = 0; actype < (int)H5AC_NTYPES; actype++)
            if(f->shared->retries[actype])
                f->shared->retries[actype] = (uint32_t *)H5MM_xfree(f->shared->retries[actype]);

        /* Destroy shared file struct */
        f->shared = (H5F_file_t *)H5FL_FREE(H5F_file_t, f->shared);

    } else if(f->shared->nrefs > 0) {
        /*
         * There are other references to the shared part of the file.
         * Only decrement the reference count.
         */
        --f->shared->nrefs;
    }

    /* Free the non-shared part of the file */
    f->open_name = (char *)H5MM_xfree(f->open_name);
    f->actual_name = (char *)H5MM_xfree(f->actual_name);
    f->extpath = (char *)H5MM_xfree(f->extpath);
    if(H5FO_top_dest(f) < 0)
        HDONE_ERROR(H5E_FILE, H5E_CANTINIT, FAIL, "problems closing file")
    f->shared = NULL;
    f = H5FL_FREE(H5F_t, f);

    FUNC_LEAVE_NOAPI(ret_value)
} /* end H5F_dest() */


/*-------------------------------------------------------------------------
 * Function:	H5F_open
 *
 * Purpose:	Opens (or creates) a file.  This function understands the
 *		following flags which are similar in nature to the Posix
 *		open(2) flags.
 *
 *		H5F_ACC_RDWR:	Open with read/write access. If the file is
 *				currently open for read-only access then it
 *				will be reopened. Absence of this flag
 *				implies read-only access.
 *
 *		H5F_ACC_CREAT:	Create a new file if it doesn't exist yet.
 *				The permissions are 0666 bit-wise AND with
 *				the current umask.  H5F_ACC_WRITE must also
 *				be specified.
 *
 *		H5F_ACC_EXCL:	This flag causes H5F_open() to fail if the
 *				file already exists.
 *
 *		H5F_ACC_TRUNC:	The file is truncated and a new HDF5 superblock
 *				is written.  This operation will fail if the
 *				file is already open.
 *
 *		Unlinking the file name from the group directed graph while
 *		the file is opened causes the file to continue to exist but
 *		one will not be able to upgrade the file from read-only
 *		access to read-write access by reopening it. Disk resources
 *		for the file are released when all handles to the file are
 *		closed. NOTE: This paragraph probably only applies to Unix;
 *		deleting the file name in other OS's has undefined results.
 *
 *		The CREATE_PARMS argument is optional.	A null pointer will
 *		cause the default file creation parameters to be used.
 *
 *		The ACCESS_PARMS argument is optional.  A null pointer will
 *		cause the default file access parameters to be used.
 *
 * The following two tables show results of file opens for single and concurrent access:
 *
 * SINGLE PROCESS ACCESS                        CONCURRENT ACCESS
 *
 *             #1st open#                                   #1st open#
 *             -- SR SR -- -- SR SR --                      -- SR SR -- -- SR SR --
 *             -- -- SW SW SW SW -- --                      -- -- SW SW SW SW -- --
 *              W  W  W  W  R  R  R  R                       W  W  W  W  R  R  R  R
 * #2nd open#                                   #2nd open#
 *            --------------------------                   --------------------------
 *   -- --  W | s  x  x  s  x  x  f  f |          -- --  W | f  x  x  f  x  x  f  f |
 *   SR --  W | x  x  x  x  x  x  x  x |          SR --  W | x  x  x  x  x  x  x  x |
 *   SR SW  W | x  x  x  x  x  x  x  x |          SR SW  W | x  x  x  x  x  x  x  x |
 *   -- SW  W | f  x  x  s  x  x  f  f |          -- SW  W | f  x  x  f  x  x  f  f |
 *   -- SW  R | x  x  x  x  x  x  x  x |          -- SW  R | x  x  x  x  x  x  x  x |
 *   SR SW  R | x  x  x  x  x  x  x  x |          SR SW  R | x  x  x  x  x  x  x  x |
 *   SR --  R | s  x  x  s  x  x  s  f |          SR --  R | f  x  x  s  x  x  s  s |
 *   -- --  R | s  x  x  s  x  x  s  s |          -- --  R | f  x  x  f  x  x  s  s |
 *            --------------------------                   --------------------------
 *
 *      Notations:
 *        W:  H5F_ACC_RDWR
 *        R:  H5F_ACC_RDONLY
 *        SW: H5F_ACC_SWMR_WRITE
 *        SR: H5F_ACC_SWMR_READ
 *
 *        x: the first open or second open itself fails due to invalid flags combination
 *        f: the open fails with flags combination from both the first and second opens
 *        s: the open succeeds with flags combination from both the first and second opens
 *
 *
 * Return:	Success:	A new file pointer.
 *		Failure:	NULL
 *
 * Programmer:	Robb Matzke
 *		Tuesday, September 23, 1997
 *
 *-------------------------------------------------------------------------
 */
H5F_t *
H5F_open(const char *name, unsigned flags, hid_t fcpl_id, hid_t fapl_id,
    hid_t dxpl_id)
{
    H5F_t              *file = NULL;        /*the success return value      */
    H5F_file_t         *shared = NULL;      /*shared part of `file'         */
    H5FD_t             *lf = NULL;          /*file driver part of `shared'  */
    unsigned            tent_flags;         /*tentative flags               */
    H5FD_class_t       *drvr;               /*file driver class info        */
    H5P_genplist_t     *a_plist;            /*file access property list     */
    H5F_close_degree_t  fc_degree;          /*file close degree             */
    hbool_t             set_flag = FALSE;   /*set the status_flags in the superblock */
    hbool_t             clear = FALSE;      /*clear the status_flags 	    */
    hbool_t             evict_on_close;     /* evict on close value from plist  */
    H5F_t              *ret_value = NULL;   /*actual return value           */
    char               *lock_env_var = NULL;/*env var pointer               */
    hbool_t             use_file_locking;   /*read from env var             */

    FUNC_ENTER_NOAPI(NULL)

    /*
     * If the driver has a `cmp' method then the driver is capable of
     * determining when two file handles refer to the same file and the
     * library can insure that when the application opens a file twice
     * that the two handles coordinate their operations appropriately.
     * Otherwise it is the application's responsibility to never open the
     * same file more than once at a time.
     */
    if(NULL == (drvr = H5FD_get_class(fapl_id)))
        HGOTO_ERROR(H5E_FILE, H5E_CANTGET, NULL, "unable to retrieve VFL class")

    /* Check the environment variable that determines if we care
     * about file locking. File locking should be used unless explicitly
     * disabled.
     */
    lock_env_var = HDgetenv("HDF5_USE_FILE_LOCKING");
    if(lock_env_var && !HDstrcmp(lock_env_var, "FALSE"))
        use_file_locking = FALSE;
    else
        use_file_locking = TRUE;    

    /*
     * Opening a file is a two step process. First we try to open the
     * file in a way which doesn't affect its state (like not truncating
     * or creating it) so we can compare it with files that are already
     * open. If that fails then we try again with the full set of flags
     * (only if they're different than the original failed attempt).
     * However, if the file driver can't distinquish between files then
     * there's no reason to open the file tentatively because it's the
     * application's responsibility to prevent this situation (there's no
     * way for us to detect it here anyway).
     */
    if(drvr->cmp)
        tent_flags = flags & ~(H5F_ACC_CREAT|H5F_ACC_TRUNC|H5F_ACC_EXCL);
    else
        tent_flags = flags;

    if(NULL == (lf = H5FD_open(name, tent_flags, fapl_id, HADDR_UNDEF))) {
        if(tent_flags == flags) {
#ifndef H5_USING_MEMCHECKER
            time_t mytime = HDtime(NULL);

            HGOTO_ERROR(H5E_FILE, H5E_CANTOPENFILE, NULL, "unable to open file: time = %s, name = '%s', tent_flags = %x", HDctime(&mytime), name, tent_flags)
#else /* H5_USING_MEMCHECKER */
            HGOTO_ERROR(H5E_FILE, H5E_CANTOPENFILE, NULL, "unable to open file: name = '%s', tent_flags = %x", name, tent_flags)
#endif /* H5_USING_MEMCHECKER */
        } /* end if */
        H5E_clear_stack(NULL);
        tent_flags = flags;
        if(NULL == (lf = H5FD_open(name, tent_flags, fapl_id, HADDR_UNDEF))) {
#ifndef H5_USING_MEMCHECKER
            time_t mytime = HDtime(NULL);

            HGOTO_ERROR(H5E_FILE, H5E_CANTOPENFILE, NULL, "unable to open file: time = %s, name = '%s', tent_flags = %x", HDctime(&mytime), name, tent_flags)
#else /* H5_USING_MEMCHECKER */
            HGOTO_ERROR(H5E_FILE, H5E_CANTOPENFILE, NULL, "unable to open file: name = '%s', tent_flags = %x", name, tent_flags)
#endif /* H5_USING_MEMCHECKER */
        } /* end if */
    } /* end if */

    /* Is the file already open? */
    if((shared = H5F_sfile_search(lf)) != NULL) {
        /*
         * The file is already open, so use that one instead of the one we
         * just opened. We only one one H5FD_t* per file so one doesn't
         * confuse the other.  But fail if this request was to truncate the
         * file (since we can't do that while the file is open), or if the
         * request was to create a non-existent file (since the file already
         * exists), or if the new request adds write access (since the
         * readers don't expect the file to change under them), or if the
         * SWMR write/read access flags don't agree.
         */
        if(H5FD_close(lf) < 0)
            HGOTO_ERROR(H5E_FILE, H5E_CANTOPENFILE, NULL, "unable to close low-level file info")
        if(flags & H5F_ACC_TRUNC)
            HGOTO_ERROR(H5E_FILE, H5E_CANTOPENFILE, NULL, "unable to truncate a file which is already open")
        if(flags & H5F_ACC_EXCL)
            HGOTO_ERROR(H5E_FILE, H5E_CANTOPENFILE, NULL, "file exists")
        if((flags & H5F_ACC_RDWR) && 0 == (shared->flags & H5F_ACC_RDWR))
            HGOTO_ERROR(H5E_FILE, H5E_CANTOPENFILE, NULL, "file is already open for read-only")

        if((flags & H5F_ACC_SWMR_WRITE) && 0 == (shared->flags & H5F_ACC_SWMR_WRITE))
            HGOTO_ERROR(H5E_FILE, H5E_CANTOPENFILE, NULL, "SWMR write access flag not the same for file that is already open")
        if((flags & H5F_ACC_SWMR_READ) && !((shared->flags & H5F_ACC_SWMR_WRITE) || (shared->flags & H5F_ACC_SWMR_READ) || (shared->flags & H5F_ACC_RDWR)))
            HGOTO_ERROR(H5E_FILE, H5E_CANTOPENFILE, NULL, "SWMR read access flag not the same for file that is already open")

        /* Allocate new "high-level" file struct */
        if((file = H5F_new(shared, flags, fcpl_id, fapl_id, NULL)) == NULL)
            HGOTO_ERROR(H5E_FILE, H5E_CANTOPENFILE, NULL, "unable to create new file object")
    } /* end if */
    else {
        /* Check if tentative open was good enough */
        if(flags != tent_flags) {
            /*
             * This file is not yet open by the library and the flags we used to
             * open it are different than the desired flags. Close the tentative
             * file and open it for real.
             */
            if(H5FD_close(lf) < 0)
                HGOTO_ERROR(H5E_FILE, H5E_CANTOPENFILE, NULL, "unable to close low-level file info")

            if(NULL == (lf = H5FD_open(name, flags, fapl_id, HADDR_UNDEF)))
                HGOTO_ERROR(H5E_FILE, H5E_CANTOPENFILE, NULL, "unable to open file")
        } /* end if */

        /* Place an advisory lock on the file */
        if(use_file_locking)
            if(H5FD_lock(lf, (hbool_t)((flags & H5F_ACC_RDWR) ? TRUE : FALSE)) < 0) {
                /* Locking failed - Closing will remove the lock */                
                if(H5FD_close(lf) < 0) 
                    HDONE_ERROR(H5E_FILE, H5E_CANTOPENFILE, NULL, "unable to close low-level file info")
                HGOTO_ERROR(H5E_FILE, H5E_CANTOPENFILE, NULL, "unable to lock the file")
            } /* end if */

        /* Create the 'top' file structure */
        if(NULL == (file = H5F_new(NULL, flags, fcpl_id, fapl_id, lf)))
            HGOTO_ERROR(H5E_FILE, H5E_CANTOPENFILE, NULL, "unable to initialize file structure")

        /* Need to set status_flags in the superblock if the driver has a 'lock' method */
        if(drvr->lock)
            set_flag = TRUE;
    } /* end else */

    /* Retain the name the file was opened with */
    file->open_name = H5MM_xstrdup(name);

    /* Short cuts */
    shared = file->shared;
    lf = shared->lf;

    /*
     * Read or write the file superblock, depending on whether the file is
     * empty or not.
     */
    if(0 == (MAX(H5FD_get_eof(lf, H5FD_MEM_SUPER), H5FD_get_eoa(lf, H5FD_MEM_SUPER))) && (flags & H5F_ACC_RDWR)) {
        /*
         * We've just opened a fresh new file (or truncated one). We need
         * to create & write the superblock.
         */

        /* Initialize information about the superblock and allocate space for it */
        /* (Writes superblock extension messages, if there are any) */
        if(H5F__super_init(file, dxpl_id) < 0)
            HGOTO_ERROR(H5E_FILE, H5E_CANTINIT, NULL, "unable to allocate file superblock")

        /* Create and open the root group */
        /* (This must be after the space for the superblock is allocated in
         *      the file, since the superblock must be at offset 0)
         */
        if(H5G_mkroot(file, dxpl_id, TRUE) < 0)
            HGOTO_ERROR(H5E_FILE, H5E_CANTINIT, NULL, "unable to create/open root group")
    } /* end if */
    else if (1 == shared->nrefs) {

        /* Read the superblock if it hasn't been read before. */
        if(H5F__super_read(file, dxpl_id, TRUE) < 0)
            HGOTO_ERROR(H5E_FILE, H5E_READERROR, NULL, "unable to read superblock")

        /* Open the root group */
        if(H5G_mkroot(file, dxpl_id, FALSE) < 0)
            HGOTO_ERROR(H5E_FILE, H5E_CANTOPENFILE, NULL, "unable to read root group")
    } /* end if */

    /* Get the file access property list, for future queries */
    if(NULL == (a_plist = (H5P_genplist_t *)H5I_object(fapl_id)))
        HGOTO_ERROR(H5E_ARGS, H5E_BADTYPE, NULL, "not file access property list")

    /*
     * Decide the file close degree.  If it's the first time to open the
     * file, set the degree to access property list value; if it's the
     * second time or later, verify the access property list value matches
     * the degree in shared file structure.
     */
    if(H5P_get(a_plist, H5F_ACS_CLOSE_DEGREE_NAME, &fc_degree) < 0)
        HGOTO_ERROR(H5E_PLIST, H5E_CANTGET, NULL, "can't get file close degree")

    /* This is a private property to clear the status_flags in the super block */
    /* Use by h5clear and a routine in test/flush2.c to clear the test file's status_flags */
    if(H5P_exist_plist(a_plist, H5F_ACS_CLEAR_STATUS_FLAGS_NAME) > 0) {
        if(H5P_get(a_plist, H5F_ACS_CLEAR_STATUS_FLAGS_NAME, &clear) < 0)
            HGOTO_ERROR(H5E_PLIST, H5E_CANTGET, NULL, "can't get clearance for status_flags")
        else if(clear)
            file->shared->sblock->status_flags = 0;
    } /* end if */

    if(shared->nrefs == 1) {
        if(fc_degree == H5F_CLOSE_DEFAULT)
            shared->fc_degree = lf->cls->fc_degree;
        else
            shared->fc_degree = fc_degree;
    } /* end if */
    else if(shared->nrefs > 1) {
        if(fc_degree == H5F_CLOSE_DEFAULT && shared->fc_degree != lf->cls->fc_degree)
            HGOTO_ERROR(H5E_FILE, H5E_CANTINIT, NULL, "file close degree doesn't match")
        if(fc_degree != H5F_CLOSE_DEFAULT && fc_degree != shared->fc_degree)
            HGOTO_ERROR(H5E_FILE, H5E_CANTINIT, NULL, "file close degree doesn't match")
    } /* end if */

    /* Record the evict-on-close MDC behavior.  If it's the first time opening
     * the file, set it to access property list value; if it's the second time
     * or later, verify that the access property list value matches the value
     * in shared file structure.
     */
    if(H5P_get(a_plist, H5F_ACS_EVICT_ON_CLOSE_FLAG_NAME, &evict_on_close) < 0)
        HGOTO_ERROR(H5E_PLIST, H5E_CANTGET, NULL, "can't get evict on close value")

    if(shared->nrefs == 1) {
        shared->evict_on_close = evict_on_close;
    } else if(shared->nrefs > 1) {
        if(shared->evict_on_close != evict_on_close)
            HGOTO_ERROR(H5E_FILE, H5E_CANTINIT, NULL, "file evict-on-close value doesn't match")
    } /* end if */

    /* Formulate the absolute path for later search of target file for external links */
    if(H5_build_extpath(name, &file->extpath) < 0)
        HGOTO_ERROR(H5E_FILE, H5E_CANTINIT, NULL, "unable to build extpath")

    /* Formulate the actual file name, after following symlinks, etc. */
    if(H5F_build_actual_name(file, a_plist, name, &file->actual_name) < 0)
        HGOTO_ERROR(H5E_FILE, H5E_CANTINIT, NULL, "unable to build actual name")

    if(set_flag) {
        if(H5F_INTENT(file) & H5F_ACC_RDWR) { /* Set and check consistency of status_flags */
            /* Skip check of status_flags for file with < superblock version 3 */
            if(file->shared->sblock->super_vers >= HDF5_SUPERBLOCK_VERSION_3) {

                if(file->shared->sblock->status_flags & H5F_SUPER_WRITE_ACCESS ||
                        file->shared->sblock->status_flags & H5F_SUPER_SWMR_WRITE_ACCESS)
                    HGOTO_ERROR(H5E_FILE, H5E_CANTOPENFILE, NULL, "file is already open for write/SWMR write (may use <h5clear file> to clear file consistency flags)")
            } /* version 3 superblock */

            file->shared->sblock->status_flags |= H5F_SUPER_WRITE_ACCESS;
            if(H5F_INTENT(file) & H5F_ACC_SWMR_WRITE)
                file->shared->sblock->status_flags |= H5F_SUPER_SWMR_WRITE_ACCESS;

            /* Flush the superblock */
            if(H5F_super_dirty(file) < 0)
                HGOTO_ERROR(H5E_FILE, H5E_CANTMARKDIRTY, NULL, "unable to mark superblock as dirty")
            if(H5F_flush_tagged_metadata(file, H5AC__SUPERBLOCK_TAG, H5AC_ind_read_dxpl_id) < 0)
                HGOTO_ERROR(H5E_FILE, H5E_CANTFLUSH, NULL, "unable to flush superblock")

            /* Remove the file lock for SWMR_WRITE */
            if(use_file_locking && (H5F_INTENT(file) & H5F_ACC_SWMR_WRITE)) { 
                if(H5FD_unlock(file->shared->lf) < 0)
                    HGOTO_ERROR(H5E_FILE, H5E_CANTOPENFILE, NULL, "unable to unlock the file")
            } /* end if */
        } /* end if */
        else { /* H5F_ACC_RDONLY: check consistency of status_flags */
            /* Skip check of status_flags for file with < superblock version 3 */
            if(file->shared->sblock->super_vers >= HDF5_SUPERBLOCK_VERSION_3) {

                if(H5F_INTENT(file) & H5F_ACC_SWMR_READ) { 
                    if((file->shared->sblock->status_flags & H5F_SUPER_WRITE_ACCESS && 
                            !(file->shared->sblock->status_flags & H5F_SUPER_SWMR_WRITE_ACCESS))
                            || 
                            (!(file->shared->sblock->status_flags & H5F_SUPER_WRITE_ACCESS) && 
                            file->shared->sblock->status_flags & H5F_SUPER_SWMR_WRITE_ACCESS))
                        HGOTO_ERROR(H5E_FILE, H5E_CANTOPENFILE, NULL, "file is not already open for SWMR writing")

                } /* end if */
                else if((file->shared->sblock->status_flags & H5F_SUPER_WRITE_ACCESS) ||
                        (file->shared->sblock->status_flags & H5F_SUPER_SWMR_WRITE_ACCESS))
                    HGOTO_ERROR(H5E_FILE, H5E_CANTOPENFILE, NULL, "file is already open for write (may use <h5clear file> to clear file consistency flags)")

            } /* version 3 superblock */
        } /* end else */
    } /* end if set_flag */

    /* Success */
    ret_value = file;

done:
    if(!ret_value && file)
        if(H5F_dest(file, dxpl_id, FALSE) < 0)
            HDONE_ERROR(H5E_FILE, H5E_CANTCLOSEFILE, NULL, "problems closing file")

    FUNC_LEAVE_NOAPI(ret_value)
} /* end H5F_open() */


/*-------------------------------------------------------------------------
 * Function:	H5F_flush
 *
 * Purpose:	Flushes cached data.
 *
 * Return:	Non-negative on success/Negative on failure
 *
 * Programmer:	Robb Matzke
 *		matzke@llnl.gov
 *		Aug 29 1997
 *
 *-------------------------------------------------------------------------
 */
herr_t
H5F_flush(H5F_t *f, hid_t dxpl_id, hbool_t closing)
{
    H5F_io_info_t fio_info;             /* I/O info for operation */
    herr_t   ret_value = SUCCEED;       /* Return value */

    FUNC_ENTER_NOAPI(FAIL)

    /* Sanity check arguments */
    HDassert(f);

    /* Flush any cached dataset storage raw data */
    if(H5D_flush(f, dxpl_id) < 0)
        /* Push error, but keep going*/
        HDONE_ERROR(H5E_CACHE, H5E_CANTFLUSH, FAIL, "unable to flush dataset cache")

    /* Release any space allocated to space aggregators, so that the eoa value
     *  corresponds to the end of the space written to in the file.
     */
    /* (needs to happen before cache flush, with superblock write, since the
     *  'eoa' value is written in superblock -QAK)
     */
    if(H5MF_free_aggrs(f, dxpl_id) < 0)
        /* Push error, but keep going*/
        HDONE_ERROR(H5E_FILE, H5E_CANTRELEASE, FAIL, "can't release file space")

#if 1 /* new home for H5AC_prep_for_file_close */ /* JRM */
    if ( closing ) {

        /* notify the metadata cache that the file is about to be closed.
         * This allows the cache to set up for creating a metadata cache
         * image if this has been requested.
         */
        if(H5AC_prep_for_file_close(f, dxpl_id) < 0)
            /* Push error, but keep going*/
            HDONE_ERROR(H5E_CACHE, H5E_CANTFLUSH, FAIL, "metadata cache prep for close failed")

    }
#endif /* new home for H5AC_prep_for_file_close */ /* JRM */

    /* Flush the entire metadata cache */
    if(H5AC_flush(f, dxpl_id) < 0)
        /* Push error, but keep going*/
        HDONE_ERROR(H5E_CACHE, H5E_CANTFLUSH, FAIL, "unable to flush metadata cache")

    /* Truncate the file to the current allocated size */
    if(H5FD_truncate(f->shared->lf, dxpl_id, closing) < 0)
        HDONE_ERROR(H5E_FILE, H5E_WRITEERROR, FAIL, "low level truncate failed")

    /* Flush the entire metadata cache again since the EOA could have changed in the truncate call. */
    if(H5AC_flush(f, dxpl_id) < 0)
        /* Push error, but keep going*/
        HDONE_ERROR(H5E_CACHE, H5E_CANTFLUSH, FAIL, "unable to flush metadata cache")

    /* Set up I/O info for operation */
    fio_info.f = f;
    if(NULL == (fio_info.dxpl = (H5P_genplist_t *)H5I_object(dxpl_id)))
        HDONE_ERROR(H5E_ARGS, H5E_BADTYPE, FAIL, "can't get property list")

    /* Flush out the metadata accumulator */
    if(H5F__accum_flush(&fio_info) < 0)
        /* Push error, but keep going*/
        HDONE_ERROR(H5E_IO, H5E_CANTFLUSH, FAIL, "unable to flush metadata accumulator")

    /* Flush file buffers to disk. */
    if(H5FD_flush(f->shared->lf, dxpl_id, closing) < 0)
        /* Push error, but keep going*/
        HDONE_ERROR(H5E_IO, H5E_WRITEERROR, FAIL, "low level flush failed")

done:
    FUNC_LEAVE_NOAPI(ret_value)
} /* end H5F_flush() */


/*-------------------------------------------------------------------------
 * Function:	H5F_close
 *
 * Purpose:	Closes a file or causes the close operation to be pended.
 *		This function is called two ways: from the API it gets called
 *		by H5Fclose->H5I_dec_ref->H5F_close when H5I_dec_ref()
 *		decrements the file ID reference count to zero.  The file ID
 *		is removed from the H5I_FILE group by H5I_dec_ref() just
 *		before H5F_close() is called. If there are open object
 *		headers then the close is pended by moving the file to the
 *		H5I_FILE_CLOSING ID group (the f->closing contains the ID
 *		assigned to file).
 *
 *		This function is also called directly from H5O_close() when
 *		the last object header is closed for the file and the file
 *		has a pending close.
 *
 * Return:	Non-negative on success/Negative on failure
 *
 * Programmer:	Robb Matzke
 *		Tuesday, September 23, 1997
 *
 *-------------------------------------------------------------------------
 */
herr_t
H5F_close(H5F_t *f)
{
    herr_t	        ret_value = SUCCEED;    /* Return value */

    FUNC_ENTER_NOAPI_NOINIT

    /* Sanity check */
    HDassert(f);
    HDassert(f->file_id > 0);   /* This routine should only be called when a file ID's ref count drops to zero */

    /* Perform checks for "semi" file close degree here, since closing the
     * file is not allowed if there are objects still open */
    if(f->shared->fc_degree == H5F_CLOSE_SEMI) {
        unsigned nopen_files = 0;       /* Number of open files in file/mount hierarchy */
        unsigned nopen_objs = 0;        /* Number of open objects in file/mount hierarchy */

        /* Get the number of open objects and open files on this file/mount hierarchy */
        if(H5F_mount_count_ids(f, &nopen_files, &nopen_objs) < 0)
            HGOTO_ERROR(H5E_SYM, H5E_MOUNT, FAIL, "problem checking mount hierarchy")

        /* If there are no other file IDs open on this file/mount hier., but
         * there are still open objects, issue an error and bail out now,
         * without decrementing the file ID's reference count and triggering
         * a "real" attempt at closing the file */
        if(nopen_files == 1 && nopen_objs > 0)
            HGOTO_ERROR(H5E_FILE, H5E_CANTCLOSEFILE, FAIL, "can't close file, there are objects still open")
    } /* end if */

    /* Reset the file ID for this file */
    f->file_id = -1;

    /* Attempt to close the file/mount hierarchy */
    if(H5F_try_close(f, NULL) < 0)
        HGOTO_ERROR(H5E_FILE, H5E_CANTCLOSEFILE, FAIL, "can't close file")

done:
    FUNC_LEAVE_NOAPI(ret_value)
} /* end H5F_close() */


/*-------------------------------------------------------------------------
 * Function:	H5F_try_close
 *
 * Purpose:	Attempts to close a file due to one of several actions:
 *                      - The reference count on the file ID dropped to zero
 *                      - The last open object was closed in the file
 *                      - The file was unmounted
 *
 * Return:	Non-negative on success/Negative on failure
 *
 * Programmer:	Quincey Koziol
 *		Tuesday, July 19, 2005
 *
 *-------------------------------------------------------------------------
 */
herr_t
H5F_try_close(H5F_t *f, hbool_t *was_closed /*out*/)
{
    unsigned            nopen_files = 0;        /* Number of open files in file/mount hierarchy */
    unsigned            nopen_objs = 0;         /* Number of open objects in file/mount hierarchy */
    herr_t	        ret_value = SUCCEED;    /* Return value */

    FUNC_ENTER_NOAPI_NOINIT

    /* Sanity check */
    HDassert(f);
    HDassert(f->shared);

    /* Set the was_closed flag to the default value.
     * This flag lets downstream code know if the file struct is
     * still accessible and/or likely to contain useful data.
     * It's needed by the evict-on-close code. Clients can ignore
     * this value by passing in NULL.
     */
    if(was_closed)
        *was_closed = FALSE;

    /* Check if this file is already in the process of closing */
    if(f->closing) {
        if(was_closed)
            *was_closed = TRUE;
        HGOTO_DONE(SUCCEED)
    } /* end if */

    /* Get the number of open objects and open files on this file/mount hierarchy */
    if(H5F_mount_count_ids(f, &nopen_files, &nopen_objs) < 0)
        HGOTO_ERROR(H5E_SYM, H5E_MOUNT, FAIL, "problem checking mount hierarchy")

    /*
     * Close file according to close degree:
     *
     *  H5F_CLOSE_WEAK:	if there are still objects open, wait until
     *			they are all closed.
     *  H5F_CLOSE_SEMI:	if there are still objects open, return fail;
     *			otherwise, close file.
     *  H5F_CLOSE_STRONG:	if there are still objects open, close them
     *			first, then close file.
     */
    switch(f->shared->fc_degree) {
        case H5F_CLOSE_WEAK:
            /*
             * If file or object IDS are still open then delay deletion of
             * resources until they have all been closed.  Flush all
             * caches and update the object header anyway so that failing to
             * close all objects isn't a major problem.
             */
            if((nopen_files + nopen_objs) > 0)
                HGOTO_DONE(SUCCEED)
            break;

        case H5F_CLOSE_SEMI:
            /* Can leave safely if file IDs are still open on this file */
            if(nopen_files > 0)
                HGOTO_DONE(SUCCEED)

            /* Sanity check: If close degree if "semi" and we have gotten this
             * far and there are objects left open, bail out now */
            HDassert(nopen_files == 0 && nopen_objs == 0);

            /* If we've gotten this far (ie. there are no open objects in the file), fall through to flush & close */
            break;

        case H5F_CLOSE_STRONG:
            /* If there are other open files in the hierarchy, we can leave now */
            if(nopen_files > 0)
                HGOTO_DONE(SUCCEED)

            /* If we've gotten this far (ie. there are no open file IDs in the file/mount hierarchy), fall through to flush & close */
            break;

        case H5F_CLOSE_DEFAULT:
        default:
            HGOTO_ERROR(H5E_FILE, H5E_CANTCLOSEFILE, FAIL, "can't close file, unknown file close degree")
    } /* end switch */

    /* Mark this file as closing (prevents re-entering file shutdown code below) */
    f->closing = TRUE;

    /* If the file close degree is "strong", close all the open objects in this file */
    if(f->shared->fc_degree == H5F_CLOSE_STRONG) {
        HDassert(nopen_files ==  0);

        /* Forced close of all opened objects in this file */
        if(f->nopen_objs > 0) {
            size_t obj_count;       /* # of open objects */
            hid_t objs[128];        /* Array of objects to close */
            herr_t result;          /* Local result from obj ID query */
            size_t u;               /* Local index variable */

            /* Get the list of IDs of open dataset, group, & attribute objects */
            while((result = H5F_get_obj_ids(f, H5F_OBJ_LOCAL | H5F_OBJ_DATASET | H5F_OBJ_GROUP | H5F_OBJ_ATTR, (int)(sizeof(objs) / sizeof(objs[0])), objs, FALSE, &obj_count)) <= 0
                    && obj_count != 0 ) {

                /* Try to close all the open objects in this file */
                for(u = 0; u < obj_count; u++)
                    if(H5I_dec_ref(objs[u]) < 0)
                        HGOTO_ERROR(H5E_ATOM, H5E_CLOSEERROR, FAIL, "can't close object")
            } /* end while */
            if(result < 0)
                HGOTO_ERROR(H5E_INTERNAL, H5E_BADITER, FAIL, "H5F_get_obj_ids failed(1)")

            /* Get the list of IDs of open named datatype objects */
            /* (Do this separately from the dataset & attribute IDs, because
             * they could be using one of the named datatypes and then the
             * open named datatype ID will get closed twice)
             */
            while((result = H5F_get_obj_ids(f, H5F_OBJ_LOCAL | H5F_OBJ_DATATYPE, (int)(sizeof(objs) / sizeof(objs[0])), objs, FALSE, &obj_count)) <= 0
                    && obj_count != 0) {

                /* Try to close all the open objects in this file */
                for(u = 0; u < obj_count; u++)
                    if(H5I_dec_ref(objs[u]) < 0)
                        HGOTO_ERROR(H5E_ATOM, H5E_CLOSEERROR, FAIL, "can't close object")
            } /* end while */
            if(result < 0)
                HGOTO_ERROR(H5E_INTERNAL, H5E_BADITER, FAIL, "H5F_get_obj_ids failed(2)")
        } /* end if */
    } /* end if */

    /* Check if this is a child file in a mounting hierarchy & proceed up the
     * hierarchy if so.
     */
    if(f->parent)
        if(H5F_try_close(f->parent, NULL) < 0)
            HGOTO_ERROR(H5E_FILE, H5E_CANTCLOSEFILE, FAIL, "can't close parent file")

    /* Unmount and close each child before closing the current file. */
    if(H5F_close_mounts(f) < 0)
        HGOTO_ERROR(H5E_FILE, H5E_CANTCLOSEFILE, FAIL, "can't unmount child files")

    /* If there is more than one reference to the shared file struct and the
     * file has an external file cache, we should see if it can be closed.  This
     * can happen if a cycle is formed with external file caches */
    if(f->shared->efc && (f->shared->nrefs > 1))
        if(H5F_efc_try_close(f) < 0)
            HGOTO_ERROR(H5E_FILE, H5E_CANTRELEASE, FAIL, "can't attempt to close EFC")

    /* Delay flush until the shared file struct is closed, in H5F_dest.  If the
     * application called H5Fclose, it would have been flushed in that function
     * (unless it will have been flushed in H5F_dest anyways). */

    /*
     * Destroy the H5F_t struct and decrement the reference count for the
     * shared H5F_file_t struct. If the reference count for the H5F_file_t
     * struct reaches zero then destroy it also.
     */
    if(H5F_dest(f, H5AC_ind_read_dxpl_id, TRUE) < 0)
        HGOTO_ERROR(H5E_FILE, H5E_CANTCLOSEFILE, FAIL, "problems closing file")

    /* Since we closed the file, this should be set to TRUE */
    if(was_closed)
        *was_closed = TRUE;
done:
    FUNC_LEAVE_NOAPI(ret_value)
} /* end H5F_try_close() */


/*-------------------------------------------------------------------------
 * Function:	H5F_get_id
 *
 * Purpose:	Get the file ID, incrementing it, or "resurrecting" it as
 *              appropriate.
 *
 * Return:	Non-negative on success/Negative on failure
 *
 * Programmer:	Raymond Lu
 *		Oct 29, 2003
 *
 *-------------------------------------------------------------------------
 */
hid_t
H5F_get_id(H5F_t *file, hbool_t app_ref)
{
    hid_t ret_value = H5I_INVALID_HID;  /* Return value */

    FUNC_ENTER_NOAPI_NOINIT

    HDassert(file);

    if(file->file_id == -1) {
        /* Get an atom for the file */
        if((file->file_id = H5I_register(H5I_FILE, file, app_ref)) < 0)
	    HGOTO_ERROR(H5E_ATOM, H5E_CANTREGISTER, FAIL, "unable to atomize file")
    } else {
        /* Increment reference count on atom. */
        if(H5I_inc_ref(file->file_id, app_ref) < 0)
            HGOTO_ERROR(H5E_ATOM, H5E_CANTSET, FAIL, "incrementing file ID failed")
    } /* end else */

    ret_value = file->file_id;

done:
    FUNC_LEAVE_NOAPI(ret_value)
} /* end H5F_get_id() */


/*-------------------------------------------------------------------------
 * Function:	H5F_incr_nopen_objs
 *
 * Purpose:	Increment the number of open objects for a file.
 *
 * Return:	Success:	The number of open objects, after the increment
 *
 * 		Failure:	(can't happen)
 *
 * Programmer:	Quincey Koziol
 *		koziol@hdfgroup.org
 *		Mar  6 2007
 *
 *-------------------------------------------------------------------------
 */
unsigned
H5F_incr_nopen_objs(H5F_t *f)
{
    /* Use FUNC_ENTER_NOAPI_NOINIT_NOERR here to avoid performance issues */
    FUNC_ENTER_NOAPI_NOINIT_NOERR

    HDassert(f);

    FUNC_LEAVE_NOAPI(++f->nopen_objs)
} /* end H5F_incr_nopen_objs() */


/*-------------------------------------------------------------------------
 * Function:	H5F_decr_nopen_objs
 *
 * Purpose:	Decrement the number of open objects for a file.
 *
 * Return:	Success:	The number of open objects, after the decrement
 *
 * 		Failure:	(can't happen)
 *
 * Programmer:	Quincey Koziol
 *		koziol@hdfgroup.org
 *		Mar  6 2007
 *
 *-------------------------------------------------------------------------
 */
unsigned
H5F_decr_nopen_objs(H5F_t *f)
{
    /* Use FUNC_ENTER_NOAPI_NOINIT_NOERR here to avoid performance issues */
    FUNC_ENTER_NOAPI_NOINIT_NOERR

    HDassert(f);

    FUNC_LEAVE_NOAPI(--f->nopen_objs)
} /* end H5F_decr_nopen_objs() */


/*-------------------------------------------------------------------------
 * Function:	H5F_build_actual_name
 *
 * Purpose:	Retrieve the name of a file, after following symlinks, etc.
 *
 * Note:	Currently only working for "POSIX I/O compatible" VFDs
 *
 * Return:	Success:        0
 *		Failure:	-1
 *
 * Programmer:	Quincey Koziol
 *		November 25, 2009
 *
 *-------------------------------------------------------------------------
 */
static herr_t
H5F_build_actual_name(const H5F_t *f, const H5P_genplist_t *fapl, const char *name,
    char **actual_name/*out*/)
{
    hid_t       new_fapl_id = -1;       /* ID for duplicated FAPL */
#ifdef H5_HAVE_SYMLINK
    /* This has to be declared here to avoid unfreed resources on errors */
    char *realname = NULL;              /* Fully resolved path name of file */
#endif /* H5_HAVE_SYMLINK */
    herr_t      ret_value = SUCCEED;    /* Return value */

    FUNC_ENTER_NOAPI_NOINIT

    /* Sanity check */
    HDassert(f);
    HDassert(fapl);
    HDassert(name);
    HDassert(actual_name);

    /* Clear actual name pointer to begin with */
    *actual_name = NULL;

/* Assume that if the OS can't create symlinks, that we don't need to worry
 *      about resolving them either. -QAK
 */
#ifdef H5_HAVE_SYMLINK
    /* Check for POSIX I/O compatible file handle */
    if(H5F_HAS_FEATURE(f, H5FD_FEAT_POSIX_COMPAT_HANDLE)) {
        h5_stat_t lst;   /* Stat info from lstat() call */

        /* Call lstat() on the file's name */
        if(HDlstat(name, &lst) < 0)
            HGOTO_ERROR(H5E_FILE, H5E_CANTGET, FAIL, "can't retrieve stat info for file")

        /* Check for symbolic link */
        if(S_IFLNK == (lst.st_mode & S_IFMT)) {
            H5P_genplist_t *new_fapl;   /* Duplicated FAPL */
            int *fd;                    /* POSIX I/O file descriptor */
            h5_stat_t st;               /* Stat info from stat() call */
            h5_stat_t fst;              /* Stat info from fstat() call */
            hbool_t want_posix_fd;      /* Flag for retrieving file descriptor from VFD */

            /* Allocate realname buffer */
            if(NULL == (realname = (char *)H5MM_calloc((size_t)PATH_MAX * sizeof(char))))
                HGOTO_ERROR(H5E_RESOURCE, H5E_NOSPACE, FAIL, "memory allocation failed")

            /* Perform a sanity check that the file or link wasn't switched
             * between when we opened it and when we called lstat().  This is
             * according to the security best practices for lstat() documented
             * here: https://www.securecoding.cert.org/confluence/display/seccode/POS35-C.+Avoid+race+conditions+while+checking+for+the+existence+of+a+symbolic+link
             */

            /* Copy the FAPL object to modify */
            if((new_fapl_id = H5P_copy_plist(fapl, FALSE)) < 0)
                HGOTO_ERROR(H5E_FILE, H5E_CANTCOPY, FAIL, "unable to copy file access property list")
            if(NULL == (new_fapl = (H5P_genplist_t *)H5I_object(new_fapl_id)))
                HGOTO_ERROR(H5E_FILE, H5E_CANTCREATE, FAIL, "can't get property list")

            /* Set the character encoding on the new property list */
            want_posix_fd = TRUE;
            if(H5P_set(new_fapl, H5F_ACS_WANT_POSIX_FD_NAME, &want_posix_fd) < 0)
                HGOTO_ERROR(H5E_PLIST, H5E_CANTSET, FAIL, "can't set character encoding")

            /* Retrieve the file handle */
            if(H5F_get_vfd_handle(f, new_fapl_id, (void **)&fd) < 0)
                HGOTO_ERROR(H5E_FILE, H5E_CANTGET, FAIL, "can't retrieve POSIX file descriptor")

            /* Stat the filename we're resolving */
            if(HDstat(name, &st) < 0)
                HSYS_GOTO_ERROR(H5E_FILE, H5E_BADFILE, FAIL, "unable to stat file")

            /* Stat the file we opened */
            if(HDfstat(*fd, &fst) < 0)
                HSYS_GOTO_ERROR(H5E_FILE, H5E_BADFILE, FAIL, "unable to fstat file")

            /* Verify that the files are really the same */
            if(st.st_mode != fst.st_mode || st.st_ino != fst.st_ino || st.st_dev != fst.st_dev)
                HGOTO_ERROR(H5E_FILE, H5E_BADVALUE, FAIL, "files' st_ino or st_dev fields changed!")

            /* Get the resolved path for the file name */
            if(NULL == HDrealpath(name, realname))
                HGOTO_ERROR(H5E_FILE, H5E_CANTGET, FAIL, "can't retrieve real path for file")

            /* Duplicate the resolved path for the file name */
            if(NULL == (*actual_name = (char *)H5MM_strdup(realname)))
                HGOTO_ERROR(H5E_FILE, H5E_CANTALLOC, FAIL, "can't duplicate real path")
        } /* end if */
    } /* end if */
#endif /* H5_HAVE_SYMLINK */

    /* Check if we've resolved the file's name */
    if(NULL == *actual_name) {
        /* Just duplicate the name used to open the file */
        if(NULL == (*actual_name = (char *)H5MM_strdup(name)))
            HGOTO_ERROR(H5E_FILE, H5E_CANTALLOC, FAIL, "can't duplicate open name")
    } /* end else */

done:
    /* Close the property list */
    if(new_fapl_id > 0)
        if(H5I_dec_app_ref(new_fapl_id) < 0)
            HDONE_ERROR(H5E_FILE, H5E_CANTCLOSEOBJ, FAIL, "can't close duplicated FAPL")
#ifdef H5_HAVE_SYMLINK
    if(realname)
        realname = (char *)H5MM_xfree(realname);
#endif /* H5_HAVE_SYMLINK */

    FUNC_LEAVE_NOAPI(ret_value)
} /* H5F_build_actual_name() */


/*-------------------------------------------------------------------------
 * Function:	H5F_addr_encode_len
 *
 * Purpose:	Encodes an address into the buffer pointed to by *PP and
 *		then increments the pointer to the first byte after the
 *		address.  An undefined value is stored as all 1's.
 *
 * Return:	void
 *
 * Programmer:	Robb Matzke
 *		Friday, November  7, 1997
 *
 *-------------------------------------------------------------------------
 */
void
H5F_addr_encode_len(size_t addr_len, uint8_t **pp/*in,out*/, haddr_t addr)
{
    unsigned    u;              /* Local index variable */

    /* Use FUNC_ENTER_NOAPI_NOINIT_NOERR here to avoid performance issues */
    FUNC_ENTER_NOAPI_NOINIT_NOERR

    HDassert(addr_len);
    HDassert(pp && *pp);

    if(H5F_addr_defined(addr)) {
	for(u = 0; u < addr_len; u++) {
	    *(*pp)++ = (uint8_t)(addr & 0xff);
	    addr >>= 8;
	} /* end for */
	HDassert("overflow" && 0 == addr);
    } /* end if */
    else {
	for(u = 0; u < addr_len; u++)
	    *(*pp)++ = 0xff;
    } /* end else */

    FUNC_LEAVE_NOAPI_VOID
} /* end H5F_addr_encode_len() */


/*-------------------------------------------------------------------------
 * Function:	H5F_addr_encode
 *
 * Purpose:	Encodes an address into the buffer pointed to by *PP and
 *		then increments the pointer to the first byte after the
 *		address.  An undefined value is stored as all 1's.
 *
 * Return:	void
 *
 * Programmer:	Robb Matzke
 *		Friday, November  7, 1997
 *
 *-------------------------------------------------------------------------
 */
void
H5F_addr_encode(const H5F_t *f, uint8_t **pp/*in,out*/, haddr_t addr)
{
    /* Use FUNC_ENTER_NOAPI_NOINIT_NOERR here to avoid performance issues */
    FUNC_ENTER_NOAPI_NOINIT_NOERR

    HDassert(f);

    H5F_addr_encode_len(H5F_SIZEOF_ADDR(f), pp, addr);

    FUNC_LEAVE_NOAPI_VOID
} /* end H5F_addr_encode() */


/*-------------------------------------------------------------------------
 * Function:	H5F_addr_decode_len
 *
 * Purpose:	Decodes an address from the buffer pointed to by *PP and
 *		updates the pointer to point to the next byte after the
 *		address.
 *
 *		If the value read is all 1's then the address is returned
 *		with an undefined value.
 *
 * Return:	void
 *
 * Programmer:	Robb Matzke
 *		Friday, November  7, 1997
 *
 *-------------------------------------------------------------------------
 */
void
H5F_addr_decode_len(size_t addr_len, const uint8_t **pp/*in,out*/, haddr_t *addr_p/*out*/)
{
    hbool_t	    all_zero = TRUE;    /* True if address was all zeroes */
    unsigned	    u;          /* Local index variable */

    /* Use FUNC_ENTER_NOAPI_NOINIT_NOERR here to avoid performance issues */
    FUNC_ENTER_NOAPI_NOINIT_NOERR

    HDassert(addr_len);
    HDassert(pp && *pp);
    HDassert(addr_p);

    /* Reset value in destination */
    *addr_p = 0;

    /* Decode bytes from address */
    for(u = 0; u < addr_len; u++) {
        uint8_t	    c;          /* Local decoded byte */

        /* Get decoded byte (and advance pointer) */
	c = *(*pp)++;

        /* Check for non-undefined address byte value */
	if(c != 0xff)
            all_zero = FALSE;

	if(u < sizeof(*addr_p)) {
            haddr_t	    tmp = c;    /* Local copy of address, for casting */

            /* Shift decoded byte to correct position */
	    tmp <<= (u * 8);	/*use tmp to get casting right */

            /* Merge into already decoded bytes */
	    *addr_p |= tmp;
	} /* end if */
        else
            if(!all_zero)
                HDassert(0 == **pp);	/*overflow */
    } /* end for */

    /* If 'all_zero' is still TRUE, the address was entirely composed of '0xff'
     *  bytes, which is the encoded form of 'HADDR_UNDEF', so set the destination
     *  to that value */
    if(all_zero)
        *addr_p = HADDR_UNDEF;

    FUNC_LEAVE_NOAPI_VOID
} /* end H5F_addr_decode_len() */


/*-------------------------------------------------------------------------
 * Function:	H5F_addr_decode
 *
 * Purpose:	Decodes an address from the buffer pointed to by *PP and
 *		updates the pointer to point to the next byte after the
 *		address.
 *
 *		If the value read is all 1's then the address is returned
 *		with an undefined value.
 *
 * Return:	void
 *
 * Programmer:	Robb Matzke
 *		Friday, November  7, 1997
 *
 *-------------------------------------------------------------------------
 */
void
H5F_addr_decode(const H5F_t *f, const uint8_t **pp/*in,out*/, haddr_t *addr_p/*out*/)
{
    /* Use FUNC_ENTER_NOAPI_NOINIT_NOERR here to avoid performance issues */
    FUNC_ENTER_NOAPI_NOINIT_NOERR

    HDassert(f);

    H5F_addr_decode_len(H5F_SIZEOF_ADDR(f), pp, addr_p);

    FUNC_LEAVE_NOAPI_VOID
} /* end H5F_addr_decode() */


/*-------------------------------------------------------------------------
 * Function:    H5F_set_grp_btree_shared
 *
 * Purpose:     Set the grp_btree_shared field with a valid ref-count pointer.
 *
 * Return:      Success:        SUCCEED
 *              Failure:        FAIL
 *
 * Programmer:  Quincey Koziol
 *              7/19/11
 *
 *-------------------------------------------------------------------------
 */
herr_t
H5F_set_grp_btree_shared(H5F_t *f, H5UC_t *rc)
{
    /* Use FUNC_ENTER_NOAPI_NOINIT_NOERR here to avoid performance issues */
    FUNC_ENTER_NOAPI_NOINIT_NOERR

    /* Sanity check */
    HDassert(f);
    HDassert(f->shared);
    HDassert(rc);

    f->shared->grp_btree_shared = rc;

    FUNC_LEAVE_NOAPI(SUCCEED)
} /* H5F_set_grp_btree_shared() */


/*-------------------------------------------------------------------------
 * Function:    H5F_set_sohm_addr
 *
 * Purpose:     Set the sohm_addr field with a new value.
 *
 * Return:      Success:        SUCCEED
 *              Failure:        FAIL
 *
 * Programmer:  Quincey Koziol
 *              7/20/11
 *
 *-------------------------------------------------------------------------
 */
herr_t
H5F_set_sohm_addr(H5F_t *f, haddr_t addr)
{
    /* Use FUNC_ENTER_NOAPI_NOINIT_NOERR here to avoid performance issues */
    FUNC_ENTER_NOAPI_NOINIT_NOERR

    /* Sanity check */
    HDassert(f);
    HDassert(f->shared);

    f->shared->sohm_addr = addr;

    FUNC_LEAVE_NOAPI(SUCCEED)
} /* H5F_set_sohm_addr() */


/*-------------------------------------------------------------------------
 * Function:    H5F_set_sohm_vers
 *
 * Purpose:     Set the sohm_vers field with a new value.
 *
 * Return:      Success:        SUCCEED
 *              Failure:        FAIL
 *
 * Programmer:  Quincey Koziol
 *              7/20/11
 *
 *-------------------------------------------------------------------------
 */
herr_t
H5F_set_sohm_vers(H5F_t *f, unsigned vers)
{
    /* Use FUNC_ENTER_NOAPI_NOINIT_NOERR here to avoid performance issues */
    FUNC_ENTER_NOAPI_NOINIT_NOERR

    /* Sanity check */
    HDassert(f);
    HDassert(f->shared);

    f->shared->sohm_vers = vers;

    FUNC_LEAVE_NOAPI(SUCCEED)
} /* H5F_set_sohm_vers() */


/*-------------------------------------------------------------------------
 * Function:    H5F_set_sohm_nindexes
 *
 * Purpose:     Set the sohm_nindexes field with a new value.
 *
 * Return:      Success:        SUCCEED
 *              Failure:        FAIL
 *
 * Programmer:  Quincey Koziol
 *              7/20/11
 *
 *-------------------------------------------------------------------------
 */
herr_t
H5F_set_sohm_nindexes(H5F_t *f, unsigned nindexes)
{
    /* Use FUNC_ENTER_NOAPI_NOINIT_NOERR here to avoid performance issues */
    FUNC_ENTER_NOAPI_NOINIT_NOERR

    /* Sanity check */
    HDassert(f);
    HDassert(f->shared);

    f->shared->sohm_nindexes = nindexes;

    FUNC_LEAVE_NOAPI(SUCCEED)
} /* H5F_set_sohm_nindexes() */


/*-------------------------------------------------------------------------
 * Function:    H5F_set_store_msg_crt_idx
 *
 * Purpose:     Set the store_msg_crt_idx field with a new value.
 *
 * Return:      Success:        SUCCEED
 *              Failure:        FAIL
 *
 * Programmer:  Quincey Koziol
 *              7/20/11
 *
 *-------------------------------------------------------------------------
 */
herr_t
H5F_set_store_msg_crt_idx(H5F_t *f, hbool_t flag)
{
    /* Use FUNC_ENTER_NOAPI_NOINIT_NOERR here to avoid performance issues */
    FUNC_ENTER_NOAPI_NOINIT_NOERR

    /* Sanity check */
    HDassert(f);
    HDassert(f->shared);

    f->shared->store_msg_crt_idx = flag;

    FUNC_LEAVE_NOAPI(SUCCEED)
} /* H5F_set_store_msg_crt_idx() */


/*-------------------------------------------------------------------------
 * Function:    H5F_get_file_image
 *
 * Purpose:     Private version of H5Fget_file_image
 *
 * Return:      Success:        Bytes copied / number of bytes needed.
 *              Failure:        negative value
 *
 * Programmer:  John Mainzer
 *              11/15/11
 *
 *-------------------------------------------------------------------------
 */
ssize_t
H5F_get_file_image(H5F_t *file, void *buf_ptr, size_t buf_len, hid_t dxpl_id)
{
    H5FD_t     *fd_ptr;                 /* file driver */
    haddr_t     eoa;                    /* End of file address */
    ssize_t     ret_value = -1;         /* Return value */

    FUNC_ENTER_NOAPI_NOINIT

    /* Check args */
    if(!file || !file->shared || !file->shared->lf)
        HGOTO_ERROR(H5E_FILE, H5E_BADVALUE, FAIL, "file_id yields invalid file pointer")
    fd_ptr = file->shared->lf;
    if(!fd_ptr->cls)
        HGOTO_ERROR(H5E_FILE, H5E_BADVALUE, FAIL, "fd_ptr yields invalid class pointer")

    /* the address space used by the split and multi file drivers is not
     * a good fit for this call.  Since the plan is to depreciate these
     * drivers anyway, don't bother to do a "force fit".
     *
     * The following clause tests for the multi file driver, and fails
     * if the supplied file has the multi file driver as its top level
     * file driver.  However, this test will not work if there is some
     * other file driver sitting on top of the multi file driver.
     *
     * I'm not sure if this is possible at present, but in all likelyhood,
     * it will become possible in the future.  On the other hand, we may
     * remove the split/multi file drivers before then.
     *
     * I am leaving this solution in for now, but we should review it,
     * and improve the solution if necessary.
     *
     *                                          JRM -- 11/11/22
     */
    if(HDstrcmp(fd_ptr->cls->name, "multi") == 0)
        HGOTO_ERROR(H5E_ARGS, H5E_BADVALUE, FAIL, "Not supported for multi file driver.")

    /* While the family file driver is conceptually fully compatible 
     * with the get file image operation, it sets a file driver message
     * in the super block that prevents the image being opened with any
     * driver other than the family file driver.  Needless to say, this
     * rather defeats the purpose of the get file image operation.
     *
     * While this problem is quire solvable, the required time and 
     * resources are lacking at present.  Hence, for now, we don't
     * allow the get file image operation to be perfomed on files 
     * opened with the family file driver.
     *
     * Observe that the following test only looks at the top level 
     * driver, and fails if there is some other driver sitting on to
     * of the family file driver.  
     *
     * I don't think this can happen at present, but that may change
     * in the future.
     *                                   JRM -- 12/21/11
     */
    if(HDstrcmp(fd_ptr->cls->name, "family") == 0)
        HGOTO_ERROR(H5E_FILE, H5E_BADVALUE, FAIL, "Not supported for family file driver.")

    /* Go get the actual file size */
    if(HADDR_UNDEF == (eoa = H5FD_get_eoa(file->shared->lf, H5FD_MEM_DEFAULT)))
        HGOTO_ERROR(H5E_FILE, H5E_CANTGET, FAIL, "unable to get file size")

    /* set ret_value = to eoa -- will overwrite this if appropriate */
    ret_value = (ssize_t)eoa;

    /* test to see if a buffer was provided -- if not, we are done */
    if(buf_ptr != NULL) {
        size_t	space_needed;		/* size of file image */
        hsize_t tmp;
        size_t tmp_size;
        H5P_genplist_t *xfer_plist= NULL;  /* Dataset transfer property list object */

        /* Check for buffer too small */
        if((haddr_t)buf_len < eoa)
            HGOTO_ERROR(H5E_FILE, H5E_BADVALUE, FAIL, "supplied buffer too small")

        space_needed = (size_t)eoa;

        /* Get the property list object */
        if(NULL == (xfer_plist = (H5P_genplist_t *)H5I_object(dxpl_id)))
            HGOTO_ERROR(H5E_CACHE, H5E_BADATOM, FAIL, "can't get new property list object")

        /* read in the file image */
        /* (Note compensation for base address addition in internal routine) */
        if(H5FD_read(fd_ptr, xfer_plist, H5FD_MEM_DEFAULT, 0, space_needed, buf_ptr) < 0)
            HGOTO_ERROR(H5E_FILE, H5E_READERROR, FAIL, "file image read request failed")

        /* Offset to "status_flags" in the superblock */
        tmp = H5F_SUPER_STATUS_FLAGS_OFF(file->shared->sblock->super_vers);
        /* Size of "status_flags" depends on the superblock version */
        tmp_size = H5F_SUPER_STATUS_FLAGS_SIZE(file->shared->sblock->super_vers);

        /* Clear "status_flags" */
        HDmemset((uint8_t *)(buf_ptr) + tmp, 0, tmp_size);

    } /* end if */
    
done:
    FUNC_LEAVE_NOAPI(ret_value)
} /* H5F_get_file_image() */


/*-------------------------------------------------------------------------
 * Function:    H5F_track_metadata_read_retries
 *
 * Purpose:     To track the # of a "retries" (log10) for a metadata item.
 *		This routine should be used only when:
 *		  "retries" > 0
 *		  f->shared->read_attempts > 1 (does not have retry when 1)
 *		  f->shared->retries_nbins > 0 (calculated based on f->shared->read_attempts)
 *
 * Return:      Success:        SUCCEED
 *              Failure:        FAIL
 *
 * Programmer:  Vailin Choi; October 2013
 *
 *-------------------------------------------------------------------------
 */
herr_t
H5F_track_metadata_read_retries(H5F_t *f, unsigned actype, unsigned retries)
{
    unsigned log_ind;			/* Index to the array of retries based on log10 of retries */
    double tmp;                         /* Temporary value, to keep compiler quiet */
    herr_t ret_value = SUCCEED; 	/* Return value */

    FUNC_ENTER_NOAPI(FAIL)

    /* Sanity check */
    HDassert(f);
    HDassert(f->shared->read_attempts > 1);
    HDassert(f->shared->retries_nbins > 0);
    HDassert(retries > 0);
    HDassert(retries < f->shared->read_attempts);
    HDassert(actype < H5AC_NTYPES);

    /* Allocate memory for retries */
    if(NULL == f->shared->retries[actype])
        if(NULL == (f->shared->retries[actype] = (uint32_t *)H5MM_calloc((size_t)f->shared->retries_nbins * sizeof(uint32_t))))
            HGOTO_ERROR(H5E_RESOURCE, H5E_NOSPACE, FAIL, "memory allocation failed")

    /* Index to retries based on log10 */
    tmp = HDlog10((double)retries);
    log_ind = (unsigned)tmp;
    HDassert(log_ind < f->shared->retries_nbins);

    /* Increment the # of the "retries" */
    f->shared->retries[actype][log_ind]++;

done:
    FUNC_LEAVE_NOAPI(ret_value)
} /* H5F_track_metadata_read_retries() */


/*-------------------------------------------------------------------------
 * Function:    H5F_set_retries
 *
 * Purpose:     To initialize data structures for read retries:
 *		--zero out "retries"
 *		--set up "retries_nbins" based on read_attempts
 *
 * Return:      Success:        SUCCEED
 *              Failure:        FAIL
 *
 * Programmer:  Vailin Choi; November 2013
 *
 *-------------------------------------------------------------------------
 */
herr_t
H5F_set_retries(H5F_t *f)
{
    double tmp;				/* Temporary variable */

    /* Use FUNC_ENTER_NOAPI_NOINIT_NOERR here to avoid performance issues */
    FUNC_ENTER_NOAPI_NOINIT_NOERR

    /* Sanity check */
    HDassert(f);

    /* Initialize the tracking for metadata read retries */
    HDmemset(f->shared->retries, 0, sizeof(f->shared->retries));

    /* Initialize the # of bins for retries */
    f->shared->retries_nbins = 0;
    if(f->shared->read_attempts > 1) {
        tmp = HDlog10((double)(f->shared->read_attempts - 1));
        f->shared->retries_nbins = (unsigned)tmp + 1;
    }

    FUNC_LEAVE_NOAPI(SUCCEED)
} /* H5F_set_retries() */


/*-------------------------------------------------------------------------
 * Function:    H5F_object_flush_cb
 *
 * Purpose:     To invoke the callback function for object flush that is set
 *              in the file's access property list.
 *
 * Return:      Success:        SUCCEED
 *              Failure:        FAIL
 *
 * Programmer:  Vailin Choi; October 2013
 *
 *-------------------------------------------------------------------------
 */
herr_t
H5F_object_flush_cb(H5F_t *f, hid_t obj_id)
{
    herr_t ret_value = SUCCEED;         /* Return value */

    FUNC_ENTER_NOAPI(FAIL)

    /* Sanity check */
    HDassert(f);
    HDassert(f->shared);

    /* Invoke object flush callback if there is one */
    if(f->shared->object_flush.func && f->shared->object_flush.func(obj_id, f->shared->object_flush.udata) < 0)
        HGOTO_ERROR(H5E_DATASET, H5E_CANTINIT, FAIL, "object flush callback returns error")

done:
    FUNC_LEAVE_NOAPI(ret_value)
} /* H5F_object_flush_cb() */


/*-------------------------------------------------------------------------
 * Function:	H5F__set_base_addr
 *
 * Purpose:	Quick and dirty routine to set the file's 'base_addr' value
 *
 * Return:	Non-negative on success/Negative on failure
 *
 * Programmer:	Quincey Koziol <koziol@hdfgroup.org>
 *		July 19, 2013
 *
 *-------------------------------------------------------------------------
 */
herr_t
H5F__set_base_addr(const H5F_t *f, haddr_t addr)
{
    herr_t ret_value = SUCCEED;         /* Return value */

    FUNC_ENTER_PACKAGE

    HDassert(f);
    HDassert(f->shared);

    /* Dispatch to driver */
    if(H5FD_set_base_addr(f->shared->lf, addr) < 0)
	HGOTO_ERROR(H5E_FILE, H5E_CANTSET, FAIL, "driver set_base_addr request failed")

done:
    FUNC_LEAVE_NOAPI(ret_value)
} /* end H5F__set_base_addr() */


/*-------------------------------------------------------------------------
 * Function:	H5F__set_eoa
 *
 * Purpose:	Quick and dirty routine to set the file's 'eoa' value
 *
 * Return:	Non-negative on success/Negative on failure
 *
 * Programmer:	Quincey Koziol <koziol@hdfgroup.org>
 *		July 19, 2013
 *
 *-------------------------------------------------------------------------
 */
herr_t
H5F__set_eoa(const H5F_t *f, H5F_mem_t type, haddr_t addr)
{
    herr_t ret_value = SUCCEED;         /* Return value */

    FUNC_ENTER_PACKAGE

    HDassert(f);
    HDassert(f->shared);

    /* Dispatch to driver */
    if(H5FD_set_eoa(f->shared->lf, type, addr) < 0)
	HGOTO_ERROR(H5E_FILE, H5E_CANTSET, FAIL, "driver set_eoa request failed")

done:
    FUNC_LEAVE_NOAPI(ret_value)
} /* end H5F__set_eoa() */

#ifdef H5_HAVE_PARALLEL

/*-------------------------------------------------------------------------
 * Function:    H5F_set_coll_md_read
 *
 * Purpose:     Set the coll_md_read field with a new value.
 *
 * Return:      Success:        SUCCEED
 *              Failure:        FAIL
 *
 * Programmer:  Quincey Koziol
 *              2/10/16
 *
 *-------------------------------------------------------------------------
 */
void
H5F_set_coll_md_read(H5F_t *f, H5P_coll_md_read_flag_t cmr)
{
    /* Use FUNC_ENTER_NOAPI_NOINIT_NOERR here to avoid performance issues */
    FUNC_ENTER_NOAPI_NOINIT_NOERR

    /* Sanity check */
    HDassert(f);

    f->coll_md_read = cmr;

    FUNC_LEAVE_NOAPI_VOID
} /* H5F_set_coll_md_read() */
#endif /* H5_HAVE_PARALLEL */


/*-------------------------------------------------------------------------
 * Function:    H5F_set_latest_flags
 *
 * Purpose:     Set the latest_flags field with a new value.
 *
 * Return:      Success:        SUCCEED
 *              Failure:        FAIL
 *
 * Programmer:  Quincey Koziol
 *              4/26/16
 *
 *-------------------------------------------------------------------------
 */
herr_t
H5F_set_latest_flags(H5F_t *f, unsigned flags)
{
    /* Use FUNC_ENTER_NOAPI_NOINIT_NOERR here to avoid performance issues */
    FUNC_ENTER_NOAPI_NOINIT_NOERR

    /* Sanity check */
    HDassert(f);
    HDassert(f->shared);
    HDassert(0 == ((~flags) & H5F_LATEST_ALL_FLAGS));

    f->shared->latest_flags = flags;

    FUNC_LEAVE_NOAPI(SUCCEED)
} /* H5F_set_latest_flags() */
<|MERGE_RESOLUTION|>--- conflicted
+++ resolved
@@ -851,11 +851,7 @@
              */
             if(H5AC_prep_for_file_close(f, dxpl_id) < 0)
                 /* Push error, but keep going */
-<<<<<<< HEAD
-                HDONE_ERROR(H5E_CACHE, H5E_CANTFLUSH, FAIL, "metadata cache prep for close failed")
-=======
                 HDONE_ERROR(H5E_FILE, H5E_CANTFLUSH, FAIL, "metadata cache prep for close failed")
->>>>>>> f22669c3
         } /* end else */
 
         /* With the shutdown modifications, the contents of the metadata cache
