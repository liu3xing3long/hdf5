--- conflicted
+++ resolved
@@ -23,20 +23,12 @@
 /***********/
 /* Headers */
 /***********/
-<<<<<<< HEAD
-#include "H5private.h"		/* Generic Functions			*/
-#include "H5Eprivate.h"		/* Error handling		  	*/
-#include "H5MMprivate.h"	/* Memory management			*/
-#include "H5PLprivate.h"	/* Plugin       			*/
-#include "H5VLprivate.h"	/* VOL          			*/
-#include "H5Zprivate.h"		/* Filter pipeline			*/
-=======
 #include "H5private.h"      /* Generic Functions            */
 #include "H5Eprivate.h"     /* Error handling               */
 #include "H5MMprivate.h"    /* Memory management            */
 #include "H5PLprivate.h"    /* Plugin                       */
+#include "H5VLprivate.h"    /* VOL        		    */
 #include "H5Zprivate.h"     /* Filter pipeline              */
->>>>>>> b9e5e2af
 
 
 /****************/
@@ -118,16 +110,10 @@
 
 /* Type for the list of info for opened plugin libraries */
 typedef struct H5PL_table_t {
-<<<<<<< HEAD
-    H5PL_type_t pl_type;		/* plugin type	      */
-    int         pl_id;                  /* ID for the plugin  */
-    const char *pl_name;                /* name of the plugin */
-    H5PL_HANDLE handle;			/* plugin handle      */
-=======
     H5PL_type_t pl_type;            /* plugin type          */
     int         pl_id;              /* ID for the plugin    */
+    const char *pl_name;            /* name of the plugin */
     H5PL_HANDLE handle;             /* plugin handle        */
->>>>>>> b9e5e2af
 } H5PL_table_t;
 
 
@@ -157,7 +143,6 @@
 /*******************/
 
 /* Table for opened plugin libraries */
-<<<<<<< HEAD
 static size_t		H5PL_filter_table_alloc_g = 0;
 static size_t		H5PL_filter_table_used_g = 0;
 static H5PL_table_t     *H5PL_filter_table_g = NULL;
@@ -166,11 +151,6 @@
 static size_t		H5PL_vol_table_alloc_g = 0;
 static size_t		H5PL_vol_table_used_g = 0;
 static H5PL_table_t     *H5PL_vol_table_g = NULL;
-=======
-static size_t           H5PL_table_alloc_g = 0;
-static size_t           H5PL_table_used_g = 0;
-static H5PL_table_t     *H5PL_table_g = NULL;
->>>>>>> b9e5e2af
 
 /* Table of location paths for plugin libraries */
 static char             *H5PL_path_table_g[H5PL_MAX_PATH_NUM];
@@ -307,8 +287,7 @@
     if(H5_interface_initialize_g) {
         size_t u;       /* Local index variable */
 
-<<<<<<< HEAD
-	/* Close opened dynamic libraries */
+        /* Close opened dynamic libraries */
         for(u = 0; u < H5PL_filter_table_used_g; u++)
             H5PL__close((H5PL_filter_table_g[u]).handle);
 
@@ -325,15 +304,6 @@
 	/* Free the table of dynamic vol libraries */
 	H5PL_vol_table_g = (H5PL_table_t *)H5MM_xfree(H5PL_vol_table_g);
 	H5PL_vol_table_used_g = H5PL_vol_table_alloc_g = 0;
-=======
-        /* Close opened dynamic libraries */
-        for(u = 0; u < H5PL_table_used_g; u++)
-            H5PL__close((H5PL_table_g[u]).handle);
-
-        /* Free the table of dynamic libraries */
-        H5PL_table_g = (H5PL_table_t *)H5MM_xfree(H5PL_table_g);
-        H5PL_table_used_g = H5PL_table_alloc_g = 0;
->>>>>>> b9e5e2af
 
         /* Free the table of search paths */
         for(u = 0; u < H5PL_num_paths_g; u++)
@@ -354,15 +324,9 @@
 /*-------------------------------------------------------------------------
  * Function:    H5PL_load
  *
-<<<<<<< HEAD
  * Purpose:	Given the plugin type and identifier and/or name, this function
  *              searches and/or loads a dynamic plugin library first among the 
  *              already opened libraries then in the designated location paths.
-=======
- * Purpose:     Given the plugin type and identifier, this function searches
- *              and/or loads a dynamic plugin library first among the already
- *              opened libraries then in the designated location paths.
->>>>>>> b9e5e2af
  *
  * Return:      Non-NULL on success/NULL on failure
  *
@@ -383,6 +347,10 @@
     switch (type) {
     case H5PL_TYPE_FILTER:
         if((H5PL_plugin_g & H5PL_FILTER_PLUGIN) == 0)
+            HGOTO_ERROR(H5E_PLUGIN, H5E_CANTLOAD, NULL, "required dynamically loaded plugin filter '%d' is not available", id)
+        break;
+    case H5PL_TYPE_VOL:
+        if((H5PL_plugin_g & H5PL_VOL_PLUGIN) == 0)
             HGOTO_ERROR(H5E_PLUGIN, H5E_CANTLOAD, NULL, "required dynamically loaded plugin filter '%d' is not available", id)
         break;
     default:
@@ -809,13 +777,8 @@
                 H5PL_get_plugin_info_t get_plugin_info;
                 const H5Z_class2_t   *plugin_info;
 
-<<<<<<< HEAD
                 if(NULL == (get_plugin_info = (H5PL_get_plugin_info_t)H5PL_GET_LIB_FUNC((H5PL_filter_table_g[i]).handle, "H5PLget_plugin_info")))
-		    HGOTO_ERROR(H5E_DATATYPE, H5E_CANTGET, FAIL, "can't get function for H5PLget_plugin_info")
-=======
-                if(NULL == (get_plugin_info = (H5PL_get_plugin_info_t)H5PL_GET_LIB_FUNC((H5PL_table_g[i]).handle, "H5PLget_plugin_info")))
                 HGOTO_ERROR(H5E_DATATYPE, H5E_CANTGET, FAIL, "can't get function for H5PLget_plugin_info")
->>>>>>> b9e5e2af
 
                 if(NULL == (plugin_info = (const H5Z_class2_t *)(*get_plugin_info)()))
                     HGOTO_ERROR(H5E_DATATYPE, H5E_CANTGET, FAIL, "can't get plugin info")
