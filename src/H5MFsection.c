--- conflicted
+++ resolved
@@ -61,10 +61,8 @@
 static H5FS_section_info_t *H5MF_sect_deserialize(const H5FS_section_class_t *cls,
     hid_t dxpl_id, const uint8_t *buf, haddr_t sect_addr, hsize_t sect_size,
     unsigned *des_flags);
-
 static herr_t H5MF_sect_valid(const H5FS_section_class_t *cls,
     const H5FS_section_info_t *sect);
-
 static H5FS_section_info_t *H5MF_sect_split(H5FS_section_info_t *sect,
     hsize_t frag_size);
 
@@ -74,22 +72,18 @@
     const H5FS_section_info_t *sect2, void *udata);
 static herr_t H5MF_sect_simple_merge(H5FS_section_info_t **sect1,
     H5FS_section_info_t *sect2, void *udata);
-
 static htri_t H5MF_sect_simple_can_shrink(const H5FS_section_info_t *_sect,
     void *udata);
 static herr_t H5MF_sect_simple_shrink(H5FS_section_info_t **_sect,
     void *udata);
 
 
-
 /* 'small' section callbacks */
 static herr_t H5MF_sect_small_add(H5FS_section_info_t **_sect, unsigned *flags, void *_udata);
-
 static htri_t H5MF_sect_small_can_merge(const H5FS_section_info_t *sect1,
     const H5FS_section_info_t *sect2, void *udata);
 static herr_t H5MF_sect_small_merge(H5FS_section_info_t **sect1,
     H5FS_section_info_t *sect2, void *udata);
-
 static htri_t H5MF_sect_small_can_shrink(const H5FS_section_info_t *_sect,
     void *udata);
 static herr_t H5MF_sect_small_shrink(H5FS_section_info_t **_sect,
@@ -100,7 +94,6 @@
     const H5FS_section_info_t *sect2, void *udata);
 static herr_t H5MF_sect_large_merge(H5FS_section_info_t **sect1,
     H5FS_section_info_t *sect2, void *udata);
-
 static htri_t H5MF_sect_large_can_shrink(const H5FS_section_info_t *_sect,
     void *udata);
 static herr_t H5MF_sect_large_shrink(H5FS_section_info_t **_sect,
@@ -304,15 +297,9 @@
  *-------------------------------------------------------------------------
  */
 static H5FS_section_info_t *
-<<<<<<< HEAD
 H5MF_sect_deserialize(const H5FS_section_class_t *cls,
-    hid_t UNUSED dxpl_id, const uint8_t UNUSED *buf, haddr_t sect_addr,
-    hsize_t sect_size, unsigned UNUSED *des_flags)
-=======
-H5MF_sect_simple_deserialize(const H5FS_section_class_t H5_ATTR_UNUSED *cls,
     hid_t H5_ATTR_UNUSED dxpl_id, const uint8_t H5_ATTR_UNUSED *buf, haddr_t sect_addr,
     hsize_t sect_size, unsigned H5_ATTR_UNUSED *des_flags)
->>>>>>> 02e9a439
 {
     H5MF_free_section_t *sect;          /* New section */
     H5FS_section_info_t *ret_value;     /* Return value */
@@ -355,10 +342,10 @@
  *-------------------------------------------------------------------------
  */
 static herr_t
-H5MF_sect_valid(const H5FS_section_class_t UNUSED *cls,
+H5MF_sect_valid(const H5FS_section_class_t H5_ATTR_UNUSED *cls,
     const H5FS_section_info_t
 #ifdef NDEBUG
-    UNUSED
+    H5_ATTR_UNUSED
 #endif /* NDEBUG */
     *_sect)
 {
@@ -372,7 +359,7 @@
     HDassert(sect);
 
     FUNC_LEAVE_NOAPI(SUCCEED)
-}   /* H5MF_sect_simple_valid() */
+}   /* H5MF_sect_valid() */
 
 
 /*-------------------------------------------------------------------------
@@ -470,13 +457,8 @@
  *-------------------------------------------------------------------------
  */
 static herr_t
-<<<<<<< HEAD
 H5MF_sect_simple_merge(H5FS_section_info_t **_sect1, H5FS_section_info_t *_sect2,
-    void UNUSED *_udata)
-=======
-H5MF_sect_simple_merge(H5FS_section_info_t *_sect1, H5FS_section_info_t *_sect2,
     void H5_ATTR_UNUSED *_udata)
->>>>>>> 02e9a439
 {
     H5MF_free_section_t **sect1 = (H5MF_free_section_t **)_sect1;   /* File free section */
     H5MF_free_section_t *sect2 = (H5MF_free_section_t *)_sect2;   /* File free section */
@@ -959,7 +941,7 @@
  */
 static htri_t
 H5MF_sect_large_can_merge(const H5FS_section_info_t *_sect1,
-    const H5FS_section_info_t *_sect2, void UNUSED *_udata)
+    const H5FS_section_info_t *_sect2, void H5_ATTR_UNUSED *_udata)
 {
     const H5MF_free_section_t *sect1 = (const H5MF_free_section_t *)_sect1;   	/* File free section */
     const H5MF_free_section_t *sect2 = (const H5MF_free_section_t *)_sect2;   	/* File free section */
@@ -999,9 +981,8 @@
  *-------------------------------------------------------------------------
  */
 static herr_t
-<<<<<<< HEAD
 H5MF_sect_large_merge(H5FS_section_info_t **_sect1, H5FS_section_info_t *_sect2,
-    void UNUSED *_udata)
+    void H5_ATTR_UNUSED *_udata)
 {
     H5MF_free_section_t **sect1 = (H5MF_free_section_t **)_sect1;   /* File free section */
     H5MF_free_section_t *sect2 = (H5MF_free_section_t *)_sect2;   /* File free section */
@@ -1043,14 +1024,6 @@
  */
 static htri_t
 H5MF_sect_large_can_shrink(const H5FS_section_info_t *_sect, void *_udata)
-=======
-H5MF_sect_simple_valid(const H5FS_section_class_t H5_ATTR_UNUSED *cls,
-    const H5FS_section_info_t
-#ifdef NDEBUG
-    H5_ATTR_UNUSED
-#endif /* NDEBUG */
-    *_sect)
->>>>>>> 02e9a439
 {
     const H5MF_free_section_t *sect = (const H5MF_free_section_t *)_sect;   /* File free section */
     H5MF_sect_ud_t *udata = (H5MF_sect_ud_t *)_udata;   /* User data for callback */
