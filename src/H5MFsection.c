/* * * * * * * * * * * * * * * * * * * * * * * * * * * * * * * * * * * * * * *
 * Copyright by The HDF Group.                                               *
 * Copyright by the Board of Trustees of the University of Illinois.         *
 * All rights reserved.                                                      *
 *                                                                           *
 * This file is part of HDF5.  The full HDF5 copyright notice, including     *
 * terms governing use, modification, and redistribution, is contained in    *
 * the files COPYING and Copyright.html.  COPYING can be found at the root   *
 * of the source code distribution tree; Copyright.html can be found at the  *
 * root level of an installed copy of the electronic HDF5 document set and   *
 * is linked from the top-level documents page.  It can also be found at     *
 * http://hdfgroup.org/HDF5/doc/Copyright.html.  If you do not have          *
 * access to either file, you may request a copy from help@hdfgroup.org.     *
 * * * * * * * * * * * * * * * * * * * * * * * * * * * * * * * * * * * * * * */

/*
 * Programmer:	Quincey Koziol <koziol@hdfgroup.org>
 *              Tuesday, January  8, 2008
 *
 * Purpose:	Free space section callbacks for file.
 *
 */

/****************/
/* Module Setup */
/****************/

#define H5F_FRIEND		/*suppress error about including H5Fpkg	  */
#include "H5MFmodule.h"         /* This source code file is part of the H5MF module */


/***********/
/* Headers */
/***********/
#include "H5private.h"		/* Generic Functions			*/
#include "H5Eprivate.h"		/* Error handling		  	*/
#include "H5Fpkg.h"             /* File access				*/
#include "H5MFpkg.h"		/* File memory management		*/


/****************/
/* Local Macros */
/****************/


/******************/
/* Local Typedefs */
/******************/


/********************/
/* Package Typedefs */
/********************/


/********************/
/* Local Prototypes */
/********************/

/* 'simple/small/large' section callbacks */
static H5FS_section_info_t *H5MF_sect_deserialize(const H5FS_section_class_t *cls,
    hid_t dxpl_id, const uint8_t *buf, haddr_t sect_addr, hsize_t sect_size,
    unsigned *des_flags);
static herr_t H5MF_sect_valid(const H5FS_section_class_t *cls,
    const H5FS_section_info_t *sect);
static H5FS_section_info_t *H5MF_sect_split(H5FS_section_info_t *sect,
    hsize_t frag_size);


/* 'simple' section callbacks */
static htri_t H5MF_sect_simple_can_merge(const H5FS_section_info_t *sect1,
    const H5FS_section_info_t *sect2, void *udata);
static herr_t H5MF_sect_simple_merge(H5FS_section_info_t **sect1,
    H5FS_section_info_t *sect2, void *udata);
<<<<<<< HEAD
static htri_t H5MF_sect_simple_can_shrink(const H5FS_section_info_t *_sect,
    void *udata);
static herr_t H5MF_sect_simple_shrink(H5FS_section_info_t **_sect,
    void *udata);


/* 'small' section callbacks */
static herr_t H5MF_sect_small_add(H5FS_section_info_t **_sect, unsigned *flags, void *_udata);
static htri_t H5MF_sect_small_can_merge(const H5FS_section_info_t *sect1,
    const H5FS_section_info_t *sect2, void *udata);
static herr_t H5MF_sect_small_merge(H5FS_section_info_t **sect1,
    H5FS_section_info_t *sect2, void *udata);
static htri_t H5MF_sect_small_can_shrink(const H5FS_section_info_t *_sect,
    void *udata);
static herr_t H5MF_sect_small_shrink(H5FS_section_info_t **_sect,
    void *udata);

/* 'large' section callbacks */
static htri_t H5MF_sect_large_can_merge(const H5FS_section_info_t *sect1,
    const H5FS_section_info_t *sect2, void *udata);
static herr_t H5MF_sect_large_merge(H5FS_section_info_t **sect1,
    H5FS_section_info_t *sect2, void *udata);
static htri_t H5MF_sect_large_can_shrink(const H5FS_section_info_t *_sect,
    void *udata);
static herr_t H5MF_sect_large_shrink(H5FS_section_info_t **_sect,
    void *udata);
=======
static herr_t H5MF_sect_simple_valid(const H5FS_section_class_t *cls,
    const H5FS_section_info_t *sect, hid_t dxpl_id);
static H5FS_section_info_t *H5MF_sect_simple_split(H5FS_section_info_t *sect,
    hsize_t frag_size);
>>>>>>> 48bebcc3

/*********************/
/* Package Variables */
/*********************/

/* Class info for "simple" free space sections */
H5FS_section_class_t H5MF_FSPACE_SECT_CLS_SIMPLE[1] = {{
    /* Class variables */
    H5MF_FSPACE_SECT_SIMPLE,		/* Section type                 */
    0,					/* Extra serialized size        */
    H5FS_CLS_MERGE_SYM | H5FS_CLS_ADJUST_OK, /* Class flags                  */
    NULL,				/* Class private info           */

    /* Class methods */
    NULL,				/* Initialize section class     */
    NULL,				/* Terminate section class      */

    /* Object methods */
    NULL,				/* Add section                  */
    NULL,				/* Serialize section            */
    H5MF_sect_deserialize,		/* Deserialize section          */
    H5MF_sect_simple_can_merge,		/* Can sections merge?          */
    H5MF_sect_simple_merge,		/* Merge sections               */
    H5MF_sect_simple_can_shrink,	/* Can section shrink container?*/
    H5MF_sect_simple_shrink,		/* Shrink container w/section   */
    H5MF_sect_free,			/* Free section                 */
    H5MF_sect_valid,			/* Check validity of section    */
    H5MF_sect_split,			/* Split section node for alignment */
    NULL,				/* Dump debugging for section   */
}};

/* Class info for "small" free space sections */
H5FS_section_class_t H5MF_FSPACE_SECT_CLS_SMALL[1] = {{
    /* Class variables */
    H5MF_FSPACE_SECT_SMALL,		/* Section type                 */
    0,					/* Extra serialized size        */
    H5FS_CLS_MERGE_SYM | H5FS_CLS_ADJUST_OK, /* Class flags                  */
    NULL,				/* Class private info           */

    /* Class methods */
    NULL,				/* Initialize section class     */
    NULL,				/* Terminate section class      */

    /* Object methods */
    H5MF_sect_small_add,		/* Add section                  */
    NULL,				/* Serialize section            */
    H5MF_sect_deserialize,		/* Deserialize section          */
    H5MF_sect_small_can_merge,		/* Can sections merge?          */
    H5MF_sect_small_merge,		/* Merge sections               */
    H5MF_sect_small_can_shrink,		/* Can section shrink container?*/
    H5MF_sect_small_shrink,		/* Shrink container w/section   */
    H5MF_sect_free,			/* Free section                 */
    H5MF_sect_valid,			/* Check validity of section    */
    H5MF_sect_split,			/* Split section node for alignment */
    NULL,				/* Dump debugging for section   */
}};

/* Class info for "large" free space sections */
H5FS_section_class_t H5MF_FSPACE_SECT_CLS_LARGE[1] = {{
    /* Class variables */
    H5MF_FSPACE_SECT_LARGE,		/* Section type                 */
    0,					/* Extra serialized size        */
    H5FS_CLS_MERGE_SYM | H5FS_CLS_ADJUST_OK, /* Class flags                  */
    NULL,				/* Class private info           */

    /* Class methods */
    NULL,				/* Initialize section class     */
    NULL,				/* Terminate section class      */

    /* Object methods */
    NULL,				/* Add section                  */
    NULL,				/* Serialize section            */
    H5MF_sect_deserialize,		/* Deserialize section          */
    H5MF_sect_large_can_merge,		/* Can sections merge?          */
    H5MF_sect_large_merge,		/* Merge sections               */
    H5MF_sect_large_can_shrink,		/* Can section shrink container?*/
    H5MF_sect_large_shrink,		/* Shrink container w/section   */
    H5MF_sect_free,			/* Free section                 */
    H5MF_sect_valid,			/* Check validity of section    */
    H5MF_sect_split,			/* Split section node for alignment */
    NULL,				/* Dump debugging for section   */
}};

/*****************************/
/* Library Private Variables */
/*****************************/


/*******************/
/* Local Variables */
/*******************/

/* Declare a free list to manage the H5MF_free_section_t struct */
H5FL_DEFINE(H5MF_free_section_t);

/* 
 * "simple/small/large" section callbacks
 */


/*-------------------------------------------------------------------------
 * Function:	H5MF_sect_new
 *
 * Purpose:	Create a new section of "ctype" and return it to the caller
 *
 * Return:	Pointer to new section on success/NULL on failure
 *
 * Programmer:	Quincey Koziol
 *		koziol@hdfgroup.org
 *		January  8 2008
 *
 * Modifications:
 *	Modified to create a new section of "simple/small/large"
 *-------------------------------------------------------------------------
 */
H5MF_free_section_t *
H5MF_sect_new(unsigned ctype, haddr_t sect_off, hsize_t sect_size)
{
    H5MF_free_section_t *sect;          /* 'Simple' free space section to add */
    H5MF_free_section_t *ret_value = NULL;      /* Return value */

    FUNC_ENTER_NOAPI_NOINIT

    /* Check arguments.  */
    HDassert(sect_size);

    /* Create free space section node */
    if(NULL == (sect = H5FL_MALLOC(H5MF_free_section_t)))
        HGOTO_ERROR(H5E_RESOURCE, H5E_NOSPACE, NULL, "memory allocation failed for direct block free list section")

    /* Set the information passed in */
    sect->sect_info.addr = sect_off;
    sect->sect_info.size = sect_size;

    /* Set the section's class & state */
    sect->sect_info.type = ctype;
    sect->sect_info.state = H5FS_SECT_LIVE;

    /* Set return value */
    ret_value = sect;

done:
    FUNC_LEAVE_NOAPI(ret_value)
} /* end H5MF_sect_new() */


/*-------------------------------------------------------------------------
 * Function:	H5MF_sect_free
 *
 * Purpose:	Free a 'simple/small/large' section node
 *
 * Return:	Success:	non-negative
 *		Failure:	negative
 *
 * Programmer:	Quincey Koziol
 *              Tuesday, January  8, 2008
 *
 * Modifications:
 *	Vailin Choi; Dec 2012
 *	Change the routine name to "H5MF_sect_free".
 *-------------------------------------------------------------------------
 */
herr_t
H5MF_sect_free(H5FS_section_info_t *_sect)
{
    H5MF_free_section_t *sect = (H5MF_free_section_t *)_sect;   /* File free section */

    FUNC_ENTER_NOAPI_NOINIT_NOERR

    /* Check arguments. */
    HDassert(sect);

    /* Release the section */
    sect = H5FL_FREE(H5MF_free_section_t, sect);

    FUNC_LEAVE_NOAPI(SUCCEED)
}   /* H5MF_sect_free() */


/*-------------------------------------------------------------------------
 * Function:	H5MF_sect_deserialize
 *
 * Purpose:	Deserialize a buffer into a "live" section
 *
 * Return:	Success:	non-negative
 *		Failure:	negative
 *
 * Programmer:	Quincey Koziol
 *              Tuesday, January  8, 2008
 *
 * Modifications:
 *	Vailin Choi; Dec 2012
 *	Change the routine name to "H5MF_sect_deserialize".
 *-------------------------------------------------------------------------
 */
static H5FS_section_info_t *
H5MF_sect_deserialize(const H5FS_section_class_t *cls,
    hid_t H5_ATTR_UNUSED dxpl_id, const uint8_t H5_ATTR_UNUSED *buf, haddr_t sect_addr,
    hsize_t sect_size, unsigned H5_ATTR_UNUSED *des_flags)
{
    H5MF_free_section_t *sect;          /* New section */
    H5FS_section_info_t *ret_value = NULL;      /* Return value */

    FUNC_ENTER_NOAPI_NOINIT

    /* Check arguments. */
    HDassert(cls);
    HDassert(H5F_addr_defined(sect_addr));
    HDassert(sect_size);

    /* Create free space section for block */
    if(NULL == (sect = H5MF_sect_new(cls->type, sect_addr, sect_size)))
        HGOTO_ERROR(H5E_RESOURCE, H5E_CANTALLOC, NULL, "can't initialize free space section")

    /* Set return value */
    ret_value = (H5FS_section_info_t *)sect;

done:
    FUNC_LEAVE_NOAPI(ret_value)
} /* H5MF_sect_deserialize() */



/*-------------------------------------------------------------------------
 * Function:	H5MF_sect_valid
 *
 * Purpose:	Check the validity of a section
 *
 * Return:	Success:	non-negative
 *		Failure:	negative
 *
 * Programmer:	Quincey Koziol
 *              Tuesday, January  8, 2008
 *
 * Modifications:
 *	Vailin Choi; Dec 2012
 *	Change the routine name to "H5MF_sect_valid".
 *-------------------------------------------------------------------------
 */
static herr_t
H5MF_sect_valid(const H5FS_section_class_t H5_ATTR_UNUSED *cls,
    const H5FS_section_info_t
#ifdef NDEBUG
    H5_ATTR_UNUSED
#endif /* NDEBUG */
    *_sect)
{
#ifndef NDEBUG
    const H5MF_free_section_t *sect = (const H5MF_free_section_t *)_sect;   /* File free section */
#endif /* NDEBUG */

    FUNC_ENTER_NOAPI_NOINIT_NOERR

    /* Check arguments. */
    HDassert(sect);

    FUNC_LEAVE_NOAPI(SUCCEED)
}   /* H5MF_sect_valid() */


/*-------------------------------------------------------------------------
 * Function:	H5MF_sect_split
 *
 * Purpose:	Split SECT into 2 sections: fragment for alignment & the aligned section
 *		SECT's addr and size are updated to point to the aligned section
 *
 * Return:	Success:	the fragment for aligning sect
 *		Failure:	null
 *
 * Programmer:	Vailin Choi, July 29, 2008
 *
 * Modifications:
 *	Vailin Choi; Dec 2012
 *	Change the routine name to "H5MF_sect_split".
 *-------------------------------------------------------------------------
 */
static H5FS_section_info_t *
H5MF_sect_split(H5FS_section_info_t *sect, hsize_t frag_size)
{
    H5MF_free_section_t *ret_value;     /* Return value */

    FUNC_ENTER_NOAPI_NOINIT

    /* Allocate space for new section */
    if(NULL == (ret_value = H5MF_sect_new(sect->type, sect->addr, frag_size)))
        HGOTO_ERROR(H5E_RESOURCE, H5E_CANTALLOC, NULL, "can't initialize free space section")

    /* Set new section's info */
    sect->addr += frag_size;
    sect->size -= frag_size;

done:
    FUNC_LEAVE_NOAPI((H5FS_section_info_t *)ret_value)
} /* end H5MF_sect_split() */

/* 
 * "simple" section callbacks
 */

/*-------------------------------------------------------------------------
 * Function:	H5MF_sect_simple_can_merge
 *
 * Purpose:	Can two sections of this type merge?
 *
 * Note:        Second section must be "after" first section
 *
 * Return:	Success:	non-negative (TRUE/FALSE)
 *		Failure:	negative
 *
 * Programmer:	Quincey Koziol
 *              Tuesday, January  8, 2008
 *
 *-------------------------------------------------------------------------
 */
static htri_t
H5MF_sect_simple_can_merge(const H5FS_section_info_t *_sect1,
    const H5FS_section_info_t *_sect2, void H5_ATTR_UNUSED *_udata)
{
    const H5MF_free_section_t *sect1 = (const H5MF_free_section_t *)_sect1;   /* File free section */
    const H5MF_free_section_t *sect2 = (const H5MF_free_section_t *)_sect2;   /* File free section */
    htri_t ret_value = FAIL;            /* Return value */

    FUNC_ENTER_NOAPI_NOINIT_NOERR

    /* Check arguments. */
    HDassert(sect1);
    HDassert(sect2);
    HDassert(sect1->sect_info.type == sect2->sect_info.type);   /* Checks "MERGE_SYM" flag */
    HDassert(H5F_addr_lt(sect1->sect_info.addr, sect2->sect_info.addr));

    /* Check if second section adjoins first section */
    ret_value = H5F_addr_eq(sect1->sect_info.addr + sect1->sect_info.size, sect2->sect_info.addr);

    FUNC_LEAVE_NOAPI(ret_value)
} /* H5MF_sect_simple_can_merge() */


/*-------------------------------------------------------------------------
 * Function:	H5MF_sect_simple_merge
 *
 * Purpose:	Merge two sections of this type
 *
 * Note:        Second section always merges into first node
 *
 * Return:	Success:	non-negative
 *		Failure:	negative
 *
 * Programmer:	Quincey Koziol
 *              Tuesday, January  8, 2008
 *
 *-------------------------------------------------------------------------
 */
static herr_t
H5MF_sect_simple_merge(H5FS_section_info_t **_sect1, H5FS_section_info_t *_sect2,
    void H5_ATTR_UNUSED *_udata)
{
    H5MF_free_section_t **sect1 = (H5MF_free_section_t **)_sect1;   /* File free section */
    H5MF_free_section_t *sect2 = (H5MF_free_section_t *)_sect2;   /* File free section */
    herr_t ret_value = SUCCEED;         /* Return value */

    FUNC_ENTER_NOAPI_NOINIT

    /* Check arguments. */
    HDassert(sect1);
    HDassert((*sect1)->sect_info.type == H5MF_FSPACE_SECT_SIMPLE);
    HDassert(sect2);
    HDassert(sect2->sect_info.type == H5MF_FSPACE_SECT_SIMPLE);
    HDassert(H5F_addr_eq((*sect1)->sect_info.addr + (*sect1)->sect_info.size, sect2->sect_info.addr));

    /* Add second section's size to first section */
    (*sect1)->sect_info.size += sect2->sect_info.size;

    /* Get rid of second section */
    if(H5MF_sect_free((H5FS_section_info_t *)sect2) < 0)
        HGOTO_ERROR(H5E_RESOURCE, H5E_CANTRELEASE, FAIL, "can't free section node")

done:
    FUNC_LEAVE_NOAPI(ret_value)
} /* H5MF_sect_simple_merge() */


/*-------------------------------------------------------------------------
 * Function:	H5MF_sect_simple_can_shrink
 *
 * Purpose:	Can this section shrink the container?
 *
 * Return:	Success:	non-negative (TRUE/FALSE)
 *		Failure:	negative
 *
 * Programmer:	Quincey Koziol
 *              Tuesday, January  8, 2008
 *
 *-------------------------------------------------------------------------
 */
static htri_t
H5MF_sect_simple_can_shrink(const H5FS_section_info_t *_sect, void *_udata)
{
    const H5MF_free_section_t *sect = (const H5MF_free_section_t *)_sect;   /* File free section */
    H5MF_sect_ud_t *udata = (H5MF_sect_ud_t *)_udata;   /* User data for callback */
    haddr_t eoa;                /* End of address space in the file */
    haddr_t end;                /* End of section to extend */
    htri_t ret_value = FAIL;    /* Return value */

    FUNC_ENTER_NOAPI_NOINIT

    /* Check arguments. */
    HDassert(sect);
    HDassert(udata);
    HDassert(udata->f);

    /* Retrieve the end of the file's address space */
    if(HADDR_UNDEF == (eoa = H5F_get_eoa(udata->f, udata->alloc_type)))
	HGOTO_ERROR(H5E_RESOURCE, H5E_CANTGET, FAIL, "driver get_eoa request failed")

    /* Compute address of end of section to check */
    end = sect->sect_info.addr + sect->sect_info.size;

    /* Check if the section is exactly at the end of the allocated space in the file */
    if(H5F_addr_eq(end, eoa)) {
        /* Set the shrinking type */
        udata->shrink = H5MF_SHRINK_EOA;
#ifdef H5MF_ALLOC_DEBUG_MORE
HDfprintf(stderr, "%s: section {%a, %Hu}, shrinks file, eoa = %a\n", FUNC, sect->sect_info.addr, sect->sect_info.size, eoa);
#endif /* H5MF_ALLOC_DEBUG_MORE */

        /* Indicate shrinking can occur */
        HGOTO_DONE(TRUE)
    } /* end if */
    else {
        /* Shrinking can't occur if the 'eoa_shrink_only' flag is set and we're not shrinking the EOA */
        if(udata->allow_eoa_shrink_only)
            HGOTO_DONE(FALSE)

        /* Check if this section is allowed to merge with metadata aggregation block */
        if(udata->f->shared->fs.aggr_merge[udata->alloc_type] & H5F_FS_MERGE_METADATA) {
            htri_t status;              /* Status from aggregator adjoin */

            /* See if section can absorb the aggregator & vice versa */
            if((status = H5MF_aggr_can_absorb(udata->f, &(udata->f->shared->fs.meta_aggr), sect, &(udata->shrink))) < 0)
                HGOTO_ERROR(H5E_RESOURCE, H5E_CANTMERGE, FAIL, "error merging section with aggregation block")
            else if(status > 0) {
                /* Set the aggregator to operate on */
                udata->aggr = &(udata->f->shared->fs.meta_aggr);
#ifdef H5MF_ALLOC_DEBUG_MORE
HDfprintf(stderr, "%s: section {%a, %Hu}, adjoins metadata aggregator\n", FUNC, sect->sect_info.addr, sect->sect_info.size);
#endif /* H5MF_ALLOC_DEBUG_MORE */

                /* Indicate shrinking can occur */
                HGOTO_DONE(TRUE)
            } /* end if */
        } /* end if */

        /* Check if this section is allowed to merge with small 'raw' aggregation block */
        if(udata->f->shared->fs.aggr_merge[udata->alloc_type] & H5F_FS_MERGE_RAWDATA) {
            htri_t status;              /* Status from aggregator adjoin */

            /* See if section can absorb the aggregator & vice versa */
            if((status = H5MF_aggr_can_absorb(udata->f, &(udata->f->shared->fs.sdata_aggr), sect, &(udata->shrink))) < 0)
                HGOTO_ERROR(H5E_RESOURCE, H5E_CANTMERGE, FAIL, "error merging section with aggregation block")
            else if(status > 0) {
                /* Set the aggregator to operate on */
                udata->aggr = &(udata->f->shared->fs.sdata_aggr);
#ifdef H5MF_ALLOC_DEBUG_MORE
HDfprintf(stderr, "%s: section {%a, %Hu}, adjoins small data aggregator\n", FUNC, sect->sect_info.addr, sect->sect_info.size);
#endif /* H5MF_ALLOC_DEBUG_MORE */

                /* Indicate shrinking can occur */
                HGOTO_DONE(TRUE)
            } /* end if */
        } /* end if */
    } /* end else */

    /* Set return value */
    ret_value = FALSE;

done:
    FUNC_LEAVE_NOAPI(ret_value)
} /* H5MF_sect_simple_can_shrink() */



/*-------------------------------------------------------------------------
 * Function:	H5MF_sect_simple_shrink
 *
 * Purpose:	Shrink container with section
 *
 * Return:	Success:	non-negative
 *		Failure:	negative
 *
 * Programmer:	Quincey Koziol
 *              Tuesday, January  8, 2008
 *
 *-------------------------------------------------------------------------
 */
static herr_t
H5MF_sect_simple_shrink(H5FS_section_info_t **_sect, void *_udata)
{
    H5MF_free_section_t **sect = (H5MF_free_section_t **)_sect;   /* File free section */
    H5MF_sect_ud_t *udata = (H5MF_sect_ud_t *)_udata;   /* User data for callback */
    herr_t ret_value = SUCCEED;         /* Return value */

    FUNC_ENTER_NOAPI_NOINIT

    /* Check arguments. */
    HDassert(sect);
    HDassert(udata);
    HDassert(udata->f);

    /* Check for shrinking file */
    if(H5MF_SHRINK_EOA == udata->shrink) {
        /* Sanity check */
        HDassert(H5F_INTENT(udata->f) & H5F_ACC_RDWR);

        /* Release section's space at EOA */
        if(H5F_free(udata->f, udata->dxpl_id, udata->alloc_type, (*sect)->sect_info.addr, (*sect)->sect_info.size) < 0)
            HGOTO_ERROR(H5E_RESOURCE, H5E_CANTFREE, FAIL, "driver free request failed")
    } /* end if */
    else {
        /* Sanity check */
        HDassert(udata->aggr);

        /* Absorb the section into the aggregator or vice versa */
        if(H5MF_aggr_absorb(udata->f, udata->aggr, *sect, udata->allow_sect_absorb) < 0)
            HGOTO_ERROR(H5E_RESOURCE, H5E_CANTMERGE, FAIL, "can't absorb section into aggregator or vice versa")
    } /* end else */

    /* Check for freeing section */
    if(udata->shrink != H5MF_SHRINK_SECT_ABSORB_AGGR) {
        /* Free section */
        if(H5MF_sect_free((H5FS_section_info_t *)*sect) < 0)
            HGOTO_ERROR(H5E_RESOURCE, H5E_CANTRELEASE, FAIL, "can't free simple section node")

        /* Mark section as freed, for free space manager */
        *sect = NULL;
    } /* end if */

done:
    FUNC_LEAVE_NOAPI(ret_value)
} /* H5MF_sect_simple_shrink() */




/* 
 * "small" section callbacks
 */
/*-------------------------------------------------------------------------
 * Function:    H5MF_sect_small_add
 *
 * Purpose:     Perform actions on a small "meta" action before adding it to the free space manager:
 *		  1) Drop the section if it is at page end and its size <= page end threshold
 *		  2) Adjust section size to include page end threshold if 
 *		     (section size + threshold) is at page end
 *
 * Return:      Success:        non-negative
 *              Failure:        negative
 *
 * Programmer:  Vailin Choi; Dec 2012
 *
 *-------------------------------------------------------------------------
 */
static herr_t
H5MF_sect_small_add(H5FS_section_info_t **_sect, unsigned *flags, void *_udata)
{
    H5MF_free_section_t **sect = (H5MF_free_section_t **)_sect;   /* Fractal heap free section */
    H5MF_sect_ud_t *udata = (H5MF_sect_ud_t *)_udata;   /* User data for callback */
    haddr_t sect_end;
    hsize_t rem, prem;
    herr_t ret_value = SUCCEED;         /* Return value */

    FUNC_ENTER_NOAPI_NOINIT

#ifdef H5MF_ALLOC_DEBUG_MORE
HDfprintf(stderr, "%s: Entering, section {%a, %Hu}\n", FUNC, (*sect)->sect_info.addr, (*sect)->sect_info.size);
#endif /* H5MF_ALLOC_DEBUG_MORE */

    /* Do not adjust the section raw data or global heap data */
    if(udata->alloc_type == H5FD_MEM_DRAW || udata->alloc_type == H5FD_MEM_GHEAP)
	HGOTO_DONE(ret_value);

    sect_end = (*sect)->sect_info.addr + (*sect)->sect_info.size;
    rem = sect_end % udata->f->shared->fs.page_size;
    prem = udata->f->shared->fs.page_size - rem;

    /* Drop the section if it is at page end and its size is <= pgend threshold */
    if(!rem && (*sect)->sect_info.size <= H5F_PGEND_META_THRES(udata->f) && (*flags & H5FS_ADD_RETURNED_SPACE)) {
	if(H5MF_sect_free((H5FS_section_info_t *)(*sect)) < 0)
	    HGOTO_ERROR(H5E_RESOURCE, H5E_CANTRELEASE, FAIL, "can't free section node")
	*sect = NULL;
	*flags &= (unsigned)~H5FS_ADD_RETURNED_SPACE;
	*flags |= H5FS_PAGE_END_NO_ADD;
#ifdef H5MF_ALLOC_DEBUG_MORE
HDfprintf(stderr, "%s: section is dropped\n", FUNC);
#endif /* H5MF_ALLOC_DEBUG_MORE */
    } /* end if */
    /* Adjust the section if it is not at page end but its size + pgend threshold is at page end */
    else
        if(prem <= H5F_PGEND_META_THRES(udata->f)) {
            (*sect)->sect_info.size += prem;
#ifdef H5MF_ALLOC_DEBUG_MORE
HDfprintf(stderr, "%s: section is adjusted {%a, %Hu}\n", FUNC, (*sect)->sect_info.addr, (*sect)->sect_info.size);
#endif /* H5MF_ALLOC_DEBUG_MORE */
        } /* end if */

done:
    FUNC_LEAVE_NOAPI(ret_value)
} /* H5MF_sect_small_add() */



/*-------------------------------------------------------------------------
 * Function:	H5MF_sect_small_can_shrink
 *
 * Purpose:	Can this section shrink the container?
 *
 * Note: 	A small section is allowed to shrink only at closing.
 *
 * Return:	Success:	non-negative (TRUE/FALSE)
 *		Failure:	negative
 *
 * Programmer:	Vailin Choi; Dec 2012
 *
 *-------------------------------------------------------------------------
 */
static htri_t
H5MF_sect_small_can_shrink(const H5FS_section_info_t *_sect, void *_udata)
{
    const H5MF_free_section_t *sect = (const H5MF_free_section_t *)_sect;   /* File free section */
    H5MF_sect_ud_t *udata = (H5MF_sect_ud_t *)_udata;   /* User data for callback */
    haddr_t eoa;                /* End of address space in the file */
    haddr_t end;                /* End of section to extend */
    htri_t ret_value = FALSE;	/* Return value */

    FUNC_ENTER_NOAPI_NOINIT

    /* Check arguments. */
    HDassert(sect);
    HDassert(udata);
    HDassert(udata->f);

    /* Retrieve the end of the file's address space */
    if(HADDR_UNDEF == (eoa = H5FD_get_eoa(udata->f->shared->lf, udata->alloc_type)))
	HGOTO_ERROR(H5E_RESOURCE, H5E_CANTGET, FAIL, "driver get_eoa request failed")

    /* Compute address of end of section to check */
    end = sect->sect_info.addr + sect->sect_info.size;

    /* Check if the section is exactly at the end of the allocated space in the file */
    if(H5F_addr_eq(end, eoa) && udata->allow_small_shrink) {
        /* Set the shrinking type */
	udata->shrink = H5MF_SHRINK_EOA;
#ifdef H5MF_ALLOC_DEBUG_MORE
HDfprintf(stderr, "%s: section {%a, %Hu}, shrinks file, eoa = %a\n", FUNC, sect->sect_info.addr, sect->sect_info.size, eoa);
#endif /* H5MF_ALLOC_DEBUG_MORE */

	/* Indicate shrinking can occur */
	HGOTO_DONE(TRUE)
    } /* end if */

done:
    FUNC_LEAVE_NOAPI(ret_value)
} /* H5MF_sect_small_can_shrink() */


/*-------------------------------------------------------------------------
 * Function:	H5MF_sect_small_shrink
 *
 * Purpose:	Shrink container with section
 *
 * Return:	Success:	non-negative
 *		Failure:	negative 
 * 
 * Programmer:	Vailin Choi; Dec 2012
 *
 *-------------------------------------------------------------------------
 */
static herr_t
H5MF_sect_small_shrink(H5FS_section_info_t **_sect, void *_udata)
{
    H5MF_free_section_t **sect = (H5MF_free_section_t **)_sect;   /* File free section */
    H5MF_sect_ud_t *udata = (H5MF_sect_ud_t *)_udata;   /* User data for callback */
    herr_t ret_value = SUCCEED;         /* Return value */

    FUNC_ENTER_NOAPI_NOINIT

    /* Check arguments. */
    HDassert(sect);
    HDassert((*sect)->sect_info.type == H5MF_FSPACE_SECT_SMALL);
    HDassert(udata);
    HDassert(udata->f);
    HDassert(udata->shrink == H5MF_SHRINK_EOA);
    HDassert(H5F_INTENT(udata->f) & H5F_ACC_RDWR);

    /* Release section's space at EOA */
    if(H5F_free(udata->f, udata->dxpl_id, udata->alloc_type, (*sect)->sect_info.addr, (*sect)->sect_info.size) < 0)
	HGOTO_ERROR(H5E_RESOURCE, H5E_CANTFREE, FAIL, "driver free request failed")

    /* Free section */
    if(H5MF_sect_free((H5FS_section_info_t *)*sect) < 0)
	HGOTO_ERROR(H5E_RESOURCE, H5E_CANTRELEASE, FAIL, "can't free simple section node")

    /* Mark section as freed, for free space manager */
    *sect = NULL;

done:
    FUNC_LEAVE_NOAPI(ret_value)
} /* H5MF_sect_small_shrink() */


/*-------------------------------------------------------------------------
 * Function:	H5MF_sect_small_can_merge
 *
 * Purpose:	Can two sections of this type merge?
 *
 * Note:        Second section must be "after" first section
 *		The "merged" section cannot cross page boundary.
 *
 * Return:	Success:	non-negative (TRUE/FALSE)
 *		Failure:	negative
 *
 * Programmer:	Vailin Choi; Dec 2012
 *
 *-------------------------------------------------------------------------
 */
static htri_t
H5MF_sect_small_can_merge(const H5FS_section_info_t *_sect1,
    const H5FS_section_info_t *_sect2, void *_udata)
{
    const H5MF_free_section_t *sect1 = (const H5MF_free_section_t *)_sect1;   /* File free section */
    const H5MF_free_section_t *sect2 = (const H5MF_free_section_t *)_sect2;   /* File free section */
    H5MF_sect_ud_t *udata = (H5MF_sect_ud_t *)_udata;   /* User data for callback */
    htri_t ret_value;                   		/* Return value */

    FUNC_ENTER_NOAPI_NOINIT_NOERR

    /* Check arguments. */
    HDassert(sect1);
    HDassert(sect2);
    HDassert(sect1->sect_info.type == sect2->sect_info.type);   /* Checks "MERGE_SYM" flag */
    HDassert(H5F_addr_lt(sect1->sect_info.addr, sect2->sect_info.addr));

    /* Check if second section adjoins first section */
    ret_value = H5F_addr_eq(sect1->sect_info.addr + sect1->sect_info.size, sect2->sect_info.addr);
    if(ret_value > 0)
	if((sect1->sect_info.addr / udata->f->shared->fs.page_size) != (((sect2->sect_info.addr + sect2->sect_info.size - 1) / udata->f->shared->fs.page_size)))
	    ret_value = FALSE;

#ifdef H5MF_ALLOC_DEBUG_MORE
HDfprintf(stderr, "%s: Leaving: ret_value = %t\n", FUNC, ret_value);
#endif /* H5MF_ALLOC_DEBUG_MORE */

    FUNC_LEAVE_NOAPI(ret_value)
} /* H5MF_sect_small_can_merge() */


/*-------------------------------------------------------------------------
 * Function:	H5MF_sect_small_merge
 *
 * Purpose:	Merge two sections of this type
 *
 * Note:        Second section always merges into first node.
 *		If the size of the "merged" section is equal to file space page size,
 *		free the section.
 *
 * Return:	Success:	non-negative
 *		Failure:	negative
 *
 * Programmer:	Vailin Choi; Dec 2012
 *
 *-------------------------------------------------------------------------
 */
static herr_t
<<<<<<< HEAD
H5MF_sect_small_merge(H5FS_section_info_t **_sect1, H5FS_section_info_t *_sect2,
    void *_udata)
=======
H5MF_sect_simple_valid(const H5FS_section_class_t H5_ATTR_UNUSED *cls,
    const H5FS_section_info_t
#ifdef NDEBUG
    H5_ATTR_UNUSED
#endif /* NDEBUG */
    *_sect, hid_t H5_ATTR_UNUSED dxpl_id)
>>>>>>> 48bebcc3
{
    H5MF_free_section_t **sect1 = (H5MF_free_section_t **)_sect1;   /* File free section */
    H5MF_free_section_t *sect2 = (H5MF_free_section_t *)_sect2;   /* File free section */
    H5MF_sect_ud_t *udata = (H5MF_sect_ud_t *)_udata;   /* User data for callback */
    herr_t ret_value = SUCCEED;         		/* Return value */

    FUNC_ENTER_NOAPI_NOINIT

    /* Check arguments. */
    HDassert(sect1);
    HDassert((*sect1)->sect_info.type == H5MF_FSPACE_SECT_SMALL);
    HDassert(sect2);
    HDassert(sect2->sect_info.type == H5MF_FSPACE_SECT_SMALL);
    HDassert(H5F_addr_eq((*sect1)->sect_info.addr + (*sect1)->sect_info.size, sect2->sect_info.addr));

    /* Add second section's size to first section */
    (*sect1)->sect_info.size += sect2->sect_info.size;

    if((*sect1)->sect_info.size == udata->f->shared->fs.page_size) {
	if(H5MF_xfree(udata->f, udata->alloc_type, udata->dxpl_id, (*sect1)->sect_info.addr, (*sect1)->sect_info.size) < 0)
	    HGOTO_ERROR(H5E_RESOURCE, H5E_CANTFREE, FAIL, "can't free merged section")
	if(H5MF_sect_free((H5FS_section_info_t *)(*sect1)) < 0)
	    HGOTO_ERROR(H5E_RESOURCE, H5E_CANTRELEASE, FAIL, "can't free section node")
	*sect1 = NULL;
    } /* end if */

    /* Get rid of second section */
    if(H5MF_sect_free((H5FS_section_info_t *)sect2) < 0)
        HGOTO_ERROR(H5E_RESOURCE, H5E_CANTRELEASE, FAIL, "can't free section node")

done:
    FUNC_LEAVE_NOAPI(ret_value)
} /* H5MF_sect_small_merge() */


/* 
 * "Large" section callbacks
 */


/*-------------------------------------------------------------------------
 * Function:	H5MF_sect_large_can_merge (same as H5MF_sect_simple_can_merge)
 *
 * Purpose:	Can two sections of this type merge?
 *
 * Note:        Second section must be "after" first section
 *
 * Return:	Success:	non-negative (TRUE/FALSE)
 *		Failure:	negative
 *
 * Programmer:	Vailin Choi; Dec 2012
 *
 *-------------------------------------------------------------------------
 */
static htri_t
H5MF_sect_large_can_merge(const H5FS_section_info_t *_sect1,
    const H5FS_section_info_t *_sect2, void H5_ATTR_UNUSED *_udata)
{
    const H5MF_free_section_t *sect1 = (const H5MF_free_section_t *)_sect1;   	/* File free section */
    const H5MF_free_section_t *sect2 = (const H5MF_free_section_t *)_sect2;   	/* File free section */
    htri_t ret_value;                   /* Return value */

    FUNC_ENTER_NOAPI_NOINIT_NOERR

    /* Check arguments. */
    HDassert(sect1);
    HDassert(sect2);
    HDassert(sect1->sect_info.type == sect2->sect_info.type);   /* Checks "MERGE_SYM" flag */
    HDassert(H5F_addr_lt(sect1->sect_info.addr, sect2->sect_info.addr));

    ret_value = H5F_addr_eq(sect1->sect_info.addr + sect1->sect_info.size, sect2->sect_info.addr);

#ifdef H5MF_ALLOC_DEBUG_MORE
HDfprintf(stderr, "%s: Leaving: ret_value = %t\n", FUNC, ret_value);
#endif /* H5MF_ALLOC_DEBUG_MORE */

    FUNC_LEAVE_NOAPI(ret_value)
} /* H5MF_sect_large_can_merge() */


/*-------------------------------------------------------------------------
 * Function:	H5MF_sect_large_merge (same as H5MF_sect_simple_merge)
 *
 * Purpose:	Merge two sections of this type
 *
 * Note:        Second section always merges into first node
 *
 * Return:	Success:	non-negative
 *		Failure:	negative
 *
 * Programmer:	Vailin Choi; Dec 2012
 *
 *-------------------------------------------------------------------------
 */
static herr_t
H5MF_sect_large_merge(H5FS_section_info_t **_sect1, H5FS_section_info_t *_sect2,
    void H5_ATTR_UNUSED *_udata)
{
    H5MF_free_section_t **sect1 = (H5MF_free_section_t **)_sect1;   /* File free section */
    H5MF_free_section_t *sect2 = (H5MF_free_section_t *)_sect2;   /* File free section */
    herr_t ret_value = SUCCEED;         /* Return value */

    FUNC_ENTER_NOAPI_NOINIT

    /* Check arguments. */
    HDassert(sect1);
    HDassert((*sect1)->sect_info.type == H5MF_FSPACE_SECT_LARGE);
    HDassert(sect2);
    HDassert(sect2->sect_info.type == H5MF_FSPACE_SECT_LARGE);
    HDassert(H5F_addr_eq((*sect1)->sect_info.addr + (*sect1)->sect_info.size, sect2->sect_info.addr));

    /* Add second section's size to first section */
    (*sect1)->sect_info.size += sect2->sect_info.size;

    /* Get rid of second section */
    if(H5MF_sect_free((H5FS_section_info_t *)sect2) < 0)
        HGOTO_ERROR(H5E_RESOURCE, H5E_CANTRELEASE, FAIL, "can't free section node")

done:
    FUNC_LEAVE_NOAPI(ret_value)
} /* H5MF_sect_large_merge() */


/*-------------------------------------------------------------------------
 * Function:	H5MF_sect_large_can_shrink
 *
 * Purpose:	Can this section shrink the container?
 *
 * Return:	Success:	non-negative (TRUE/FALSE)
 *		Failure:	negative
 *
 * Programmer:	Vailin Choi; Dec 2012
 *
 *-------------------------------------------------------------------------
 */
static htri_t
H5MF_sect_large_can_shrink(const H5FS_section_info_t *_sect, void *_udata)
{
    const H5MF_free_section_t *sect = (const H5MF_free_section_t *)_sect;   /* File free section */
    H5MF_sect_ud_t *udata = (H5MF_sect_ud_t *)_udata;   /* User data for callback */
    haddr_t eoa;                /* End of address space in the file */
    haddr_t end;                /* End of section to extend */
    htri_t ret_value = FALSE;	/* Return value */

    FUNC_ENTER_NOAPI_NOINIT

    /* Check arguments. */
    HDassert(sect);
    HDassert(sect->sect_info.type == H5MF_FSPACE_SECT_LARGE);
    HDassert(udata);
    HDassert(udata->f);

    /* Retrieve the end of the file's address space */
    if(HADDR_UNDEF == (eoa = H5FD_get_eoa(udata->f->shared->lf, udata->alloc_type)))
	HGOTO_ERROR(H5E_RESOURCE, H5E_CANTGET, FAIL, "driver get_eoa request failed")

    /* Compute address of end of section to check */
    end = sect->sect_info.addr + sect->sect_info.size;

    /* Check if the section is exactly at the end of the allocated space in the file */
    if(H5F_addr_eq(end, eoa)) {
        /* Set the shrinking type */
        udata->shrink = H5MF_SHRINK_EOA;
#ifdef H5MF_ALLOC_DEBUG_MORE
HDfprintf(stderr, "%s: section {%a, %Hu}, shrinks file, eoa = %a\n", FUNC, sect->sect_info.addr, sect->sect_info.size, eoa);
#endif /* H5MF_ALLOC_DEBUG_MORE */

        /* Indicate shrinking can occur */
        HGOTO_DONE(TRUE)
    } /* end if */

done:
    FUNC_LEAVE_NOAPI(ret_value)
} /* H5MF_sect_large_can_shrink() */


/*-------------------------------------------------------------------------
 * Function:	H5MF_sect_large_shrink
 *
 * Purpose:	Shrink container with section
 *
 * Return:	Success:	non-negative
 *		Failure:	negative
 *
 * Programmer:	Vailin Choi; Dec 2012
 *
 *-------------------------------------------------------------------------
 */
static herr_t
H5MF_sect_large_shrink(H5FS_section_info_t **_sect, void *_udata)
{
    H5MF_free_section_t **sect = (H5MF_free_section_t **)_sect;   /* File free section */
    H5MF_sect_ud_t *udata = (H5MF_sect_ud_t *)_udata;   /* User data for callback */
    herr_t ret_value = SUCCEED;         /* Return value */

    FUNC_ENTER_NOAPI_NOINIT

    /* Check arguments. */
    HDassert(sect);
    HDassert((*sect)->sect_info.type == H5MF_FSPACE_SECT_LARGE);
    HDassert(udata);
    HDassert(udata->f);
    HDassert(udata->shrink == H5MF_SHRINK_EOA);
    HDassert(H5F_INTENT(udata->f) & H5F_ACC_RDWR);

    /* Release section's space at EOA with file driver */
    if(H5F_free(udata->f, udata->dxpl_id, udata->alloc_type, (*sect)->sect_info.addr, (*sect)->sect_info.size) < 0)
	HGOTO_ERROR(H5E_RESOURCE, H5E_CANTFREE, FAIL, "driver free request failed")

    /* Free section */
    if(H5MF_sect_free((H5FS_section_info_t *)*sect) < 0)
	HGOTO_ERROR(H5E_RESOURCE, H5E_CANTRELEASE, FAIL, "can't free simple section node")

    /* Mark section as freed, for free space manager */
    *sect = NULL;

done:
    FUNC_LEAVE_NOAPI(ret_value)
} /* H5MF_sect_large_shrink() */<|MERGE_RESOLUTION|>--- conflicted
+++ resolved
@@ -62,7 +62,7 @@
     hid_t dxpl_id, const uint8_t *buf, haddr_t sect_addr, hsize_t sect_size,
     unsigned *des_flags);
 static herr_t H5MF_sect_valid(const H5FS_section_class_t *cls,
-    const H5FS_section_info_t *sect);
+    const H5FS_section_info_t *sect, hid_t dxpl_id);
 static H5FS_section_info_t *H5MF_sect_split(H5FS_section_info_t *sect,
     hsize_t frag_size);
 
@@ -72,7 +72,6 @@
     const H5FS_section_info_t *sect2, void *udata);
 static herr_t H5MF_sect_simple_merge(H5FS_section_info_t **sect1,
     H5FS_section_info_t *sect2, void *udata);
-<<<<<<< HEAD
 static htri_t H5MF_sect_simple_can_shrink(const H5FS_section_info_t *_sect,
     void *udata);
 static herr_t H5MF_sect_simple_shrink(H5FS_section_info_t **_sect,
@@ -99,12 +98,6 @@
     void *udata);
 static herr_t H5MF_sect_large_shrink(H5FS_section_info_t **_sect,
     void *udata);
-=======
-static herr_t H5MF_sect_simple_valid(const H5FS_section_class_t *cls,
-    const H5FS_section_info_t *sect, hid_t dxpl_id);
-static H5FS_section_info_t *H5MF_sect_simple_split(H5FS_section_info_t *sect,
-    hsize_t frag_size);
->>>>>>> 48bebcc3
 
 /*********************/
 /* Package Variables */
@@ -354,7 +347,7 @@
 #ifdef NDEBUG
     H5_ATTR_UNUSED
 #endif /* NDEBUG */
-    *_sect)
+    *_sect, hid_t H5_ATTR_UNUSED dxpl_id)
 {
 #ifndef NDEBUG
     const H5MF_free_section_t *sect = (const H5MF_free_section_t *)_sect;   /* File free section */
@@ -889,17 +882,8 @@
  *-------------------------------------------------------------------------
  */
 static herr_t
-<<<<<<< HEAD
 H5MF_sect_small_merge(H5FS_section_info_t **_sect1, H5FS_section_info_t *_sect2,
     void *_udata)
-=======
-H5MF_sect_simple_valid(const H5FS_section_class_t H5_ATTR_UNUSED *cls,
-    const H5FS_section_info_t
-#ifdef NDEBUG
-    H5_ATTR_UNUSED
-#endif /* NDEBUG */
-    *_sect, hid_t H5_ATTR_UNUSED dxpl_id)
->>>>>>> 48bebcc3
 {
     H5MF_free_section_t **sect1 = (H5MF_free_section_t **)_sect1;   /* File free section */
     H5MF_free_section_t *sect2 = (H5MF_free_section_t *)_sect2;   /* File free section */
