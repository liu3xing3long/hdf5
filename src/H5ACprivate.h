/* * * * * * * * * * * * * * * * * * * * * * * * * * * * * * * * * * * * * * *
 * Copyright by The HDF Group.                                               *
 * Copyright by the Board of Trustees of the University of Illinois.         *
 * All rights reserved.                                                      *
 *                                                                           *
 * This file is part of HDF5.  The full HDF5 copyright notice, including     *
 * terms governing use, modification, and redistribution, is contained in    *
 * the files COPYING and Copyright.html.  COPYING can be found at the root   *
 * of the source code distribution tree; Copyright.html can be found at the  *
 * root level of an installed copy of the electronic HDF5 document set and   *
 * is linked from the top-level documents page.  It can also be found at     *
 * http://hdfgroup.org/HDF5/doc/Copyright.html.  If you do not have          *
 * access to either file, you may request a copy from help@hdfgroup.org.     *
 * * * * * * * * * * * * * * * * * * * * * * * * * * * * * * * * * * * * * * */

/*-------------------------------------------------------------------------
 *
 * Created:		H5ACprivate.h
 *			Jul  9 1997
 *			Robb Matzke <matzke@llnl.gov>
 *
 * Purpose:		Constants and typedefs available to the rest of the
 *			library.
 *
 *-------------------------------------------------------------------------
 */

#ifndef _H5ACprivate_H
#define _H5ACprivate_H

#include "H5ACpublic.h"		/*public prototypes			*/

/* Pivate headers needed by this header */
#include "H5private.h"		/* Generic Functions			*/
#include "H5Cprivate.h"		/* Cache				*/
#include "H5Fprivate.h"		/* File access				*/
#include "H5Pprivate.h"		/* Property lists			*/

#ifdef H5_METADATA_TRACE_FILE
#define H5AC__TRACE_FILE_ENABLED	1
#else /* H5_METADATA_TRACE_FILE */
#define H5AC__TRACE_FILE_ENABLED	0
#endif /* H5_METADATA_TRACE_FILE */

/* Global metadata tag values */
#define H5AC__INVALID_TAG      (haddr_t)0
#define H5AC__IGNORE_TAG       (haddr_t)1
#define H5AC__SUPERBLOCK_TAG   (haddr_t)2
#define H5AC__FREESPACE_TAG    (haddr_t)3
#define H5AC__SOHM_TAG         (haddr_t)4
#define H5AC__GLOBALHEAP_TAG   (haddr_t)5
#define H5AC__COPIED_TAG       (haddr_t)6

/* Types of metadata objects cached */
typedef enum {
<<<<<<< HEAD
    H5AC_BT_ID = 0, 	/*B-tree nodes				     */
    H5AC_SNODE_ID,	/*symbol table nodes			     */
    H5AC_LHEAP_PRFX_ID, /*local heap prefix			     */
    H5AC_LHEAP_DBLK_ID, /*local heap data block			     */
    H5AC_GHEAP_ID,	/*global heap				     */
    H5AC_OHDR_ID,	/*object header				     */
    H5AC_OHDR_CHK_ID,	/*object header chunk			     */
    H5AC_BT2_HDR_ID,	/*v2 B-tree header			     */
    H5AC_BT2_INT_ID,	/*v2 B-tree internal node		     */
    H5AC_BT2_LEAF_ID,	/*v2 B-tree leaf node			     */
    H5AC_FHEAP_HDR_ID,	/*fractal heap header			     */
    H5AC_FHEAP_DBLOCK_ID, /*fractal heap direct block		     */
    H5AC_FHEAP_IBLOCK_ID, /*fractal heap indirect block		     */
    H5AC_FSPACE_HDR_ID,	/*free space header			     */
    H5AC_FSPACE_SINFO_ID,/*free space sections			     */
    H5AC_SOHM_TABLE_ID, /*shared object header message master table  */
    H5AC_SOHM_LIST_ID,  /*shared message index stored as a list      */
    H5AC_EARRAY_HDR_ID,	/*extensible array header		     */
    H5AC_EARRAY_IBLOCK_ID, /*extensible array index block	     */
    H5AC_EARRAY_SBLOCK_ID, /*extensible array super block	     */
    H5AC_EARRAY_DBLOCK_ID, /*extensible array data block	     */
    H5AC_EARRAY_DBLK_PAGE_ID, /*extensible array data block page     */
    H5AC_FARRAY_HDR_ID,	/*fixed array header		     	     */
    H5AC_FARRAY_DBLOCK_ID, /*fixed array data block	     	     */
    H5AC_FARRAY_DBLK_PAGE_ID, /*fixed array data block page          */
    H5AC_SUPERBLOCK_ID, /* file superblock                           */
    H5AC_DRVRINFO_ID,   /* driver info block (supplements superblock)*/
    H5AC_TEST_ID,	/*test entry -- not used for actual files    */
    H5AC_PREFETCHED_ENTRY_ID, /*prefetched entry -- always internal to cache */
    H5AC_NTYPES		/* Number of types, must be last             */
=======
    H5AC_BT_ID = 0, 			/* ( 0) B-tree nodes				     */
    H5AC_SNODE_ID,			/* ( 1) symbol table nodes			     */
    H5AC_LHEAP_PRFX_ID, 		/* ( 2) local heap prefix			     */
    H5AC_LHEAP_DBLK_ID, 		/* ( 3) local heap data block			     */
    H5AC_GHEAP_ID,			/* ( 4) global heap				     */
    H5AC_OHDR_ID,			/* ( 5) object header				     */
    H5AC_OHDR_CHK_ID,			/* ( 6) object header chunk			     */
    H5AC_BT2_HDR_ID,			/* ( 8) v2 B-tree header			     */
    H5AC_BT2_INT_ID,			/* ( 9) v2 B-tree internal node		     */
    H5AC_BT2_LEAF_ID,			/* (10) v2 B-tree leaf node			     */
    H5AC_FHEAP_HDR_ID,			/* (11) fractal heap header			     */
    H5AC_FHEAP_DBLOCK_ID, 		/* (12) fractal heap direct block		     */
    H5AC_FHEAP_IBLOCK_ID, 		/* (13) fractal heap indirect block		     */
    H5AC_FSPACE_HDR_ID,			/* (14) free space header			     */
    H5AC_FSPACE_SINFO_ID,		/* (15) free space sections			     */
    H5AC_SOHM_TABLE_ID, 		/* (16) shared object header message master table  */
    H5AC_SOHM_LIST_ID,  		/* (17) shared message index stored as a list      */
    H5AC_EARRAY_HDR_ID,			/* (18) extensible array header		     */
    H5AC_EARRAY_IBLOCK_ID, 		/* (19) extensible array index block	             */
    H5AC_EARRAY_SBLOCK_ID, 		/* (20) extensible array super block	             */
    H5AC_EARRAY_DBLOCK_ID, 		/* (21) extensible array data block	             */
    H5AC_EARRAY_DBLK_PAGE_ID, 		/* (22) extensible array data block page           */
    H5AC_FARRAY_HDR_ID,			/* (23) fixed array header		     	     */
    H5AC_FARRAY_DBLOCK_ID, 		/* (24) fixed array data block	     	     */
    H5AC_FARRAY_DBLK_PAGE_ID,		/* (25) fixed array data block page          	     */
    H5AC_SUPERBLOCK_ID, 		/* (26) file superblock                            */
    H5AC_DRVRINFO_ID,   		/* (27) driver info block (supplements superblock)*/
    H5AC_TEST_ID,			/* (28) test entry -- not used for actual files    */
    H5AC_NTYPES				/* Number of types, must be last              */
>>>>>>> 3b507bb8
} H5AC_type_t;

/* H5AC_DUMP_STATS_ON_CLOSE should always be FALSE when
 * H5C_COLLECT_CACHE_STATS is FALSE.
 *
 * When H5C_COLLECT_CACHE_STATS is TRUE, H5AC_DUMP_STATS_ON_CLOSE must
 * be FALSE for "make check" to succeed, but may be set to TRUE at other
 * times for debugging purposes.
 *
 * Hence the following, somewhat odd set of #defines.
 *
 * NOTE: test/cache plays games with the f->shared->cache, and thus 
 *       setting H5AC_DUMP_STATS_ON_CLOSE will generate constant, 
 *	 irrelevant data when run with that test program.  See 
 * 	 comments on setup_cache() / takedown_cache() in test/cache_common.c.
 *       for details.
 *
 *	 If you need to dump stats at file close in test/cache.c,
 *	 use the dump_stats parameter to takedown_cache(), or call 
 *	 H5C_stats() directly.
 *					JRM -- 4/12/15
 *
 * Added the H5AC_DUMP_IMAGE_STATS_ON_CLOSE #define, which works much 
 * the same way as H5AC_DUMP_STATS_ON_CLOSE.  However, the set of stats
 * displayed is much smaller, and directed purely at the cache image feature.
 *
 *					JRM -- 11/1/15
 */
#if H5C_COLLECT_CACHE_STATS

#define H5AC_DUMP_STATS_ON_CLOSE	0
#define H5AC_DUMP_IMAGE_STATS_ON_CLOSE  0

#else /* H5C_COLLECT_CACHE_STATS */

#define H5AC_DUMP_STATS_ON_CLOSE	0
#define H5AC_DUMP_IMAGE_STATS_ON_CLOSE  0

#endif /* H5C_COLLECT_CACHE_STATS */

/* Default max metadata cache size and min clean size are give here.
 * At present, these are the same as those given in H5Cprivate.h.
 */

#define H5AC__DEFAULT_MAX_CACHE_SIZE	H5C__DEFAULT_MAX_CACHE_SIZE
#define H5AC__DEFAULT_MIN_CLEAN_SIZE	H5C__DEFAULT_MIN_CLEAN_SIZE

/* Check if we are sanity checking tagging */
#if H5C_DO_TAGGING_SANITY_CHECKS
#define H5AC_DO_TAGGING_SANITY_CHECKS 1
#else
#define H5AC_DO_TAGGING_SANITY_CHECKS 0
#endif

/*
 * Class methods pertaining to caching.	 Each type of cached object will
 * have a constant variable with permanent life-span that describes how
 * to cache the object.
 */

#define H5AC__SERIALIZE_RESIZED_FLAG	H5C__SERIALIZE_RESIZED_FLAG
#define H5AC__SERIALIZE_MOVED_FLAG	H5C__SERIALIZE_MOVED_FLAG
#define H5AC__SERIALIZE_COMPRESSED_FLAG	H5C__SERIALIZE_COMPRESSED_FLAG

/* Aliases for the "ring" type and values */
typedef H5C_ring_t       H5AC_ring_t;
#define H5AC_RING_INV    H5C_RING_UNDEFINED
#define H5AC_RING_US     H5C_RING_USER
#define H5AC_RING_FSM    H5C_RING_FSM
#define H5AC_RING_SBE    H5C_RING_SBE
#define H5AC_RING_SB     H5C_RING_SB
#define H5AC_RING_NTYPES H5C_RING_NTYPES

/* Aliases for 'notify action' type & values */
typedef H5C_notify_action_t     H5AC_notify_action_t;
#define H5AC_NOTIFY_ACTION_AFTER_INSERT H5C_NOTIFY_ACTION_AFTER_INSERT
#define H5AC_NOTIFY_ACTION_AFTER_LOAD   H5C_NOTIFY_ACTION_AFTER_LOAD
#define H5AC_NOTIFY_ACTION_AFTER_FLUSH	H5C_NOTIFY_ACTION_AFTER_FLUSH
#define H5AC_NOTIFY_ACTION_BEFORE_EVICT H5C_NOTIFY_ACTION_BEFORE_EVICT

#define H5AC__CLASS_NO_FLAGS_SET 	H5C__CLASS_NO_FLAGS_SET
#define H5AC__CLASS_SPECULATIVE_LOAD_FLAG H5C__CLASS_SPECULATIVE_LOAD_FLAG
#define H5AC__CLASS_COMPRESSED_FLAG	H5C__CLASS_COMPRESSED_FLAG

/* The following flags should only appear in test code */
#define H5AC__CLASS_NO_IO_FLAG		 H5C__CLASS_NO_IO_FLAG
#define H5AC__CLASS_SKIP_READS		 H5C__CLASS_SKIP_READS
#define H5AC__CLASS_SKIP_WRITES		 H5C__CLASS_SKIP_WRITES
#define H5AC__CLASS_SKIP_MEM_TYPE_CHECKS H5C__CLASS_SKIP_MEM_TYPE_CHECKS

typedef H5C_get_load_size_func_t	H5AC_get_load_size_func_t;
typedef H5C_deserialize_func_t		H5AC_deserialize_func_t;
typedef H5C_image_len_func_t		H5AC_image_len_func_t;

#define H5AC__SERIALIZE_NO_FLAGS_SET    H5C__SERIALIZE_NO_FLAGS_SET
#define H5AC__SERIALIZE_RESIZED_FLAG    H5C__SERIALIZE_RESIZED_FLAG
#define H5AC__SERIALIZE_MOVED_FLAG      H5C__SERIALIZE_MOVED_FLAG

typedef H5C_pre_serialize_func_t	H5AC_pre_serialize_func_t;
typedef H5C_serialize_func_t		H5AC_serialize_func_t;
typedef H5C_notify_func_t		H5AC_notify_func_t;
typedef H5C_free_icr_func_t		H5AC_free_icr_func_t;
typedef H5C_clear_func_t		H5AC_clear_func_t;
typedef H5C_get_fsf_size_t		H5AC_get_fsf_size_t;

typedef H5C_class_t			H5AC_class_t;

/* Cache entry info */
typedef H5C_cache_entry_t		H5AC_info_t;


/* Typedef for metadata cache (defined in H5Cpkg.h) */
typedef H5C_t	H5AC_t;

#define H5AC_RING_NAME  "H5AC_ring_type"

/* Dataset transfer property lists for metadata calls */
H5_DLLVAR hid_t H5AC_ind_read_dxpl_id;
#ifdef H5_HAVE_PARALLEL
H5_DLLVAR hid_t H5AC_coll_read_dxpl_id;
#endif /* H5_HAVE_PARALLEL */

/* DXPL to be used in operations that will not result in I/O calls */
H5_DLLVAR hid_t H5AC_noio_dxpl_id;

/* DXPL to be used for raw data I/O operations when one is not
   provided by the user (fill values in H5Dcreate) */
H5_DLLVAR hid_t H5AC_rawdata_dxpl_id;

/* Default cache configuration. */

#define H5AC__DEFAULT_METADATA_WRITE_STRATEGY   \
                                H5AC_METADATA_WRITE_STRATEGY__DISTRIBUTED

#ifdef H5_HAVE_PARALLEL
#define H5AC__DEFAULT_CACHE_CONFIG                                            \
{                                                                             \
  /* int         version                = */ H5AC__CURR_CACHE_CONFIG_VERSION, \
  /* hbool_t     rpt_fcn_enabled        = */ FALSE,                           \
  /* hbool_t     open_trace_file        = */ FALSE,                           \
  /* hbool_t     close_trace_file       = */ FALSE,                           \
  /* char        trace_file_name[]      = */ "",                              \
  /* hbool_t     evictions_enabled      = */ TRUE,                            \
  /* hbool_t     set_initial_size       = */ TRUE,                            \
  /* size_t      initial_size           = */ ( 2 * 1024 * 1024),              \
  /* double      min_clean_fraction     = */ 0.3f,                            \
  /* size_t      max_size               = */ (32 * 1024 * 1024),              \
  /* size_t      min_size               = */ (1 * 1024 * 1024),               \
  /* long int    epoch_length           = */ 50000,                           \
  /* enum H5C_cache_incr_mode incr_mode = */ H5C_incr__threshold,             \
  /* double      lower_hr_threshold     = */ 0.9f,                            \
  /* double      increment              = */ 2.0f,                            \
  /* hbool_t     apply_max_increment    = */ TRUE,                            \
  /* size_t      max_increment          = */ (4 * 1024 * 1024),               \
  /* enum H5C_cache_flash_incr_mode       */                                  \
  /*                    flash_incr_mode = */ H5C_flash_incr__add_space,       \
  /* double      flash_multiple         = */ 1.0f,                            \
  /* double      flash_threshold        = */ 0.25f,                           \
  /* enum H5C_cache_decr_mode decr_mode = */ H5C_decr__age_out_with_threshold, \
  /* double      upper_hr_threshold     = */ 0.999f,                          \
  /* double      decrement              = */ 0.9f,                            \
  /* hbool_t     apply_max_decrement    = */ TRUE,                            \
  /* size_t      max_decrement          = */ (1 * 1024 * 1024),               \
  /* int         epochs_before_eviction = */ 3,                               \
  /* hbool_t     apply_empty_reserve    = */ TRUE,                            \
  /* double      empty_reserve          = */ 0.1f,                            \
  /* size_t	 dirty_bytes_threshold  = */ (256 * 1024),                    \
  /* int	metadata_write_strategy = */                                  \
				       H5AC__DEFAULT_METADATA_WRITE_STRATEGY  \
}
#else /* H5_HAVE_PARALLEL */
#define H5AC__DEFAULT_CACHE_CONFIG                                            \
{                                                                             \
  /* int         version                = */ H5C__CURR_AUTO_SIZE_CTL_VER,     \
  /* hbool_t     rpt_fcn_enabled        = */ FALSE,                           \
  /* hbool_t     open_trace_file        = */ FALSE,                           \
  /* hbool_t     close_trace_file       = */ FALSE,                           \
  /* char        trace_file_name[]      = */ "",                              \
  /* hbool_t     evictions_enabled      = */ TRUE,                            \
  /* hbool_t     set_initial_size       = */ TRUE,                            \
  /* size_t      initial_size           = */ ( 2 * 1024 * 1024),              \
  /* double      min_clean_fraction     = */ 0.01f,                           \
  /* size_t      max_size               = */ (32 * 1024 * 1024),              \
  /* size_t      min_size               = */ ( 1 * 1024 * 1024),              \
  /* long int    epoch_length           = */ 50000,                           \
  /* enum H5C_cache_incr_mode incr_mode = */ H5C_incr__threshold,             \
  /* double      lower_hr_threshold     = */ 0.9f,                            \
  /* double      increment              = */ 2.0f,                            \
  /* hbool_t     apply_max_increment    = */ TRUE,                            \
  /* size_t      max_increment          = */ (4 * 1024 * 1024),               \
  /* enum H5C_cache_flash_incr_mode       */                                  \
  /*                    flash_incr_mode = */ H5C_flash_incr__add_space,       \
  /* double      flash_multiple         = */ 1.4f,                            \
  /* double      flash_threshold        = */ 0.25f,                           \
  /* enum H5C_cache_decr_mode decr_mode = */ H5C_decr__age_out_with_threshold,\
  /* double      upper_hr_threshold     = */ 0.999f,                          \
  /* double      decrement              = */ 0.9f,                            \
  /* hbool_t     apply_max_decrement    = */ TRUE,                            \
  /* size_t      max_decrement          = */ (1 * 1024 * 1024),               \
  /* int         epochs_before_eviction = */ 3,                               \
  /* hbool_t     apply_empty_reserve    = */ TRUE,                            \
  /* double      empty_reserve          = */ 0.1f,                            \
  /* size_t	 dirty_bytes_threshold  = */ (256 * 1024),                    \
  /* int	metadata_write_strategy = */                                  \
				       H5AC__DEFAULT_METADATA_WRITE_STRATEGY  \
}
#endif /* H5_HAVE_PARALLEL */

#define H5AC__DEFAULT_CACHE_IMAGE_CONFIG                                    \
{                                                                           \
   /* int32_t    version        = */ H5AC__CURR_CACHE_IMAGE_CONFIG_VERSION, \
   /* hbool_t    generate_image = */ FALSE,                                 \
   /* size_t     max_image_size = */ 0                                      \
}
/*
 * Library prototypes.
 */

/* #defines of flags used in the flags parameters in some of the
 * following function calls.  Note that they are just copies of
 * the equivalent flags from H5Cprivate.h.
 */

#define H5AC__NO_FLAGS_SET		  H5C__NO_FLAGS_SET
#define H5AC__SET_FLUSH_MARKER_FLAG	  H5C__SET_FLUSH_MARKER_FLAG
#define H5AC__DELETED_FLAG		  H5C__DELETED_FLAG
#define H5AC__DIRTIED_FLAG		  H5C__DIRTIED_FLAG
#define H5AC__PIN_ENTRY_FLAG		  H5C__PIN_ENTRY_FLAG
#define H5AC__UNPIN_ENTRY_FLAG		  H5C__UNPIN_ENTRY_FLAG
#define H5AC__FLUSH_INVALIDATE_FLAG	  H5C__FLUSH_INVALIDATE_FLAG
#define H5AC__FLUSH_CLEAR_ONLY_FLAG	  H5C__FLUSH_CLEAR_ONLY_FLAG
#define H5AC__FLUSH_MARKED_ENTRIES_FLAG   H5C__FLUSH_MARKED_ENTRIES_FLAG
#define H5AC__FLUSH_IGNORE_PROTECTED_FLAG H5C__FLUSH_IGNORE_PROTECTED_FLAG
#define H5AC__READ_ONLY_FLAG		  H5C__READ_ONLY_FLAG
#define H5AC__FREE_FILE_SPACE_FLAG	  H5C__FREE_FILE_SPACE_FLAG
#define H5AC__TAKE_OWNERSHIP_FLAG         H5C__TAKE_OWNERSHIP_FLAG
#define H5AC__FLUSH_LAST_FLAG		  H5C__FLUSH_LAST_FLAG
#define H5AC__FLUSH_COLLECTIVELY_FLAG	  H5C__FLUSH_COLLECTIVELY_FLAG


/* #defines of flags used to report entry status in the
 * H5AC_get_entry_status() call.
 */

#define H5AC_ES__IN_CACHE		0x0001
#define H5AC_ES__IS_DIRTY		0x0002
#define H5AC_ES__IS_PROTECTED		0x0004
#define H5AC_ES__IS_PINNED		0x0008
#define H5AC_ES__IS_FLUSH_DEP_PARENT	0x0010
#define H5AC_ES__IS_FLUSH_DEP_CHILD	0x0020
#define H5AC_ES__IMAGE_IS_UP_TO_DATE	0x0040


/* external function declarations: */

H5_DLL herr_t H5AC_init(void);
H5_DLL herr_t H5AC_create(const H5F_t *f, H5AC_cache_config_t *config_ptr,
    H5AC_cache_image_config_t * image_config_ptr);
H5_DLL herr_t H5AC_get_entry_status(const H5F_t *f, haddr_t addr,
    unsigned *status_ptr);
H5_DLL hbool_t H5AC_get_serialization_in_progress(H5F_t * f);
H5_DLL herr_t H5AC_insert_entry(H5F_t *f, hid_t dxpl_id, const H5AC_class_t *type,
    haddr_t addr, void *thing, unsigned int flags);
H5_DLL herr_t H5AC_pin_protected_entry(void *thing);
H5_DLL herr_t H5AC_prep_for_file_close(H5F_t *f, hid_t dxpl_id);
H5_DLL herr_t H5AC_create_flush_dependency(void *parent_thing, void *child_thing);
H5_DLL void * H5AC_protect(H5F_t *f, hid_t dxpl_id, const H5AC_class_t *type,
    haddr_t addr, void *udata, unsigned flags);
H5_DLL herr_t H5AC_resize_entry(void *thing, size_t new_size);
H5_DLL herr_t H5AC_unpin_entry(void *thing);
H5_DLL herr_t H5AC_destroy_flush_dependency(void *parent_thing, void *child_thing);
H5_DLL herr_t H5AC_unprotect(H5F_t *f, hid_t dxpl_id, const H5AC_class_t *type,
    haddr_t addr, void *thing, unsigned flags);
H5_DLL herr_t H5AC_flush(H5F_t *f, hid_t dxpl_id);
H5_DLL herr_t H5AC_mark_entry_dirty(void *thing);
H5_DLL herr_t H5AC_move_entry(H5F_t *f, const H5AC_class_t *type,
    haddr_t old_addr, haddr_t new_addr, hid_t dxpl_id);
H5_DLL herr_t H5AC_dest(H5F_t *f, hid_t dxpl_id);
H5_DLL herr_t H5AC_expunge_entry(H5F_t *f, hid_t dxpl_id,
    const H5AC_class_t *type, haddr_t addr, unsigned flags);
H5_DLL herr_t H5AC_get_cache_auto_resize_config(const H5AC_t * cache_ptr,
    H5AC_cache_config_t *config_ptr);
H5_DLL herr_t H5AC_get_cache_size(H5AC_t *cache_ptr, size_t *max_size_ptr,
    size_t *min_clean_size_ptr, size_t *cur_size_ptr, int32_t *cur_num_entries_ptr);
H5_DLL herr_t H5AC_get_cache_hit_rate(H5AC_t *cache_ptr, double *hit_rate_ptr);
H5_DLL herr_t H5AC_reset_cache_hit_rate_stats(H5AC_t *cache_ptr);
H5_DLL herr_t H5AC_set_cache_auto_resize_config(H5AC_t *cache_ptr,
    H5AC_cache_config_t *config_ptr);
H5_DLL herr_t H5AC_validate_config(H5AC_cache_config_t *config_ptr);

/* Cache image routines */
H5_DLL herr_t H5AC_load_cache_image_on_next_protect(H5F_t *f, haddr_t addr, 
    size_t len, hbool_t rw);
H5_DLL herr_t H5AC_validate_cache_image_config(
    H5AC_cache_image_config_t *config_ptr);
H5_DLL herr_t H5AC_read_cache_image(H5F_t * f, hid_t dxpl_id, 
    haddr_t image_addr, size_t image_len, void * image_buffer);
H5_DLL herr_t H5AC_write_cache_image(H5F_t * f, hid_t dxpl_id, 
    haddr_t image_addr, size_t image_len, void * image_buffer);

/* Tag & Ring routines */
H5_DLL herr_t H5AC_tag(hid_t dxpl_id, haddr_t metadata_tag, haddr_t *prev_tag);
H5_DLL herr_t H5AC_flush_tagged_metadata(H5F_t * f, haddr_t metadata_tag, hid_t dxpl_id);
H5_DLL herr_t H5AC_retag_copied_metadata(const H5F_t *f, haddr_t metadata_tag);
H5_DLL herr_t H5AC_ignore_tags(const H5F_t *f);
H5_DLL herr_t H5AC_get_entry_ring(const H5F_t *f, haddr_t addr, H5AC_ring_t *ring);
H5_DLL herr_t H5AC_set_ring(hid_t dxpl_id, H5AC_ring_t ring, H5P_genplist_t **dxpl,
    H5AC_ring_t *orig_ring);
H5_DLL herr_t H5AC_reset_ring(H5P_genplist_t *dxpl, H5AC_ring_t orig_ring);
H5_DLL herr_t H5AC_expunge_tag_type_metadata(H5F_t *f, hid_t dxpl_id, haddr_t tag, int type_id, unsigned flags);

#ifdef H5_HAVE_PARALLEL
H5_DLL herr_t H5AC_add_candidate(H5AC_t * cache_ptr, haddr_t addr);
#endif /* H5_HAVE_PARALLEL */

#ifndef NDEBUG  /* debugging functions */
H5_DLL herr_t H5AC_stats(const H5F_t *f);
H5_DLL herr_t H5AC_dump_cache(const H5F_t *f);
H5_DLL herr_t H5AC_get_entry_ptr_from_addr(const H5F_t *f, haddr_t addr,
    void ** entry_ptr_ptr);
H5_DLL herr_t H5AC_verify_entry_type(const H5F_t * f, haddr_t addr,
    const H5AC_class_t * expected_type, hbool_t * in_cache_ptr,
    hbool_t * type_ok_ptr);
H5_DLL hbool_t H5AC_cache_is_clean(const H5F_t *f, H5C_ring_t inner_ring);
#endif /* NDEBUG */ /* end debugging functions */

#endif /* !_H5ACprivate_H */
<|MERGE_RESOLUTION|>--- conflicted
+++ resolved
@@ -53,38 +53,6 @@
 
 /* Types of metadata objects cached */
 typedef enum {
-<<<<<<< HEAD
-    H5AC_BT_ID = 0, 	/*B-tree nodes				     */
-    H5AC_SNODE_ID,	/*symbol table nodes			     */
-    H5AC_LHEAP_PRFX_ID, /*local heap prefix			     */
-    H5AC_LHEAP_DBLK_ID, /*local heap data block			     */
-    H5AC_GHEAP_ID,	/*global heap				     */
-    H5AC_OHDR_ID,	/*object header				     */
-    H5AC_OHDR_CHK_ID,	/*object header chunk			     */
-    H5AC_BT2_HDR_ID,	/*v2 B-tree header			     */
-    H5AC_BT2_INT_ID,	/*v2 B-tree internal node		     */
-    H5AC_BT2_LEAF_ID,	/*v2 B-tree leaf node			     */
-    H5AC_FHEAP_HDR_ID,	/*fractal heap header			     */
-    H5AC_FHEAP_DBLOCK_ID, /*fractal heap direct block		     */
-    H5AC_FHEAP_IBLOCK_ID, /*fractal heap indirect block		     */
-    H5AC_FSPACE_HDR_ID,	/*free space header			     */
-    H5AC_FSPACE_SINFO_ID,/*free space sections			     */
-    H5AC_SOHM_TABLE_ID, /*shared object header message master table  */
-    H5AC_SOHM_LIST_ID,  /*shared message index stored as a list      */
-    H5AC_EARRAY_HDR_ID,	/*extensible array header		     */
-    H5AC_EARRAY_IBLOCK_ID, /*extensible array index block	     */
-    H5AC_EARRAY_SBLOCK_ID, /*extensible array super block	     */
-    H5AC_EARRAY_DBLOCK_ID, /*extensible array data block	     */
-    H5AC_EARRAY_DBLK_PAGE_ID, /*extensible array data block page     */
-    H5AC_FARRAY_HDR_ID,	/*fixed array header		     	     */
-    H5AC_FARRAY_DBLOCK_ID, /*fixed array data block	     	     */
-    H5AC_FARRAY_DBLK_PAGE_ID, /*fixed array data block page          */
-    H5AC_SUPERBLOCK_ID, /* file superblock                           */
-    H5AC_DRVRINFO_ID,   /* driver info block (supplements superblock)*/
-    H5AC_TEST_ID,	/*test entry -- not used for actual files    */
-    H5AC_PREFETCHED_ENTRY_ID, /*prefetched entry -- always internal to cache */
-    H5AC_NTYPES		/* Number of types, must be last             */
-=======
     H5AC_BT_ID = 0, 			/* ( 0) B-tree nodes				     */
     H5AC_SNODE_ID,			/* ( 1) symbol table nodes			     */
     H5AC_LHEAP_PRFX_ID, 		/* ( 2) local heap prefix			     */
@@ -113,8 +81,8 @@
     H5AC_SUPERBLOCK_ID, 		/* (26) file superblock                            */
     H5AC_DRVRINFO_ID,   		/* (27) driver info block (supplements superblock)*/
     H5AC_TEST_ID,			/* (28) test entry -- not used for actual files    */
+    H5AC_PREFETCHED_ENTRY_ID, 		/* (29) prefetched entry -- always internal to cache */
     H5AC_NTYPES				/* Number of types, must be last              */
->>>>>>> 3b507bb8
 } H5AC_type_t;
 
 /* H5AC_DUMP_STATS_ON_CLOSE should always be FALSE when
