--- conflicted
+++ resolved
@@ -281,11 +281,8 @@
             *is_flush_dep_parent_ptr = (entry_ptr->flush_dep_nchildren > 0);
         if(is_flush_dep_child_ptr != NULL)
             *is_flush_dep_child_ptr = (entry_ptr->flush_dep_nparents > 0);
-<<<<<<< HEAD
-	if(image_up_to_date_ptr != NULL )
+        if(image_up_to_date_ptr != NULL )
             *image_up_to_date_ptr = entry_ptr->image_up_to_date;
-=======
->>>>>>> e61ed09a
     } /* end else */
 
 done:
