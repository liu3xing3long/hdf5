--- conflicted
+++ resolved
@@ -205,17 +205,11 @@
 H5_DLL herr_t H5FS_sect_stats(const H5FS_t *fspace, hsize_t *tot_space,
     hsize_t *nsects);
 H5_DLL herr_t H5FS_sect_change_class(H5F_t *f, hid_t dxpl_id, H5FS_t *fspace,
-<<<<<<< HEAD
-    H5FS_section_info_t *sect, unsigned new_class);
+    H5FS_section_info_t *sect, uint16_t new_class);
 H5_DLL htri_t H5FS_sect_try_shrink_eoa(H5F_t *f, hid_t dxpl_id, H5FS_t *fspace, void *op_data);
 H5_DLL herr_t H5FS_sect_query_last(H5F_t *f, hid_t dxpl_id, H5FS_t *fspace, haddr_t *sect_addr, hsize_t *sect_size);
 
 
-=======
-    H5FS_section_info_t *sect, uint16_t new_class);
-H5_DLL htri_t H5FS_sect_try_shrink_eoa(const H5F_t *f, hid_t dxpl_id, const H5FS_t *fspace, void *op_data);
-H5_DLL herr_t H5FS_sect_query_last_sect(const H5FS_t *fspace, haddr_t *sect_addr, hsize_t *sect_size);
->>>>>>> 92d4f325
 
 /* Statistics routine */
 H5_DLL herr_t H5FS_stat_info(const H5F_t *f, const H5FS_t *frsp, H5FS_stat_t *stats);
