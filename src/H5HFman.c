/* * * * * * * * * * * * * * * * * * * * * * * * * * * * * * * * * * * * * * *
 * Copyright by The HDF Group.                                               *
 * Copyright by the Board of Trustees of the University of Illinois.         *
 * All rights reserved.                                                      *
 *                                                                           *
 * This file is part of HDF5.  The full HDF5 copyright notice, including     *
 * terms governing use, modification, and redistribution, is contained in    *
 * the files COPYING and Copyright.html.  COPYING can be found at the root   *
 * of the source code distribution tree; Copyright.html can be found at the  *
 * root level of an installed copy of the electronic HDF5 document set and   *
 * is linked from the top-level documents page.  It can also be found at     *
 * http://hdfgroup.org/HDF5/doc/Copyright.html.  If you do not have          *
 * access to either file, you may request a copy from help@hdfgroup.org.     *
 * * * * * * * * * * * * * * * * * * * * * * * * * * * * * * * * * * * * * * */

/*-------------------------------------------------------------------------
 *
 * Created:		H5HFman.c
 *			Feb 24 2006
 *			Quincey Koziol <koziol@ncsa.uiuc.edu>
 *
 * Purpose:		"Managed" object routines for fractal heaps.
 *
 *-------------------------------------------------------------------------
 */

/****************/
/* Module Setup */
/****************/

#define H5HF_PACKAGE		/*suppress error about including H5HFpkg  */

/***********/
/* Headers */
/***********/
#include "H5private.h"		/* Generic Functions			*/
#include "H5Eprivate.h"		/* Error handling		  	*/
#include "H5HFpkg.h"		/* Fractal heaps			*/
#include "H5MFprivate.h"	/* File memory management		*/
#include "H5MMprivate.h"	/* Memory management			*/
#include "H5Vprivate.h"		/* Vectors and arrays 			*/

/****************/
/* Local Macros */
/****************/

/* Macro to check if we can apply all filters in the pipeline.  Use whenever
 * performing a modification operation */
 #define H5HF_MAN_WRITE_CHECK_PLINE(HDR)                                       \
{                                                                              \
    if(!((HDR)->checked_filters)) {                                            \
        if((HDR)->pline.nused)                                                 \
            if(H5Z_can_apply_direct(&((HDR)->pline)) < 0)                      \
                HGOTO_ERROR(H5E_ARGS, H5E_CANTINIT, FAIL, "I/O filters can't operate on this heap") \
                                                                               \
        (HDR)->checked_filters = TRUE;                                         \
    } /* end if */                                                             \
}


/******************/
/* Local Typedefs */
/******************/


/********************/
/* Package Typedefs */
/********************/


/********************/
/* Local Prototypes */
/********************/
static herr_t H5HF_man_op_real(H5HF_hdr_t *hdr, hid_t dxpl_id,
    const uint8_t *id, H5HF_operator_t op, void *op_data, unsigned op_flags);

/*********************/
/* Package Variables */
/*********************/


/*****************************/
/* Library Private Variables */
/*****************************/


/*******************/
/* Local Variables */
/*******************/



/*-------------------------------------------------------------------------
 * Function:	H5HF_man_insert
 *
 * Purpose:	Insert an object in a managed direct block
 *
 * Return:	SUCCEED/FAIL
 *
 * Programmer:	Quincey Koziol
 *		koziol@ncsa.uiuc.edu
 *		Mar 13 2006
 *
 *-------------------------------------------------------------------------
 */
herr_t
H5HF_man_insert(H5HF_hdr_t *hdr, hid_t dxpl_id, size_t obj_size, const void *obj,
    void *_id)
{
    H5HF_free_section_t *sec_node;      /* Pointer to free space section */
    H5HF_direct_t *dblock = NULL;       /* Pointer to direct block to modify */
    haddr_t dblock_addr = HADDR_UNDEF;  /* Direct block address */
    size_t dblock_size;                 /* Direct block size */
    uint8_t *id = (uint8_t *)_id;       /* Pointer to ID buffer */
    size_t blk_off;                     /* Offset of object within block */
    htri_t node_found;                  /* Whether an existing free list node was found */
    herr_t ret_value = SUCCEED;         /* Return value */

    FUNC_ENTER_NOAPI_NOINIT(H5HF_man_insert)

    /*
     * Check arguments.
     */
    HDassert(hdr);
    HDassert(obj_size > 0);
    HDassert(obj);
    HDassert(id);

    /* Check pipeline */
    H5HF_MAN_WRITE_CHECK_PLINE(hdr)

    /* Look for free space */
    if((node_found = H5HF_space_find(hdr, dxpl_id, (hsize_t)obj_size, &sec_node)) < 0)
        HGOTO_ERROR(H5E_HEAP, H5E_CANTALLOC, FAIL, "can't locate free space in fractal heap")

    /* If we didn't find a node, go create a direct block big enough to hold the requested block */
    if(!node_found)
        /* Allocate direct block big enough to hold requested size */
        if(H5HF_man_dblock_new(hdr, dxpl_id, obj_size, &sec_node) < 0)
            HGOTO_ERROR(H5E_HEAP, H5E_CANTCREATE, FAIL, "can't create fractal heap direct block")

    /* Check for row section */
    if(sec_node->sect_info.type == H5HF_FSPACE_SECT_FIRST_ROW ||
            sec_node->sect_info.type == H5HF_FSPACE_SECT_NORMAL_ROW) {

        /* Allocate 'single' selection out of 'row' selection */
        if(H5HF_man_iblock_alloc_row(hdr, dxpl_id, &sec_node) < 0)
            HGOTO_ERROR(H5E_HEAP, H5E_CANTALLOC, FAIL, "can't break up row section")
    } /* end if */
    HDassert(sec_node->sect_info.type == H5HF_FSPACE_SECT_SINGLE);

    /* Check for 'single' section being serialized */
    if(sec_node->sect_info.state == H5FS_SECT_SERIALIZED) {
        if(H5HF_sect_single_revive(hdr, dxpl_id, sec_node) < 0)
            HGOTO_ERROR(H5E_HEAP, H5E_CANTINIT, FAIL, "can't revive single free section")
    } /* end if */
    HDassert(sec_node->sect_info.state == H5FS_SECT_LIVE);

    /* Retrieve direct block address from section */
    if(H5HF_sect_single_dblock_info(hdr, dxpl_id, sec_node, &dblock_addr, &dblock_size) < 0)
        HGOTO_ERROR(H5E_HEAP, H5E_CANTGET, FAIL, "can't retrieve direct block information")

    /* Lock direct block */
    if(NULL == (dblock = H5HF_man_dblock_protect(hdr, dxpl_id, dblock_addr, dblock_size, sec_node->u.single.parent, sec_node->u.single.par_entry, H5AC_WRITE)))
        HGOTO_ERROR(H5E_HEAP, H5E_CANTPROTECT, FAIL, "unable to load fractal heap direct block")

    /* Insert object into block */

    /* Get the offset of the object within the block */
<<<<<<< HEAD
    H5_CHECK_OVERFLOW((sec_node->sect_info.addr - dblock->block_off), hsize_t, size_t);
    blk_off = (size_t)(sec_node->sect_info.addr - dblock->block_off);
#ifdef QAK
HDfprintf(stderr, "%s: blk_off = %Zu\n", FUNC, blk_off);
HDfprintf(stderr, "%s: dblock->block_off = %Hu\n", FUNC, dblock->block_off);
#endif /* QAK */
=======
    blk_off = sec_node->sect_info.addr - dblock->block_off;
>>>>>>> 77038a81

    /* Sanity checks */
    HDassert(sec_node->sect_info.size >= obj_size);

    /* Reduce (& possibly re-add) single section */
    if(H5HF_sect_single_reduce(hdr, dxpl_id, sec_node, obj_size) < 0)
        HGOTO_ERROR(H5E_HEAP, H5E_CANTSHRINK, FAIL, "can't reduce single section node")

    /* Encode the object in the block */
    {
        uint8_t *p;                         /* Temporary pointer to obj info in block */

        /* Point to location for object */
        p = dblock->blk + blk_off;

        /* Copy the object's data into the heap */
        HDmemcpy(p, obj, obj_size);
        p += obj_size;

        /* Sanity check */
        HDassert((size_t)(p - (dblock->blk + blk_off)) == obj_size);
    } /* end block */

    /* Set the heap ID for the new object (heap offset & obj length) */
    H5HF_MAN_ID_ENCODE(id, hdr, (dblock->block_off + blk_off), obj_size);

    /* Update statistics about heap */
    hdr->man_nobjs++;

    /* Reduce space available in heap (marks header dirty) */
    if(H5HF_hdr_adj_free(hdr, -(ssize_t)obj_size) < 0)
        HGOTO_ERROR(H5E_HEAP, H5E_CANTDEC, FAIL, "can't adjust free space for heap")

done:
    /* Release the direct block (marked as dirty) */
    if(dblock && H5AC_unprotect(hdr->f, dxpl_id, H5AC_FHEAP_DBLOCK, dblock_addr, dblock, H5AC__DIRTIED_FLAG) < 0)
        HDONE_ERROR(H5E_HEAP, H5E_CANTUNPROTECT, FAIL, "unable to release fractal heap direct block")

    FUNC_LEAVE_NOAPI(ret_value)
} /* end H5HF_man_insert() */


/*-------------------------------------------------------------------------
 * Function:	H5HF_man_op_real
 *
 * Purpose:	Internal routine to perform an operation on a managed heap
 *              object
 *
 * Return:	SUCCEED/FAIL
 *
 * Programmer:	Quincey Koziol
 *		koziol@ncsa.uiuc.edu
 *		Mar 17 2006
 *
 *-------------------------------------------------------------------------
 */
static herr_t
H5HF_man_op_real(H5HF_hdr_t *hdr, hid_t dxpl_id, const uint8_t *id,
    H5HF_operator_t op, void *op_data, unsigned op_flags)
{
    H5HF_direct_t *dblock = NULL;       /* Pointer to direct block to query */
    H5AC_protect_t dblock_access;       /* Access method for direct block */
    haddr_t dblock_addr;                /* Direct block address */
    size_t dblock_size;                 /* Direct block size */
    unsigned dblock_cache_flags;        /* Flags for unprotecting direct block */
    hsize_t obj_off;                    /* Object's offset in heap */
    size_t obj_len;                     /* Object's length in heap */
    size_t blk_off;                     /* Offset of object in block */
    uint8_t *p;                         /* Temporary pointer to obj info in block */
    herr_t ret_value = SUCCEED;         /* Return value */

    FUNC_ENTER_NOAPI_NOINIT(H5HF_man_op_real)

    /*
     * Check arguments.
     */
    HDassert(hdr);
    HDassert(id);
    HDassert(op);

    /* Set the access mode for the direct block */
    if(op_flags & H5HF_OP_MODIFY) {
        /* Check pipeline */
        H5HF_MAN_WRITE_CHECK_PLINE(hdr)

        dblock_access = H5AC_WRITE;
        dblock_cache_flags = H5AC__DIRTIED_FLAG;
    } /* end if */
    else {
        dblock_access = H5AC_READ;
        dblock_cache_flags = H5AC__NO_FLAGS_SET;
    } /* end else */

    /* Skip over the flag byte */
    id++;

    /* Decode the object offset within the heap & its length */
    UINT64DECODE_VAR(id, obj_off, hdr->heap_off_size);
    UINT64DECODE_VAR(id, obj_len, hdr->heap_len_size);
    HDassert(obj_off > 0);
    HDassert(obj_len > 0);

    /* Check for bad offset or length */
    if(obj_off > hdr->man_size)
        HGOTO_ERROR(H5E_HEAP, H5E_BADRANGE, FAIL, "fractal heap object offset too large")
    if(obj_len > hdr->man_dtable.cparam.max_direct_size)
        HGOTO_ERROR(H5E_HEAP, H5E_BADRANGE, FAIL, "fractal heap object size too large for direct block")
    if(obj_len > hdr->max_man_size)
        HGOTO_ERROR(H5E_HEAP, H5E_BADRANGE, FAIL, "fractal heap object should be standalone")

    /* Check for root direct block */
    if(hdr->man_dtable.curr_root_rows == 0) {
        /* Set direct block info */
        dblock_addr = hdr->man_dtable.table_addr;
        dblock_size = hdr->man_dtable.cparam.start_block_size;

        /* Lock direct block */
        if(NULL == (dblock = H5HF_man_dblock_protect(hdr, dxpl_id, dblock_addr, dblock_size, NULL, 0, dblock_access)))
            HGOTO_ERROR(H5E_HEAP, H5E_CANTPROTECT, FAIL, "unable to protect fractal heap direct block")
    } /* end if */
    else {
        H5HF_indirect_t *iblock;        /* Pointer to indirect block */
        hbool_t did_protect;            /* Whether we protected the indirect block or not */
        unsigned entry;                 /* Entry of block */

        /* Look up indirect block containing direct block */
        if(H5HF_man_dblock_locate(hdr, dxpl_id, obj_off, &iblock, &entry, &did_protect, H5AC_READ) < 0)
            HGOTO_ERROR(H5E_HEAP, H5E_CANTCOMPUTE, FAIL, "can't compute row & column of section")

        /* Set direct block info */
        dblock_addr =  iblock->ents[entry].addr;
        H5_CHECK_OVERFLOW((hdr->man_dtable.row_block_size[entry / hdr->man_dtable.cparam.width]), hsize_t, size_t);
        dblock_size =  (size_t)hdr->man_dtable.row_block_size[entry / hdr->man_dtable.cparam.width];

        /* Check for offset of invalid direct block */
        if(!H5F_addr_defined(dblock_addr)) {
            /* Unlock indirect block */
            if(H5HF_man_iblock_unprotect(iblock, dxpl_id, H5AC__NO_FLAGS_SET, did_protect) < 0)
                HGOTO_ERROR(H5E_HEAP, H5E_CANTUNPROTECT, FAIL, "unable to release fractal heap indirect block")

            HGOTO_ERROR(H5E_HEAP, H5E_BADRANGE, FAIL, "fractal heap ID not in allocated direct block")
        } /* end if */

        /* Lock direct block */
        if(NULL == (dblock = H5HF_man_dblock_protect(hdr, dxpl_id, dblock_addr, dblock_size, iblock, entry, dblock_access))) {
            /* Unlock indirect block */
            if(H5HF_man_iblock_unprotect(iblock, dxpl_id, H5AC__NO_FLAGS_SET, did_protect) < 0)
                HGOTO_ERROR(H5E_HEAP, H5E_CANTUNPROTECT, FAIL, "unable to release fractal heap indirect block")

            HGOTO_ERROR(H5E_HEAP, H5E_CANTPROTECT, FAIL, "unable to protect fractal heap direct block")
        } /* end if */

        /* Unlock indirect block */
        if(H5HF_man_iblock_unprotect(iblock, dxpl_id, H5AC__NO_FLAGS_SET, did_protect) < 0)
            HGOTO_ERROR(H5E_HEAP, H5E_CANTUNPROTECT, FAIL, "unable to release fractal heap indirect block")
        iblock = NULL;
    } /* end else */

    /* Compute offset of object within block */
    HDassert((obj_off - dblock->block_off) < (hsize_t)dblock_size);
    blk_off = (size_t)(obj_off - dblock->block_off);

    /* Check for object's offset in the direct block prefix information */
    if(blk_off < H5HF_MAN_ABS_DIRECT_OVERHEAD(hdr))
        HGOTO_ERROR(H5E_HEAP, H5E_BADRANGE, FAIL, "object located in prefix of direct block")

    /* Check for object's length overrunning the end of the direct block */
    if((blk_off + obj_len) > dblock_size)
        HGOTO_ERROR(H5E_HEAP, H5E_BADRANGE, FAIL, "object overruns end of direct block")

    /* Point to location for object */
    p = dblock->blk + blk_off;

    /* Call the user's 'op' callback */
    if(op(p, obj_len, op_data) < 0)
        HGOTO_ERROR(H5E_HEAP, H5E_CANTOPERATE, FAIL, "application's callback failed")

done:
    /* Unlock direct block */
    if(dblock && H5AC_unprotect(hdr->f, dxpl_id, H5AC_FHEAP_DBLOCK, dblock_addr, dblock, dblock_cache_flags) < 0)
        HDONE_ERROR(H5E_HEAP, H5E_CANTUNPROTECT, FAIL, "unable to release fractal heap direct block")

    FUNC_LEAVE_NOAPI(ret_value)
} /* end H5HF_man_op_real() */


/*-------------------------------------------------------------------------
 * Function:	H5HF_man_read
 *
 * Purpose:	Read an object from a managed heap
 *
 * Return:	SUCCEED/FAIL
 *
 * Programmer:	Quincey Koziol
 *		koziol@ncsa.uiuc.edu
 *		Mar 17 2006
 *
 *-------------------------------------------------------------------------
 */
herr_t
H5HF_man_read(H5HF_hdr_t *hdr, hid_t dxpl_id, const uint8_t *id, void *obj)
{
    herr_t ret_value = SUCCEED;         /* Return value */

    FUNC_ENTER_NOAPI_NOINIT(H5HF_man_read)

    /*
     * Check arguments.
     */
    HDassert(hdr);
    HDassert(id);
    HDassert(obj);

    /* Call the internal 'op' routine routine */
    if(H5HF_man_op_real(hdr, dxpl_id, id, H5HF_op_read, obj, 0) < 0)
        HGOTO_ERROR(H5E_HEAP, H5E_CANTOPERATE, FAIL, "unable to operate on heap object")

done:
    FUNC_LEAVE_NOAPI(ret_value)
} /* end H5HF_man_read() */


/*-------------------------------------------------------------------------
 * Function:	H5HF_man_write
 *
 * Purpose:	Write an object to a managed heap
 *
 * Return:	SUCCEED/FAIL
 *
 * Programmer:	Quincey Koziol
 *		koziol@hdfgroup.org
 *		Dec 18 2006
 *
 *-------------------------------------------------------------------------
 */
herr_t
H5HF_man_write(H5HF_hdr_t *hdr, hid_t dxpl_id, const uint8_t *id,
    const void *obj)
{
    herr_t ret_value = SUCCEED;         /* Return value */

    FUNC_ENTER_NOAPI_NOINIT(H5HF_man_write)

    /*
     * Check arguments.
     */
    HDassert(hdr);
    HDassert(id);
    HDassert(obj);

    /* Call the internal 'op' routine routine */
    /* (Casting away const OK - QAK) */
    if(H5HF_man_op_real(hdr, dxpl_id, id, H5HF_op_write, (void *)obj, H5HF_OP_MODIFY) < 0)
        HGOTO_ERROR(H5E_HEAP, H5E_CANTOPERATE, FAIL, "unable to operate on heap object")

done:
    FUNC_LEAVE_NOAPI(ret_value)
} /* end H5HF_man_write() */


/*-------------------------------------------------------------------------
 * Function:	H5HF_man_op
 *
 * Purpose:	Operate directly on an object from a managed heap
 *
 * Return:	SUCCEED/FAIL
 *
 * Programmer:	Quincey Koziol
 *		koziol@ncsa.uiuc.edu
 *		Sept 11 2006
 *
 *-------------------------------------------------------------------------
 */
herr_t
H5HF_man_op(H5HF_hdr_t *hdr, hid_t dxpl_id, const uint8_t *id,
    H5HF_operator_t op, void *op_data)
{
    herr_t ret_value = SUCCEED;         /* Return value */

    FUNC_ENTER_NOAPI_NOINIT(H5HF_man_op)

    /*
     * Check arguments.
     */
    HDassert(hdr);
    HDassert(id);
    HDassert(op);

    /* Call the internal 'op' routine routine */
    if(H5HF_man_op_real(hdr, dxpl_id, id, op, op_data, 0) < 0)
        HGOTO_ERROR(H5E_HEAP, H5E_CANTOPERATE, FAIL, "unable to operate on heap object")

done:
    FUNC_LEAVE_NOAPI(ret_value)
} /* end H5HF_man_op() */


/*-------------------------------------------------------------------------
 * Function:	H5HF_man_remove
 *
 * Purpose:	Remove an object from a managed heap
 *
 * Return:	SUCCEED/FAIL
 *
 * Programmer:	Quincey Koziol
 *		koziol@ncsa.uiuc.edu
 *		May 15 2006
 *
 *-------------------------------------------------------------------------
 */
herr_t
H5HF_man_remove(H5HF_hdr_t *hdr, hid_t dxpl_id, const uint8_t *id)
{
    H5HF_free_section_t *sec_node;      /* Pointer to free space section for block */
    H5HF_indirect_t *iblock = NULL;     /* Pointer to indirect block */
    hbool_t did_protect;                /* Whether we protected the indirect block or not */
    hsize_t obj_off;                    /* Object's offset in heap */
    size_t obj_len;                     /* Object's length in heap */
    size_t dblock_size;                 /* Direct block size */
    hsize_t dblock_block_off;           /* Offset of the direct block within the heap's address space */
    unsigned dblock_entry;              /* Entry of direct block in parent indirect block */
    size_t blk_off;                     /* Offset of object in block */
    herr_t ret_value = SUCCEED;         /* Return value */

    FUNC_ENTER_NOAPI_NOINIT(H5HF_man_remove)

    /*
     * Check arguments.
     */
    HDassert(hdr);
    HDassert(id);

    /* Check pipeline */
    H5HF_MAN_WRITE_CHECK_PLINE(hdr)

    /* Skip over the flag byte */
    id++;

    /* Decode the object offset within the heap & it's length */
    UINT64DECODE_VAR(id, obj_off, hdr->heap_off_size);
    UINT64DECODE_VAR(id, obj_len, hdr->heap_len_size);
    HDassert(obj_off > 0);
    HDassert(obj_len > 0);

    /* Check for bad offset or length */
    if(obj_off > hdr->man_size)
        HGOTO_ERROR(H5E_HEAP, H5E_BADRANGE, FAIL, "fractal heap object offset too large")
    if(obj_len > hdr->man_dtable.cparam.max_direct_size)
        HGOTO_ERROR(H5E_HEAP, H5E_BADRANGE, FAIL, "fractal heap object size too large for direct block")
    if(obj_len > hdr->max_man_size)
        HGOTO_ERROR(H5E_HEAP, H5E_BADRANGE, FAIL, "fractal heap object should be standalone")

    /* Check for root direct block */
    if(hdr->man_dtable.curr_root_rows == 0) {
        /* Set direct block info */
        dblock_size = hdr->man_dtable.cparam.start_block_size;
        dblock_block_off = 0;
        dblock_entry = 0;
    } /* end if */
    else {
        /* Look up indirect block containing direct block */
        if(H5HF_man_dblock_locate(hdr, dxpl_id, obj_off, &iblock, &dblock_entry, &did_protect, H5AC_WRITE) < 0)
            HGOTO_ERROR(H5E_HEAP, H5E_CANTCOMPUTE, FAIL, "can't compute row & column of section")

        /* Check for offset of invalid direct block */
        if(!H5F_addr_defined(iblock->ents[dblock_entry].addr))
            HGOTO_ERROR(H5E_HEAP, H5E_BADRANGE, FAIL, "fractal heap ID not in allocated direct block")

        /* Set direct block info */
        H5_CHECK_OVERFLOW((hdr->man_dtable.row_block_size[dblock_entry / hdr->man_dtable.cparam.width]), hsize_t, size_t);
        dblock_size =  (size_t)(hdr->man_dtable.row_block_size[dblock_entry / hdr->man_dtable.cparam.width]);

        /* Compute the direct block's offset in the heap's address space */
        /* (based on parent indirect block's block offset) */
        dblock_block_off = iblock->block_off;
        dblock_block_off += hdr->man_dtable.row_block_off[dblock_entry / hdr->man_dtable.cparam.width];
        dblock_block_off += hdr->man_dtable.row_block_size[dblock_entry / hdr->man_dtable.cparam.width] * (dblock_entry % hdr->man_dtable.cparam.width);
    } /* end else */

    /* Compute offset of object within block */
    HDassert((obj_off - dblock_block_off) < (hsize_t)dblock_size);
    blk_off = (size_t)(obj_off - dblock_block_off);

    /* Check for object's offset in the direct block prefix information */
    if(blk_off < H5HF_MAN_ABS_DIRECT_OVERHEAD(hdr))
        HGOTO_ERROR(H5E_HEAP, H5E_BADRANGE, FAIL, "object located in prefix of direct block")

    /* Check for object's length overrunning the end of the direct block */
    if((blk_off + obj_len) > dblock_size)
        HGOTO_ERROR(H5E_HEAP, H5E_BADRANGE, FAIL, "object overruns end of direct block")

    /* Create free space section node */
    if(NULL == (sec_node = H5HF_sect_single_new(obj_off, obj_len, iblock, dblock_entry)))
        HGOTO_ERROR(H5E_HEAP, H5E_CANTINIT, FAIL, "can't create section for direct block's free space")

    /* Unlock indirect block */
    if(iblock) {
        if(H5HF_man_iblock_unprotect(iblock, dxpl_id, H5AC__NO_FLAGS_SET, did_protect) < 0)
            HGOTO_ERROR(H5E_HEAP, H5E_CANTUNPROTECT, FAIL, "unable to release fractal heap indirect block")
        iblock = NULL;
    } /* end if */

    /* Update statistics about heap */
    hdr->man_nobjs--;

    /* Increase space available in heap (marks header dirty) */
    if(H5HF_hdr_adj_free(hdr, (ssize_t)obj_len) < 0)
        HGOTO_ERROR(H5E_HEAP, H5E_CANTDEC, FAIL, "can't adjust free space for heap")

    /* Return free space to the heap's list of space */
    if(H5HF_space_add(hdr, dxpl_id, sec_node, H5FS_ADD_RETURNED_SPACE) < 0)
        HGOTO_ERROR(H5E_HEAP, H5E_CANTINIT, FAIL, "can't add direct block free space to global list")

done:
    if(ret_value < 0) {
        /* Unlock indirect block */
        if(iblock && H5HF_man_iblock_unprotect(iblock, dxpl_id, H5AC__NO_FLAGS_SET, did_protect) < 0)
            HDONE_ERROR(H5E_HEAP, H5E_CANTUNPROTECT, FAIL, "unable to release fractal heap indirect block")
    } /* end if */

    FUNC_LEAVE_NOAPI(ret_value)
} /* end H5HF_man_remove() */
<|MERGE_RESOLUTION|>--- conflicted
+++ resolved
@@ -168,16 +168,8 @@
     /* Insert object into block */
 
     /* Get the offset of the object within the block */
-<<<<<<< HEAD
     H5_CHECK_OVERFLOW((sec_node->sect_info.addr - dblock->block_off), hsize_t, size_t);
     blk_off = (size_t)(sec_node->sect_info.addr - dblock->block_off);
-#ifdef QAK
-HDfprintf(stderr, "%s: blk_off = %Zu\n", FUNC, blk_off);
-HDfprintf(stderr, "%s: dblock->block_off = %Hu\n", FUNC, dblock->block_off);
-#endif /* QAK */
-=======
-    blk_off = sec_node->sect_info.addr - dblock->block_off;
->>>>>>> 77038a81
 
     /* Sanity checks */
     HDassert(sec_node->sect_info.size >= obj_size);
