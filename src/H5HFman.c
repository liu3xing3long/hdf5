--- conflicted
+++ resolved
@@ -108,11 +108,7 @@
 H5HF_man_insert(H5HF_hdr_t *hdr, hid_t dxpl_id, size_t obj_size, const void *obj,
     void *_id)
 {
-<<<<<<< HEAD
-    H5HF_free_section_t *sec_node = NULL; /* Pointer to free space section */
-=======
     H5HF_free_section_t *sec_node = NULL;   /* Pointer to free space section */
->>>>>>> 7702d046
     H5HF_direct_t *dblock = NULL;       /* Pointer to direct block to modify */
     haddr_t dblock_addr = HADDR_UNDEF;  /* Direct block address */
     size_t dblock_size;                 /* Direct block size */
@@ -182,11 +178,7 @@
     if(H5HF_sect_single_reduce(hdr, dxpl_id, sec_node, obj_size) < 0)
         HGOTO_ERROR(H5E_HEAP, H5E_CANTSHRINK, FAIL, "can't reduce single section node")
     sec_node = NULL;
-<<<<<<< HEAD
- 
-=======
-
->>>>>>> 7702d046
+
     /* Encode the object in the block */
     {
         uint8_t *p;                         /* Temporary pointer to obj info in block */
@@ -213,15 +205,10 @@
         HGOTO_ERROR(H5E_HEAP, H5E_CANTDEC, FAIL, "can't adjust free space for heap")
 
 done:
-<<<<<<< HEAD
-    if(sec_node && H5HF_sect_single_free(sec_node) < 0)
-        HDONE_ERROR(H5E_HEAP, H5E_CANTUNPROTECT, FAIL, "unable to free single section node")        
-=======
     /* Release section node on error */
     if(ret_value < 0)
         if(sec_node && H5HF_sect_single_free((H5FS_section_info_t *)sec_node) < 0)
             HDONE_ERROR(H5E_HEAP, H5E_CANTFREE, FAIL, "unable to release section node")
->>>>>>> 7702d046
 
     /* Release the direct block (marked as dirty) */
     if(dblock && H5AC_unprotect(hdr->f, dxpl_id, H5AC_FHEAP_DBLOCK, dblock_addr, dblock, H5AC__DIRTIED_FLAG) < 0)
