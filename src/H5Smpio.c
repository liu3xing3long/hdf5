/* * * * * * * * * * * * * * * * * * * * * * * * * * * * * * * * * * * * * * *
 * Copyright by The HDF Group.                                               *
 * Copyright by the Board of Trustees of the University of Illinois.         *
 * All rights reserved.                                                      *
 *                                                                           *
 * This file is part of HDF5.  The full HDF5 copyright notice, including     *
 * terms governing use, modification, and redistribution, is contained in    *
 * the files COPYING and Copyright.html.  COPYING can be found at the root   *
 * of the source code distribution tree; Copyright.html can be found at the  *
 * root level of an installed copy of the electronic HDF5 document set and   *
 * is linked from the top-level documents page.  It can also be found at     *
 * http://hdfgroup.org/HDF5/doc/Copyright.html.  If you do not have          *
 * access to either file, you may request a copy from help@hdfgroup.org.     *
 * * * * * * * * * * * * * * * * * * * * * * * * * * * * * * * * * * * * * * */

/*
 * Programmer:  rky 980813
 *
 * Purpose:	Functions to read/write directly between app buffer and file.
 *
 * 		Beware of the ifdef'ed print statements.
 *		I didn't make them portable.
 */

#define H5S_PACKAGE		/*suppress error about including H5Spkg	  */


#include "H5private.h"		/* Generic Functions			*/
#include "H5Dprivate.h"		/* Datasets				*/
#include "H5Eprivate.h"		/* Error handling		  	*/
#include "H5Fprivate.h"		/* File access				*/
#include "H5FDprivate.h"	/* File drivers				*/
#include "H5Iprivate.h"		/* IDs			  		*/
#include "H5MMprivate.h"        /* Memory management                    */
#include "H5Oprivate.h"		/* Object headers		  	*/
#include "H5Pprivate.h"         /* Property lists                       */
#include "H5Spkg.h"		/* Dataspaces 				*/
#include "H5VMprivate.h"		/* Vector and array functions		*/

#ifdef H5_HAVE_PARALLEL

static herr_t H5S_mpio_all_type(const H5S_t *space, size_t elmt_size,
    MPI_Datatype *new_type, int *count, hbool_t *is_derived_type);
static herr_t H5S_mpio_none_type(MPI_Datatype *new_type, int *count,
    hbool_t *is_derived_type);
static herr_t H5S_mpio_create_point_datatype(size_t elmt_size, hsize_t num_points, 
    MPI_Aint *disp, MPI_Datatype *new_type);
static herr_t H5S_mpio_point_type(const H5S_t *space, size_t elmt_size,
    MPI_Datatype *new_type, int *count, hbool_t *is_derived_type,
    hbool_t do_permute, hsize_t **permute_map, hbool_t *is_permuted);
static herr_t H5S_mpio_permute_type(const H5S_t *space, size_t elmt_size, 
    hsize_t **permute_map, MPI_Datatype *new_type, int *count,
    hbool_t *is_derived_type);
static herr_t H5S_mpio_hyper_type(const H5S_t *space, size_t elmt_size,
    MPI_Datatype *new_type, int *count, hbool_t *is_derived_type);
static herr_t H5S_mpio_span_hyper_type(const H5S_t *space, size_t elmt_size,
    MPI_Datatype *new_type, int *count, hbool_t *is_derived_type);
static herr_t H5S_obtain_datatype(const hsize_t down[], H5S_hyper_span_t* span,
    const MPI_Datatype *elmt_type, MPI_Datatype *span_type, size_t elmt_size);
static herr_t H5S_mpio_create_large_type (hsize_t total_bytes, MPI_Aint strid_bytes,
                                          MPI_Datatype old_type, MPI_Datatype *new_type);

#define H5S_MPIO_INITIAL_ALLOC_COUNT    256
#define H5S_MAX_MPI_COUNT 2147483647


/*-------------------------------------------------------------------------
 * Function:	H5S_mpio_all_type
 *
 * Purpose:	Translate an HDF5 "all" selection into an MPI type.
 *
 * Return:	non-negative on success, negative on failure.
 *
 * Outputs:	*new_type	  the MPI type corresponding to the selection
 *		*count		  how many objects of the new_type in selection
 *				  (useful if this is the buffer type for xfer)
 *		*is_derived_type  0 if MPI primitive type, 1 if derived
 *
 * Programmer:	rky 980813
 *
 * Modifications:
 *              Mohamad Chaarawi
 *              Adding support for large datatypes (beyond the limit of a 
 *              32 bit integer.
 *-------------------------------------------------------------------------
 */
static herr_t
H5S_mpio_all_type(const H5S_t *space, size_t elmt_size,
    MPI_Datatype *new_type, int *count, hbool_t *is_derived_type)
{
    hsize_t	total_bytes;
    hssize_t	snelmts;                /* Total number of elmts	(signed) */
    hsize_t	nelmts;                 /* Total number of elmts	*/
    herr_t	ret_value = SUCCEED;    /* Return value */

    FUNC_ENTER_NOAPI_NOINIT

    /* Check args */
    HDassert(space);

    /* Just treat the entire extent as a block of bytes */
    if((snelmts = (hssize_t)H5S_GET_EXTENT_NPOINTS(space)) < 0)
	HGOTO_ERROR(H5E_ARGS, H5E_BADVALUE, FAIL, "src dataspace has invalid selection")
    H5_CHECKED_ASSIGN(nelmts, hsize_t, snelmts, hssize_t);

    total_bytes = (hsize_t)elmt_size * nelmts;

<<<<<<< HEAD
    /* Check if the total bytes to be selected fits into a 32 bit integer 
     * If yes then just set the new_type to MPI_BYTE and count to total_bytes
     * Otherwise create a derived datatype by iterating as many times as needed
     * in order for a selection greater than 2^31 Bytes to be possible */
    if(H5S_MAX_MPI_COUNT >= total_bytes) {
        printf ("SMALL ALL SELECTION\n");
        /* fill in the return values */
        *new_type = MPI_BYTE;
        H5_ASSIGN_OVERFLOW(*count, total_bytes, hsize_t, int);
        *is_derived_type = FALSE;
    }
    else {
        printf ("LARGE ALL SELECTION - total bytes: %zu\n", (size_t)total_bytes);
        if (H5S_mpio_create_large_type (total_bytes, 0, MPI_BYTE, new_type) < 0) {
            HGOTO_ERROR(H5E_DATASPACE, H5E_BADTYPE, FAIL,
                        "couldn't ccreate a large datatype from the all selection")
        }
        *count = 1;
        *is_derived_type = TRUE;
    }
=======
    /* fill in the return values */
    *new_type = MPI_BYTE;
    H5_CHECKED_ASSIGN(*count, int, total_bytes, hsize_t);
    *is_derived_type = FALSE;
>>>>>>> 67ba6cb5

done:
    FUNC_LEAVE_NOAPI(ret_value)
} /* H5S_mpio_all_type() */


/*-------------------------------------------------------------------------
 * Function:	H5S_mpio_none_type
 *
 * Purpose:	Translate an HDF5 "none" selection into an MPI type.
 *
 * Return:	non-negative on success, negative on failure.
 *
 * Outputs:	*new_type	  the MPI type corresponding to the selection
 *		*count		  how many objects of the new_type in selection
 *				  (useful if this is the buffer type for xfer)
 *		*is_derived_type  0 if MPI primitive type, 1 if derived
 *
 * Programmer:	Quincey Koziol, October 29, 2002
 *
 *-------------------------------------------------------------------------
 */
static herr_t
H5S_mpio_none_type(MPI_Datatype *new_type, int *count, hbool_t *is_derived_type)
{
    FUNC_ENTER_NOAPI_NOINIT_NOERR

    /* fill in the return values */
    *new_type = MPI_BYTE;
    *count = 0;
    *is_derived_type = FALSE;

    FUNC_LEAVE_NOAPI(SUCCEED)
} /* H5S_mpio_none_type() */


/*-------------------------------------------------------------------------
 * Function:	H5S_mpio_create_point_datatype
 *
 * Purpose:	Create a derived datatype for point selections.
 *
 * Return:	non-negative on success, negative on failure.
 *
 * Outputs:	*new_type	  the MPI type corresponding to the selection
 *
 * Programmer:	Mohamad Chaarawi
 *
 *-------------------------------------------------------------------------
 */
static herr_t 
H5S_mpio_create_point_datatype (size_t elmt_size, hsize_t num_points,
    MPI_Aint *disp, MPI_Datatype *new_type) 
{
    MPI_Datatype   elmt_type;           /* MPI datatype for individual element */
    hbool_t        elmt_type_created = FALSE;   /* Whether the element MPI datatype was created */
    int            mpi_code;            /* MPI error code */
    int            *inner_blocks;
    MPI_Aint       *inner_disps;
    herr_t	   ret_value = SUCCEED; /* Return value */

    FUNC_ENTER_NOAPI_NOINIT

    /* Create an MPI datatype for an element */
    if(MPI_SUCCESS != (mpi_code = MPI_Type_contiguous((int)elmt_size, MPI_BYTE, &elmt_type)))
        HMPI_GOTO_ERROR(FAIL, "MPI_Type_contiguous failed", mpi_code)
    elmt_type_created = TRUE;

    /* Create an MPI datatype for the whole point selection */
    if(H5S_MAX_MPI_COUNT >= num_points) {
        /* if NUM points fit in an int, use 1 hindexed_block call */
        if(MPI_SUCCESS != (mpi_code = MPI_Type_create_hindexed_block((int)num_points, 1, disp, 
                                                                     elmt_type, new_type)))
            HMPI_GOTO_ERROR(FAIL, "MPI_Type_create_hindexed_block failed", mpi_code)
    }
    /* create an Hindexed_block type for every 2G point count, then combine them */
    else {
        int remaining_points;
        int num_big_types;
        int total_types, i;
        hsize_t leftover;
        MPI_Datatype *inner_types = NULL;

        /* Calculate how many Big MPI datatypes are needed to represent the buffer */
        num_big_types = (int)(num_points/H5S_MAX_MPI_COUNT);

        leftover = num_points - num_big_types * (hsize_t)H5S_MAX_MPI_COUNT;
        H5_ASSIGN_OVERFLOW(remaining_points, leftover, hsize_t, int);
        printf("Number of Big types = %d; Remaining points = %d\n", 
               num_big_types, remaining_points);

        total_types = (remaining_points) ? (num_big_types + 1) : num_big_types;

        /* Allocate array if MPI derived types needed */
        if(NULL == (inner_types = (MPI_Datatype *)H5MM_malloc(sizeof(MPI_Datatype) * total_types)))
            HGOTO_ERROR(H5E_DATASPACE, H5E_CANTALLOC, FAIL, "can't allocate array of blocks")

        if(NULL == (inner_blocks = (int *)H5MM_malloc(sizeof(int) * total_types)))
            HGOTO_ERROR(H5E_DATASPACE, H5E_CANTALLOC, FAIL, "can't allocate array of blocks")

        if(NULL == (inner_disps = (MPI_Aint *)H5MM_malloc(sizeof(MPI_Aint) * total_types)))
            HGOTO_ERROR(H5E_DATASPACE, H5E_CANTALLOC, FAIL, "can't allocate array of blocks")

        for(i=0 ; i<num_big_types ; i++) {
            if(MPI_SUCCESS != (mpi_code = MPI_Type_create_hindexed_block(H5S_MAX_MPI_COUNT, 
                                                                         1,
                                                                         &disp[i*H5S_MAX_MPI_COUNT], 
                                                                         elmt_type, 
                                                                         &inner_types[i])))
                HMPI_GOTO_ERROR(FAIL, "MPI_Type_create_hindexed_block failed", mpi_code);

            inner_blocks[i] = 1;
            inner_disps[i] = 0;
        }

        if(remaining_points) {
            if(MPI_SUCCESS != (mpi_code = MPI_Type_create_hindexed_block(remaining_points, 
                                                                         1,
                                                                         &disp[num_big_types*H5S_MAX_MPI_COUNT], 
                                                                         elmt_type, 
                                                                         &inner_types[num_big_types])))
                HMPI_GOTO_ERROR(FAIL, "MPI_Type_create_hindexed_block failed", mpi_code);

            inner_blocks[num_big_types] = 1;
            inner_disps[num_big_types] = 0;
        }
        
        if(MPI_SUCCESS != (mpi_code = MPI_Type_create_struct(total_types, 
                                                             inner_blocks, 
                                                             inner_disps, 
                                                             inner_types, 
                                                             new_type)))
            HMPI_GOTO_ERROR(FAIL, "MPI_Type_create_struct", mpi_code);

        for(i=0 ; i<total_types ; i++)
            MPI_Type_free(inner_types);

        H5MM_free(inner_types);
        H5MM_free(inner_blocks);
        H5MM_free(inner_disps);
    }

    /* Commit MPI datatype for later use */
    if(MPI_SUCCESS != (mpi_code = MPI_Type_commit(new_type)))
        HMPI_GOTO_ERROR(FAIL, "MPI_Type_commit failed", mpi_code)

done:
    if(elmt_type_created)
        MPI_Type_free(&elmt_type);

    FUNC_LEAVE_NOAPI(ret_value)
} /* H5S_mpio_create_point_datatype() */


/*-------------------------------------------------------------------------
 * Function:	H5S_mpio_point_type
 *
 * Purpose:	Translate an HDF5 "point" selection into an MPI type.
 *              Create a permutation array to handle out-of-order point selections.
 *
 * Return:	non-negative on success, negative on failure.
 *
 * Outputs:	*new_type	  the MPI type corresponding to the selection
 *		*count		  how many objects of the new_type in selection
 *				  (useful if this is the buffer type for xfer)
 *		*is_derived_type  0 if MPI primitive type, 1 if derived
 *              *permute_map      the permutation of the displacements to create
 *                                the MPI_Datatype
 *              *is_permuted      0 if the displacements are permuted, 1 if not
 *
 * Programmer:	Mohamad Chaarawi
 *
 *-------------------------------------------------------------------------
 */
static herr_t
H5S_mpio_point_type(const H5S_t *space, size_t elmt_size, MPI_Datatype *new_type, 
    int *count, hbool_t *is_derived_type, hbool_t do_permute, hsize_t **permute,
    hbool_t *is_permuted)
{
    MPI_Aint *disp = NULL;      /* Datatype displacement for each point*/
    H5S_pnt_node_t *curr = NULL; /* Current point being operated on in from the selection */
    hssize_t snum_points;       /* Signed number of elements in selection */
    hsize_t num_points;         /* Sumber of points in the selection */
    hsize_t u;                  /* Local index variable */
    herr_t ret_value = SUCCEED; /* Return value */

    FUNC_ENTER_NOAPI_NOINIT

    /* Check args */
    HDassert(space);

    /* Get the total number of points selected */
    if((snum_points = (hssize_t)H5S_GET_SELECT_NPOINTS(space)) < 0)
        HGOTO_ERROR(H5E_DATASPACE, H5E_CANTCOUNT, FAIL, "can't get number of elements selected")
    num_points = (hsize_t)snum_points;

    /* Allocate array for element displacements */
    if(NULL == (disp = (MPI_Aint *)H5MM_malloc(sizeof(MPI_Aint) * num_points)))
         HGOTO_ERROR(H5E_DATASPACE, H5E_CANTALLOC, FAIL, "can't allocate array of displacements")

    /* Allocate array for element permutation - returned to caller */
    if(do_permute)
        if(NULL == (*permute = (hsize_t *)H5MM_malloc(sizeof(hsize_t) * num_points)))
            HGOTO_ERROR(H5E_DATASPACE, H5E_CANTALLOC, FAIL, "can't allocate permutation array")

    /* Iterate through list of elements */
    curr = space->select.sel_info.pnt_lst->head;
    for(u = 0 ; u < num_points ; u++) {
        /* calculate the displacement of the current point */
        disp[u] = H5VM_array_offset(space->extent.rank, space->extent.size, curr->pnt);
        disp[u] *= elmt_size;

        /* This is a File Space used to set the file view, so adjust the displacements 
         * to have them monotonically non-decreasing.
         * Generate the permutation array by indicating at each point being selected, 
         * the position it will shifted in the new displacement. Example: 
         * Suppose 4 points with corresponding are selected 
         * Pt 1: disp=6 ; Pt 2: disp=3 ; Pt 3: disp=0 ; Pt 4: disp=4 
         * The permute map to sort the displacements in order will be:
         * point 1: map[0] = L, indicating that this point is not moved (1st point selected)
         * point 2: map[1] = 0, indicating that this point is moved to the first position, 
         *                      since disp_pt1(6) > disp_pt2(3)
         * point 3: map[2] = 0, move to position 0, bec it has the lowest disp between 
         *                      the points selected so far.
         * point 4: map[3] = 2, move the 2nd position since point 1 has a higher disp, 
         *                      but points 2 and 3 have lower displacements.
         */
        if(do_permute) {
            if(u > 0 && disp[u] < disp[u - 1]) {
                unsigned s = 0, l = u, m = u / 2;

                *is_permuted = TRUE;
                do {
                    if(disp[u] > disp[m])
                        s = m + 1;
                    else if(disp[u] < disp[m])
                        l = m;
                    else
                        break;
                    m = s + ((l - s) / 2);
                } while(s < l);

                if(m < u) {
                    MPI_Aint temp;

                    temp = disp[u];
                    HDmemmove(disp + m + 1, disp + m, (u - m) * sizeof(MPI_Aint));
                    disp[m] = temp;
                } /* end if */
                (*permute)[u] = m;                
            } /* end if */
            else
                (*permute)[u] = num_points;
        } /* end if */
        /* this is a memory space, and no permutation is necessary to create
           the derived datatype */
        else {
            ;/* do nothing */
        } /* end else */

        /* get the next point */
        curr = curr->next;
    } /* end for */

    /* Create the MPI datatype for the set of element displacements */
    if(H5S_mpio_create_point_datatype(elmt_size, num_points, disp, new_type) < 0)
        HGOTO_ERROR(H5E_DATASPACE, H5E_BADTYPE, FAIL, "couldn't create an MPI Datatype from point selection")

    /* Set values about MPI datatype created */
    *count = 1;
    *is_derived_type = TRUE;

done:
    if(NULL != disp)
        H5MM_free(disp);

    /* Release the permutation buffer, if it wasn't used */
    if(!(*is_permuted) && (*permute)) {
        H5MM_free(*permute);
        *permute = NULL;
    } /* end if */

    FUNC_LEAVE_NOAPI(ret_value)
} /* H5S_mpio_point_type() */


/*-------------------------------------------------------------------------
 * Function:	H5S_mpio_permute_type
 *
 * Purpose:	Translate an HDF5 "all/hyper/point" selection into an MPI type,
 *              while applying the permutation map. This function is called if
 *              the file space selection is permuted due to out-of-order point
 *              selection and so the memory datatype has to be permuted using the
 *              permutation map created by the file selection.
 *
 * Note:	This routine is called from H5S_mpio_space_type(), which is
 *              called first for the file dataspace and creates
 *
 * Return:	non-negative on success, negative on failure.
 *
 * Outputs:	*new_type	  the MPI type corresponding to the selection
 *		*count		  how many objects of the new_type in selection
 *				  (useful if this is the buffer type for xfer)
 *		*is_derived_type  0 if MPI primitive type, 1 if derived
 *
 * Programmer:	Mohamad Chaarawi
 *
 *-------------------------------------------------------------------------
 */
static herr_t
H5S_mpio_permute_type(const H5S_t *space, size_t elmt_size, hsize_t **permute, 
    MPI_Datatype *new_type, int *count, hbool_t *is_derived_type)
{
    MPI_Aint *disp = NULL;      /* Datatype displacement for each point*/
    H5S_sel_iter_t sel_iter;    /* Selection iteration info */
    hbool_t sel_iter_init = FALSE;      /* Selection iteration info has been initialized */
    hssize_t snum_points;       /* Signed number of elements in selection */
    hsize_t num_points;         /* Number of points in the selection */
    size_t max_elem;            /* Maximum number of elements allowed in sequences */
    hsize_t u;                  /* Local index variable */
    herr_t ret_value = SUCCEED; /* Return value */

    FUNC_ENTER_NOAPI_NOINIT

    /* Check args */
    HDassert(space);

    /* Get the total number of points selected */
    if((snum_points = (hssize_t)H5S_GET_SELECT_NPOINTS(space)) < 0)
        HGOTO_ERROR(H5E_DATASPACE, H5E_CANTCOUNT, FAIL, "can't get number of elements selected")
    num_points = (hsize_t)snum_points;

    /* Allocate array to store point displacements */
    if(NULL == (disp = (MPI_Aint *)H5MM_malloc(sizeof(MPI_Aint) * num_points)))
        HGOTO_ERROR(H5E_DATASPACE, H5E_CANTALLOC, FAIL, "can't allocate array of displacements")

    /* Initialize selection iterator */
    if(H5S_select_iter_init(&sel_iter, space, elmt_size) < 0)
        HGOTO_ERROR(H5E_DATASPACE, H5E_CANTINIT, FAIL, "unable to initialize selection iterator")
    sel_iter_init = TRUE;	/* Selection iteration info has been initialized */

    /* Set the number of elements to iterate over */
    H5_CHECKED_ASSIGN(max_elem, size_t, num_points, hsize_t);

    /* Loop, while elements left in selection */
    u = 0;
    while(max_elem > 0) {
        hsize_t off[H5D_IO_VECTOR_SIZE];        /* Array to store sequence offsets */
        size_t len[H5D_IO_VECTOR_SIZE];         /* Array to store sequence lengths */
        size_t nelem;               /* Number of elements used in sequences */
        size_t nseq;                /* Number of sequences generated */
        size_t curr_seq;            /* Current sequence being worked on */

        /* Get the sequences of bytes */
        if(H5S_SELECT_GET_SEQ_LIST(space, 0, &sel_iter, (size_t)H5D_IO_VECTOR_SIZE, max_elem, &nseq, &nelem, off, len) < 0)
            HGOTO_ERROR(H5E_DATASPACE, H5E_UNSUPPORTED, FAIL, "sequence length generation failed")

        /* Loop, while sequences left to process */
        for(curr_seq = 0; curr_seq < nseq; curr_seq++) {
            hsize_t curr_off;           /* Current offset within sequence */
            size_t curr_len;            /* Length of bytes left to process in sequence */

            /* Get the current offset */
            curr_off = off[curr_seq];

            /* Get the number of bytes in sequence */
            curr_len = len[curr_seq];

            /* Loop, while bytes left in sequence */
            while(curr_len > 0) {
                /* Set the displacement of the current point */
                disp[u] = curr_off;

                /* This is a memory displacement, so for each point selected, 
                 * apply the map that was generated by the file selection */
                if((*permute)[u] != num_points) {
                    MPI_Aint temp = disp[u];

                    HDmemmove(disp + (*permute)[u] + 1, disp + (*permute)[u], 
                             (u - (*permute)[u]) * sizeof(MPI_Aint));
                    disp[(*permute)[u]] = temp;
                } /* end if */

                /* Advance to next element */
                u++;

                /* Increment offset in dataspace */
                curr_off += elmt_size;

                /* Decrement number of bytes left in sequence */
                curr_len -= elmt_size;
            } /* end while */
        } /* end for */

        /* Decrement number of elements left to process */
        max_elem -= nelem;
    } /* end while */

    /* Create the MPI datatype for the set of element displacements */
    if(H5S_mpio_create_point_datatype(elmt_size, num_points, disp, new_type) < 0)
        HGOTO_ERROR(H5E_DATASPACE, H5E_BADTYPE, FAIL, "couldn't create an MPI Datatype from point selection")

    /* Set values about MPI datatype created */
    *count = 1;
    *is_derived_type = TRUE;

done:
    /* Release selection iterator */
    if(sel_iter_init)
        if(H5S_SELECT_ITER_RELEASE(&sel_iter) < 0)
            HDONE_ERROR(H5E_DATASPACE, H5E_CANTRELEASE, FAIL, "unable to release selection iterator")

    /* Free memory */
    if(disp)
        H5MM_free(disp);
    if(*permute) {
        H5MM_free(*permute);
        *permute = NULL;
    } /* end if */

    FUNC_LEAVE_NOAPI(ret_value)
} /* H5S_mpio_permute_type() */


/*-------------------------------------------------------------------------
 * Function:	H5S_mpio_hyper_type
 *
 * Purpose:	Translate an HDF5 hyperslab selection into an MPI type.
 *
 * Return:	non-negative on success, negative on failure.
 *
 * Outputs:	*new_type	  the MPI type corresponding to the selection
 *		*count		  how many objects of the new_type in selection
 *				  (useful if this is the buffer type for xfer)
 *		*is_derived_type  0 if MPI primitive type, 1 if derived
 *
 * Programmer:	rky 980813
 *
 * Modifications:
 *              Mohamad Chaarawi
 *              Adding support for large datatypes (beyond the limit of a 
 *              32 bit integer.
 *-------------------------------------------------------------------------
 */
static herr_t
H5S_mpio_hyper_type(const H5S_t *space, size_t elmt_size,
    MPI_Datatype *new_type, int *count, hbool_t *is_derived_type)
{
    H5S_sel_iter_t sel_iter;    /* Selection iteration info */
    hbool_t sel_iter_init = FALSE;    /* Selection iteration info has been initialized */

    struct dim {	/* less hassle than malloc/free & ilk */
        hssize_t start;
        hsize_t strid;
        hsize_t block;
        hsize_t xtent;
        hsize_t count;
    } d[H5S_MAX_RANK];

    hsize_t		offset[H5S_MAX_RANK];
    hsize_t		max_xtent[H5S_MAX_RANK];
    H5S_hyper_dim_t	*diminfo;		/* [rank] */
    unsigned		rank;
    MPI_Datatype	inner_type, outer_type;
    MPI_Aint            extent_len, start_disp, new_extent;
    MPI_Aint            lb; /* Needed as an argument for MPI_Type_get_extent */
    unsigned		u;			/* Local index variable */
    int			i;			/* Local index variable */
    int                 mpi_code;               /* MPI return code */
    herr_t		ret_value = SUCCEED;

    FUNC_ENTER_NOAPI_NOINIT

    /* Check args */
    HDassert(space);
    HDassert(sizeof(MPI_Aint) >= sizeof(elmt_size));

    /* Initialize selection iterator */
    if(H5S_select_iter_init(&sel_iter, space, elmt_size) < 0)
        HGOTO_ERROR(H5E_DATASPACE, H5E_CANTINIT, FAIL, "unable to initialize selection iterator")
    sel_iter_init = TRUE;	/* Selection iteration info has been initialized */

    /* Abbreviate args */
    diminfo = sel_iter.u.hyp.diminfo;
    HDassert(diminfo);

    /* make a local copy of the dimension info so we can operate with them */

    /* Check if this is a "flattened" regular hyperslab selection */
    if(sel_iter.u.hyp.iter_rank != 0 && sel_iter.u.hyp.iter_rank < space->extent.rank) {
        /* Flattened selection */
        rank = sel_iter.u.hyp.iter_rank;
        HDassert(rank <= H5S_MAX_RANK);	/* within array bounds */
#ifdef H5S_DEBUG
  if(H5DEBUG(S))
            HDfprintf(H5DEBUG(S), "%s: Flattened selection\n",FUNC);
#endif
        for(u = 0; u < rank; ++u) {
            H5_CHECK_OVERFLOW(diminfo[u].start, hsize_t, hssize_t)
            d[u].start = (hssize_t)diminfo[u].start + sel_iter.u.hyp.sel_off[u];
            d[u].strid = diminfo[u].stride;
            d[u].block = diminfo[u].block;
            d[u].count = diminfo[u].count;
            d[u].xtent = sel_iter.u.hyp.size[u];
#ifdef H5S_DEBUG
       if(H5DEBUG(S)){
            HDfprintf(H5DEBUG(S), "%s: start=%Hd  stride=%Hu  count=%Hu  block=%Hu  xtent=%Hu",
                FUNC, d[u].start, d[u].strid, d[u].count, d[u].block, d[u].xtent );
            if (u==0)
                HDfprintf(H5DEBUG(S), "  rank=%u\n", rank );
            else
                HDfprintf(H5DEBUG(S), "\n" );
      }
#endif
            if(0 == d[u].block)
                goto empty;
            if(0 == d[u].count)
                goto empty;
            if(0 == d[u].xtent)
                goto empty;
        } /* end for */
    } /* end if */
    else {
        /* Non-flattened selection */
        rank = space->extent.rank;
        HDassert(rank <= H5S_MAX_RANK);	/* within array bounds */
        if(0 == rank)
            goto empty;
#ifdef H5S_DEBUG
  if(H5DEBUG(S))
            HDfprintf(H5DEBUG(S),"%s: Non-flattened selection\n",FUNC);
#endif
        for(u = 0; u < rank; ++u) {
            H5_CHECK_OVERFLOW(diminfo[u].start, hsize_t, hssize_t)
            d[u].start = (hssize_t)diminfo[u].start + space->select.offset[u];
            d[u].strid = diminfo[u].stride;
            d[u].block = diminfo[u].block;
            d[u].count = diminfo[u].count;
            d[u].xtent = space->extent.size[u];
#ifdef H5S_DEBUG
  if(H5DEBUG(S)){
    HDfprintf(H5DEBUG(S), "%s: start=%Hd  stride=%Hu  count=%Hu  block=%Hu  xtent=%Hu",
              FUNC, d[u].start, d[u].strid, d[u].count, d[u].block, d[u].xtent );
    if (u==0)
        HDfprintf(H5DEBUG(S), "  rank=%u\n", rank );
    else
        HDfprintf(H5DEBUG(S), "\n" );
  }
#endif
            if(0 == d[u].block)
                goto empty;
            if(0 == d[u].count)
                goto empty;
            if(0 == d[u].xtent)
                goto empty;
        } /* end for */
    } /* end else */

/**********************************************************************
    Compute array "offset[rank]" which gives the offsets for a multi-
    dimensional array with dimensions "d[i].xtent" (i=0,1,...,rank-1).
**********************************************************************/
    offset[rank - 1] = 1;
    max_xtent[rank - 1] = d[rank - 1].xtent;
#ifdef H5S_DEBUG
  if(H5DEBUG(S)) {
     i = ((int)rank) - 1;
     HDfprintf(H5DEBUG(S), " offset[%2d]=%Hu; max_xtent[%2d]=%Hu\n",
                          i, offset[i], i, max_xtent[i]);
  }
#endif
    for(i = ((int)rank) - 2; i >= 0; --i) {
        offset[i] = offset[i + 1] * d[i + 1].xtent;
        max_xtent[i] = max_xtent[i + 1] * d[i].xtent;
#ifdef H5S_DEBUG
  if(H5DEBUG(S))
    HDfprintf(H5DEBUG(S), " offset[%2d]=%Hu; max_xtent[%2d]=%Hu\n",
                          i, offset[i], i, max_xtent[i]);
#endif
    } /* end for */

    /*  Create a type covering the selected hyperslab.
     *  Multidimensional dataspaces are stored in row-major order.
     *  The type is built from the inside out, going from the
     *  fastest-changing (i.e., inner) dimension * to the slowest (outer). */

/*******************************************************
*  Construct contig type for inner contig dims:
*******************************************************/
#ifdef H5S_DEBUG
  if(H5DEBUG(S)) {
    HDfprintf(H5DEBUG(S), "%s: Making contig type %Zu MPI_BYTEs\n", FUNC, elmt_size);
    for(i = ((int)rank) - 1; i >= 0; --i)
        HDfprintf(H5DEBUG(S), "d[%d].xtent=%Hu \n", i, d[i].xtent);
  }
#endif

    /* Check if the number of elements to form the inner type fits into a 32 bit integer.
     * If yes then just create the innertype with MPI_Type_contiguous.
     * Otherwise create a compound datatype by iterating as many times as needed
     * in order for the innertype to be created */
    if(H5S_MAX_MPI_COUNT >= elmt_size) {
        if(MPI_SUCCESS != (mpi_code = MPI_Type_contiguous((int)elmt_size, MPI_BYTE, 
                                                          &inner_type)))
            HMPI_GOTO_ERROR(FAIL, "MPI_Type_contiguous failed", mpi_code)
    }
    else {
        if (H5S_mpio_create_large_type (elmt_size, 0, MPI_BYTE, &inner_type) < 0) {
            HGOTO_ERROR(H5E_DATASPACE, H5E_BADTYPE, FAIL,
                        "couldn't ccreate a large inner datatype in hyper selection")
        }
    }

/*******************************************************
*  Construct the type by walking the hyperslab dims
*  from the inside out:
*******************************************************/
    for(i = ((int)rank) - 1; i >= 0; --i) {
#ifdef H5S_DEBUG
  if(H5DEBUG(S))
    HDfprintf(H5DEBUG(S), "%s: Dimension i=%d \n"
            "start=%Hd count=%Hu block=%Hu stride=%Hu, xtent=%Hu max_xtent=%d\n",
            FUNC, i, d[i].start, d[i].count, d[i].block, d[i].strid, d[i].xtent, max_xtent[i]);
#endif

#ifdef H5S_DEBUG
  if(H5DEBUG(S))
    HDfprintf(H5DEBUG(S), "%s: i=%d  Making vector-type \n", FUNC,i);
#endif
       /****************************************
       *  Build vector type of the selection.
       ****************************************/

        /* If all the parameters fit into 32 bit integers create the vector type normally */
        if (H5S_MAX_MPI_COUNT >= d[i].count && 
            H5S_MAX_MPI_COUNT >= d[i].block && 
            H5S_MAX_MPI_COUNT >= d[i].strid) {
            mpi_code = MPI_Type_vector((int)(d[i].count),   /* count */
                                       (int)(d[i].block),   /* blocklength */
                                       (int)(d[i].strid),   /* stride */
                                       inner_type,	    /* old type */
                                       &outer_type);        /* new type */
            if(MPI_SUCCESS != mpi_code)
                HMPI_GOTO_ERROR(FAIL, "MPI_Type_contiguous failed", mpi_code)
        }
        /* Otherwise do this complicated little datatype processing */
        else {
            MPI_Aint strid_in_bytes, inner_extent;
            MPI_Datatype block_type;

            /* create a contiguous datatype inner_type x number of blocks.
             * Again need to check if the number of blocks can fit into 
             * the 32 bit integer */
            if (H5S_MAX_MPI_COUNT < d[i].block) {
                printf ("LARGE block selection in hyper_type\n");
                if (H5S_mpio_create_large_type(d[i].block, 0, inner_type, 
                                               &block_type) < 0) {
                    HGOTO_ERROR(H5E_DATASPACE, H5E_BADTYPE, FAIL,
                                "couldn't ccreate a large block datatype in hyper selection")
                }
            }
            else {
                if(MPI_SUCCESS != (mpi_code = MPI_Type_contiguous((int)d[i].block, 
                                                                  inner_type, 
                                                                  &block_type)))
                    HMPI_GOTO_ERROR(FAIL, "MPI_Type_contiguous failed", mpi_code)
            }

            MPI_Type_extent (inner_type, &inner_extent);
            strid_in_bytes = inner_extent * (MPI_Aint)d[i].strid;

            /* Now if the count is larger than what a 32 bit integer can hold,
             * call the large creation function to handle that */
            if (H5S_MAX_MPI_COUNT < d[i].count) {
                printf ("LARGE outer selection in hyper_type\n");
                if (H5S_mpio_create_large_type (d[i].count, strid_in_bytes, block_type,
                                                &outer_type) < 0) {
                    HGOTO_ERROR(H5E_DATASPACE, H5E_BADTYPE, FAIL,
                                "couldn't ccreate a large outer datatype in hyper selection")
                }
            }
            /* otherwise a regular create_hvector will do */
            else {
                mpi_code = MPI_Type_create_hvector((int)d[i].count,/* count */
                                                   1,              /* blocklength */
                                                   strid_in_bytes, /* stride in bytes*/
                                                   block_type,	   /* old type */
                                                   &outer_type);   /* new type */
                if(MPI_SUCCESS != mpi_code)
                    HMPI_GOTO_ERROR(FAIL, "MPI_Type_contiguous failed", mpi_code)
            }
            MPI_Type_free(&block_type);
        }

        MPI_Type_free(&inner_type);
        if(mpi_code != MPI_SUCCESS)
            HMPI_GOTO_ERROR(FAIL, "couldn't create MPI vector type", mpi_code)

        /****************************************
        *  Then build the dimension type as (start, vector type, xtent).
        ****************************************/
        /* calculate start and extent values of this dimension */
	start_disp = d[i].start * offset[i] * elmt_size;
        new_extent = (MPI_Aint)elmt_size * max_xtent[i];
        if(MPI_SUCCESS != (mpi_code = MPI_Type_get_extent(outer_type, &lb, &extent_len)))
            HMPI_GOTO_ERROR(FAIL, "MPI_Type_get_extent failed", mpi_code)

        /*************************************************
        *  Restructure this datatype ("outer_type")
        *  so that it still starts at 0, but its extent
        *  is the full extent in this dimension.
        *************************************************/
        if(start_disp > 0 || extent_len < new_extent) {
            MPI_Datatype interm_type;
            int block_len = 1;

            HDassert(0 == lb);

            mpi_code = MPI_Type_create_hindexed(1, &block_len, &start_disp, outer_type, &interm_type);
            MPI_Type_free(&outer_type);
            if(mpi_code != MPI_SUCCESS)
                HMPI_GOTO_ERROR(FAIL, "MPI_Type_create_hindexed failed", mpi_code)

            mpi_code = MPI_Type_create_resized(interm_type, lb, new_extent, &inner_type);
            MPI_Type_free(&interm_type);
            if(mpi_code != MPI_SUCCESS)
                HMPI_GOTO_ERROR(FAIL, "couldn't resize MPI vector type", mpi_code)
        } /* end if */
        else
            inner_type = outer_type;
    } /* end for */
/***************************
*  End of loop, walking
*  thru dimensions.
***************************/

    /* At this point inner_type is actually the outermost type, even for 0-trip loop */
    *new_type = inner_type;
    if(MPI_SUCCESS != (mpi_code = MPI_Type_commit(new_type)))
        HMPI_GOTO_ERROR(FAIL, "MPI_Type_commit failed", mpi_code)

    /* fill in the remaining return values */
    *count = 1;			/* only have to move one of these suckers! */
    *is_derived_type = TRUE;
    HGOTO_DONE(SUCCEED);

empty:
    /* special case: empty hyperslab */
    *new_type = MPI_BYTE;
    *count = 0;
    *is_derived_type = FALSE;

done:
    /* Release selection iterator */
    if(sel_iter_init)
        if(H5S_SELECT_ITER_RELEASE(&sel_iter) < 0)
            HDONE_ERROR(H5E_DATASPACE, H5E_CANTRELEASE, FAIL, "unable to release selection iterator")

#ifdef H5S_DEBUG
  if(H5DEBUG(S))
    HDfprintf(H5DEBUG(S), "Leave %s, count=%ld  is_derived_type=%t\n",
		FUNC, *count, *is_derived_type );
#endif
    FUNC_LEAVE_NOAPI(ret_value)
} /* end H5S_mpio_hyper_type() */


/*-------------------------------------------------------------------------
 * Function:	H5S_mpio_span_hyper_type
 *
 * Purpose:	Translate an HDF5 irregular hyperslab selection into an
                MPI type.
 *
 * Return:	non-negative on success, negative on failure.
 *
 * Outputs:	*new_type	  the MPI type corresponding to the selection
 *		*count		  how many objects of the new_type in selection
 *				  (useful if this is the buffer type for xfer)
 *		*is_derived_type  0 if MPI primitive type, 1 if derived
 *
 * Programmer:  kyang
 *
 * Modifications:
 *              Mohamad Chaarawi
 *              Adding support for large datatypes (beyond the limit of a 
 *              32 bit integer.
 *-------------------------------------------------------------------------
 */
static herr_t
H5S_mpio_span_hyper_type(const H5S_t *space, size_t elmt_size,
    MPI_Datatype *new_type, int *count, hbool_t *is_derived_type)
{
    MPI_Datatype  elmt_type;            /* MPI datatype for an element */
    hbool_t elmt_type_is_derived = FALSE;       /* Whether the element type has been created */
    MPI_Datatype  span_type;            /* MPI datatype for overall span tree */
    hsize_t       down[H5S_MAX_RANK];   /* 'down' sizes for each dimension */
    int           mpi_code;             /* MPI return code */
    herr_t        ret_value = SUCCEED;  /* Return value */

    FUNC_ENTER_NOAPI_NOINIT

    /* Check args */
    HDassert(space);
    HDassert(space->extent.size);
    HDassert(space->select.sel_info.hslab->span_lst);
    HDassert(space->select.sel_info.hslab->span_lst->head);

    /* Create the base type for an element while checking the 32-bit int limit size*/
    if (H5S_MAX_MPI_COUNT >= elmt_size) {
        if(MPI_SUCCESS != (mpi_code = MPI_Type_contiguous((int)elmt_size, 
                                                          MPI_BYTE, &elmt_type)))
            HMPI_GOTO_ERROR(FAIL, "MPI_Type_contiguous failed", mpi_code)
    }
    else {
        if (H5S_mpio_create_large_type (elmt_size, 0, MPI_BYTE, &elmt_type) < 0) {
            HGOTO_ERROR(H5E_DATASPACE, H5E_BADTYPE, FAIL,
                        "couldn't create a large element datatype in span_hyper selection")
        }
    }
    elmt_type_is_derived = TRUE;

    /* Compute 'down' sizes for each dimension */
    if(H5VM_array_down(space->extent.rank, space->extent.size, down) < 0)
        HGOTO_ERROR(H5E_DATASPACE, H5E_CANTGETSIZE, FAIL, "couldn't compute 'down' dimension sizes")

    /* Obtain derived data type */
    if(H5S_obtain_datatype(down, space->select.sel_info.hslab->span_lst->head, &elmt_type, &span_type, elmt_size) < 0)
        HGOTO_ERROR(H5E_DATASPACE, H5E_BADTYPE, FAIL, "couldn't obtain  MPI derived data type")
    if(MPI_SUCCESS != (mpi_code = MPI_Type_commit(&span_type)))
        HMPI_GOTO_ERROR(FAIL, "MPI_Type_commit failed", mpi_code)
    *new_type = span_type;

    /* fill in the remaining return values */
    *count = 1;
    *is_derived_type = TRUE;

done:
    /* Release resources */
    if(elmt_type_is_derived)
        if(MPI_SUCCESS != (mpi_code = MPI_Type_free(&elmt_type)))
            HMPI_DONE_ERROR(FAIL, "MPI_Type_free failed", mpi_code)

    FUNC_LEAVE_NOAPI(ret_value)
} /* end H5S_mpio_span_hyper_type() */


/*-------------------------------------------------------------------------
 * Function:	H5S_obtain_datatype
 *
 * Purpose:	Obtain an MPI derived datatype based on span-tree
 *              implementation
 *
 * Return:	non-negative on success, negative on failure.
 *
 * Outputs:	*span_type	 the MPI type corresponding to the selection
 *
 * Programmer:  kyang
 *
 * Modifications:
 *              Mohamad Chaarawi
 *              Adding support for large datatypes (beyond the limit of a 
 *              32 bit integer.
 *-------------------------------------------------------------------------
 */
static herr_t
H5S_obtain_datatype(const hsize_t *down, H5S_hyper_span_t *span,
    const MPI_Datatype *elmt_type, MPI_Datatype *span_type, size_t elmt_size)
{
    size_t                alloc_count;          /* Number of span tree nodes allocated at this level */
    size_t                outercount;           /* Number of span tree nodes at this level */
    MPI_Datatype          *inner_type = NULL;
    hbool_t inner_types_freed = FALSE;          /* Whether the inner_type MPI datatypes have been freed */
    hbool_t span_type_valid = FALSE;            /* Whether the span_type MPI datatypes is valid */
    hbool_t large_block = FALSE;                /* Wether the block length is larger than 32 bit integer */
    hsize_t                   *blocklen = NULL; /* MSC - changed from int to size_t because we don't want 
                                                 * to case tspan->nelem to a 32 bit int */
    MPI_Aint              *disp = NULL;
    H5S_hyper_span_t      *tspan;               /* Temporary pointer to span tree node */
    int                   mpi_code;             /* MPI return status code */
    herr_t                ret_value = SUCCEED;  /* Return value */

    FUNC_ENTER_NOAPI_NOINIT

    /* Sanity check */
    HDassert(span);

    /* Allocate the initial displacement & block length buffers */
    alloc_count = H5S_MPIO_INITIAL_ALLOC_COUNT;
    if(NULL == (disp = (MPI_Aint *)H5MM_malloc(alloc_count * sizeof(MPI_Aint))))
        HGOTO_ERROR(H5E_DATASPACE, H5E_CANTALLOC, FAIL, "can't allocate array of displacements")
    if(NULL == (blocklen = (hsize_t *)H5MM_malloc(alloc_count * sizeof(hsize_t))))
        HGOTO_ERROR(H5E_DATASPACE, H5E_CANTALLOC, FAIL, "can't allocate array of block lengths")

    /* if this is the fastest changing dimension, it is the base case for derived datatype. */
    if(NULL == span->down) {
        tspan = span;
        outercount = 0;
        while(tspan) {
            /* Check if we need to increase the size of the buffers */
            if(outercount >= alloc_count) {
                MPI_Aint     *tmp_disp;         /* Temporary pointer to new displacement buffer */
                hsize_t      *tmp_blocklen;     /* Temporary pointer to new block length buffer */

                /* Double the allocation count */
                alloc_count *= 2;

                /* Re-allocate the buffers */
                if(NULL == (tmp_disp = (MPI_Aint *)H5MM_realloc(disp, alloc_count * sizeof(MPI_Aint))))
                    HGOTO_ERROR(H5E_DATASPACE, H5E_CANTALLOC, FAIL, "can't allocate array of displacements")
                disp = tmp_disp;
                if(NULL == (tmp_blocklen = (hsize_t *)H5MM_realloc(blocklen, alloc_count * sizeof(hsize_t))))
                    HGOTO_ERROR(H5E_DATASPACE, H5E_CANTALLOC, FAIL, "can't allocate array of block lengths")
                blocklen = tmp_blocklen;
            } /* end if */

            /* Store displacement & block length */
            disp[outercount]      = (MPI_Aint)elmt_size * tspan->low;

            /* H5_CHECK_OVERFLOW(tspan->nelem, hsize_t, int) */
            blocklen[outercount]  = tspan->nelem;

            if (H5S_MAX_MPI_COUNT < blocklen[outercount]) {
                large_block = TRUE; /* at least one block type is large, so set this flag to true */
            }
            tspan                 = tspan->next;
            outercount++;
        } /* end while */

        /* everything fits into integers, so cast them and use hindexed */
        if (H5S_MAX_MPI_COUNT >= outercount && large_block == FALSE) {
            /* MSC blocklen array here must be of type int... how to fix it?
             * make a casted copy?? urgghhh */
            int *tmp_blocklen;
            int i;
            tmp_blocklen = (int *)malloc ((int)outercount * sizeof(int));
            for (i=0 ; i<(int)outercount; i++) {
                tmp_blocklen[i] = (int)blocklen[i];
            }
            if(MPI_SUCCESS != (mpi_code = MPI_Type_hindexed((int)outercount, 
                                                            tmp_blocklen, 
                                                            disp, 
                                                            *elmt_type, 
                                                            span_type)))
                HMPI_GOTO_ERROR(FAIL, "MPI_Type_hindexed failed", mpi_code)
        }
        /* something doesn't fit */
        else {
            size_t i;
            for (i=0 ; i<outercount ; i++) {
                MPI_Datatype temp_type, outer_type;

                /* create the block type from elmt_type while checking the 32 bit int limit */
                if (blocklen[i] > H5S_MAX_MPI_COUNT) {
                    if (H5S_mpio_create_large_type (blocklen[i], 0, *elmt_type, &temp_type) < 0) {
                        HGOTO_ERROR(H5E_DATASPACE, H5E_BADTYPE, FAIL,
                                    "couldn't create a large element datatype in span_hyper selection")
                    }
                }
                else {
                    if(MPI_SUCCESS != (mpi_code = MPI_Type_contiguous((int)blocklen[i], 
                                                                      *elmt_type, 
                                                                      &temp_type)))
                        HMPI_GOTO_ERROR(FAIL, "MPI_Type_contiguous failed", mpi_code)
                }

                /* combine the current datatype that is created with this current block type */
                if (0 == i) { /* first iteration, there is no combined datatype yet */
                    *span_type = temp_type;
                }
                else {
                    int bl[2] = {1,1};
                    MPI_Aint ds[2] = {disp[i-1],disp[i]};
                    MPI_Datatype dt[2] = {*span_type, temp_type};

                    if (MPI_SUCCESS != (mpi_code = MPI_Type_create_struct (2,              /* count */
                                                                           bl,             /* blocklength */
                                                                           ds,             /* stride in bytes*/
                                                                           dt,             /* old type */
                                                                           &outer_type))){ /* new type */
                        HMPI_GOTO_ERROR(FAIL, "MPI_Type_create_struct failed", mpi_code)
                    }
                }

                *span_type = outer_type;
                MPI_Type_free(&outer_type);
                MPI_Type_free(&temp_type);
            }
        }

        span_type_valid = TRUE;
    } /* end if */
    else {
        size_t u;               /* Local index variable */

        if(NULL == (inner_type = (MPI_Datatype *)H5MM_malloc(alloc_count * sizeof(MPI_Datatype))))
            HGOTO_ERROR(H5E_DATASPACE, H5E_CANTALLOC, FAIL, "can't allocate array of inner MPI datatypes")

        tspan = span;
        outercount = 0;
        while(tspan) {
            MPI_Datatype down_type;     /* Temporary MPI datatype for a span tree node's children */
            MPI_Aint stride;            /* Distance between inner MPI datatypes */

            /* Check if we need to increase the size of the buffers */
            if(outercount >= alloc_count) {
                MPI_Aint     *tmp_disp;         /* Temporary pointer to new displacement buffer */
                hsize_t      *tmp_blocklen;     /* Temporary pointer to new block length buffer */
                MPI_Datatype *tmp_inner_type;   /* Temporary pointer to inner MPI datatype buffer */

                /* Double the allocation count */
                alloc_count *= 2;

                /* Re-allocate the buffers */
                if(NULL == (tmp_disp = (MPI_Aint *)H5MM_realloc(disp, alloc_count * sizeof(MPI_Aint))))
                    HGOTO_ERROR(H5E_DATASPACE, H5E_CANTALLOC, FAIL, "can't allocate array of displacements")
                disp = tmp_disp;
                if(NULL == (tmp_blocklen = (hsize_t *)H5MM_realloc(blocklen, alloc_count * sizeof(hsize_t))))
                    HGOTO_ERROR(H5E_DATASPACE, H5E_CANTALLOC, FAIL, "can't allocate array of block lengths")
                blocklen = tmp_blocklen;
                if(NULL == (tmp_inner_type = (MPI_Datatype *)H5MM_realloc(inner_type, alloc_count * sizeof(MPI_Datatype))))
                    HGOTO_ERROR(H5E_DATASPACE, H5E_CANTALLOC, FAIL, "can't allocate array of inner MPI datatypes")
                inner_type = tmp_inner_type;
            } /* end if */

            /* Displacement should be in byte and should have dimension information */
            /* First using MPI Type vector to build derived data type for this span only */
            /* Need to calculate the disp in byte for this dimension. */
            /* Calculate the total bytes of the lower dimension */
            disp[outercount]      = tspan->low * (*down) * elmt_size;
            blocklen[outercount]  = 1;

            /* Generate MPI datatype for next dimension down */
            if(H5S_obtain_datatype(down + 1, tspan->down->head, elmt_type, &down_type, elmt_size) < 0)
                HGOTO_ERROR(H5E_DATASPACE, H5E_BADTYPE, FAIL, "couldn't obtain  MPI derived data type")

            /* Build the MPI datatype for this node */
            stride = (*down) * elmt_size;

            /* If all the parameters fit into 32 bit integers create the vector type normally */
            if (H5S_MAX_MPI_COUNT >= tspan->nelem) {
                H5_CHECK_OVERFLOW(tspan->nelem, hsize_t, int)
                    if(MPI_SUCCESS != (mpi_code = MPI_Type_create_hvector((int)tspan->nelem, 
                                                                 	  1, 
                                                                          stride, 
                                                                          down_type, 
                                                                          &inner_type[outercount]))) {
                    HMPI_GOTO_ERROR(FAIL, "MPI_Type_hvector failed", mpi_code)
                } /* end if */
            }
            /* Otherwise do the complicated little datatype processing */
            else {
                if (H5S_mpio_create_large_type (tspan->nelem, stride, down_type,
                                                &inner_type[outercount]) < 0) {
                    HGOTO_ERROR(H5E_DATASPACE, H5E_BADTYPE, FAIL,
                                "couldn't ccreate a large outer datatype in spanhyper selection")
                    }
            }

            /* Release MPI datatype for next dimension down */
            if(MPI_SUCCESS != (mpi_code = MPI_Type_free(&down_type)))
                HMPI_GOTO_ERROR(FAIL, "MPI_Type_free failed", mpi_code)

            tspan = tspan->next;
            outercount++;
         } /* end while */

        /* building the whole vector datatype */
        /* everything fits into integers, so cast them and use hindexed */
        if (H5S_MAX_MPI_COUNT >= outercount && large_block == FALSE) {
            /* MSC blocklen array here must be of type int... how to fix it?? 
               make a casted copy?? urgghhh again */
            int *tmp_blocklen;
            int i;
            tmp_blocklen = (int *)malloc ((int)outercount * sizeof(int));
            for (i=0 ; i<(int)outercount; i++) {
                tmp_blocklen[i] = (int)blocklen[i];
            }

            if(MPI_SUCCESS != (mpi_code = MPI_Type_create_struct((int)outercount, 
                                                                 tmp_blocklen, 
                                                                 disp, 
                                                                 inner_type, 
                                                                 span_type)))
                HMPI_GOTO_ERROR(FAIL, "MPI_Type_struct failed", mpi_code)
        }
        /* something doesn't fit */
        else {
            size_t i;
            for (i=0 ; i<outercount ; i++) {
                MPI_Datatype temp_type, outer_type;

                /* create the block type from elmt_type while checking the 32 bit int limit */
                if (blocklen[i] > H5S_MAX_MPI_COUNT) {
                    if (H5S_mpio_create_large_type (blocklen[i], 0, inner_type[i], &temp_type) < 0) {
                        HGOTO_ERROR(H5E_DATASPACE, H5E_BADTYPE, FAIL,
                                    "couldn't create a large element datatype in span_hyper selection")
                    }
                }
                else {
                    if(MPI_SUCCESS != (mpi_code = MPI_Type_contiguous((int)blocklen[i], 
                                                                      inner_type[i], 
                                                                      &temp_type)))
                        HMPI_GOTO_ERROR(FAIL, "MPI_Type_contiguous failed", mpi_code)
                }

                /* combine the current datatype that is created with this current block type */
                if (0 == i) { /* first iteration, there is no combined datatype yet */
                    *span_type = temp_type;
                }
                else {
                    int bl[2] = {1,1};
                    MPI_Aint ds[2] = {disp[i-1],disp[i]};
                    MPI_Datatype dt[2] = {*span_type, temp_type};

                    if (MPI_SUCCESS != (mpi_code = MPI_Type_create_struct (2,              /* count */
                                                                           bl,             /* blocklength */
                                                                           ds,             /* stride in bytes*/
                                                                           dt,             /* old type */
                                                                           &outer_type))){ /* new type */
                        HMPI_GOTO_ERROR(FAIL, "MPI_Type_create_struct failed", mpi_code)
                    }
                }

                *span_type = outer_type;
                MPI_Type_free(&outer_type);
                MPI_Type_free(&temp_type);
            }
        }

        span_type_valid = TRUE;

        /* Release inner node types */
        for(u = 0; u < outercount; u++)
            if(MPI_SUCCESS != (mpi_code = MPI_Type_free(&inner_type[u])))
                HMPI_GOTO_ERROR(FAIL, "MPI_Type_free failed", mpi_code)
        inner_types_freed = TRUE;
    } /* end else */

done:
    /* General cleanup */
    if(inner_type != NULL) {
        if(!inner_types_freed) {
            size_t u;          /* Local index variable */

            for(u = 0; u < outercount; u++)
                if(MPI_SUCCESS != (mpi_code = MPI_Type_free(&inner_type[u])))
                    HMPI_DONE_ERROR(FAIL, "MPI_Type_free failed", mpi_code)
        } /* end if */

        H5MM_free(inner_type);
    } /* end if */
    if(blocklen != NULL)
        H5MM_free(blocklen);
    if(disp != NULL)
        H5MM_free(disp);

    /* Error cleanup */
    if(ret_value < 0) {
        if(span_type_valid)
            if(MPI_SUCCESS != (mpi_code = MPI_Type_free(span_type)))
                HMPI_DONE_ERROR(FAIL, "MPI_Type_free failed", mpi_code)
    } /* end if */

  FUNC_LEAVE_NOAPI(ret_value)
} /* end H5S_obtain_datatype() */


/*-------------------------------------------------------------------------
 * Function:	H5S_mpio_space_type
 *
 * Purpose:	Translate an HDF5 dataspace selection into an MPI type.
 *		Currently handle only hyperslab and "all" selections.
 *
 * Return:	non-negative on success, negative on failure.
 *
 * Outputs:	*new_type	  the MPI type corresponding to the selection
 *		*count		  how many objects of the new_type in selection
 *				  (useful if this is the buffer type for xfer)
 *		*is_derived_type  0 if MPI primitive type, 1 if derived
 *
 * Programmer:	rky 980813
 *
 *-------------------------------------------------------------------------
 */
herr_t
H5S_mpio_space_type(const H5S_t *space, size_t elmt_size, MPI_Datatype *new_type, 
    int *count, hbool_t *is_derived_type, hbool_t do_permute, hsize_t **permute_map,
    hbool_t *is_permuted)
{
    herr_t	ret_value = SUCCEED;    /* Return value */

    FUNC_ENTER_NOAPI_NOINIT

    /* Check args */
    HDassert(space);
    HDassert(elmt_size);

    /* Create MPI type based on the kind of selection */
    switch(H5S_GET_EXTENT_TYPE(space)) {
        case H5S_NULL:
        case H5S_SCALAR:
        case H5S_SIMPLE:
            /* If the file space has been permuted previously due to
             * out-of-order point selection, then permute this selection which
             * should be a memory selection to match the file space permutation.
             */
            if(TRUE == *is_permuted) { 
                switch(H5S_GET_SELECT_TYPE(space)) {
                    case H5S_SEL_NONE:
                        if(H5S_mpio_none_type(new_type, count, is_derived_type) < 0)
                            HGOTO_ERROR(H5E_DATASPACE, H5E_BADTYPE, FAIL, "couldn't convert 'none' selection to MPI type")
                        break;

                    case H5S_SEL_ALL:
                    case H5S_SEL_POINTS:
                    case H5S_SEL_HYPERSLABS:
                        /* Sanity check */
                        HDassert(!do_permute);

                        if(H5S_mpio_permute_type(space, elmt_size, permute_map, new_type, count, is_derived_type) < 0)
                            HGOTO_ERROR(H5E_DATASPACE, H5E_BADTYPE, FAIL, "couldn't convert 'all' selection to MPI type")
                        break;

                    case H5S_SEL_ERROR:
                    case H5S_SEL_N:
                    default:
                        HDassert("unknown selection type" && 0);
                        break;
                } /* end switch */
            } /* end if */
            /* the file space is not permuted, so do a regular selection */
            else {
                switch(H5S_GET_SELECT_TYPE(space)) {
                    case H5S_SEL_NONE:
                        if(H5S_mpio_none_type(new_type, count, is_derived_type) < 0)
                            HGOTO_ERROR(H5E_DATASPACE, H5E_BADTYPE, FAIL,"couldn't convert 'none' selection to MPI type")
                        break;

                    case H5S_SEL_ALL:
                        if(H5S_mpio_all_type(space, elmt_size, new_type, count, is_derived_type) < 0)
                            HGOTO_ERROR(H5E_DATASPACE, H5E_BADTYPE, FAIL,"couldn't convert 'all' selection to MPI type")
                        break;

                    case H5S_SEL_POINTS:
                        if(H5S_mpio_point_type(space, elmt_size, new_type, count, is_derived_type, do_permute, permute_map, is_permuted) < 0)
                           HGOTO_ERROR(H5E_DATASPACE, H5E_BADTYPE, FAIL, "couldn't convert 'point' selection to MPI type")
                        break;

                    case H5S_SEL_HYPERSLABS:
                        if((H5S_SELECT_IS_REGULAR(space) == TRUE)) {
                            if(H5S_mpio_hyper_type(space, elmt_size, new_type, count, is_derived_type) < 0)
                                HGOTO_ERROR(H5E_DATASPACE, H5E_BADTYPE, FAIL,"couldn't convert regular 'hyperslab' selection to MPI type")
                        } /* end if */
                        else {
                            if(H5S_mpio_span_hyper_type(space, elmt_size, new_type, count, is_derived_type) < 0)
                                HGOTO_ERROR(H5E_DATASPACE, H5E_BADTYPE, FAIL,"couldn't convert irregular 'hyperslab' selection to MPI type")
                        } /* end else */
                        break;

                    case H5S_SEL_ERROR:
                    case H5S_SEL_N:
                    default:
                        HDassert("unknown selection type" && 0);
                        break;
                } /* end switch */
            } /* end else */
            break;

        case H5S_NO_CLASS:
        default:
            HDassert("unknown data space type" && 0);
            break;
    } /* end switch */

done:
    FUNC_LEAVE_NOAPI(ret_value)
} /* end H5S_mpio_space_type() */


/*-------------------------------------------------------------------------
 * Function:	H5S_mpio_create_large_type
 *
 * Purpose:	Create a large datatype of size larger than what a 32 bit integer 
 *              can hold.
 *
 * Return:	non-negative on success, negative on failure.
 *
 *		*new_type	  the new datatype created
 *
 * Programmer:	Mohamad Chaarawi
 *
 *-------------------------------------------------------------------------
 */
static herr_t H5S_mpio_create_large_type (hsize_t num_elements, 
                                          MPI_Aint strid_bytes,
                                          MPI_Datatype old_type, 
                                          MPI_Datatype *new_type) 
{
    int           num_big_types; /* num times the 2G datatype will be repeated */
    int           remaining_bytes; /* the number of bytes left that can be held in an int value */
    hsize_t       leftover;
    int           block_len[2];
    int           mpi_code; /* MPI return code */
    MPI_Datatype  inner_type, outer_type, leftover_type, type[2];
    MPI_Aint      disp[2], old_extent;
    herr_t	  ret_value = SUCCEED;    /* Return value */

    FUNC_ENTER_NOAPI_NOINIT

    /* Calculate how many Big MPI datatypes are needed to represent the buffer */
    num_big_types = (int)(num_elements/H5S_MAX_MPI_COUNT);
    leftover = num_elements - num_big_types * (hsize_t)H5S_MAX_MPI_COUNT;
    H5_ASSIGN_OVERFLOW(remaining_bytes, leftover, hsize_t, int);
    printf("%d: Number of Big types = %d; Remaining Bytes = %d\n", 
           (int)strid_bytes, num_big_types, remaining_bytes);

    /* Create a contiguous datatype of size equal to the largest
     * number a 32 bit integer can hold x size of old type.
     * If the displacement is 0, then the type is contiguous, otherwise 
     * use type_hvector to create the type with the displacement provided  */
    if (0 == strid_bytes) {
        if(MPI_SUCCESS != (mpi_code = MPI_Type_contiguous(H5S_MAX_MPI_COUNT, 
                                                          old_type, 
                                                          &inner_type))) {
            HMPI_GOTO_ERROR(FAIL, "MPI_Type_contiguous failed", mpi_code)
        }
    }
    else {
        if(MPI_SUCCESS != (mpi_code = MPI_Type_create_hvector (H5S_MAX_MPI_COUNT, 
                                                               1,
                                                               strid_bytes,
                                                               old_type, 
                                                               &inner_type))) {
            HMPI_GOTO_ERROR(FAIL, "MPI_Type_contiguous failed", mpi_code)
        }
    }

    /* Create a contiguous datatype of the buffer (minus the remainng < 2GB part) 
     * If a strid is present, use hvector */
    if (0 == strid_bytes) {
        if(MPI_SUCCESS != (mpi_code = MPI_Type_contiguous(num_big_types, 
                                                          inner_type, 
                                                          &outer_type))) {
            HMPI_GOTO_ERROR(FAIL, "MPI_Type_contiguous failed", mpi_code)
        }
    }
    else {
        if(MPI_SUCCESS != (mpi_code = MPI_Type_create_hvector (num_big_types, 
                                                               1,
                                                               strid_bytes,
                                                               inner_type, 
                                                               &outer_type))) {
            HMPI_GOTO_ERROR(FAIL, "MPI_Type_contiguous failed", mpi_code)
        }
    }

    MPI_Type_free(&inner_type);

    /* If there is a remaining part create a contiguous/vector datatype and then
     * a struct datatype for the buffer */
    if(remaining_bytes) {
        if (strid_bytes == 0) {
            if(MPI_SUCCESS != (mpi_code = MPI_Type_contiguous (remaining_bytes,
                                                               old_type, 
                                                               &leftover_type))) {
                HMPI_GOTO_ERROR(FAIL, "MPI_Type_contiguous failed", mpi_code)
            }
        }
        else {
            if(MPI_SUCCESS != (mpi_code = MPI_Type_create_hvector 
                               ((int)(num_elements - (hsize_t)num_big_types*H5S_MAX_MPI_COUNT), 
                                1,
                                strid_bytes,
                                old_type, 
                                &leftover_type))) {
                HMPI_GOTO_ERROR(FAIL, "MPI_Type_contiguous failed", mpi_code)
            }
        }

        MPI_Type_extent (old_type, &old_extent);

        /* Set up the arguments for MPI_Type_struct constructor */
        type[0] = outer_type;
        type[1] = leftover_type;
        block_len[0] = 1;
        block_len[1] = 1;
        disp[0] = 0;
        disp[1] = (old_extent+strid_bytes)*num_big_types*(MPI_Aint)H5S_MAX_MPI_COUNT;

        if(MPI_SUCCESS != (mpi_code = 
                           MPI_Type_create_struct(2, block_len, disp, type, new_type))) {
            HMPI_GOTO_ERROR(FAIL, "MPI_Type_contiguous failed", mpi_code)
        }

        MPI_Type_free(&outer_type);
        MPI_Type_free(&leftover_type);
    }
    else {
        /* There are no remaining bytes so just set the new type to
         * the outer type created */
        *new_type = outer_type;
    }

    if(MPI_SUCCESS != (mpi_code = MPI_Type_commit(new_type)))
        HMPI_GOTO_ERROR(FAIL, "MPI_Type_commit failed", mpi_code)

done:
    FUNC_LEAVE_NOAPI(ret_value)
} /* end H5S_mpio_create_large_type */
#endif  /* H5_HAVE_PARALLEL */
<|MERGE_RESOLUTION|>--- conflicted
+++ resolved
@@ -106,7 +106,6 @@
 
     total_bytes = (hsize_t)elmt_size * nelmts;
 
-<<<<<<< HEAD
     /* Check if the total bytes to be selected fits into a 32 bit integer 
      * If yes then just set the new_type to MPI_BYTE and count to total_bytes
      * Otherwise create a derived datatype by iterating as many times as needed
@@ -115,7 +114,7 @@
         printf ("SMALL ALL SELECTION\n");
         /* fill in the return values */
         *new_type = MPI_BYTE;
-        H5_ASSIGN_OVERFLOW(*count, total_bytes, hsize_t, int);
+        H5_CHECKED_ASSIGN(*count, int, total_bytes, hsize_t);
         *is_derived_type = FALSE;
     }
     else {
@@ -127,12 +126,6 @@
         *count = 1;
         *is_derived_type = TRUE;
     }
-=======
-    /* fill in the return values */
-    *new_type = MPI_BYTE;
-    H5_CHECKED_ASSIGN(*count, int, total_bytes, hsize_t);
-    *is_derived_type = FALSE;
->>>>>>> 67ba6cb5
 
 done:
     FUNC_LEAVE_NOAPI(ret_value)
@@ -221,7 +214,7 @@
         num_big_types = (int)(num_points/H5S_MAX_MPI_COUNT);
 
         leftover = num_points - num_big_types * (hsize_t)H5S_MAX_MPI_COUNT;
-        H5_ASSIGN_OVERFLOW(remaining_points, leftover, hsize_t, int);
+        H5_CHECKED_ASSIGN(remaining_points, int, leftover, hsize_t);
         printf("Number of Big types = %d; Remaining points = %d\n", 
                num_big_types, remaining_points);
 
@@ -1453,7 +1446,7 @@
     /* Calculate how many Big MPI datatypes are needed to represent the buffer */
     num_big_types = (int)(num_elements/H5S_MAX_MPI_COUNT);
     leftover = num_elements - num_big_types * (hsize_t)H5S_MAX_MPI_COUNT;
-    H5_ASSIGN_OVERFLOW(remaining_bytes, leftover, hsize_t, int);
+    H5_CHECKED_ASSIGN(remaining_bytes, int, leftover, hsize_t);
     printf("%d: Number of Big types = %d; Remaining Bytes = %d\n", 
            (int)strid_bytes, num_big_types, remaining_bytes);
 
