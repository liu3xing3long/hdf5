/* * * * * * * * * * * * * * * * * * * * * * * * * * * * * * * * * * * * * * *
 * Copyright by The HDF Group.                                               *
 * Copyright by the Board of Trustees of the University of Illinois.         *
 * All rights reserved.                                                      *
 *                                                                           *
 * This file is part of HDF5.  The full HDF5 copyright notice, including     *
 * terms governing use, modification, and redistribution, is contained in    *
 * the files COPYING and Copyright.html.  COPYING can be found at the root   *
 * of the source code distribution tree; Copyright.html can be found at the  *
 * root level of an installed copy of the electronic HDF5 document set and   *
 * is linked from the top-level documents page.  It can also be found at     *
 * http://hdfgroup.org/HDF5/doc/Copyright.html.  If you do not have          *
 * access to either file, you may request a copy from help@hdfgroup.org.     *
 * * * * * * * * * * * * * * * * * * * * * * * * * * * * * * * * * * * * * * */

/*-------------------------------------------------------------------------
 *
 * Created:		H5MP.c
 *			May  2 2005
 *			Quincey Koziol <koziol@ncsa.uiuc.edu>
 *
 * Purpose:		Implements memory pools.  (Similar to Apache's APR
 *                      memory pools)
 *
 *                      Please see the documentation in:
 *                      doc/html/TechNotes/MemoryPools.html for a full description
 *                      of how they work, etc.
 *
 *-------------------------------------------------------------------------
 */

#define H5MP_PACKAGE		/*suppress error about including H5MPpkg  */

/* Private headers */
#include "H5private.h"		/* Generic Functions			*/
#include "H5Eprivate.h"		/* Error handling		  	*/
#include "H5MMprivate.h"	/* Memory management			*/
#include "H5MPpkg.h"		/* Memory Pools				*/

/****************/
/* Local Macros */
/****************/

/* Minimum sized block */
#define H5MP_MIN_BLOCK  (H5MP_BLOCK_ALIGN(sizeof(H5MP_page_blk_t)) + H5MP_BLOCK_ALIGNMENT)

/* First block in page */
#define H5MP_PAGE_FIRST_BLOCK(p) \
    (H5MP_page_blk_t *)((unsigned char *)(p) + H5MP_BLOCK_ALIGN(sizeof(H5MP_page_t)))


/******************/
/* Local Typedefs */
/******************/


/********************/
/* Local Prototypes */
/********************/


/********************************/
/* Package Variable Definitions */
/********************************/


/********************/
/* Static Variables */
/********************/

/* Declare a free list to manage the H5MP_pool_t struct */
H5FL_DEFINE(H5MP_pool_t);



/*-------------------------------------------------------------------------
 * Function:	H5MP_create
 *
 * Purpose:	Create a new memory pool
 *
 * Return:	Pointer to the memory pool "header" on success/NULL on failure
 *
 * Programmer:	Quincey Koziol
 *		koziol@ncsa.uiuc.edu
 *		May  2 2005
 *
 *-------------------------------------------------------------------------
 */
H5MP_pool_t *
H5MP_create(size_t page_size, unsigned flags)
{
    H5MP_pool_t *mp = NULL;             /* New memory pool header */
<<<<<<< HEAD
    H5MP_pool_t *ret_value = NULL;      /* Return value */
=======
    H5MP_pool_t *ret_value;             /* Return value */
>>>>>>> a41fb65b

    FUNC_ENTER_NOAPI(H5MP_create, NULL)

    /* Allocate space for the pool header */
    if(NULL == (mp = H5FL_MALLOC(H5MP_pool_t)))
	HGOTO_ERROR(H5E_RESOURCE, H5E_NOSPACE, NULL, "memory allocation failed for memory pool header")

    /* Assign information */
    mp->page_size = H5MP_BLOCK_ALIGN(page_size);
    mp->flags = flags;

    /* Initialize information */
    mp->free_size = 0;
    mp->first = NULL;
    mp->max_size = mp->page_size - H5MP_BLOCK_ALIGN(sizeof(H5MP_page_t));

    /* Create factory for pool pages */
    if(NULL == (mp->page_fac = H5FL_fac_init(page_size)))
	HGOTO_ERROR(H5E_RESOURCE, H5E_CANTINIT, NULL, "can't create page factory")

    /* Set return value */
    ret_value = mp;

done:
<<<<<<< HEAD
    
    if (!ret_value && mp)
        H5MP_close(mp);
=======
    if(NULL == ret_value && mp)
        if(H5MP_close(mp) < 0)
            HDONE_ERROR(H5E_RESOURCE, H5E_CANTFREE, NULL, "unable to free memory pool header")
>>>>>>> a41fb65b

    FUNC_LEAVE_NOAPI(ret_value)
} /* end H5MP_create() */


/*-------------------------------------------------------------------------
 * Function:	H5MP_new_page
 *
 * Purpose:	Allocate new page for a memory pool
 *
 * Return:	Pointer to the page allocated on success/NULL on failure
 *
 * Programmer:	Quincey Koziol
 *		koziol@ncsa.uiuc.edu
 *		May  4 2005
 *
 *-------------------------------------------------------------------------
 */
static H5MP_page_t *
H5MP_new_page(H5MP_pool_t *mp, size_t page_size)
{
    H5MP_page_t *new_page;              /* New page created */
    H5MP_page_blk_t *first_blk;         /* Pointer to first block in page */
    H5MP_page_t *ret_value;             /* Return value */

    FUNC_ENTER_NOAPI_NOINIT(H5MP_new_page)

    /* Sanity check */
    HDassert(mp);
    HDassert(page_size >= mp->page_size);

    /* Allocate page */
    if(page_size > mp->page_size) {
        if(NULL == (new_page = (H5MP_page_t *)H5MM_malloc(page_size)))
            HGOTO_ERROR(H5E_RESOURCE, H5E_NOSPACE, NULL, "memory allocation failed for page")
        new_page->free_size = page_size - H5MP_BLOCK_ALIGN(sizeof(H5MP_page_t));
        new_page->fac_alloc = FALSE;
    } /* end if */
    else {
        if(NULL == (new_page = (H5MP_page_t *)H5FL_FAC_MALLOC(mp->page_fac)))
            HGOTO_ERROR(H5E_RESOURCE, H5E_NOSPACE, NULL, "memory allocation failed for page")
        new_page->free_size = mp->max_size;
        new_page->fac_alloc = TRUE;
    } /* end else */
#ifdef QAK
HDfprintf(stderr,"%s: Allocating new page = %p\n", FUNC, new_page);
#endif /* QAK */

    /* Initialize page information */
    first_blk = H5MP_PAGE_FIRST_BLOCK(new_page);
    first_blk->size = new_page->free_size;
    first_blk->page = new_page;
    first_blk->is_free = TRUE;
    first_blk->prev = NULL;
    first_blk->next = NULL;

    /* Insert into page list */
    new_page->prev = NULL;
    new_page->next = mp->first;
    if(mp->first)
        mp->first->prev = new_page;
    mp->first = new_page;

    /* Account for new free space */
    new_page->free_blk = first_blk;
    mp->free_size += new_page->free_size;

    /* Assign return value */
    ret_value = new_page;

done:
    FUNC_LEAVE_NOAPI(ret_value)
} /* end H5MP_new_page() */


/*-------------------------------------------------------------------------
 * Function:	H5MP_malloc
 *
 * Purpose:	Allocate space in a memory pool
 *
 * Return:	Pointer to the space allocated on success/NULL on failure
 *
 * Programmer:	Quincey Koziol
 *		koziol@ncsa.uiuc.edu
 *		May  2 2005
 *
 *-------------------------------------------------------------------------
 */
void *
H5MP_malloc (H5MP_pool_t *mp, size_t request)
{
    H5MP_page_t *alloc_page = NULL; /* Page to allocate space from */
    H5MP_page_blk_t *alloc_free;    /* Pointer to free space in page */
    size_t needed;                  /* Size requested, plus block header and alignment */
    void *ret_value;                /* Return value */

    FUNC_ENTER_NOAPI(H5MP_malloc, NULL)

    /* Sanity check */
    HDassert(mp);
    HDassert(request > 0);

    /* Compute actual size needed */
    needed = H5MP_BLOCK_ALIGN(request) + H5MP_BLOCK_ALIGN(sizeof(H5MP_page_blk_t));
#ifdef QAK
HDfprintf(stderr,"%s: sizeof(H5MP_page_blk_t) = %Zu\n", FUNC, sizeof(H5MP_page_blk_t));
HDfprintf(stderr,"%s: request = %Zu, needed = %Zu\n", FUNC, request, needed);
#endif /* QAK */

    /* See if the request can be handled by existing free space */
    if(needed <= mp->free_size) {
        size_t pool_free_avail;      /* Amount of free space possibly available in pool */

        /* Locate page with enough free space */
        alloc_page = mp->first;
        pool_free_avail = mp->free_size;
        while(alloc_page && pool_free_avail >= needed) {
            /* If we found a page with enough free space, search for large
             * enough free block on that page */
            if(alloc_page->free_size >= needed) {
                size_t page_free_avail;      /* Amount of free space possibly available */

                /* Locate large enough block */
                alloc_free = alloc_page->free_blk;
                page_free_avail = alloc_page->free_size;
                while(alloc_free && page_free_avail >= needed) {
                    if(alloc_free->is_free) {
                        /* If we found a large enough block, leave now */
                        if(alloc_free->size >= needed)
                            goto found;     /* Needed to escape double "while" loop */

                        /* Decrement amount of potential space left */
                        page_free_avail -= alloc_free->size;
                    } /* end if */

                    /* Go to next block */
                    alloc_free = alloc_free->next;
                } /* end while */
            } /* end if */

            /* Decrement amount of potential space left */
            pool_free_avail -= alloc_page->free_size;

            /* Go to next page */
            alloc_page = alloc_page->next;
        } /* end while */
    } /* end if */

    {
        size_t page_size;       /* Size of page needed */

        /* Check if the request is too large for a standard page */
        page_size = (needed > mp->max_size) ?
            (needed + H5MP_BLOCK_ALIGN(sizeof(H5MP_page_t))) : mp->page_size;

        /* Allocate new page */
        if(NULL == (alloc_page = H5MP_new_page(mp, page_size)))
            HGOTO_ERROR(H5E_RESOURCE, H5E_NOSPACE, NULL, "memory allocation failed for page")

        /* Set the block to allocate from */
        alloc_free = alloc_page->free_blk;
    } /* end block */

    /* Allocate space in page */
found:

    /* Sanity check */
    HDassert(alloc_page);
    HDassert(alloc_free);

    /* Check if we can subdivide the free space */
    if(alloc_free->size > (needed + H5MP_MIN_BLOCK)) {
        H5MP_page_blk_t *new_free;          /* New free block created */

        /* Carve out new free block after block to allocate */
        new_free = (H5MP_page_blk_t *)(((unsigned char *)alloc_free) + needed);

        /* Link into existing lists */
        new_free->next = alloc_free->next;
        if(alloc_free->next)
            alloc_free->next->prev = new_free;
        new_free->prev = alloc_free;
        alloc_free->next = new_free;

        /* Set blocks' information */
        new_free->size = alloc_free->size - needed;
        new_free->is_free = TRUE;
        new_free->page = alloc_free->page;
        alloc_free->size = needed;
        alloc_free->is_free = FALSE;
    } /* end if */
    else {
        /* Use whole free space block for new block */
        alloc_free->is_free = FALSE;
    } /* end else */

    /* Update page & pool's free size information */
    alloc_page->free_size -= alloc_free->size;
    if(alloc_page->free_blk == alloc_free)
        alloc_page->free_blk = alloc_free->next;
    mp->free_size -= alloc_free->size;

    /* Set new space pointer for the return value */
    ret_value = ((unsigned char *)alloc_free) + H5MP_BLOCK_ALIGN(sizeof(H5MP_page_blk_t));
#ifdef QAK
HDfprintf(stderr,"%s: Allocating space from page, ret_value = %p\n", FUNC, ret_value);
#endif /* QAK */

done:
    FUNC_LEAVE_NOAPI(ret_value)
} /* end H5MP_malloc() */


/*-------------------------------------------------------------------------
 * Function:	H5MP_free
 *
 * Purpose:	Release space in a memory pool
 *
 * Return:	NULL on success/NULL on failure
 *
 * Programmer:	Quincey Koziol
 *		koziol@ncsa.uiuc.edu
 *		May  3 2005
 *
 * Note:        Should we release pages that have no used blocks?
 *
 *-------------------------------------------------------------------------
 */
void *
H5MP_free(H5MP_pool_t *mp, void *spc)
{
    H5MP_page_blk_t *spc_blk;           /* Block for space to free */
    H5MP_page_t *spc_page;              /* Page containing block to free */
    void *ret_value = NULL;             /* Return value */

    FUNC_ENTER_NOAPI_NOFUNC(H5MP_free)

    /* Sanity check */
    HDassert(mp);
    HDassert(spc);

    /* Get block header for space to free */
    spc_blk = (H5MP_page_blk_t *)(((unsigned char *)spc) - H5MP_BLOCK_ALIGN(sizeof(H5MP_page_blk_t)));

    /* Mark block as free */
    HDassert(spc_blk->is_free == FALSE);
    spc_blk->is_free = TRUE;

    /* Add it's space to the amount of free space in the page & pool */
    spc_page = spc_blk->page;
#ifdef QAK
HDfprintf(stderr,"%s: Freeing from page = %p\n", "H5MP_free", spc_page);
#endif /* QAK */
    spc_page->free_size += spc_blk->size;
    mp->free_size += spc_blk->size;

    /* Move page with newly freed space to front of list of pages in pool */
    if(spc_page != mp->first) {
        /* Remove page from list */
        spc_page->prev->next = spc_page->next;
        if(spc_page->next)
            spc_page->next->prev = spc_page->prev;

        /* Insert page at beginning of list */
        spc_page->prev = NULL;
        spc_page->next = mp->first;
        mp->first->prev = spc_page;
        mp->first = spc_page;
    } /* end if */

    /* Check if block can be merged with free space after it on page */
    if(spc_blk->next != NULL) {
        H5MP_page_blk_t *next_blk;          /* Block following space to free */

        next_blk = spc_blk->next;
        HDassert(next_blk->prev == spc_blk);
        if(next_blk->is_free) {
            spc_blk->size += next_blk->size;
            spc_blk->next = next_blk->next;
        } /* end if */
    } /* end if */

    /* Check if block can be merged with free space before it on page */
    if(spc_blk->prev != NULL) {
        H5MP_page_blk_t *prev_blk;          /* Block before space to free */

        prev_blk = spc_blk->prev;
        HDassert(prev_blk->next == spc_blk);
        if(prev_blk->is_free) {
            prev_blk->size += spc_blk->size;
            prev_blk->next = spc_blk->next;
        } /* end if */
    } /* end if */

    /* Check if the block freed becomes the first free block on the page */
    if(spc_page->free_blk == NULL || spc_blk < spc_page->free_blk)
        spc_page->free_blk = spc_blk;

    FUNC_LEAVE_NOAPI(ret_value)
} /* end H5MP_free() */


/*-------------------------------------------------------------------------
 * Function:	H5MP_close
 *
 * Purpose:	Release all memory for a pool and destroy pool
 *
 * Return:	Non-negative on success/negative on failure
 *
 * Programmer:	Quincey Koziol
 *		koziol@ncsa.uiuc.edu
 *		May  3 2005
 *
 *-------------------------------------------------------------------------
 */
herr_t
H5MP_close(H5MP_pool_t *mp)
{
    herr_t ret_value = SUCCEED;         /* Return value */

    FUNC_ENTER_NOAPI(H5MP_close, FAIL)

    /* Release memory for pool pages */
    if(mp->first != NULL) {
        H5MP_page_t *page, *next_page;  /* Pointer to pages in pool */

        /* Iterate through pages, releasing them */
        page = mp->first;
        while(page) {
            next_page = page->next;

            /* Free the page appropriately */
            if(page->fac_alloc)
                page = (H5MP_page_t *)H5FL_FAC_FREE(mp->page_fac, page);
            else
                page = (H5MP_page_t *)H5MM_xfree(page);

            page = next_page;
        } /* end while */
    } /* end if */

    /* Release page factory */
    if(mp->page_fac)
        if(H5FL_fac_term(mp->page_fac) < 0)
            HGOTO_ERROR(H5E_RESOURCE, H5E_CANTRELEASE, FAIL, "can't destroy page factory")

done:
    /* Free the memory pool itself */
    mp = H5FL_FREE(H5MP_pool_t, mp);

    FUNC_LEAVE_NOAPI(ret_value)
} /* end H5MP_close() */
<|MERGE_RESOLUTION|>--- conflicted
+++ resolved
@@ -91,11 +91,7 @@
 H5MP_create(size_t page_size, unsigned flags)
 {
     H5MP_pool_t *mp = NULL;             /* New memory pool header */
-<<<<<<< HEAD
-    H5MP_pool_t *ret_value = NULL;      /* Return value */
-=======
     H5MP_pool_t *ret_value;             /* Return value */
->>>>>>> a41fb65b
 
     FUNC_ENTER_NOAPI(H5MP_create, NULL)
 
@@ -120,15 +116,9 @@
     ret_value = mp;
 
 done:
-<<<<<<< HEAD
-    
-    if (!ret_value && mp)
-        H5MP_close(mp);
-=======
     if(NULL == ret_value && mp)
         if(H5MP_close(mp) < 0)
             HDONE_ERROR(H5E_RESOURCE, H5E_CANTFREE, NULL, "unable to free memory pool header")
->>>>>>> a41fb65b
 
     FUNC_LEAVE_NOAPI(ret_value)
 } /* end H5MP_create() */
