--- conflicted
+++ resolved
@@ -78,39 +78,9 @@
 /*
  *  Functions from H5Ff.c
  */
-<<<<<<< HEAD
-#define nh5fcreate_c              H5_FC_FUNC_(h5fcreate_c, H5FCREATE_C)
-#define nh5fflush_c               H5_FC_FUNC_(h5fflush_c, H5FFLUSH_C)
-#define nh5fclose_c               H5_FC_FUNC_(h5fclose_c, H5FCLOSE_C)
-#define nh5fopen_c                H5_FC_FUNC_(h5fopen_c, H5FOPEN_C)
-#define nh5fis_accessible_c       H5_FC_FUNC_(h5fis_accessible_c, H5FIS_ACCESSIBLE_C)
-#define nh5fmount_c               H5_FC_FUNC_(h5fmount_c, H5FMOUNT_C)
-#define nh5funmount_c             H5_FC_FUNC_(h5funmount_c, H5FUNMOUNT_C)
-#define nh5freopen_c              H5_FC_FUNC_(h5freopen_c, H5FREOPEN_C)
-#define nh5fget_create_plist_c    H5_FC_FUNC_(h5fget_create_plist_c, H5FGET_CREATE_PLIST_C)
-#define nh5fget_access_plist_c    H5_FC_FUNC_(h5fget_access_plist_c, H5FGET_ACCESS_PLIST_C)
-#define nh5fget_obj_count_c       H5_FC_FUNC_(h5fget_obj_count_c, H5FGET_OBJ_COUNT_C)
-#define nh5fget_obj_ids_c         H5_FC_FUNC_(h5fget_obj_ids_c, H5FGET_OBJ_IDS_C)
-#define nh5fget_freespace_c       H5_FC_FUNC_(h5fget_freespace_c, H5FGET_FREESPACE_C)
-#define nh5fget_name_c            H5_FC_FUNC_(h5fget_name_c, H5FGET_NAME_C)
-#define nh5fget_filesize_c        H5_FC_FUNC_(h5fget_filesize_c, H5FGET_FILESIZE_C)
-
-H5_FCDLL int_f nh5fcreate_c (_fcd name, int_f *namelen, int_f *access_flags, hid_t_f *crt_prp, hid_t_f *acc_prp, hid_t_f *file_id);
-H5_FCDLL int_f nh5fopen_c (_fcd name, int_f *namelen, int_f *access_flags, hid_t_f *acc_prp, hid_t_f *file_id);
-H5_FCDLL int_f nh5fis_accessible_c (_fcd name, int_f *namelen, hid_t_f *acc_prp, int_f *flag);
-H5_FCDLL int_f nh5fclose_c (hid_t_f *file_id);
-H5_FCDLL int_f nh5fmount_c (hid_t_f *loc_id, _fcd dsetname, int_f *namelen, hid_t_f *file_id, hid_t_f *acc_prp);
-H5_FCDLL int_f nh5funmount_c (hid_t_f *loc_id, _fcd dsetname, int_f *namelen);
-H5_FCDLL int_f nh5freopen_c (hid_t_f *file_id1, hid_t_f *file_id2);
-H5_FCDLL int_f nh5fget_create_plist_c (hid_t_f *file_id, hid_t_f *prop_id);
-H5_FCDLL int_f nh5fget_access_plist_c (hid_t_f *file_id, hid_t_f *access_id);
-H5_FCDLL int_f nh5fget_obj_count_c (hid_t_f *file_id, int_f *obj_type, size_t_f *obj_count);
-H5_FCDLL int_f nh5fget_obj_ids_c (hid_t_f *file_id, int_f *obj_type, size_t_f *max_objs, hid_t_f *obj_ids, size_t_f *num_objs);
-H5_FCDLL int_f nh5fget_freespace_c (hid_t_f *file_id, hssize_t_f *free_space);
-=======
 H5_FCDLL int_f h5fcreate_c(_fcd name, int_f *namelen, int_f *access_flags, hid_t_f *crt_prp, hid_t_f *acc_prp, hid_t_f *file_id);
 H5_FCDLL int_f h5fopen_c(_fcd name, int_f *namelen, int_f *access_flags, hid_t_f *acc_prp, hid_t_f *file_id);
-H5_FCDLL int_f h5fis_hdf5_c(_fcd name, int_f *namelen, int_f *flag);
+H5_FCDLL int_f h5fis_accessible_c (_fcd name, int_f *namelen, hid_t_f *acc_prp, int_f *flag);
 H5_FCDLL int_f h5fclose_c(hid_t_f *file_id);
 H5_FCDLL int_f h5fmount_c(hid_t_f *loc_id, _fcd dsetname, int_f *namelen, hid_t_f *file_id, hid_t_f *acc_prp);
 H5_FCDLL int_f h5funmount_c(hid_t_f *loc_id, _fcd dsetname, int_f *namelen);
@@ -120,7 +90,6 @@
 H5_FCDLL int_f h5fget_obj_count_c(hid_t_f *file_id, int_f *obj_type, size_t_f *obj_count);
 H5_FCDLL int_f h5fget_obj_ids_c(hid_t_f *file_id, int_f *obj_type, size_t_f *max_objs, hid_t_f *obj_ids, size_t_f *num_objs);
 H5_FCDLL int_f h5fget_freespace_c(hid_t_f *file_id, hssize_t_f *free_space);
->>>>>>> b2f94f9f
 H5_FCDLL int_f h5fget_file_image_c(hid_t_f *file_id, void *buf_ptr, size_t_f *buf_len, size_t_f *buf_req);
 H5_FCDLL int_f h5fflush_c(hid_t_f *obj_id, int_f *scope);
 H5_FCDLL int_f h5fget_name_c(hid_t_f *obj_id, size_t_f *size, _fcd buf, size_t_f *buflen);
