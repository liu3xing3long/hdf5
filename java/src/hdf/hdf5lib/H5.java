/* * * * * * * * * * * * * * * * * * * * * * * * * * * * * * * * * * * * * * *
 * Copyright by The HDF Group.                                               *
 * Copyright by the Board of Trustees of the University of Illinois.         *
 * All rights reserved.                                                      *
 *                                                                           *
 * This file is part of HDF5.  The full HDF5 copyright notice, including     *
 * terms governing use, modification, and redistribution, is contained in    *
 * the COPYING file, which can be found at the root of the source code       *
 * distribution tree, or in https://support.hdfgroup.org/ftp/HDF5/releases.  *
 * If you do not have access to either file, you may request a copy from     *
 * help@hdfgroup.org.                                                        *
 * * * * * * * * * * * * * * * * * * * * * * * * * * * * * * * * * * * * * * */


package hdf.hdf5lib;

import java.io.File;
import java.nio.ByteBuffer;
import java.util.Collection;
import java.util.LinkedHashSet;
import hdf.hdf5lib.callbacks.H5A_iterate_cb;
import hdf.hdf5lib.callbacks.H5A_iterate_t;
import hdf.hdf5lib.callbacks.H5D_iterate_cb;
import hdf.hdf5lib.callbacks.H5D_iterate_t;
import hdf.hdf5lib.callbacks.H5E_walk_cb;
import hdf.hdf5lib.callbacks.H5E_walk_t;
import hdf.hdf5lib.callbacks.H5L_iterate_cb;
import hdf.hdf5lib.callbacks.H5L_iterate_t;
import hdf.hdf5lib.callbacks.H5O_iterate_cb;
import hdf.hdf5lib.callbacks.H5O_iterate_t;
import hdf.hdf5lib.callbacks.H5P_cls_close_func_cb;
import hdf.hdf5lib.callbacks.H5P_cls_close_func_t;
import hdf.hdf5lib.callbacks.H5P_cls_copy_func_cb;
import hdf.hdf5lib.callbacks.H5P_cls_copy_func_t;
import hdf.hdf5lib.callbacks.H5P_cls_create_func_cb;
import hdf.hdf5lib.callbacks.H5P_cls_create_func_t;
import hdf.hdf5lib.callbacks.H5P_prp_set_func_cb;
import hdf.hdf5lib.callbacks.H5P_prp_get_func_cb;
import hdf.hdf5lib.callbacks.H5P_prp_delete_func_cb;
import hdf.hdf5lib.callbacks.H5P_prp_copy_func_cb;
import hdf.hdf5lib.callbacks.H5P_prp_compare_func_cb;
import hdf.hdf5lib.callbacks.H5P_prp_close_func_cb;
import hdf.hdf5lib.callbacks.H5P_prp_create_func_cb;
import hdf.hdf5lib.callbacks.H5P_iterate_cb;
import hdf.hdf5lib.callbacks.H5P_iterate_t;
import hdf.hdf5lib.exceptions.HDF5Exception;
import hdf.hdf5lib.exceptions.HDF5JavaException;
import hdf.hdf5lib.exceptions.HDF5LibraryException;
import hdf.hdf5lib.structs.H5AC_cache_config_t;
import hdf.hdf5lib.structs.H5A_info_t;
import hdf.hdf5lib.structs.H5E_error2_t;
import hdf.hdf5lib.structs.H5F_info2_t;
import hdf.hdf5lib.structs.H5G_info_t;
import hdf.hdf5lib.structs.H5L_info_t;
import hdf.hdf5lib.structs.H5O_info_t;

/**
 * This class is the Java interface for the HDF5 library.
 * <p>
 * This code is the called by Java programs to access the entry points of the HDF5 library. Each routine wraps a single
 * HDF5 entry point, generally with the arguments and return codes analogous to the C interface.
 * <p>
 * For details of the HDF5 library, see the HDF5 Documentation at: <a
 * href="http://hdfgroup.org/HDF5/">http://hdfgroup.org/HDF5/</a>
 * <hr>
 * <p>
 * <b>Mapping of arguments for Java</b>
 *
 * <p>
 * In general, arguments to the HDF Java API are straightforward translations from the 'C' API described in the HDF
 * Reference Manual.
 *
 * <center>
 * <table border=2 cellpadding=2>
 * <caption><b>HDF-5 C types to Java types</b> </caption>
 * <tr>
 * <td><b>HDF-5</b></td>
 * <td><b>Java</b></td>
 * </tr>
 * <tr>
 * <td>H5T_NATIVE_INT</td>
 * <td>int, Integer</td>
 * </tr>
 * <tr>
 * <td>H5T_NATIVE_SHORT</td>
 * <td>short, Short</td>
 * </tr>
 * <tr>
 * <td>H5T_NATIVE_FLOAT</td>
 * <td>float, Float</td>
 * </tr>
 * <tr>
 * <td>H5T_NATIVE_DOUBLE</td>
 * <td>double, Double</td>
 * </tr>
 * <tr>
 * <td>H5T_NATIVE_CHAR</td>
 * <td>byte, Byte</td>
 * </tr>
 * <tr>
 * <td>H5T_C_S1</td>
 * <td>java.lang.String</td>
 * </tr>
 * <tr>
 * <td>void * <BR>
 * (i.e., pointer to `Any')</td>
 * <td>Special -- see HDFArray</td>
 * </tr>
 * </table>
 * </center>
 * <center> <b>General Rules for Passing Arguments and Results</b> </center>
 * <p>
 * In general, arguments passed <b>IN</b> to Java are the analogous basic types, as above. The exception is for arrays,
 * which are discussed below.
 * <p>
 * The <i>return value</i> of Java methods is also the analogous type, as above. A major exception to that rule is that
 * all HDF functions that return SUCCEED/FAIL are declared <i>boolean</i> in the Java version, rather than <i>int</i> as
 * in the C. Functions that return a value or else FAIL are declared the equivalent to the C function. However, in most
 * cases the Java method will raise an exception instead of returning an error code. See <a href="#ERRORS">Errors and
 * Exceptions</a> below.
 * <p>
 * Java does not support pass by reference of arguments, so arguments that are returned through <b>OUT</b> parameters
 * must be wrapped in an object or array. The Java API for HDF consistently wraps arguments in arrays.
 * <p>
 * For instance, a function that returns two integers is declared:
 *
 * <pre>
 *       h_err_t HDF5dummy( int *a1, int *a2)
 * </pre>
 *
 * For the Java interface, this would be declared:
 *
 * <pre>
 * public synchronized static native int HDF5dummy(int args[]);
 * </pre>
 *
 * where <i>a1</i> is <i>args[0]</i> and <i>a2</i> is <i>args[1]</i>, and would be invoked:
 *
 * <pre>
 * H5.HDF5dummy(a);
 * </pre>
 *
 * <p>
 * All the routines where this convention is used will have specific documentation of the details, given below.
 * <p>
 * <a NAME="ARRAYS"> <b>Arrays</b> </a>
 * <p>
 * HDF5 needs to read and write multi-dimensional arrays of any number type (and records). The HDF5 API describes the
 * layout of the source and destination, and the data for the array passed as a block of bytes, for instance,
 *
 * <pre>
 *      herr_t H5Dread(long fid, long filetype, long memtype, long memspace,
 *      void * data);
 * </pre>
 *
 * <p>
 * where ``void *'' means that the data may be any valid numeric type, and is a contiguous block of bytes that is the
 * data for a multi-dimensional array. The other parameters describe the dimensions, rank, and datatype of the array on
 * disk (source) and in memory (destination).
 * <p>
 * For Java, this ``ANY'' is a problem, as the type of data must always be declared. Furthermore, multidimensional
 * arrays are definitely <i>not</i> layed out contiguously in memory. It would be infeasible to declare a separate
 * routine for every combination of number type and dimensionality. For that reason, the <a
 * href="./hdf.hdf5lib.HDFArray.html"><b>HDFArray</b></a> class is used to discover the type, shape, and size of the
 * data array at run time, and to convert to and from a contiguous array of bytes in synchronized static native C order.
 * <p>
 * The upshot is that any Java array of numbers (either primitive or sub-classes of type <b>Number</b>) can be passed as
 * an ``Object'', and the Java API will translate to and from the appropriate packed array of bytes needed by the C
 * library. So the function above would be declared:
 *
 * <pre>
 * public synchronized static native int H5Dread(long fid, long filetype, long memtype, long memspace, Object data);
 * </pre>
 *            OPEN_IDS.addElement(id);

 * and the parameter <i>data</i> can be any multi-dimensional array of numbers, such as float[][], or int[][][], or
 * Double[][].
 * <p>
 * <a NAME="CONSTANTS"> <b>HDF-5 Constants</b></a>
 * <p>
 * The HDF-5 API defines a set of constants and enumerated values. Most of these values are available to Java programs
 * via the class <a href="./hdf.hdf5lib.HDF5Constants.html"> <b>HDF5Constants</b></a>. For example, the parameters for
 * the h5open() call include two numeric values, <b><i>HDFConstants.H5F_ACC_RDWR</i></b> and
 * <b><i>HDF5Constants.H5P_DEFAULT</i></b>. As would be expected, these numbers correspond to the C constants
 * <b><i>H5F_ACC_RDWR</i></b> and <b><i>H5P_DEFAULT</i></b>.
 * <p>
 * The HDF-5 API defines a set of values that describe number types and sizes, such as "H5T_NATIVE_INT" and "hsize_t".
 * These values are determined at run time by the HDF-5 C library. To support these parameters, the Java class <a
 * href="./hdf.hdf5lib.HDF5CDataTypes.html"> <b>HDF5CDataTypes</b></a> looks up the values when initiated. The values
 * can be accessed as public variables of the Java class, such as:
 *
 * <pre>
 * long data_type = HDF5CDataTypes.JH5T_NATIVE_INT;
 * </pre>
 *
 * The Java application uses both types of constants the same way, the only difference is that the
 * <b><i>HDF5CDataTypes</i></b> may have different values on different platforms.
 * <p>
 * <a NAME="ERRORS"> <b>Error handling and Exceptions</b></a>
 * <p>
 * The HDF5 error API (H5E) manages the behavior of the error stack in the HDF-5 library. This API is omitted from the
 * JHI5. Errors are converted into Java exceptions. This is totally different from the C interface, but is very natural
 * for Java programming.
 * <p>
 * The exceptions of the JHI5 are organized as sub-classes of the class <a
 * href="./hdf.hdf5lib.exceptions.HDF5Exception.html"> <b>HDF5Exception</b></a>. There are two subclasses of
 * <b>HDF5Exception</b>, <a href="./hdf.hdf5lib.exceptions.HDF5LibraryException.html"> <b>HDF5LibraryException</b></a>
 * and <a href="./hdf.hdf5lib.exceptions.HDF5JavaException.html"> <b>HDF5JavaException</b></a>. The sub-classes of the
 * former represent errors from the HDF-5 C library, while sub-classes of the latter represent errors in the JHI5
 * wrapper and support code.
 * <p>
 * The super-class <b><i>HDF5LibraryException</i></b> implements the method '<b><i>printStackTrace()</i></b>', which
 * prints out the HDF-5 error stack, as described in the HDF-5 C API <i><b>H5Eprint()</b>.</i> This may be used by Java
 * exception handlers to print out the HDF-5 error stack.
 * <hr>
 *
<<<<<<< HEAD
 * @version HDF5 1.10.2 <BR>
=======
 * @version HDF5 1.11.1 <BR>
>>>>>>> 994611a2
 *          <b>See also: <a href ="./hdf.hdf5lib.HDFArray.html"> hdf.hdf5lib.HDFArray</a> </b><BR>
 *          <a href ="./hdf.hdf5lib.HDF5Constants.html"> hdf.hdf5lib.HDF5Constants</a><BR>
 *          <a href ="./hdf.hdf5lib.HDF5CDataTypes.html"> hdf.hdf5lib.HDF5CDataTypes</a><BR>
 *          <a href ="./hdf.hdf5lib.HDF5Exception.html"> hdf.hdf5lib.HDF5Exception</a><BR>
 *          <a href="http://hdfgroup.org/HDF5/"> http://hdfgroup.org/HDF5"</a>
 **/
public class H5 implements java.io.Serializable {
    /**
     *
     */
    private static final long serialVersionUID = 6129888282117053288L;

    private final static org.slf4j.Logger log = org.slf4j.LoggerFactory.getLogger(H5.class);

    /**
     * The version number of the HDF5 library:
     * LIB_VERSION[0]: The major version of the library.
     * LIB_VERSION[1]: The minor version of the library.
     * LIB_VERSION[2]: The release number of the library.
     *
     * Make sure to update the versions number when a different library is used.
     */
<<<<<<< HEAD
    public final static int LIB_VERSION[] = { 1, 10, 2 };
=======
    public final static int LIB_VERSION[] = { 1, 11, 1 };
>>>>>>> 994611a2

    public final static String H5PATH_PROPERTY_KEY = "hdf.hdf5lib.H5.hdf5lib";

    // add system property to load library by name from library path, via
    // System.loadLibrary()
    public final static String H5_LIBRARY_NAME_PROPERTY_KEY = "hdf.hdf5lib.H5.loadLibraryName";
    private static String s_libraryName;
    private static boolean isLibraryLoaded = false;

    private final static boolean IS_CRITICAL_PINNING = true;
    // change from Vector to LinkedHashSet - jp 6-Oct-2014
    private final static LinkedHashSet<Long> OPEN_IDS = new LinkedHashSet<Long>();

    static {
        loadH5Lib();
    }

    public static void loadH5Lib() {
        // Make sure that the library is loaded only once
        if (isLibraryLoaded)
            return;

        // first try loading library by name from user supplied library path
        s_libraryName = System.getProperty(H5_LIBRARY_NAME_PROPERTY_KEY, null);
        String mappedName = null;
        if ((s_libraryName != null) && (s_libraryName.length() > 0)) {
            try {
                mappedName = System.mapLibraryName(s_libraryName);
                System.loadLibrary(s_libraryName);
                isLibraryLoaded = true;
            }
            catch (Throwable err) {
                err.printStackTrace();
                isLibraryLoaded = false;
            }
            finally {
                log.info("HDF5 library: " + s_libraryName);
                log.debug(" resolved to: " + mappedName + "; ");
                log.info((isLibraryLoaded ? "" : " NOT") + " successfully loaded from system property");
            }
        }

        if (!isLibraryLoaded) {
            // else try loading library via full path
            String filename = System.getProperty(H5PATH_PROPERTY_KEY, null);
            if ((filename != null) && (filename.length() > 0)) {
                File h5dll = new File(filename);
                if (h5dll.exists() && h5dll.canRead() && h5dll.isFile()) {
                    try {
                        System.load(filename);
                        isLibraryLoaded = true;
                    }
                    catch (Throwable err) {
                        err.printStackTrace();
                        isLibraryLoaded = false;
                    }
                    finally {
                        log.info("HDF5 library: ");
                        log.debug(filename);
                        log.info((isLibraryLoaded ? "" : " NOT") + " successfully loaded.");
                    }
                }
                else {
                    isLibraryLoaded = false;
                    throw (new UnsatisfiedLinkError("Invalid HDF5 library, " + filename));
                }
            }
        }

        // else load standard library
        if (!isLibraryLoaded) {
            try {
                s_libraryName = "hdf5_java";
                mappedName = System.mapLibraryName(s_libraryName);
                System.loadLibrary("hdf5_java");
                isLibraryLoaded = true;
            }
            catch (Throwable err) {
                err.printStackTrace();
                isLibraryLoaded = false;
            }
            finally {
                log.info("HDF5 library: " + s_libraryName);
                log.debug(" resolved to: " + mappedName + "; ");
                log.info((isLibraryLoaded ? "" : " NOT") + " successfully loaded from java.library.path");
            }
        }

        /* Important! Exit quietly */
        try {
            H5.H5dont_atexit();
        }
        catch (HDF5LibraryException e) {
            System.exit(1);
        }

        /* Important! Disable error output to C stdout */
        if (!log.isDebugEnabled())
            H5.H5error_off();

        /*
         * Optional: confirm the version This will crash immediately if not the specified version.
         */
        Integer majnum = Integer.getInteger("hdf.hdf5lib.H5.hdf5maj", null);
        Integer minnum = Integer.getInteger("hdf.hdf5lib.H5.hdf5min", null);
        Integer relnum = Integer.getInteger("hdf.hdf5lib.H5.hdf5rel", null);
        if ((majnum != null) && (minnum != null) && (relnum != null)) {
            H5.H5check_version(majnum.intValue(), minnum.intValue(), relnum.intValue());
        }
    }

    // ////////////////////////////////////////////////////////////
    // //
    // H5: General Library Functions //
    // //
    // ////////////////////////////////////////////////////////////

    /**
     * Get number of open IDs.
     *
     * @return Returns a count of open IDs
     */
    public final static int getOpenIDCount() {
        return OPEN_IDS.size();
    }

    /**
     * Get the open IDs
     *
     * @return Returns a collection of open IDs
     */
    public final static Collection<Long> getOpenIDs() {
        return OPEN_IDS;
    }

    /**
     * H5check_version verifies that the arguments match the version numbers compiled into the library.
     *
     * @param majnum
     *            The major version of the library.
     * @param minnum
     *            The minor version of the library.
     * @param relnum
     *            The release number of the library.
     * @return a non-negative value if successful. Upon failure (when the versions do not match), this function causes
     *         the application to abort (i.e., crash)
     *
     *         See C API function: herr_t H5check_version()
     **/
    public synchronized static native int H5check_version(int majnum, int minnum, int relnum);

    /**
     * H5close flushes all data to disk, closes all file identifiers, and cleans up all memory used by the library.
     *
     * @return a non-negative value if successful
     *
     * @exception HDF5LibraryException
     *                - Error from the HDF-5 Library.
     **/
    public synchronized static native int H5close() throws HDF5LibraryException;

    /**
     * H5open initialize the library.
     *
     * @return a non-negative value if successful
     *
     * @exception HDF5LibraryException
     *                - Error from the HDF-5 Library.
     **/
    public synchronized static native int H5open() throws HDF5LibraryException;

    /**
     * H5dont_atexit indicates to the library that an atexit() cleanup routine should not be installed. In order to be
     * effective, this routine must be called before any other HDF function calls, and must be called each time the
     * library is loaded/linked into the application (the first time and after it's been unloaded).
     * <P>
     * This is called by the static initializer, so this should never need to be explicitly called by a Java program.
     *
     * @return a non-negative value if successful
     *
     * @exception HDF5LibraryException
     *                - Error from the HDF-5 Library.
     **/
    private synchronized static native int H5dont_atexit() throws HDF5LibraryException;

    /**
     * Turn off error handling By default, the C library prints the error stack of the HDF-5 C library on stdout. This
     * behavior may be disabled by calling H5error_off().
     *
     * @return a non-negative value if successful
     */
    public synchronized static native int H5error_off();

    /**
     * H5garbage_collect collects on all free-lists of all types.
     *
     * @return a non-negative value if successful
     *
     * @exception HDF5LibraryException
     *                - Error from the HDF-5 Library.
     **/
    public synchronized static native int H5garbage_collect() throws HDF5LibraryException;

    /**
     * H5get_libversion retrieves the major, minor, and release numbers of the version of the HDF library which is
     * linked to the application.
     *
     * @param libversion
     *            The version information of the HDF library.
     *
     *            <pre>
     *      libversion[0] = The major version of the library.
     *      libversion[1] = The minor version of the library.
     *      libversion[2] = The release number of the library.
     * </pre>
     * @return a non-negative value if successful, along with the version information.
     *
     * @exception HDF5LibraryException
     *                - Error from the HDF-5 Library.
     **/
    public synchronized static native int H5get_libversion(int[] libversion) throws HDF5LibraryException;

    public synchronized static native int H5set_free_list_limits(int reg_global_lim, int reg_list_lim,
            int arr_global_lim, int arr_list_lim, int blk_global_lim, int blk_list_lim) throws HDF5LibraryException;

    /**
     * H5export_dataset is a utility function to save data in a file.
     *
     * @param file_export_name
     *            The file name to export data into.
     * @param file_name
     *            The name of the HDF5 file containing the dataset.
     * @param object_path
     *            The full path of the dataset to be exported.
     * @param binary_order
     *            99 - export data as text.
     *            1 - export data as binary Native Order.
     *            2 - export data as binary Little Endian.
     *            3 - export data as binary Big Endian.
     *
     * @exception HDF5LibraryException
     *                - Error from the HDF-5 Library.
     **/
    public synchronized static native void H5export_dataset(String file_export_name, String file_name,
            String object_path, int binary_order) throws HDF5LibraryException;

    /**
     * H5is_library_threadsafe Checks to see if the library was built with thread-safety enabled.
     *
     * @return true if hdf5 library implements threadsafe
     *
     **/
    private synchronized static native boolean H5is_library_threadsafe();

    // /////// unimplemented ////////
    // H5_DLL herr_t H5free_memory(void *mem);
    // H5_DLL void *H5allocate_memory(size_t size, hbool_t clear);
    // H5_DLL void *H5resize_memory(void *mem, size_t size);

    // ////////////////////////////////////////////////////////////
    // //
    // H5A: HDF5 1.8 Attribute Interface API Functions //
    // //
    // ////////////////////////////////////////////////////////////

    /**
     * H5Aclose terminates access to the attribute specified by its identifier, attr_id.
     *
     * @param attr_id
     *            IN: Attribute to release access to.
     *
     * @return a non-negative value if successful
     *
     * @exception HDF5LibraryException
     *                - Error from the HDF-5 Library.
     **/
    public static int H5Aclose(long attr_id) throws HDF5LibraryException {
        if (attr_id < 0)
            return 0; // throw new HDF5LibraryException("Negative ID");;

        log.trace("OPEN_IDS: H5Aclose remove {}", attr_id);
        OPEN_IDS.remove(attr_id);
        log.trace("OPEN_IDS: {}", OPEN_IDS.size());
        return _H5Aclose(attr_id);
    }

    private synchronized static native int _H5Aclose(long attr_id) throws HDF5LibraryException;

    /**
     * H5Acopy copies the content of one attribute to another.
     *
     * @param src_aid
     *            the identifier of the source attribute
     * @param dst_aid
     *            the identifier of the destination attribute
     *
     * @return a non-negative value if successful
     *
     * @exception HDF5LibraryException
     *                - Error from the HDF-5 Library.
     */
    public synchronized static native int H5Acopy(long src_aid, long dst_aid) throws HDF5LibraryException;

    /**
     * H5Acreate creates an attribute, attr_name, which is attached to the object specified by the identifier loc_id.
     *
     * @param loc_id
     *            IN: Location or object identifier; may be dataset or group
     * @param attr_name
     *            IN: Attribute name
     * @param type_id
     *            IN: Attribute datatype identifier
     * @param space_id
     *            IN: Attribute dataspace identifier
     * @param acpl_id
     *            IN: Attribute creation property list identifier
     * @param aapl_id
     *            IN: Attribute access property list identifier
     *
     * @return An attribute identifier if successful; otherwise returns a negative value.
     *
     * @exception HDF5LibraryException
     *                - Error from the HDF-5 Library.
     * @exception NullPointerException
     *                - Name is null.
     **/
    public static long H5Acreate(long loc_id, String attr_name, long type_id, long space_id, long acpl_id, long aapl_id)
            throws HDF5LibraryException, NullPointerException {
        long id = _H5Acreate2(loc_id, attr_name, type_id, space_id, acpl_id, aapl_id);
        if (id > 0) {
            log.trace("OPEN_IDS: H5A create add {}", id);
            OPEN_IDS.add(id);
            log.trace("OPEN_IDS: {}", OPEN_IDS.size());
        }
        return id;
    }

    /**
     * H5Acreate2 an attribute, attr_name, which is attached to the object specified by the identifier loc_id.
     *
     * @see public static long H5Acreate( long loc_id, String attr_name, long type_id, long space_id, long acpl_id, long
     *      aapl_id )
     **/
    private synchronized static native long _H5Acreate2(long loc_id, String attr_name, long type_id, long space_id,
            long acpl_id, long aapl_id) throws HDF5LibraryException, NullPointerException;

    /**
     * H5Acreate_by_name creates an attribute, attr_name, which is attached to the object specified by loc_id and
     * obj_name.
     *
     * @param loc_id
     *            IN: Location or object identifier; may be dataset or group
     * @param obj_name
     *            IN: Name, relative to loc_id, of object that attribute is to be attached to
     * @param attr_name
     *            IN: Attribute name
     * @param type_id
     *            IN: Attribute datatype identifier
     * @param space_id
     *            IN: Attribute dataspace identifier
     * @param acpl_id
     *            IN: Attribute creation property list identifier (currently not used).
     * @param aapl_id
     *            IN: Attribute access property list identifier (currently not used).
     * @param lapl_id
     *            IN: Link access property list
     *
     * @return An attribute identifier if successful; otherwise returns a negative value.
     *
     * @exception HDF5LibraryException
     *                - Error from the HDF-5 Library.
     * @exception NullPointerException
     *                - name is null.
     **/
    public static long H5Acreate_by_name(long loc_id, String obj_name, String attr_name, long type_id, long space_id,
            long acpl_id, long aapl_id, long lapl_id) throws HDF5LibraryException, NullPointerException {
        long id = _H5Acreate_by_name(loc_id, obj_name, attr_name, type_id, space_id, acpl_id, aapl_id, lapl_id);
        if (id > 0) {
            log.trace("OPEN_IDS: H5Acreate_by_name add {}", id);
            OPEN_IDS.add(id);
            log.trace("OPEN_IDS: {}", OPEN_IDS.size());
        }
        return id;
    }

    private synchronized static native long _H5Acreate_by_name(long loc_id, String obj_name, String attr_name,
            long type_id, long space_id, long acpl_id, long aapl_id, long lapl_id) throws HDF5LibraryException,
            NullPointerException;

    /**
     * H5Adelete removes the attribute specified by its name, name, from a dataset, group, or named datatype.
     *
     * @param loc_id
     *            IN: Identifier of the dataset, group, or named datatype.
     * @param name
     *            IN: Name of the attribute to delete.
     *
     * @return a non-negative value if successful
     *
     * @exception HDF5LibraryException
     *                - Error from the HDF-5 Library.
     * @exception NullPointerException
     *                - name is null.
     **/
    public synchronized static native int H5Adelete(long loc_id, String name) throws HDF5LibraryException,
            NullPointerException;

    /**
     * H5Adelete_by_idx removes an attribute, specified by its location in an index, from an object.
     *
     * @param loc_id
     *            IN: Location or object identifier; may be dataset or group
     * @param obj_name
     *            IN: Name of object, relative to location, from which attribute is to be removed
     * @param idx_type
     *            IN: Type of index
     * @param order
     *            IN: Order in which to iterate over index
     * @param n
     *            IN: Offset within index
     * @param lapl_id
     *            IN: Link access property list identifier
     *
     * @exception HDF5LibraryException
     *                - Error from the HDF-5 Library.
     * @exception NullPointerException
     *                - obj_name is null.
     **/
    public synchronized static native void H5Adelete_by_idx(long loc_id, String obj_name, int idx_type, int order,
            long n, long lapl_id) throws HDF5LibraryException, NullPointerException;

    /**
     * H5Adelete_by_name removes the attribute attr_name from an object specified by location and name, loc_id and
     * obj_name, respectively.
     *
     * @param loc_id
     *            IN: Location or object identifier; may be dataset or group
     * @param obj_name
     *            IN: Name of object, relative to location, from which attribute is to be removed
     * @param attr_name
     *            IN: Name of attribute to delete
     * @param lapl_id
     *            IN: Link access property list identifier.
     *
     * @return a non-negative value if successful; otherwise returns a negative value.
     *
     * @exception HDF5LibraryException
     *                - Error from the HDF-5 Library.
     * @exception NullPointerException
     *                - name is null.
     **/
    public synchronized static native int H5Adelete_by_name(long loc_id, String obj_name, String attr_name, long lapl_id)
            throws HDF5LibraryException, NullPointerException;

    /**
     * H5Aexists determines whether the attribute attr_name exists on the object specified by obj_id.
     *
     * @param obj_id
     *            IN: Object identifier.
     * @param attr_name
     *            IN: Name of the attribute.
     *
     * @return boolean true if an attribute with a given name exists.
     *
     * @exception HDF5LibraryException
     *                - Error from the HDF-5 Library.
     * @exception NullPointerException
     *                - attr_name is null.
     **/
    public synchronized static native boolean H5Aexists(long obj_id, String attr_name) throws HDF5LibraryException,
            NullPointerException;

    /**
     * H5Aexists_by_name determines whether the attribute attr_name exists on an object. That object is specified by its
     * location and name, loc_id and obj_name, respectively.
     *
     * @param loc_id
     *            IN: Location of object to which attribute is attached .
     * @param obj_name
     *            IN: Name, relative to loc_id, of object that attribute is attached to.
     * @param attr_name
     *            IN: Name of attribute.
     * @param lapl_id
     *            IN: Link access property list identifier.
     *
     * @return boolean true if an attribute with a given name exists, otherwise returns false.
     *
     * @exception HDF5LibraryException
     *                - Error from the HDF-5 Library.
     * @exception NullPointerException
     *                - name is null.
     **/
    public synchronized static native boolean H5Aexists_by_name(long loc_id, String obj_name, String attr_name,
            long lapl_id) throws HDF5LibraryException, NullPointerException;

    /**
     * H5Aget_info retrieves attribute information, by attribute identifier.
     *
     * @param attr_id
     *            IN: Attribute identifier
     *
     * @return A buffer(H5A_info_t) for Attribute information
     *
     * @exception HDF5LibraryException
     *                - Error from the HDF-5 Library.
     **/
    public synchronized static native H5A_info_t H5Aget_info(long attr_id) throws HDF5LibraryException;

    /**
     * H5Aget_info_by_idx Retrieves attribute information, by attribute index position.
     *
     * @param loc_id
     *            IN: Location of object to which attribute is attached
     * @param obj_name
     *            IN: Name of object to which attribute is attached, relative to location
     * @param idx_type
     *            IN: Type of index
     * @param order
     *            IN: Index traversal order
     * @param n
     *            IN: Attribute's position in index
     * @param lapl_id
     *            IN: Link access property list
     *
     * @return A buffer(H5A_info_t) for Attribute information
     *
     * @exception HDF5LibraryException
     *                - Error from the HDF-5 Library.
     * @exception NullPointerException
     *                - obj_name is null.
     **/
    public synchronized static native H5A_info_t H5Aget_info_by_idx(long loc_id, String obj_name, int idx_type,
            int order, long n, long lapl_id) throws HDF5LibraryException, NullPointerException;

    /**
     * H5Aget_info_by_name Retrieves attribute information, by attribute name.
     *
     * @param loc_id
     *            IN: Location of object to which attribute is attached
     * @param obj_name
     *            IN: Name of object to which attribute is attached, relative to location
     * @param attr_name
     *            IN: Attribute name
     * @param lapl_id
     *            IN: Link access property list
     *
     * @return A buffer(H5A_info_t) for Attribute information
     *
     * @exception HDF5LibraryException
     *                - Error from the HDF-5 Library.
     * @exception NullPointerException
     *                - obj_name is null.
     **/
    public synchronized static native H5A_info_t H5Aget_info_by_name(long loc_id, String obj_name, String attr_name,
            long lapl_id) throws HDF5LibraryException, NullPointerException;

    /**
     * H5Aget_name retrieves the name of an attribute specified by the identifier, attr_id.
     *
     * @param attr_id
     *            IN: Identifier of the attribute.
     *
     * @return String for Attribute name.
     *
     * @exception HDF5LibraryException
     *                - Error from the HDF-5 Library.
     **/
    public synchronized static native String H5Aget_name(long attr_id)
            throws HDF5LibraryException;

    /**
     * H5Aget_name_by_idx retrieves the name of an attribute that is attached to an object, which is specified by its
     * location and name, loc_id and obj_name, respectively.
     *
     * @param attr_id
     *            IN: Attribute identifier
     * @param obj_name
     *            IN: Name of object to which attribute is attached, relative to location
     * @param idx_type
     *            IN: Type of index
     * @param order
     *            IN: Index traversal order
     * @param n
     *            IN: Attribute's position in index
     * @param lapl_id
     *            IN: Link access property list
     *
     * @return String for Attribute name.
     *
     * @exception HDF5LibraryException
     *                - Error from the HDF5 Library.
     * @exception NullPointerException
     *                - obj_name is null.
     **/
    public synchronized static native String H5Aget_name_by_idx(long attr_id, String obj_name, int idx_type, int order,
            long n, long lapl_id) throws HDF5LibraryException, NullPointerException;

    /**
     * H5Aget_space retrieves a copy of the dataspace for an attribute.
     *
     * @param attr_id
     *            IN: Identifier of an attribute.
     *
     * @return attribute dataspace identifier if successful
     *
     * @exception HDF5LibraryException
     *                - Error from the HDF-5 Library.
     **/
    public static long H5Aget_space(long attr_id) throws HDF5LibraryException {
        long id = _H5Aget_space(attr_id);
        if (id > 0) {
            log.trace("OPEN_IDS: H5Aget_space add {}", id);
            OPEN_IDS.add(id);
            log.trace("OPEN_IDS: {}", OPEN_IDS.size());
        }
        return id;
    }

    private synchronized static native long _H5Aget_space(long attr_id) throws HDF5LibraryException;

    /**
     * H5Aget_storage_size returns the amount of storage that is required for the specified attribute, attr_id.
     *
     * @param attr_id
     *            IN: Identifier of the attribute to query.
     *
     * @return the amount of storage size allocated for the attribute; otherwise returns 0 (zero)
     *
     * @exception HDF5LibraryException
     *                - Error from the HDF-5 Library.
     **/
    public synchronized static native long H5Aget_storage_size(long attr_id) throws HDF5LibraryException;

    /**
     * H5Aget_type retrieves a copy of the datatype for an attribute.
     *
     * @param attr_id
     *            IN: Identifier of an attribute.
     *
     * @return a datatype identifier if successful
     *
     * @exception HDF5LibraryException
     *                - Error from the HDF-5 Library.
     **/
    public static long H5Aget_type(long attr_id) throws HDF5LibraryException {
        long id = _H5Aget_type(attr_id);
        if (id > 0) {
            log.trace("OPEN_IDS: H5Aget_type add {}", id);
            OPEN_IDS.add(id);
            log.trace("OPEN_IDS: {}", OPEN_IDS.size());
        }
        return id;
    }

    private synchronized static native long _H5Aget_type(long attr_id) throws HDF5LibraryException;

    /**
     * H5Aopen opens an existing attribute, attr_name, that is attached to an object specified an object identifier,
     * object_id.
     *
     * @param obj_id
     *            IN: Identifier for object to which attribute is attached
     * @param attr_name
     *            IN: Name of attribute to open
     * @param aapl_id
     *            IN: Attribute access property list identifier
     *
     * @return An attribute identifier if successful; otherwise returns a negative value.
     *
     * @exception HDF5LibraryException
     *                - Error from the HDF-5 Library.
     * @exception NullPointerException
     *                - Name is null.
     **/
    public static long H5Aopen(long obj_id, String attr_name, long aapl_id) throws HDF5LibraryException,
            NullPointerException {
        long id = _H5Aopen(obj_id, attr_name, aapl_id);
        if (id > 0) {
            log.trace("OPEN_IDS: H5Aopen add {}", id);
            OPEN_IDS.add(id);
            log.trace("OPEN_IDS: {}", OPEN_IDS.size());
        }
        return id;
    }

    private synchronized static native long _H5Aopen(long obj_id, String attr_name, long aapl_id)
            throws HDF5LibraryException, NullPointerException;

    /**
     * H5Aopen_by_idx opens an existing attribute that is attached to an object specified by location and name, loc_id
     * and obj_name, respectively
     *
     * @param loc_id
     *            IN: Location of object to which attribute is attached
     * @param obj_name
     *            IN: Name of object to which attribute is attached, relative to location
     * @param idx_type
     *            IN: Type of index
     * @param order
     *            IN: Index traversal order
     * @param n
     *            IN: Attribute's position in index
     * @param aapl_id
     *            IN: Attribute access property list
     * @param lapl_id
     *            IN: Link access property list
     *
     * @return An attribute identifier if successful; otherwise returns a negative value.
     *
     * @exception HDF5LibraryException
     *                - Error from the HDF-5 Library.
     * @exception NullPointerException
     *                - Name is null.
     **/
    public static long H5Aopen_by_idx(long loc_id, String obj_name, int idx_type, int order, long n, long aapl_id,
            long lapl_id) throws HDF5LibraryException, NullPointerException {
        long id = _H5Aopen_by_idx(loc_id, obj_name, idx_type, order, n, aapl_id, lapl_id);
        if (id > 0) {
            log.trace("OPEN_IDS: H5Aopen_by_idx add {}", id);
            OPEN_IDS.add(id);
            log.trace("OPEN_IDS: {}", OPEN_IDS.size());
        }
        return id;
    }

    private synchronized static native long _H5Aopen_by_idx(long loc_id, String obj_name, int idx_type, int order,
            long n, long aapl_id, long lapl_id) throws HDF5LibraryException, NullPointerException;

    /**
     * H5Aopen_by_name Opens an attribute for an object by object name and attribute name
     *
     * @param loc_id
     *            IN: Location from which to find object to which attribute is attached
     * @param obj_name
     *            IN: Name of object to which attribute is attached, relative to loc_id
     * @param attr_name
     *            IN: Name of attribute to open
     * @param aapl_id
     *            IN: Attribute access property list
     * @param lapl_id
     *            IN: Link access property list identifier
     *
     * @return Returns an attribute identifier if successful; otherwise returns a negative value.
     *
     * @exception HDF5LibraryException
     *                - Error from the HDF-5 Library.
     * @exception NullPointerException
     *                - obj_name is null.
     **/
    public static long H5Aopen_by_name(long loc_id, String obj_name, String attr_name, long aapl_id, long lapl_id)
            throws HDF5LibraryException, NullPointerException {
        long id = _H5Aopen_by_name(loc_id, obj_name, attr_name, aapl_id, lapl_id);
        if (id > 0) {
            log.trace("OPEN_IDS: H5Aopen_by_name add {}", id);
            OPEN_IDS.add(id);
            log.trace("OPEN_IDS: {}", OPEN_IDS.size());
        }
        return id;
    }

    private synchronized static native long _H5Aopen_by_name(long loc_id, String obj_name, String attr_name,
            long aapl_id, long lapl_id) throws HDF5LibraryException, NullPointerException;

    /**
     * H5Aread reads an attribute, specified with attr_id. The attribute's memory datatype is specified with
     * mem_type_id. The entire attribute is read into buf from the file.
     *
     * @param attr_id
     *            IN: Identifier of an attribute to read.
     * @param mem_type_id
     *            IN: Identifier of the attribute datatype (in memory).
     * @param buf
     *            IN: Buffer for data to be read.
     *
     * @return a non-negative value if successful
     *
     * @exception HDF5LibraryException
     *                - Error from the HDF-5 Library.
     * @exception NullPointerException
     *                - data buffer is null.
     **/
    public synchronized static native int H5Aread(long attr_id, long mem_type_id, byte[] buf)
            throws HDF5LibraryException, NullPointerException;

    /**
     * H5Aread reads an attribute, specified with attr_id. The attribute's memory datatype is specified with
     * mem_type_id. The entire attribute is read into data object from the file.
     *
     * @param attr_id
     *            IN: Identifier of an attribute to read.
     * @param mem_type_id
     *            IN: Identifier of the attribute datatype (in memory).
     * @param obj
     *            IN: Object for data to be read.
     *
     * @return a non-negative value if successful
     *
     * @exception HDF5LibraryException
     *                - Error from the HDF-5 Library.
     * @exception NullPointerException
     *                - data buffer is null. See public synchronized static native int H5Aread( )
     **/
    public synchronized static int H5Aread(long attr_id, long mem_type_id, Object obj) throws HDF5Exception,
            NullPointerException {
        HDFArray theArray = new HDFArray(obj);
        byte[] buf = theArray.emptyBytes();

        // This will raise an exception if there is an error
        int status = H5Aread(attr_id, mem_type_id, buf);

        // No exception: status really ought to be OK
        if (status >= 0) {
            obj = theArray.arrayify(buf);
        }

        return status;
    }

    public synchronized static native int H5AreadVL(long attr_id, long mem_type_id, String[] buf)
            throws HDF5LibraryException, NullPointerException;

    public synchronized static native int H5AreadComplex(long attr_id, long mem_type_id, String[] buf)
            throws HDF5LibraryException, NullPointerException;

    /**
     * H5Arename changes the name of attribute that is attached to the object specified by loc_id. The attribute named
     * old_attr_name is renamed new_attr_name.
     *
     * @param loc_id
     *            IN: Location or object identifier; may be dataset or group
     * @param old_attr_name
     *            IN: Prior attribute name
     * @param new_attr_name
     *            IN: New attribute name
     *
     * @return A non-negative value if successful; otherwise returns a negative value.
     *
     * @exception HDF5LibraryException
     *                - Error from the HDF-5 Library.
     * @exception NullPointerException
     *                - Name is null.
     **/
    public synchronized static native int H5Arename(long loc_id, String old_attr_name, String new_attr_name)
            throws HDF5LibraryException, NullPointerException;

    /**
     * H5Arename_by_name changes the name of attribute that is attached to the object specified by loc_id and obj_name.
     * The attribute named old_attr_name is renamed new_attr_name.
     *
     * @param loc_id
     *            IN: Location or object identifier; may be dataset or group
     * @param obj_name
     *            IN: Name of object, relative to location, whose attribute is to be renamed
     * @param old_attr_name
     *            IN: Prior attribute name
     * @param new_attr_name
     *            IN: New attribute name
     * @param lapl_id
     *            IN: Link access property list
     *
     * @return A non-negative value if successful; otherwise returns a negative value.
     *
     * @exception HDF5LibraryException
     *                - Error from the HDF-5 Library.
     * @exception NullPointerException
     *                - Name is null.
     **/
    public synchronized static native int H5Arename_by_name(long loc_id, String obj_name, String old_attr_name,
            String new_attr_name, long lapl_id) throws HDF5LibraryException, NullPointerException;

    /**
     * H5Awrite writes an attribute, specified with attr_id. The attribute's memory datatype is specified with
     * mem_type_id. The entire attribute is written from buf to the file.
     *
     * @param attr_id
     *            IN: Identifier of an attribute to write.
     * @param mem_type_id
     *            IN: Identifier of the attribute datatype (in memory).
     * @param buf
     *            IN: Data to be written.
     *
     * @return a non-negative value if successful
     *
     * @exception HDF5LibraryException
     *                - Error from the HDF-5 Library.
     * @exception NullPointerException
     *                - data is null.
     **/
    public synchronized static native int H5Awrite(long attr_id, long mem_type_id, byte[] buf)
            throws HDF5LibraryException, NullPointerException;

    /**
     * H5Awrite writes an attribute, specified with attr_id. The attribute's memory datatype is specified with
     * mem_type_id. The entire attribute is written from data object to the file.
     *
     * @param attr_id
     *            IN: Identifier of an attribute to write.
     * @param mem_type_id
     *            IN: Identifier of the attribute datatype (in memory).
     * @param obj
     *            IN: Data object to be written.
     *
     * @return a non-negative value if successful
     *
     * @exception HDF5LibraryException
     *                - Error from the HDF-5 Library.
     * @exception NullPointerException
     *                - data object is null. See public synchronized static native int H5Awrite(int attr_id, int
     *                mem_type_id, byte[] buf);
     **/
    public synchronized static int H5Awrite(long attr_id, long mem_type_id, Object obj)
            throws HDF5Exception, NullPointerException
    {
        HDFArray theArray = new HDFArray(obj);
        byte[] buf = theArray.byteify();

        int retVal = H5Awrite(attr_id, mem_type_id, buf);
        buf = null;
        theArray = null;
        return retVal;
    }

    public synchronized static native int H5AwriteVL(long attr_id, long mem_type_id, String[] buf)
            throws HDF5LibraryException, NullPointerException;

    /**
     * H5Aget_create_plist retrieves a copy of the attribute creation property list identifier.
     *
     * @param attr_id
     *            IN: Identifier of an attribute.
     *
     * @return identifier for the attribute's creation property list if successful
     *
     * @exception HDF5LibraryException
     *                - Error from the HDF-5 Library.
     **/
    public static long H5Aget_create_plist(long attr_id)
            throws HDF5LibraryException
    {
        long id = _H5Aget_create_plist(attr_id);
        if (id > 0) {
            log.trace("OPEN_IDS: H5Aget_create_plist add {}", id);
            OPEN_IDS.add(id);
            log.trace("OPEN_IDS: {}", OPEN_IDS.size());
        }
        return id;
    }

    private synchronized static native long _H5Aget_create_plist(long attr_id) throws HDF5LibraryException;

    /**
     * H5Aiterate2 iterates over the attributes attached to a dataset, named datatype, or group, as
     * specified by obj_id. For each attribute, user-provided data, op_data, with additional information
     * as defined below, is passed to a user-defined function, op, which operates on that attribute.
     *
     * @param loc_id
     *            IN: Identifier for object to which attributes are attached; may be group, dataset, or named datatype.
     * @param idx_type
     *            IN: The type of index specified by idx_type can be one of the following:
     *                      H5_INDEX_NAME             An alpha-numeric index by attribute name.
     *                      H5_INDEX_CRT_ORDER        An index by creation order.
     * @param order
     *            IN: The order in which the index is to be traversed, as specified by order, can be one of the following:
     *                      H5_ITER_INC     Iteration is from beginning to end, i.e., a top-down iteration
     *                                      incrementing the index position at each step.
     *                      H5_ITER_DEC     Iteration starts at the end of the index, i.e., a bottom-up iteration
     *                                      decrementing the index position at each step.
     *                      H5_ITER_NATIVE  HDF5 iterates in the fastest-available order. No information is provided
     *                                      as to the order, but HDF5 ensures that each element in the index will be
     *                                      visited if the iteration completes successfully.
     * @param idx
     *            IN/OUT: Initial and returned offset within index.
     * @param op
     *            IN: Callback function to operate on each value.
     * @param op_data
     *            IN/OUT: Pointer to any user-efined data for use by operator function.
     *
     * @return returns the return value of the first operator that returns a positive value, or zero if all members were
     *         processed with no operator returning non-zero.
     *
     * @exception HDF5LibraryException
     *                - Error from the HDF-5 Library.
     * @exception NullPointerException
     *                - buf is null.
     **/
     public synchronized static native int H5Aiterate(long loc_id, int idx_type, int order, long idx,
                 H5A_iterate_cb op, H5A_iterate_t op_data) throws HDF5LibraryException, NullPointerException;

    /**
     * H5Aiterate_by_name iterates over the attributes attached to the dataset or group specified with loc_id
     * and obj_name. For each attribute, user-provided data, op_data, with additional information as defined
     * below, is passed to a user-defined function, op, which operates on that attribute.
     *
     * @param loc_id
     *            IN: Identifier for object to which attributes are attached; may be group, dataset, or named datatype.
     * @param obj_name
     *            IN: Name of object, relative to location.
     * @param idx_type
     *            IN: The type of index specified by idx_type can be one of the following:
     *                      H5_INDEX_NAME             An alpha-numeric index by attribute name.
     *                      H5_INDEX_CRT_ORDER        An index by creation order.
     * @param order
     *            IN: The order in which the index is to be traversed, as specified by order, can be one of the following:
     *                      H5_ITER_INC     Iteration is from beginning to end, i.e., a top-down iteration
     *                                      incrementing the index position at each step.
     *                      H5_ITER_DEC     Iteration starts at the end of the index, i.e., a bottom-up iteration
     *                                      decrementing the index position at each step.
     *                      H5_ITER_NATIVE  HDF5 iterates in the fastest-available order. No information is provided
     *                                      as to the order, but HDF5 ensures that each element in the index will be
     *                                      visited if the iteration completes successfully.
     * @param idx
     *            IN/OUT: Initial and returned offset within index.
     * @param op
     *            IN: Callback function to operate on each value.
     * @param op_data
     *            IN/OUT: Pointer to any user-efined data for use by operator function.
     * @param lapl_id
     *            IN: Link access property list
     *
     * @return returns the return value of the first operator that returns a positive value, or zero if all members were
     *         processed with no operator returning non-zero.
     *
     * @exception HDF5LibraryException
     *                - Error from the HDF-5 Library.
     * @exception NullPointerException
     *                - buf is null.
     **/
     public synchronized static native int H5Aiterate_by_name(long loc_id, String obj_name, int idx_type,
                        int order, long idx, H5A_iterate_cb op, H5A_iterate_t op_data, long lapl_id) throws HDF5LibraryException, NullPointerException;

    // ////////////////////////////////////////////////////////////
    // //
    // H5D: Datasets Interface Functions //
    // //
    // ////////////////////////////////////////////////////////////

    /**
     * H5Dcopy copies the content of one dataset to another dataset.
     *
     * @param src_did
     *            the identifier of the source dataset
     * @param dst_did
     *            the identifier of the destinaiton dataset
     *
     * @return a non-negative value if successful
     *
     * @exception HDF5LibraryException
     *                - Error from the HDF-5 Library.
     */
    public synchronized static native int H5Dcopy(long src_did, long dst_did) throws HDF5LibraryException;

    /**
     * H5Dclose ends access to a dataset specified by dataset_id and releases resources used by it.
     *
     * @param dataset_id
     *            Identifier of the dataset to finish access to.
     *
     * @return a non-negative value if successful
     *
     * @exception HDF5LibraryException
     *                - Error from the HDF-5 Library.
     **/
    public static int H5Dclose(long dataset_id) throws HDF5LibraryException {
        if (dataset_id < 0)
            return 0; // throw new HDF5LibraryException("Negative ID");

        log.trace("OPEN_IDS: H5Dclose remove {}", dataset_id);
        OPEN_IDS.remove(dataset_id);
        log.trace("OPEN_IDS: {}", OPEN_IDS.size());
        return _H5Dclose(dataset_id);
    }

    private synchronized static native int _H5Dclose(long dataset_id) throws HDF5LibraryException;

    /**
     * H5Dcreate creates a new dataset named name at the location specified by loc_id.
     *
     * @param loc_id
     *            IN: Location identifier
     * @param name
     *            IN: Dataset name
     * @param type_id
     *            IN: Datatype identifier
     * @param space_id
     *            IN: Dataspace identifier
     * @param lcpl_id
     *            IN: Identifier of link creation property list.
     * @param dcpl_id
     *            IN: Identifier of dataset creation property list.
     * @param dapl_id
     *            IN: Identifier of dataset access property list.
     *
     * @return a dataset identifier
     *
     * @exception HDF5LibraryException
     *                - Error from the HDF-5 Library.
     * @exception NullPointerException
     *                - name is null.
     **/
    public static long H5Dcreate(long loc_id, String name, long type_id, long space_id, long lcpl_id, long dcpl_id,
            long dapl_id) throws HDF5LibraryException, NullPointerException {
        long id = _H5Dcreate2(loc_id, name, type_id, space_id, lcpl_id, dcpl_id, dapl_id);
        if (id > 0) {
            log.trace("OPEN_IDS: H5Dcreate add {}", id);
            OPEN_IDS.add(id);
            log.trace("OPEN_IDS: {}", OPEN_IDS.size());
        }
        return id;
    }

    /**
     * H5Dcreate2 creates a new dataset named name at the location specified by loc_id.
     *
     * @see public static int H5Dcreate(int loc_id, String name, int type_id, int space_id, int lcpl_id, int dcpl_id,
     *      int dapl_id)
     **/
    private synchronized static native long _H5Dcreate2(long loc_id, String name, long type_id, long space_id,
            long lcpl_id, long dcpl_id, long dapl_id) throws HDF5LibraryException, NullPointerException;

    /**
     * H5Dcreate_anon creates a dataset in the file specified by loc_id.
     *
     * @param loc_id
     *            IN: Location identifier
     * @param type_id
     *            IN: Datatype identifier
     * @param space_id
     *            IN: Dataspace identifier
     * @param dcpl_id
     *            IN: Identifier of dataset creation property list.
     * @param dapl_id
     *            IN: Identifier of dataset access property list.
     *
     * @return a dataset identifier
     *
     * @exception HDF5LibraryException
     *                - Error from the HDF-5 Library.
     **/
    public static long H5Dcreate_anon(long loc_id, long type_id, long space_id, long dcpl_id, long dapl_id)
            throws HDF5LibraryException {
        long id = _H5Dcreate_anon(loc_id, type_id, space_id, dcpl_id, dapl_id);
        if (id > 0) {
            log.trace("OPEN_IDS: H5Dcreate_anon add {}", id);
            OPEN_IDS.add(id);
            log.trace("OPEN_IDS: {}", OPEN_IDS.size());
        }
        return id;
    }

    private synchronized static native long _H5Dcreate_anon(long loc_id, long type_id, long space_id, long dcpl_id,
            long dapl_id) throws HDF5LibraryException;

    /**
     * H5Dfill explicitly fills the dataspace selection in memory, space_id, with the fill value specified in fill.
     *
     * @param fill
     *            IN: Pointer to the fill value to be used.
     * @param fill_type
     *            IN: Fill value datatype identifier.
     * @param buf
     *            IN/OUT: Pointer to the memory buffer containing the selection to be filled.
     * @param buf_type
     *            IN: Datatype of dataspace elements to be filled.
     * @param space_id
     *            IN: Dataspace describing memory buffer and containing the selection to be filled.
     *
     * @exception HDF5LibraryException
     *                - Error from the HDF-5 Library.
     * @exception NullPointerException
     *                - buf is null.
     **/
    public synchronized static native void H5Dfill(byte[] fill, long fill_type, byte[] buf, long buf_type, long space_id)
            throws HDF5LibraryException, NullPointerException;

    /**
     * H5Dget_access_plist returns an identifier for a copy of the dataset access property list for a dataset.
     *
     * @param dset_id
     *            IN: Identifier of the dataset to query.
     *
     * @return a dataset access property list identifier
     *
     * @exception HDF5LibraryException
     *                - Error from the HDF-5 Library.
     **/
    public synchronized static native long H5Dget_access_plist(long dset_id) throws HDF5LibraryException;

    /**
     * H5Dget_create_plist returns an identifier for a copy of the dataset creation property list for a dataset.
     *
     * @param dataset_id
     *            Identifier of the dataset to query.
     * @return a dataset creation property list identifier if successful
     *
     * @exception HDF5LibraryException
     *                - Error from the HDF-5 Library.
     **/
    public static long H5Dget_create_plist(long dataset_id) throws HDF5LibraryException {
        long id = _H5Dget_create_plist(dataset_id);
        if (id > 0) {
            log.trace("OPEN_IDS: H5Dget_create_plist add {}", id);
            OPEN_IDS.add(id);
            log.trace("OPEN_IDS: {}", OPEN_IDS.size());
        }
        return id;
    }

    private synchronized static native long _H5Dget_create_plist(long dataset_id) throws HDF5LibraryException;

    /**
     * H5Dget_offset returns the address in the file of the dataset dset_id.
     *
     * @param dset_id
     *            IN: Identifier of the dataset in question
     *
     * @return the offset in bytes.
     *
     * @exception HDF5LibraryException
     *                - Error from the HDF-5 Library.
     **/
    public synchronized static native long H5Dget_offset(long dset_id) throws HDF5LibraryException;

    /**
     * H5Dget_space returns an identifier for a copy of the dataspace for a dataset.
     *
     * @param dataset_id
     *            Identifier of the dataset to query.
     *
     * @return a dataspace identifier if successful
     *
     * @exception HDF5LibraryException
     *                - Error from the HDF-5 Library.
     **/
    public static long H5Dget_space(long dataset_id) throws HDF5LibraryException {
        long id = _H5Dget_space(dataset_id);
        if (id > 0) {
            log.trace("OPEN_IDS: H5Dget_space add {}", id);
            OPEN_IDS.add(id);
            log.trace("OPEN_IDS: {}", OPEN_IDS.size());
        }
        return id;
    }

    private synchronized static native long _H5Dget_space(long dataset_id) throws HDF5LibraryException;

    /**
     * H5Dget_space_status determines whether space has been allocated for the dataset dset_id.
     *
     * @param dset_id
     *            IN: Identifier of the dataset to query.
     *
     * @return the space allocation status
     *
     * @exception HDF5LibraryException
     *                - Error from the HDF-5 Library.
     **/
    public synchronized static native int H5Dget_space_status(long dset_id) throws HDF5LibraryException;

    /**
     * H5Dget_storage_size returns the amount of storage that is required for the dataset.
     *
     * @param dataset_id
     *            Identifier of the dataset in question
     *
     * @return he amount of storage space allocated for the dataset.
     *
     * @exception HDF5LibraryException
     *                - Error from the HDF-5 Library.
     **/
    public synchronized static native long H5Dget_storage_size(long dataset_id) throws HDF5LibraryException,
            IllegalArgumentException;

    /**
     * H5Dget_type returns an identifier for a copy of the datatype for a dataset.
     *
     * @param dataset_id
     *            Identifier of the dataset to query.
     *
     * @return a datatype identifier if successful
     *
     * @exception HDF5LibraryException
     *                - Error from the HDF-5 Library.
     **/
    public static long H5Dget_type(long dataset_id) throws HDF5LibraryException {
        long id = _H5Dget_type(dataset_id);
        if (id > 0) {
            log.trace("OPEN_IDS: H5Dget_type add {}", id);
            OPEN_IDS.add(id);
            log.trace("OPEN_IDS: {}", OPEN_IDS.size());
        }
        return id;
    }

    private synchronized static native long _H5Dget_type(long dataset_id) throws HDF5LibraryException;

    /**
     * H5Diterate iterates over all the data elements in the memory buffer buf, executing the callback function operator
     * once for each such data element.
     *
     * @param buf
     *            IN/OUT: Pointer to the memory containing the elements to iterate over.
     * @param buf_type
     *            IN: Buffer datatype identifier.
     * @param space_id
     *            IN: Dataspace describing memory buffer.
     * @param op
     *            IN: Callback function to operate on each value.
     * @param op_data
     *            IN/OUT: Pointer to any user-efined data for use by operator function.
     *
     * @return returns the return value of the first operator that returns a positive value, or zero if all members were
     *         processed with no operator returning non-zero.
     *
     * @exception HDF5LibraryException
     *                - Error from the HDF-5 Library.
     * @exception NullPointerException
     *                - buf is null.
     **/
    public synchronized static native int H5Diterate(byte[] buf, long buf_type, long space_id, H5D_iterate_cb op,
            H5D_iterate_t op_data) throws HDF5LibraryException, NullPointerException;

    /**
     * H5Dopen opens the existing dataset specified by a location identifier and name, loc_id and name, respectively.
     *
     * @param loc_id
     *            IN: Location identifier
     * @param name
     *            IN: Dataset name
     * @param dapl_id
     *            IN: Identifier of dataset access property list.
     *
     * @return a dataset identifier if successful
     *
     * @exception HDF5LibraryException
     *                - Error from the HDF-5 Library.
     * @exception NullPointerException
     *                - name is null.
     **/
    public static long H5Dopen(long loc_id, String name, long dapl_id) throws HDF5LibraryException,
    NullPointerException {
        long id = _H5Dopen2(loc_id, name, dapl_id);
        if (id > 0) {
            log.trace("OPEN_IDS: H5Dopen add {}", id);
            OPEN_IDS.add(id);
            log.trace("OPEN_IDS: {}", OPEN_IDS.size());
        }
        return id;
    }

    /**
     * H5Dopen2 opens the existing dataset specified by a location identifier and name, loc_id and name, respectively.
     *
     * @see public static int H5Dopen(int loc_id, String name, int dapl_id)
     **/
    private synchronized static native long _H5Dopen2(long loc_id, String name, long dapl_id)
            throws HDF5LibraryException, NullPointerException;

    /**
     * H5Dread reads a (partial) dataset, specified by its identifier dataset_id, from the file into the application
     * memory buffer buf.
     *
     * @param dataset_id
     *            Identifier of the dataset read from.
     * @param mem_type_id
     *            Identifier of the memory datatype.
     * @param mem_space_id
     *            Identifier of the memory dataspace.
     * @param file_space_id
     *            Identifier of the dataset's dataspace in the file.
     * @param xfer_plist_id
     *            Identifier of a transfer property list for this I/O operation.
     * @param obj
     *            Buffer to store data read from the file.
     * @param isCriticalPinning
     *            request lock on data reference.
     *
     * @return a non-negative value if successful
     *
     * @exception HDF5LibraryException
     *                - Error from the HDF-5 Library.
     * @exception NullPointerException
     *                - data buffer is null.
     **/
    public synchronized static native int H5Dread(long dataset_id, long mem_type_id, long mem_space_id,
            long file_space_id, long xfer_plist_id, byte[] obj, boolean isCriticalPinning) throws HDF5LibraryException,
            NullPointerException;

    public synchronized static int H5Dread(long dataset_id, long mem_type_id, long mem_space_id, long file_space_id,
            long xfer_plist_id, byte[] buf) throws HDF5LibraryException, NullPointerException {
        return H5Dread(dataset_id, mem_type_id, mem_space_id, file_space_id, xfer_plist_id, buf, true);
    }

    public synchronized static int H5Dread(long dataset_id, long mem_type_id, long mem_space_id, long file_space_id,
            long xfer_plist_id, Object obj) throws HDF5Exception, HDF5LibraryException, NullPointerException {
        return H5Dread(dataset_id, mem_type_id, mem_space_id, file_space_id, xfer_plist_id, obj, true);
    }

    /**
     * H5Dread reads a (partial) dataset, specified by its identifier dataset_id, from the file into the application
     * data object.
     *
     * @param dataset_id
     *            Identifier of the dataset read from.
     * @param mem_type_id
     *            Identifier of the memory datatype.
     * @param mem_space_id
     *            Identifier of the memory dataspace.
     * @param file_space_id
     *            Identifier of the dataset's dataspace in the file.
     * @param xfer_plist_id
     *            Identifier of a transfer property list for this I/O operation.
     * @param obj
     *            Object to store data read from the file.
     * @param isCriticalPinning
     *            request lock on data reference.
     *
     * @return a non-negative value if successful
     *
     * @exception HDF5Exception
     *                - Failure in the data conversion.
     * @exception HDF5LibraryException
     *                - Error from the HDF-5 Library.
     * @exception NullPointerException
     *                - data object is null.
     **/
    public synchronized static int H5Dread(long dataset_id, long mem_type_id, long mem_space_id, long file_space_id,
            long xfer_plist_id, Object obj, boolean isCriticalPinning) throws HDF5Exception, HDF5LibraryException,
            NullPointerException {
        int status = -1;
        boolean is1D = false;

        Class dataClass = obj.getClass();
        if (!dataClass.isArray()) {
            throw (new HDF5JavaException("H5Dread: data is not an array"));
        }

        String cname = dataClass.getName();
        is1D = (cname.lastIndexOf('[') == cname.indexOf('['));
        char dname = cname.charAt(cname.lastIndexOf("[") + 1);
        log.trace("H5Dread: cname={} is1D={} dname={}", cname, is1D, dname);

        if (is1D && (dname == 'B')) {
            log.trace("H5Dread_dname_B");
            status = H5Dread(dataset_id, mem_type_id, mem_space_id, file_space_id, xfer_plist_id, (byte[]) obj,
                    isCriticalPinning);
        }
        else if (is1D && (dname == 'S')) {
            log.trace("H5Dread_dname_S");
            status = H5Dread_short(dataset_id, mem_type_id, mem_space_id, file_space_id, xfer_plist_id, (short[]) obj,
                    isCriticalPinning);
        }
        else if (is1D && (dname == 'I')) {
            log.trace("H5Dread_dname_I");
            status = H5Dread_int(dataset_id, mem_type_id, mem_space_id, file_space_id, xfer_plist_id, (int[]) obj,
                    isCriticalPinning);
        }
        else if (is1D && (dname == 'J')) {
            log.trace("H5Dread_dname_J");
            status = H5Dread_long(dataset_id, mem_type_id, mem_space_id, file_space_id, xfer_plist_id, (long[]) obj);
        }
        else if (is1D && (dname == 'F')) {
            log.trace("H5Dread_dname_F");
            status = H5Dread_float(dataset_id, mem_type_id, mem_space_id, file_space_id, xfer_plist_id, (float[]) obj,
                    isCriticalPinning);
        }
        else if (is1D && (dname == 'D')) {
            log.trace("H5Dread_dname_D");
            status = H5Dread_double(dataset_id, mem_type_id, mem_space_id, file_space_id, xfer_plist_id,
                    (double[]) obj, isCriticalPinning);
        }
        else if (H5.H5Tequal(mem_type_id, HDF5Constants.H5T_STD_REF_DSETREG)) {
            log.trace("H5Dread_reg_ref");
            status = H5Dread_reg_ref(dataset_id, mem_type_id, mem_space_id, file_space_id, xfer_plist_id,
                    (String[]) obj);
        }
        else if (is1D && (dataClass.getComponentType() == String.class)) {
            log.trace("H5Dread_string type");
            if (H5.H5Tis_variable_str(mem_type_id)) {
                status = H5Dread_VLStrings(dataset_id, mem_type_id, mem_space_id, file_space_id, xfer_plist_id, (Object[]) obj);
            }
            else {
                status = H5Dread_string(dataset_id, mem_type_id, mem_space_id, file_space_id, xfer_plist_id,
                        (String[]) obj);
            }
        }
        else {
            // Create a data buffer to hold the data into a Java Array
            HDFArray theArray = new HDFArray(obj);
            byte[] buf = theArray.emptyBytes();
            log.trace("H5Dread_else");

            // will raise exception if read fails
            status = H5Dread(dataset_id, mem_type_id, mem_space_id, file_space_id, xfer_plist_id, buf,
                    isCriticalPinning);
            if (status >= 0) {
                // convert the data into a Java Array
                obj = theArray.arrayify(buf);
            }

            // clean up these: assign 'null' as hint to gc()
            buf = null;
            theArray = null;
        }

        return status;
    }

    public synchronized static native int H5Dread_double(long dataset_id, long mem_type_id, long mem_space_id,
            long file_space_id, long xfer_plist_id, double[] buf, boolean isCriticalPinning)
                    throws HDF5LibraryException, NullPointerException;

    public synchronized static int H5Dread_double(long dataset_id, long mem_type_id, long mem_space_id,
            long file_space_id, long xfer_plist_id, double[] buf) throws HDF5LibraryException, NullPointerException {
        return H5Dread_double(dataset_id, mem_type_id, mem_space_id, file_space_id, xfer_plist_id, buf, true);
    }

    public synchronized static native int H5Dread_float(long dataset_id, long mem_type_id, long mem_space_id,
            long file_space_id, long xfer_plist_id, float[] buf, boolean isCriticalPinning)
                    throws HDF5LibraryException, NullPointerException;

    public synchronized static int H5Dread_float(long dataset_id, long mem_type_id, long mem_space_id,
            long file_space_id, long xfer_plist_id, float[] buf) throws HDF5LibraryException, NullPointerException {
        return H5Dread_float(dataset_id, mem_type_id, mem_space_id, file_space_id, xfer_plist_id, buf, true);
    }

    public synchronized static native int H5Dread_int(long dataset_id, long mem_type_id, long mem_space_id,
            long file_space_id, long xfer_plist_id, int[] buf, boolean isCriticalPinning) throws HDF5LibraryException,
            NullPointerException;

    public synchronized static int H5Dread_int(long dataset_id, long mem_type_id, long mem_space_id,
            long file_space_id, long xfer_plist_id, int[] buf) throws HDF5LibraryException, NullPointerException {
        return H5Dread_int(dataset_id, mem_type_id, mem_space_id, file_space_id, xfer_plist_id, buf, true);
    }

    public synchronized static native int H5Dread_long(long dataset_id, long mem_type_id, long mem_space_id,
            long file_space_id, long xfer_plist_id, long[] buf, boolean isCriticalPinning) throws HDF5LibraryException,
            NullPointerException;

    public synchronized static int H5Dread_long(long dataset_id, long mem_type_id, long mem_space_id,
            long file_space_id, long xfer_plist_id, long[] buf) throws HDF5LibraryException, NullPointerException {
        return H5Dread_long(dataset_id, mem_type_id, mem_space_id, file_space_id, xfer_plist_id, buf, true);
    }

    public synchronized static native int H5Dread_reg_ref(long dataset_id, long mem_type_id, long mem_space_id,
            long file_space_id, long xfer_plist_id, String[] buf) throws HDF5LibraryException, NullPointerException;

    public synchronized static native int H5Dread_reg_ref_data(long dataset_id, long mem_type_id, long mem_space_id,
            long file_space_id, long xfer_plist_id, String[] buf) throws HDF5LibraryException, NullPointerException;

    public synchronized static native int H5Dread_short(long dataset_id, long mem_type_id, long mem_space_id,
            long file_space_id, long xfer_plist_id, short[] buf, boolean isCriticalPinning)
                    throws HDF5LibraryException, NullPointerException;

    public synchronized static int H5Dread_short(long dataset_id, long mem_type_id, long mem_space_id,
            long file_space_id, long xfer_plist_id, short[] buf) throws HDF5LibraryException, NullPointerException {
        return H5Dread_short(dataset_id, mem_type_id, mem_space_id, file_space_id, xfer_plist_id, buf, true);
    }

    public synchronized static native int H5DreadVL(long dataset_id, long mem_type_id, long mem_space_id,
            long file_space_id, long xfer_plist_id, Object[] buf) throws HDF5LibraryException, NullPointerException;

    public synchronized static native int H5Dread_string(long dataset_id, long mem_type_id, long mem_space_id,
            long file_space_id, long xfer_plist_id, String[] buf) throws HDF5LibraryException, NullPointerException;

    public synchronized static native int H5Dread_VLStrings(long dataset_id, long mem_type_id, long mem_space_id,
            long file_space_id, long xfer_plist_id, Object[] buf) throws HDF5LibraryException, NullPointerException;

    /**
     * H5Dset_extent sets the current dimensions of the chunked dataset dset_id to the sizes specified in size.
     *
     * @param dset_id
     *            IN: Chunked dataset identifier.
     * @param size
     *            IN: Array containing the new magnitude of each dimension of the dataset.
     *
     * @exception HDF5LibraryException
     *                - Error from the HDF-5 Library.
     * @exception NullPointerException
     *                - size is null.
     **/
    public synchronized static native void H5Dset_extent(long dset_id, long size[]) throws HDF5LibraryException,
    NullPointerException;

    /**
     * H5Dvlen_get_buf_size determines the number of bytes required to store the VL data from the dataset, using the
     * space_id for the selection in the dataset on disk and the type_id for the memory representation of the VL data in
     * memory.
     *
     * @param dset_id
     *            IN: Identifier of the dataset read from.
     * @param type_id
     *            IN: Identifier of the datatype.
     * @param space_id
     *            IN: Identifier of the dataspace.
     *
     * @return the size in bytes of the memory buffer required to store the VL data.
     *
     * @exception HDF5LibraryException
     *                - Error from the HDF-5 Library.
     * @exception NullPointerException
     *                - buf is null.
     **/
    public synchronized static native long H5Dvlen_get_buf_size(long dset_id, long type_id, long space_id)
            throws HDF5LibraryException;

    /**
     * H5Dvlen_reclaim reclaims buffer used for VL data.
     *
     * @param type_id
     *            Identifier of the datatype.
     * @param space_id
     *            Identifier of the dataspace.
     * @param xfer_plist_id
     *            Identifier of a transfer property list for this I/O operation.
     * @param buf
     *            Buffer with data to be reclaimed.
     *
     * @return a non-negative value if successful
     *
     * @exception HDF5LibraryException
     *                - Error from the HDF-5 Library.
     * @exception NullPointerException
     *                - buf is null.
     **/
    public synchronized static native int H5Dvlen_reclaim(long type_id, long space_id, long xfer_plist_id, byte[] buf)
            throws HDF5LibraryException, NullPointerException;

    /**
     * H5Dwrite writes a (partial) dataset, specified by its identifier dataset_id, from the application memory buffer
     * buf into the file.
     *
     * @param dataset_id
     *            Identifier of the dataset read from.
     * @param mem_type_id
     *            Identifier of the memory datatype.
     * @param mem_space_id
     *            Identifier of the memory dataspace.
     * @param file_space_id
     *            Identifier of the dataset's dataspace in the file.
     * @param xfer_plist_id
     *            Identifier of a transfer property list for this I/O operation.
     * @param buf
     *            Buffer with data to be written to the file.
     * @param isCriticalPinning
     *            request lock on data reference.
     *
     * @return a non-negative value if successful
     *
     * @exception HDF5LibraryException
     *                - Error from the HDF-5 Library.
     * @exception NullPointerException
     *                - name is null.
     **/
    public synchronized static native int H5Dwrite(long dataset_id, long mem_type_id, long mem_space_id,
            long file_space_id, long xfer_plist_id, byte[] buf, boolean isCriticalPinning) throws HDF5LibraryException,
            NullPointerException;

    public synchronized static int H5Dwrite(long dataset_id, long mem_type_id, long mem_space_id, long file_space_id,
            long xfer_plist_id, byte[] buf) throws HDF5LibraryException, NullPointerException {
        return H5Dwrite(dataset_id, mem_type_id, mem_space_id, file_space_id, xfer_plist_id, buf, true);
    }

    public synchronized static int H5Dwrite(long dataset_id, long mem_type_id, long mem_space_id, long file_space_id,
            long xfer_plist_id, Object obj) throws HDF5Exception, HDF5LibraryException, NullPointerException {
        return H5Dwrite(dataset_id, mem_type_id, mem_space_id, file_space_id, xfer_plist_id, obj, true);
    }

    /**
     * H5Dwrite writes a (partial) dataset, specified by its identifier dataset_id, from the application memory data
     * object into the file.
     *
     * @param dataset_id
     *            Identifier of the dataset read from.
     * @param mem_type_id
     *            Identifier of the memory datatype.
     * @param mem_space_id
     *            Identifier of the memory dataspace.
     * @param file_space_id
     *            Identifier of the dataset's dataspace in the file.
     * @param xfer_plist_id
     *            Identifier of a transfer property list for this I/O operation.
     * @param obj
     *            Object with data to be written to the file.
     * @param isCriticalPinning
     *            request lock on data reference.
     *
     * @return a non-negative value if successful
     *
     * @exception HDF5Exception
     *                - Failure in the data conversion.
     * @exception HDF5LibraryException
     *                - Error from the HDF-5 Library.
     * @exception NullPointerException
     *                - data object is null.
     **/
    public synchronized static int H5Dwrite(long dataset_id, long mem_type_id, long mem_space_id, long file_space_id,
            long xfer_plist_id, Object obj, boolean isCriticalPinning) throws HDF5Exception, HDF5LibraryException,
            NullPointerException {
        int status = -1;
        boolean is1D = false;

        Class dataClass = obj.getClass();
        if (!dataClass.isArray()) {
            throw (new HDF5JavaException("H5Dread: data is not an array"));
        }

        String cname = dataClass.getName();
        is1D = (cname.lastIndexOf('[') == cname.indexOf('['));
        char dname = cname.charAt(cname.lastIndexOf("[") + 1);

        if (is1D && (dname == 'B')) {
            status = H5Dwrite(dataset_id, mem_type_id, mem_space_id, file_space_id, xfer_plist_id, (byte[]) obj,
                    isCriticalPinning);
        }
        else if (is1D && (dname == 'S')) {
            status = H5Dwrite_short(dataset_id, mem_type_id, mem_space_id, file_space_id, xfer_plist_id, (short[]) obj,
                    isCriticalPinning);
        }
        else if (is1D && (dname == 'I')) {
            status = H5Dwrite_int(dataset_id, mem_type_id, mem_space_id, file_space_id, xfer_plist_id, (int[]) obj,
                    isCriticalPinning);
        }
        else if (is1D && (dname == 'J')) {
            status = H5Dwrite_long(dataset_id, mem_type_id, mem_space_id, file_space_id, xfer_plist_id, (long[]) obj,
                    isCriticalPinning);
        }
        else if (is1D && (dname == 'F')) {
            status = H5Dwrite_float(dataset_id, mem_type_id, mem_space_id, file_space_id, xfer_plist_id, (float[]) obj,
                    isCriticalPinning);
        }
        else if (is1D && (dname == 'D')) {
            status = H5Dwrite_double(dataset_id, mem_type_id, mem_space_id, file_space_id, xfer_plist_id,
                    (double[]) obj, isCriticalPinning);
        }
        else if (is1D && (dataClass.getComponentType() == String.class)) {
            log.trace("H5Dwrite_string type");
            if (H5.H5Tis_variable_str(mem_type_id)) {
                status = H5Dwrite_VLStrings(dataset_id, mem_type_id, mem_space_id, file_space_id, xfer_plist_id, (Object[]) obj);
            }
            else {
                status = H5Dwrite_string(dataset_id, mem_type_id, mem_space_id, file_space_id, xfer_plist_id,
                        (String[]) obj);
            }
        }
        else {
            HDFArray theArray = new HDFArray(obj);
            byte[] buf = theArray.byteify();

            // will raise exception on error
            status = H5Dwrite(dataset_id, mem_type_id, mem_space_id, file_space_id, xfer_plist_id, buf,
                    isCriticalPinning);

            // clean up these: assign 'null' as hint to gc()
            buf = null;
            theArray = null;
        }

        return status;
    }

    public synchronized static native int H5Dwrite_double(long dataset_id, long mem_type_id, long mem_space_id,
            long file_space_id, long xfer_plist_id, double[] buf, boolean isCriticalPinning)
                    throws HDF5LibraryException, NullPointerException;

    public synchronized static int H5Dwrite_double(long dataset_id, long mem_type_id, long mem_space_id,
            long file_space_id, long xfer_plist_id, double[] buf) throws HDF5LibraryException, NullPointerException {
        return H5Dwrite_double(dataset_id, mem_type_id, mem_space_id, file_space_id, xfer_plist_id, buf, true);
    }

    public synchronized static native int H5Dwrite_float(long dataset_id, long mem_type_id, long mem_space_id,
            long file_space_id, long xfer_plist_id, float[] buf, boolean isCriticalPinning)
                    throws HDF5LibraryException, NullPointerException;

    public synchronized static int H5Dwrite_float(long dataset_id, long mem_type_id, long mem_space_id,
            long file_space_id, long xfer_plist_id, float[] buf) throws HDF5LibraryException, NullPointerException {
        return H5Dwrite_float(dataset_id, mem_type_id, mem_space_id, file_space_id, xfer_plist_id, buf, true);
    }

    public synchronized static native int H5Dwrite_int(long dataset_id, long mem_type_id, long mem_space_id,
            long file_space_id, long xfer_plist_id, int[] buf, boolean isCriticalPinning) throws HDF5LibraryException,
            NullPointerException;

    public synchronized static int H5Dwrite_int(long dataset_id, long mem_type_id, long mem_space_id,
            long file_space_id, long xfer_plist_id, int[] buf) throws HDF5LibraryException, NullPointerException {
        return H5Dwrite_int(dataset_id, mem_type_id, mem_space_id, file_space_id, xfer_plist_id, buf, true);
    }

    public synchronized static native int H5Dwrite_long(long dataset_id, long mem_type_id, long mem_space_id,
            long file_space_id, long xfer_plist_id, long[] buf, boolean isCriticalPinning) throws HDF5LibraryException,
            NullPointerException;

    public synchronized static int H5Dwrite_long(long dataset_id, long mem_type_id, long mem_space_id,
            long file_space_id, long xfer_plist_id, long[] buf) throws HDF5LibraryException, NullPointerException {
        return H5Dwrite_long(dataset_id, mem_type_id, mem_space_id, file_space_id, xfer_plist_id, buf, true);
    }

    public synchronized static native int H5Dwrite_short(long dataset_id, long mem_type_id, long mem_space_id,
            long file_space_id, long xfer_plist_id, short[] buf, boolean isCriticalPinning)
                    throws HDF5LibraryException, NullPointerException;

    public synchronized static int H5Dwrite_short(long dataset_id, long mem_type_id, long mem_space_id,
            long file_space_id, long xfer_plist_id, short[] buf) throws HDF5LibraryException, NullPointerException {
        return H5Dwrite_short(dataset_id, mem_type_id, mem_space_id, file_space_id, xfer_plist_id, buf, true);
    }

    public synchronized static native int H5Dwrite_string(long dataset_id, long mem_type_id, long mem_space_id,
            long file_space_id, long xfer_plist_id, String[] buf) throws HDF5LibraryException, NullPointerException;

    /**
     * H5Dwrite_VLStrings writes a (partial) variable length String dataset, specified by its identifier dataset_id, from
     * the application memory buffer buf into the file.
     *
     * ---- contributed by Rosetta Biosoftware
     *
     * @param dataset_id
     *            Identifier of the dataset read from.
     * @param mem_type_id
     *            Identifier of the memory datatype.
     * @param mem_space_id
     *            Identifier of the memory dataspace.
     * @param file_space_id
     *            Identifier of the dataset's dataspace in the file.
     * @param xfer_plist_id
     *            Identifier of a transfer property list for this I/O operation.
     * @param buf
     *            Buffer with data to be written to the file.
     *
     * @return a non-negative value if successful
     *
     * @exception HDF5LibraryException
     *                - Error from the HDF-5 Library.
     * @exception NullPointerException
     *                - name is null.
     **/

    public synchronized static native int H5Dwrite_VLStrings(long dataset_id, long mem_type_id, long mem_space_id,
            long file_space_id, long xfer_plist_id, Object[] buf) throws HDF5LibraryException, NullPointerException;

    /**
     * H5Dflush causes all buffers associated with a dataset to be immediately flushed to disk without removing the
     * data from the cache.
     *
     * @param dset_id
     *            IN: Identifier of the dataset to be flushed.
     *
     * @exception HDF5LibraryException
     *                - Error from the HDF-5 Library.
     **/
    public synchronized static native void H5Dflush(long dset_id) throws HDF5LibraryException;

    /**
     * H5Drefresh causes all buffers associated with a dataset to be cleared and immediately re-loaded with updated
     * contents from disk. This function essentially closes the dataset, evicts all metadata associated with it
     * from the cache, and then re-opens the dataset. The reopened dataset is automatically re-registered with the same ID.
     *
     * @param dset_id
     *            IN: Identifier of the dataset to be refreshed.
     *
     * @exception HDF5LibraryException
     *                - Error from the HDF-5 Library.
     **/
    public synchronized static native void H5Drefresh(long dset_id) throws HDF5LibraryException;

    // /////// unimplemented ////////
    // H5_DLL herr_t H5Ddebug(hid_t dset_id);
    // herr_t H5Dgather(hid_t src_space_id, const void *src_buf, hid_t type_id,
    //                  size_t dst_buf_size, void *dst_buf, H5D_gather_func_t op, void *op_data);
    // herr_t H5Dscatter(H5D_scatter_func_t op, void *op_data, hid_t type_id, hid_t dst_space_id, void *dst_buf);

    // ////////////////////////////////////////////////////////////
    // //
    // H5E: Error Stack //
    // //
    // ////////////////////////////////////////////////////////////

    /**
     * H5Eauto_is_v2 determines whether the error auto reporting function for an error stack conforms to the H5E_auto2_t
     * typedef or the H5E_auto1_t typedef.
     *
     * @param stack_id
     *            IN: Error stack identifier.
     *
     * @return boolean true if the error stack conforms to H5E_auto2_t and false if it conforms to H5E_auto1_t.
     *
     * @exception HDF5LibraryException
     *                - Error from the HDF-5 Library.
     **/
    public synchronized static native boolean H5Eauto_is_v2(long stack_id) throws HDF5LibraryException;

    /**
     * H5Eclear clears the error stack for the current thread. H5Eclear can fail if there are problems initializing the
     * library.
     * <p>
     * This may be used by exception handlers to assure that the error condition in the HDF-5 library has been reset.
     *
     * @return Returns a non-negative value if successful
     *
     * @exception HDF5LibraryException
     *                - Error from the HDF-5 Library.
     **/
    public static int H5Eclear() throws HDF5LibraryException {
        H5Eclear2(HDF5Constants.H5E_DEFAULT);
        return 0;
    }

    /**
     * H5Eclear clears the error stack specified by estack_id, or, if estack_id is set to H5E_DEFAULT, the error stack
     * for the current thread.
     *
     * @param stack_id
     *            IN: Error stack identifier.
     *
     * @exception HDF5LibraryException
     *                - Error from the HDF-5 Library.
     **/
    public static void H5Eclear(long stack_id) throws HDF5LibraryException {
        H5Eclear2(stack_id);
    }

    /**
     * H5Eclear2 clears the error stack specified by estack_id, or, if estack_id is set to H5E_DEFAULT, the error stack
     * for the current thread.
     *
     * @param stack_id
     *            IN: Error stack identifier.
     *
     * @exception HDF5LibraryException
     *                - Error from the HDF-5 Library.
     **/
    public synchronized static native void H5Eclear2(long stack_id) throws HDF5LibraryException;

    /**
     * H5Eclose_msg closes an error message identifier, which can be either a major or minor message.
     *
     * @param err_id
     *            IN: Error message identifier.
     *
     * @exception HDF5LibraryException
     *                - Error from the HDF-5 Library.
     **/
    public synchronized static native void H5Eclose_msg(long err_id) throws HDF5LibraryException;

    /**
     * H5Eclose_stack closes the object handle for an error stack and releases its resources.
     *
     * @param stack_id
     *            IN: Error stack identifier.
     *
     * @exception HDF5LibraryException
     *                - Error from the HDF-5 Library.
     **/
    public synchronized static native void H5Eclose_stack(long stack_id) throws HDF5LibraryException;

    /**
     * H5Ecreate_msg adds an error message to an error class defined by client library or application program.
     *
     * @param cls_id
     *            IN: Error class identifier.
     * @param msg_type
     *            IN: The type of the error message.
     * @param msg
     *            IN: The error message.
     *
     * @return a message identifier
     *
     * @exception HDF5LibraryException
     *                - Error from the HDF-5 Library.
     * @exception NullPointerException
     *                - msg is null.
     **/
    public synchronized static native long H5Ecreate_msg(long cls_id, int msg_type, String msg)
            throws HDF5LibraryException, NullPointerException;

    /**
     * H5Ecreate_stack creates a new empty error stack and returns the new stack's identifier.
     *
     * @return an error stack identifier
     *
     * @exception HDF5LibraryException
     *                - Error from the HDF-5 Library.
     **/
    public synchronized static native long H5Ecreate_stack() throws HDF5LibraryException;

    /**
     * H5Eget_class_name retrieves the name of the error class specified by the class identifier.
     *
     * @param class_id
     *            IN: Error class identifier.
     *
     * @return the name of the error class
     *
     * @exception HDF5LibraryException
     *                - Error from the HDF-5 Library.
     **/
    public synchronized static native String H5Eget_class_name(long class_id)
            throws HDF5LibraryException, NullPointerException;

    /**
     * H5Eget_current_stack copies the current error stack and returns an error stack identifier for the new copy.
     *
     * @return an error stack identifier
     *
     * @exception HDF5LibraryException
     *                - Error from the HDF-5 Library.
     **/
    public synchronized static native long H5Eget_current_stack() throws HDF5LibraryException;

    /**
     * H5Eset_current_stack replaces the content of the current error stack with a copy of the content of the error
     * stack specified by estack_id.
     *
     * @param stack_id
     *            IN: Error stack identifier.
     *
     * @exception HDF5LibraryException
     *                - Error from the HDF-5 Library.
     **/
    public synchronized static native void H5Eset_current_stack(long stack_id) throws HDF5LibraryException;

    /**
     * H5Eget_msg retrieves the error message including its length and type.
     *
     * @param msg_id
     *            IN: Name of the error class.
     * @param type_list
     *            OUT: The type of the error message. Valid values are H5E_MAJOR and H5E_MINOR.
     *
     * @return the error message
     *
     * @exception HDF5LibraryException
     *                - Error from the HDF-5 Library.
     **/
    public synchronized static native String H5Eget_msg(long msg_id, int[] type_list) throws HDF5LibraryException;

    /**
     * H5Eget_num retrieves the number of error records in the error stack specified by estack_id (including major,
     * minor messages and description).
     *
     * @param stack_id
     *            IN: Error stack identifier.
     *
     * @return the number of error messages
     *
     * @exception HDF5LibraryException
     *                - Error from the HDF-5 Library.
     **/
    public synchronized static native long H5Eget_num(long stack_id) throws HDF5LibraryException, NullPointerException;

    /**
     * H5Eprint2 prints the error stack specified by estack_id on the specified stream, stream.
     *
     * @param stack_id
     *            IN: Error stack identifier.If the identifier is H5E_DEFAULT, the current error stack will be printed.
     * @param stream
     *            IN: File pointer, or stderr if null.
     *
     * @exception HDF5LibraryException
     *                - Error from the HDF-5 Library.
     **/
    public synchronized static native void H5Eprint2(long stack_id, Object stream) throws HDF5LibraryException;

    /**
     * H5Epop deletes the number of error records specified in count from the top of the error stack specified by
     * estack_id (including major, minor messages and description).
     *
     * @param stack_id
     *            IN: Error stack identifier.
     * @param count
     *            IN: Version of the client library or application to which the error class belongs.
     *
     * @exception HDF5LibraryException
     *                - Error from the HDF-5 Library.
     **/
    public synchronized static native void H5Epop(long stack_id, long count) throws HDF5LibraryException;


    /**
     * H5Epush2 pushes a new error record onto the error stack specified by estack_id.
     *
     * @param stack_id
     *            IN: Error stack identifier.
     * @param file
     *            IN: Name of the file in which the error was detected.
     * @param func
     *            IN: Name of the function in which the error was detected.
     * @param line
     *            IN: Line number within the file at which the error was detected.
     * @param cls_id
     *            IN: Error class identifier.
     * @param maj_id
     *            IN: Major error identifier.
     * @param min_id
     *            IN: Minor error identifier.
     * @param msg
     *            IN: Error description string.
     *
     * @exception HDF5LibraryException
     *                - Error from the HDF-5 Library.
     * @exception NullPointerException
     *                - file, func, or msg is null.
      **/
    public static void H5Epush(long stack_id, String file, String func, int line,
                long cls_id, long maj_id, long min_id, String msg) throws HDF5LibraryException, NullPointerException
    {
             H5Epush2(stack_id, file, func, line, cls_id, maj_id, min_id, msg);
    }
    public synchronized static native void H5Epush2(long stack_id, String file, String func, int line,
                long cls_id, long maj_id, long min_id, String msg) throws HDF5LibraryException, NullPointerException;

    /**
     * H5Eregister_class registers a client library or application program to the HDF5 error API so that the client
     * library or application program can report errors together with HDF5 library.
     *
     * @param cls_name
     *            IN: Name of the error class.
     * @param lib_name
     *            IN: Name of the client library or application to which the error class belongs.
     * @param version
     *            IN: Version of the client library or application to which the error class belongs.
     *
     * @return a class identifier
     *
     * @exception HDF5LibraryException
     *                - Error from the HDF-5 Library.
     * @exception NullPointerException
     *                - name is null.
     **/
    public synchronized static native long H5Eregister_class(String cls_name, String lib_name, String version)
            throws HDF5LibraryException, NullPointerException;

    /**
     * H5Eunregister_class removes the error class specified by class_id.
     *
     * @param class_id
     *            IN: Error class identifier.
     *
     * @exception HDF5LibraryException
     *                - Error from the HDF-5 Library.
     **/
    public synchronized static native void H5Eunregister_class(long class_id) throws HDF5LibraryException;

    /**
     * H5Ewalk walks the error stack specified by estack_id for the current thread and calls the
     * function specified in func for each error along the way.
     *
     * @param stack_id
     *            IN: Error stack identifier.
     * @param direction
     *            IN: Direction in which the error stack is to be walked.
     * @param func
     *            IN: Function to be called for each error encountered.
     * @param client_data
     *            IN: Data to be passed with func.
     *
     * @exception HDF5LibraryException
     *                - Error from the HDF-5 Library.
     * @exception NullPointerException
     *                - func is null.
     **/
    public static void H5Ewalk(long stack_id, long direction, H5E_walk_cb func, H5E_walk_t client_data) throws HDF5LibraryException, NullPointerException
    {
            H5Ewalk2(stack_id, direction, func, client_data);
    }
    public synchronized static native void H5Ewalk2(long stack_id, long direction, H5E_walk_cb func, H5E_walk_t client_data)
            throws HDF5LibraryException, NullPointerException;

    // /////// unimplemented ////////
    // public interface H5E_auto2_t extends Callback
    // {
    //         int callback(int estack, Pointer client_data);
    // }

    // int H5Eget_auto(long estack_id, H5E_auto2_t func, PointerByReference client_data);
    // {
    //         return H5Eget_auto2(estack_id, func, client_data);
    // }
    // int H5Eget_auto2(long estack_id, H5E_auto2_t func, PointerByReference client_data);

    // int H5Eset_auto(long estack_id, H5E_auto2_t func, Pointer client_data);
    // {
    //         return H5Eset_auto2(estack_id, func, client_data);
    // }
    // int H5Eset_auto2(long estack_id, H5E_auto2_t func, Pointer client_data);

    // public static void H5Epush(long err_stack, String file, String func, int line,
    //             long cls_id, long maj_id, long min_id, String msg, ...)
    // {
    //         H5Epush2(err_stack, file, func, line, cls_id, maj_id, min_id, msg, ...);
    // }
    // public synchronized static native void H5Epush2(long err_stack, String file, String func, int line,
    //             long cls_id, long maj_id, long min_id, String msg, ...);

    // ////////////////////////////////////////////////////////////
    // //
    // H5F: File Interface Functions //
    // //
    // ////////////////////////////////////////////////////////////

    /**
     * H5Fclose terminates access to an HDF5 file.
     *
     * @param file_id
     *            Identifier of a file to terminate access to.
     *
     * @return a non-negative value if successful
     *
     * @exception HDF5LibraryException
     *                - Error from the HDF-5 Library.
     **/
    public static int H5Fclose(long file_id) throws HDF5LibraryException {
        if (file_id < 0)
            return 0; // throw new HDF5LibraryException("Negative ID");;

        log.trace("OPEN_IDS: H5Fclose remove {}", file_id);
        OPEN_IDS.remove(file_id);
        log.trace("OPEN_IDS: {}", OPEN_IDS.size());
        return _H5Fclose(file_id);
    }

    private synchronized static native int _H5Fclose(long file_id) throws HDF5LibraryException;

    /**
     * H5Fopen opens an existing file and is the primary function for accessing existing HDF5 files.
     *
     * @param name
     *            Name of the file to access.
     * @param flags
     *            File access flags.
     * @param access_id
     *            Identifier for the file access properties list.
     *
     * @return a file identifier if successful
     *
     * @exception HDF5LibraryException
     *                - Error from the HDF-5 Library.
     * @exception NullPointerException
     *                - name is null.
     **/
    public static long H5Fopen(String name, int flags, long access_id) throws HDF5LibraryException,
            NullPointerException {
        long id = _H5Fopen(name, flags, access_id);
        if (id > 0) {
            log.trace("OPEN_IDS: H5Fopen add {}", id);
            OPEN_IDS.add(id);
            log.trace("OPEN_IDS: {}", OPEN_IDS.size());
        }
        return id;
    }

    private synchronized static native long _H5Fopen(String name, int flags, long access_id)
            throws HDF5LibraryException, NullPointerException;

    /**
     * H5Freopen reopens an HDF5 file.
     *
     * @param file_id
     *            Identifier of a file to terminate and reopen access to.
     *
     * @exception HDF5LibraryException
     *                - Error from the HDF-5 Library.
     * @return a new file identifier if successful
     **/
    public static long H5Freopen(long file_id) throws HDF5LibraryException {
        long id = _H5Freopen(file_id);
        if (id > 0) {
            log.trace("OPEN_IDS: H5Freopen add {}", id);
            OPEN_IDS.add(id);
            log.trace("OPEN_IDS: {}", OPEN_IDS.size());
        }
        return id;
    }

    private synchronized static native long _H5Freopen(long file_id) throws HDF5LibraryException;

    /**
     * H5Fcreate is the primary function for creating HDF5 files.
     *
     * @param name
     *            Name of the file to access.
     * @param flags
     *            File access flags. Possible values include:
     *            <UL>
     *            <LI>
     *            H5F_ACC_RDWR Allow read and write access to file.</LI>
     *            <LI>
     *            H5F_ACC_RDONLY Allow read-only access to file.</LI>
     *            <LI>
     *            H5F_ACC_TRUNC Truncate file, if it already exists, erasing all data previously stored in the file.</LI>
     *            <LI>
     *            H5F_ACC_EXCL Fail if file already exists.</LI>
     *            <LI>
     *            H5P_DEFAULT Apply default file access and creation properties.</LI>
     *            </UL>
     *
     * @param create_id
     *            File creation property list identifier, used when modifying default file meta-data. Use H5P_DEFAULT
     *            for default access properties.
     * @param access_id
     *            File access property list identifier. If parallel file access is desired, this is a collective call
     *            according to the communicator stored in the access_id (not supported in Java). Use H5P_DEFAULT for
     *            default access properties.
     *
     * @return a file identifier if successful
     *
     * @exception HDF5LibraryException
     *                - Error from the HDF-5 Library.
     * @exception NullPointerException
     *                - name is null.
     **/
    public static long H5Fcreate(String name, int flags, long create_id, long access_id) throws HDF5LibraryException,
            NullPointerException {
        long id = _H5Fcreate(name, flags, create_id, access_id);
        if (id > 0) {
            log.trace("OPEN_IDS: H5Fcreate add {}", id);
            OPEN_IDS.add(id);
            log.trace("OPEN_IDS: {}", OPEN_IDS.size());
        }
        return id;
    }

    private synchronized static native long _H5Fcreate(String name, int flags, long create_id, long access_id)
            throws HDF5LibraryException, NullPointerException;

    /**
     * H5Fflush causes all buffers associated with a file or object to be immediately flushed (written) to disk without
     * removing the data from the (memory) cache.
     * <P>
     * After this call completes, the file (or object) is in a consistent state and all data written to date is assured
     * to be permanent.
     *
     * @param object_id
     *            Identifier of object used to identify the file. <b>object_id</b> can be any object associated with the
     *            file, including the file itself, a dataset, a group, an attribute, or a named data type.
     * @param scope
     *            specifies the scope of the flushing action, in the case that the HDF-5 file is not a single physical
     *            file.
     *            <P>
     *            Valid values are:
     *            <UL>
     *            <LI>
     *            H5F_SCOPE_GLOBAL Flushes the entire virtual file.</LI>
     *            <LI>
     *            H5F_SCOPE_LOCAL Flushes only the specified file.</LI>
     *            </UL>
     *
     * @return a non-negative value if successful
     *
     * @exception HDF5LibraryException
     *                - Error from the HDF-5 Library.
     **/
    public synchronized static native int H5Fflush(long object_id, int scope) throws HDF5LibraryException;

    /**
     * H5Fget_access_plist returns the file access property list identifier of the specified file.
     *
     * @param file_id
     *            Identifier of file to get access property list of
     *
     * @return a file access property list identifier if successful
     *
     * @exception HDF5LibraryException
     *                - Error from the HDF-5 Library.
     **/
    public static long H5Fget_access_plist(long file_id) throws HDF5LibraryException {
        long id = _H5Fget_access_plist(file_id);
        if (id > 0) {
            log.trace("OPEN_IDS: H5Fget_access_plist add {}", id);
            OPEN_IDS.add(id);
            log.trace("OPEN_IDS: {}", OPEN_IDS.size());
        }
        return id;
    }

    private synchronized static native long _H5Fget_access_plist(long file_id) throws HDF5LibraryException;

    /**
     * H5Fget_create_plist returns a file creation property list identifier identifying the creation properties used to
     * create this file.
     *
     * @param file_id
     *            Identifier of the file to get creation property list
     *
     * @return a file creation property list identifier if successful
     *
     * @exception HDF5LibraryException
     *                - Error from the HDF-5 Library.
     **/
    public static long H5Fget_create_plist(long file_id) throws HDF5LibraryException {
        long id = _H5Fget_create_plist(file_id);
        if (id > 0) {
            log.trace("OPEN_IDS: H5Fget_create_plist add {}", id);
            OPEN_IDS.add(id);
            log.trace("OPEN_IDS: {}", OPEN_IDS.size());
        }
        return id;
    }

    private synchronized static native long _H5Fget_create_plist(long file_id) throws HDF5LibraryException;

    public synchronized static native long H5Fget_filesize(long file_id) throws HDF5LibraryException;

    /**
     * H5Fget_freespace returns the amount of space that is unused by any objects in the file.
     *
     * @param file_id
     *            IN: File identifier for a currently-open HDF5 file
     *
     * @return the amount of free space in the file
     *
     * @exception HDF5LibraryException
     *                - Error from the HDF-5 Library.
     **/
    public synchronized static native long H5Fget_freespace(long file_id) throws HDF5LibraryException;

    /**
     * H5Fget_intent retrieves the intended access mode flag passed with H5Fopen when the file was opened.
     *
     * @param file_id
     *            IN: File identifier for a currently-open HDF5 file
     *
     * @return the intended access mode flag, as originally passed with H5Fopen.
     *
     * @exception HDF5LibraryException
     *                - Error from the HDF-5 Library.
     **/
    public synchronized static native int H5Fget_intent(long file_id) throws HDF5LibraryException;

    /**
     * H5Fget_mdc_hit_rate queries the metadata cache of the target file to obtain its hit rate (cache hits / (cache
     * hits + cache misses)) since the last time hit rate statistics were reset.
     *
     * @param file_id
     *            IN: Identifier of the target file.
     *
     * @return the double in which the hit rate is returned.
     *
     * @exception HDF5LibraryException
     *                - Error from the HDF-5 Library.
     **/
    public synchronized static native double H5Fget_mdc_hit_rate(long file_id) throws HDF5LibraryException;

    /**
     * H5Fget_mdc_size queries the metadata cache of the target file for the desired size information.
     *
     * @param file_id
     *            IN: Identifier of the target file.
     * @param metadata_cache
     *            OUT: Current metadata cache information
     *            <ul>
     *            <li>metadata_cache[0] = max_size_ptr // current cache maximum size</li>
     *            <li>metadata_cache[1] = min_clean_size_ptr // current cache minimum clean size</li>
     *            <li>metadata_cache[2] = cur_size_ptr // current cache size</li>
     *            </ul>
     *
     * @return current number of entries in the cache
     *
     * @exception HDF5LibraryException
     *                - Error from the HDF-5 Library.
     * @exception NullPointerException
     *                - metadata_cache is null.
     **/
    public synchronized static native int H5Fget_mdc_size(long file_id, long[] metadata_cache)
            throws HDF5LibraryException, NullPointerException, IllegalArgumentException;

    /**
     * H5Fget_name retrieves the name of the file to which the object obj_id belongs.
     *
     * @param obj_id
     *            IN: Identifier of the object for which the associated filename is sought.
     *
     * @return the filename.
     *
     * @exception HDF5LibraryException
     *                - Error from the HDF-5 Library.
     **/
    public synchronized static native String H5Fget_name(long obj_id) throws HDF5LibraryException;

    /**
     * H5Fget_obj_count returns the number of open object identifiers for the file.
     *
     * @param file_id
     *            IN: File identifier for a currently-open HDF5 file
     * @param types
     *            IN: Type of object for which identifiers are to be returned.
     *            <ul>
     *            <li>H5F_OBJ_FILE Files only</li>
     *            <li>H5F_OBJ_DATASET Datasets only</li>
     *            <li>H5F_OBJ_GROUP Groups only</li>
     *            <li>H5F_OBJ_DATATYPE Named datatypes only</li>
     *            <li>H5F_OBJ_ATTR Attributes only</li>
     *            <li>H5F_OBJ_ALL All of the above</li>
     *            <li>H5F_OBJ_LOCAL Restrict search to objects opened through current file identifier.</li>
     *            </ul>
     *
     * @return the number of open objects.
     *
     * @exception HDF5LibraryException
     *                - Error from the HDF-5 Library.
     **/
    public synchronized static native long H5Fget_obj_count(long file_id, int types) throws HDF5LibraryException;

    /**
     * H5Fget_obj_ids returns the list of identifiers for all open HDF5 objects fitting the specified criteria.
     *
     * @param file_id
     *            IN: File identifier for a currently-open HDF5 file
     * @param types
     *            IN: Type of object for which identifiers are to be returned.
     * @param max_objs
     *            IN: Maximum number of object identifiers to place into obj_id_list.
     * @param obj_id_list
     *            OUT: Pointer to the returned list of open object identifiers.
     *
     * @return the number of objects placed into obj_id_list.
     *
     * @exception HDF5LibraryException
     *                - Error from the HDF-5 Library.
     * @exception NullPointerException
     *                - obj_id_list is null.
     **/
    public synchronized static native long H5Fget_obj_ids(long file_id, int types, long max_objs, long[] obj_id_list)
            throws HDF5LibraryException, NullPointerException;

    /**
     * H5Fis_hdf5 determines whether a file is in the HDF5 format.
     *
     * @param name
     *            File name to check format.
     *
     * @return true if is HDF-5, false if not.
     *
     * @exception HDF5LibraryException
     *                - Error from the HDF-5 Library.
     * @exception NullPointerException
     *                - name is null.
     **/
    public synchronized static native boolean H5Fis_hdf5(String name) throws HDF5LibraryException, NullPointerException;

    /**
     * H5Fmount mounts the file specified by child_id onto the group specified by loc_id and name using the mount
     * properties plist_id.
     *
     * @param loc_id
     *            The identifier for the group onto which the file specified by child_id is to be mounted.
     * @param name
     *            The name of the group onto which the file specified by child_id is to be mounted.
     * @param child_id
     *            The identifier of the file to be mounted.
     * @param plist_id
     *            The identifier of the property list to be used.
     *
     * @return a non-negative value if successful
     *
     * @exception HDF5LibraryException
     *                - Error from the HDF-5 Library.
     * @exception NullPointerException
     *                - name is null.
     **/
    public synchronized static native int H5Fmount(long loc_id, String name, long child_id, long plist_id)
            throws HDF5LibraryException, NullPointerException;

    /**
     * Given a mount point, H5Funmount dissassociates the mount point's file from the file mounted there.
     *
     * @param loc_id
     *            The identifier for the location at which the specified file is to be unmounted.
     * @param name
     *            The name of the file to be unmounted.
     *
     * @return a non-negative value if successful
     *
     * @exception HDF5LibraryException
     *                - Error from the HDF-5 Library.
     * @exception NullPointerException
     *                - name is null.
     **/
    public synchronized static native int H5Funmount(long loc_id, String name) throws HDF5LibraryException,
    NullPointerException;

    /**
     * H5Freset_mdc_hit_rate_stats resets the hit rate statistics counters in the metadata cache associated with the
     * specified file.
     *
     * @param file_id
     *            IN: Identifier of the target file.
     *
     * @exception HDF5LibraryException
     *                - Error from the HDF-5 Library.
     **/
    public synchronized static native void H5Freset_mdc_hit_rate_stats(long file_id) throws HDF5LibraryException;

    /**
     * H5Fget_info returns global information for the file associated with the
     * object identifier obj_id.
     *
     * @param obj_id IN: Object identifier for any object in the file.
     *
     * @return A buffer(H5F_info2_t) for current "global" information about file
     *
     * @exception HDF5LibraryException - Error from the HDF-5 Library.
     **/
    public synchronized static native H5F_info2_t H5Fget_info(long obj_id) throws HDF5LibraryException;

    /**
     * H5Fclear_elink_file_cache evicts all the cached child files in the specified file's external file
     * cache, causing them to be closed if there is nothing else holding them open.
     *
     * @param file_id
     *            IN: Identifier of the target file.
     *
     * @exception HDF5LibraryException
     *                - Error from the HDF-5 Library.
     **/
    public synchronized static native void H5Fclear_elink_file_cache(long file_id) throws HDF5LibraryException;

    /**
     * H5Fstart_swmr_write will activate SWMR writing mode for a file associated with file_id. This routine will
     * prepare and ensure the file is safe for SWMR writing.
     *
     * @param file_id
     *            IN: Identifier of the target file.
     *
     * @exception HDF5LibraryException
     *                - Error from the HDF-5 Library.
     **/
    public synchronized static native void H5Fstart_swmr_write(long file_id) throws HDF5LibraryException;

    /**
     * H5Fstart_mdc_logging starts logging metadata cache events if logging was previously enabled.
     *
     * @param file_id
     *            IN: Identifier of the target file.
     *
     * @exception HDF5LibraryException
     *                - Error from the HDF-5 Library.
     **/
    public synchronized static native void H5Fstart_mdc_logging(long file_id) throws HDF5LibraryException;

    /**
     * H5Fstop_mdc_logging stops logging metadata cache events if logging was previously enabled and is currently ongoing.
     *
     * @param file_id
     *            IN: Identifier of the target file.
     *
     * @exception HDF5LibraryException
     *                - Error from the HDF-5 Library.
     **/
    public synchronized static native void H5Fstop_mdc_logging(long file_id) throws HDF5LibraryException;

    /**
     * H5Fget_mdc_logging_status gets the current metadata cache logging status.
     *
     * @param file_id
     *            IN: Identifier of the target file.
     *
     * @param mdc_logging_status
     *          the status
     *             mdc_logging_status[0] = is_enabled, whether logging is enabled
     *             mdc_logging_status[1] = is_currently_logging, whether events are currently being logged
     *
     * @exception HDF5LibraryException
     *                - Error from the HDF-5 Library.
     * @exception NullPointerException
     *                - mdc_logging_status is null.
     **/
    public synchronized static native void H5Fget_mdc_logging_status(long file_id, boolean[] mdc_logging_status)
            throws HDF5LibraryException, NullPointerException;



    // /////// unimplemented ////////
    // ssize_t H5Fget_file_image(hid_t file_id, void * buf_ptr, size_t buf_len);
    // herr_t H5Fget_metadata_read_retry_info(hid_t file_id, H5F_retry_info_t *info);
    // ssize_t H5Fget_free_sections(hid_t file_id, H5F_mem_t type, size_t nsects, H5F_sect_info_t *sect_info/*out*/);

    // /**
    // * H5Fget_vfd_handle returns a pointer to the file handle from the
    // low-level file driver
    // * currently being used by the HDF5 library for file I/O.
    // *
    // * @param file_id IN: Identifier of the file to be queried.
    // * @param fapl IN: File access property list identifier.
    // *
    // * @return a pointer to the file handle being used by the low-level
    // virtual file driver.
    // *
    // * @exception HDF5LibraryException - Error from the HDF-5 Library.
    // **/
    // public synchronized static native Pointer file_handle
    // H5Fget_vfd_handle(int file_id, int fapl)
    //             throws HDF5LibraryException;

    // /**
    // * H5Fget_mdc_config loads the current metadata cache configuration into
    // * the instance of H5AC_cache_config_t pointed to by the config_ptr
    // parameter.
    // *
    // * @param file_id IN: Identifier of the target file
    // * @param config_ptr IN/OUT: Pointer to the instance of
    // H5AC_cache_config_t in which the current metadata cache configuration is to be reported.
    // *
    // * @return none
    // *
    // * @exception HDF5LibraryException - Error from the HDF-5 Library.
    // * @exception NullPointerException - config_ptr is null.
    // **/
    // public synchronized static native void H5Fget_mdc_config(int file_id, H5AC_cache_config_t config_ptr)
    //             throws HDF5LibraryException, NullPointerException;

    // /**
    // * H5Fset_mdc_config attempts to configure the file's metadata cache
    // according to the configuration supplied.
    // *
    // * @param file_id IN: Identifier of the target file
    // * @param config_ptr IN: Pointer to the instance of H5AC_cache_config_t
    // containing the desired configuration.
    // *
    // * @return none
    // *
    // * @exception HDF5LibraryException - Error from the HDF-5 Library.
    // * @exception NullPointerException - config_ptr is null.
    // **/
    // public synchronized static native int H5Fset_mdc_config(int file_id, H5AC_cache_config_t config_ptr)
    //             throws HDF5LibraryException, NullPointerException;

    // ////////////////////////////////////////////////////////////
    // //
    // H5G: Group Interface Functions //
    // //
    // ////////////////////////////////////////////////////////////

    /**
     * H5Gclose releases resources used by a group which was opened by a call to H5Gcreate() or H5Gopen().
     *
     * @param group_id
     *            Group identifier to release.
     *
     * @return a non-negative value if successful
     *
     * @exception HDF5LibraryException
     *                - Error from the HDF-5 Library.
     **/
    public static int H5Gclose(long group_id) throws HDF5LibraryException {
        if (group_id < 0)
            return 0; // throw new HDF5LibraryException("Negative ID");;

        log.trace("OPEN_IDS: H5Gclose remove {}", group_id);
        OPEN_IDS.remove(group_id);
        log.trace("OPEN_IDS: {}", OPEN_IDS.size());
        return _H5Gclose(group_id);
    }

    private synchronized static native int _H5Gclose(long group_id) throws HDF5LibraryException;

    /**
     * H5Gcreate creates a new group with the specified name at the specified location, loc_id.
     *
     * @param loc_id
     *            IN: The file or group identifier.
     * @param name
     *            IN: The absolute or relative name of the new group.
     * @param lcpl_id
     *            IN: Identifier of link creation property list.
     * @param gcpl_id
     *            IN: Identifier of group creation property list.
     * @param gapl_id
     *            IN: Identifier of group access property list. (No group access properties have been implemented at
     *            this time; use H5P_DEFAULT.)
     *
     * @return a valid group identifier
     *
     * @exception HDF5LibraryException
     *                - Error from the HDF-5 Library.
     * @exception NullPointerException
     *                - name is null.
     **/
    public static long H5Gcreate(long loc_id, String name, long lcpl_id, long gcpl_id, long gapl_id)
            throws HDF5LibraryException, NullPointerException {
        long id = _H5Gcreate2(loc_id, name, lcpl_id, gcpl_id, gapl_id);
        if (id > 0) {
            log.trace("OPEN_IDS: H5Gcreate add {}", id);
            OPEN_IDS.add(id);
            log.trace("OPEN_IDS: {}", OPEN_IDS.size());
        }
        return id;
    }

    private synchronized static native long _H5Gcreate2(long loc_id, String name, long lcpl_id, long gcpl_id,
            long gapl_id) throws HDF5LibraryException, NullPointerException;

    /**
     * H5Gcreate_anon creates a new empty group in the file specified by loc_id.
     *
     * @param loc_id
     *            IN: File or group identifier specifying the file in which the new group is to be created.
     * @param gcpl_id
     *            IN: Identifier of group creation property list.
     * @param gapl_id
     *            IN: Identifier of group access property list. (No group access properties have been implemented at
     *            this time; use H5P_DEFAULT.)
     *
     * @return a valid group identifier
     *
     * @exception HDF5LibraryException
     *                - Error from the HDF-5 Library.
     **/
    public static long H5Gcreate_anon(long loc_id, long gcpl_id, long gapl_id) throws HDF5LibraryException {
        long id = _H5Gcreate_anon(loc_id, gcpl_id, gapl_id);
        if (id > 0) {
            log.trace("OPEN_IDS: H5Gcreate_anon add {}", id);
            OPEN_IDS.add(id);
            log.trace("OPEN_IDS: {}", OPEN_IDS.size());
        }
        return id;
    }

    private synchronized static native long _H5Gcreate_anon(long loc_id, long gcpl_id, long gapl_id)
            throws HDF5LibraryException;

    /**
     * H5Gget_create_plist returns an identifier for the group creation property list associated with the group
     * specified by group_id.
     *
     * @param group_id
     *            IN: Identifier of the group.
     *
     * @return an identifier for the group's creation property list
     *
     * @exception HDF5LibraryException
     *                - Error from the HDF-5 Library.
     **/
    public synchronized static native long H5Gget_create_plist(long group_id) throws HDF5LibraryException;

    /**
     * H5Gget_info retrieves information about the group specified by group_id. The information is returned in the
     * group_info struct.
     *
     * @param group_id
     *            IN: Identifier of the group.
     *
     * @return a structure in which group information is returned
     *
     * @exception HDF5LibraryException
     *                - Error from the HDF-5 Library.
     **/
    public synchronized static native H5G_info_t H5Gget_info(long group_id) throws HDF5LibraryException;

    /**
     * H5Gget_info_by_idx retrieves information about a group, according to the group's position within an index.
     *
     * @param group_id
     *            IN: File or group identifier.
     * @param group_name
     *            IN: Name of group for which information is to be retrieved.
     * @param idx_type
     *            IN: Type of index by which objects are ordered
     * @param order
     *            IN: Order of iteration within index
     * @param n
     *            IN: Attribute's position in index
     * @param lapl_id
     *            IN: Link access property list.
     *
     * @return a structure in which group information is returned
     *
     * @exception HDF5LibraryException
     *                - Error from the HDF-5 Library.
     * @exception NullPointerException
     *                - name is null.
     **/
    public synchronized static native H5G_info_t H5Gget_info_by_idx(long group_id, String group_name, int idx_type,
            int order, long n, long lapl_id) throws HDF5LibraryException, NullPointerException;

    /**
     * H5Gget_info_by_name retrieves information about the group group_name located in the file or group specified by
     * loc_id.
     *
     * @param group_id
     *            IN: File or group identifier.
     * @param name
     *            IN: Name of group for which information is to be retrieved.
     * @param lapl_id
     *            IN: Link access property list.
     *
     * @return a structure in which group information is returned
     *
     * @exception HDF5LibraryException
     *                - Error from the HDF-5 Library.
     * @exception NullPointerException
     *                - name is null.
     **/
    public synchronized static native H5G_info_t H5Gget_info_by_name(long group_id, String name, long lapl_id)
            throws HDF5LibraryException, NullPointerException;

    /**
     * retrieves information of all objects under the group (name) located in the file or group specified by loc_id.
     *
     * @param loc_id
     *            IN: File or group identifier
     * @param name
     *            IN: Name of group for which information is to be retrieved
     * @param objNames
     *            OUT: Names of all objects under the group, name.
     * @param objTypes
     *            OUT: Types of all objects under the group, name.
     * @param objRef
     *            OUT: Reference number of all objects under the group, name.
     *
     * @return the number of items found
     *
     * @exception HDF5LibraryException
     *                - Error from the HDF-5 Library.
     * @exception NullPointerException
     *                - name is null.
     */
    public synchronized static int H5Gget_obj_info_all(long loc_id, String name, String[] objNames, int[] objTypes,
            long[] objRef) throws HDF5LibraryException, NullPointerException {
        if (objNames == null) {
            throw new NullPointerException("H5Gget_obj_info_all(): name array is null");
        }

        return H5Gget_obj_info_all(loc_id, name, objNames, objTypes, null, null, objRef, HDF5Constants.H5_INDEX_NAME);
    }

    public synchronized static int H5Gget_obj_info_all(long loc_id, String name, String[] oname, int[] otype,
            int[] ltype, long[] ref, int indx_type) throws HDF5LibraryException, NullPointerException {
        return H5Gget_obj_info_full(loc_id, name, oname, otype, ltype, null, ref, indx_type, -1);
    }

    public synchronized static int H5Gget_obj_info_all(long loc_id, String name, String[] oname, int[] otype,
            int[] ltype, long[] fno, long[] ref, int indx_type) throws HDF5LibraryException, NullPointerException {
        return H5Gget_obj_info_full(loc_id, name, oname, otype, ltype, fno, ref, oname.length, indx_type, -1);
    }

    public synchronized static int H5Gget_obj_info_full(long loc_id, String name, String[] oname, int[] otype,
            int[] ltype, long[] fno, long[] ref, int indx_type, int indx_order) throws HDF5LibraryException,
            NullPointerException {
        if (oname == null) {
            throw new NullPointerException("H5Gget_obj_info_full(): name array is null");
        }

        if (otype == null) {
            throw new NullPointerException("H5Gget_obj_info_full(): object type array is null");
        }

        if (oname.length == 0) {
            throw new HDF5LibraryException("H5Gget_obj_info_full(): array size is zero");
        }

        if (oname.length != otype.length) {
            throw new HDF5LibraryException("H5Gget_obj_info_full(): name and type array sizes are different");
        }

        if (ltype == null)
            ltype = new int[otype.length];

        if (fno == null)
            fno = new long[ref.length];

        if (indx_type < 0)
            indx_type = HDF5Constants.H5_INDEX_NAME;

        if (indx_order < 0)
            indx_order = HDF5Constants.H5_ITER_INC;

        log.trace("H5Gget_obj_info_full: oname_len={}", oname.length);
        int status = H5Gget_obj_info_full(loc_id, name, oname, otype, ltype, fno, ref, oname.length, indx_type,
                indx_order);
        for (int indx = 0; indx < oname.length; indx++)
            log.trace("H5Gget_obj_info_full: oname={}", oname[indx]);
        return status;
    }

    private synchronized static native int H5Gget_obj_info_full(long loc_id, String name, String[] oname, int[] otype,
            int[] ltype, long[] fno, long[] ref, int n, int indx_type, int indx_order) throws HDF5LibraryException,
            NullPointerException;

    /**
     * H5Gget_obj_info_idx report the name and type of object with index 'idx' in a Group. The 'idx' corresponds to the
     * index maintained by H5Giterate. Each link is returned, so objects with multiple links will be counted once for
     * each link.
     *
     * @param loc_id
     *            IN: file or group ID.
     * @param name
     *            IN: name of the group to iterate, relative to the loc_id
     * @param idx
     *            IN: the index of the object to iterate.
     * @param oname
     *            the name of the object [OUT]
     * @param type
     *            the type of the object [OUT]
     *
     * @return non-negative if successful, -1 if not.
     *
     * @exception HDF5LibraryException
     *                - Error from the HDF-5 Library.
     * @exception NullPointerException
     *                - name is null.
     */
    public synchronized static int H5Gget_obj_info_idx(long loc_id, String name, int idx, String[] oname, int[] type)
            throws HDF5LibraryException, NullPointerException {
        String n[] = new String[1];
        n[0] = new String("");
        oname[0] = H5Lget_name_by_idx(loc_id, name, HDF5Constants.H5_INDEX_NAME, HDF5Constants.H5_ITER_INC, idx,
                HDF5Constants.H5P_DEFAULT);
        H5L_info_t info = H5Lget_info_by_idx(loc_id, name, HDF5Constants.H5_INDEX_NAME, HDF5Constants.H5_ITER_INC, idx,
                HDF5Constants.H5P_DEFAULT);
        type[0] = info.type;
        return 0;
    }

    /*
     * Add these methods so that we don't need to call
     * in a loop to get information for all the object in a group, which takes
     * a lot of time to finish if the number of objects is more than 10,000
     */
    /**
     * retrieves information of all objects (recurvisely) under the group (name) located in the file or group specified
     * by loc_id upto maximum specified by objMax.
     *
     * @param loc_id
     *            IN: File or group identifier
     * @param objNames
     *            OUT: Names of all objects under the group, name.
     * @param objTypes
     *            OUT: Types of all objects under the group, name.
     * @param lnkTypes
     *            OUT: Types of all links under the group, name.
     * @param objRef
     *            OUT: Reference number of all objects under the group, name.
     * @param objMax
     *            IN: Maximum number of all objects under the group, name.
     *
     * @return the number of items found
     *
     * @exception HDF5LibraryException
     *                - Error from the HDF-5 Library.
     * @exception NullPointerException
     *                - name is null.
     */
    public synchronized static int H5Gget_obj_info_max(long loc_id, String[] objNames, int[] objTypes, int[] lnkTypes,
            long[] objRef, long objMax) throws HDF5LibraryException, NullPointerException {
        if (objNames == null) {
            throw new NullPointerException("H5Gget_obj_info_max(): name array is null");
        }

        if (objTypes == null) {
            throw new NullPointerException("H5Gget_obj_info_max(): object type array is null");
        }

        if (lnkTypes == null) {
            throw new NullPointerException("H5Gget_obj_info_max(): link type array is null");
        }

        if (objNames.length <= 0) {
            throw new HDF5LibraryException("H5Gget_obj_info_max(): array size is zero");
        }

        if (objMax <= 0) {
            throw new HDF5LibraryException("H5Gget_obj_info_max(): maximum array size is zero");
        }

        if (objNames.length != objTypes.length) {
            throw new HDF5LibraryException("H5Gget_obj_info_max(): name and type array sizes are different");
        }

        return H5Gget_obj_info_max(loc_id, objNames, objTypes, lnkTypes, objRef, objMax, objNames.length);
    }

    private synchronized static native int H5Gget_obj_info_max(long loc_id, String[] oname, int[] otype, int[] ltype,
            long[] ref, long amax, int n) throws HDF5LibraryException, NullPointerException;

    /**
     * H5Gn_members report the number of objects in a Group. The 'objects' include everything that will be visited by
     * H5Giterate. Each link is returned, so objects with multiple links will be counted once for each link.
     *
     * @param loc_id
     *            file or group ID.
     * @param name
     *            name of the group to iterate, relative to the loc_id
     *
     * @return the number of members in the group or -1 if error.
     *
     * @exception HDF5LibraryException
     *                - Error from the HDF-5 Library.
     * @exception NullPointerException
     *                - name is null.
     */
    public synchronized static long H5Gn_members(long loc_id, String name) throws HDF5LibraryException,
            NullPointerException {
        long grp_id = H5Gopen(loc_id, name, HDF5Constants.H5P_DEFAULT);
        long n = -1;

        try {
            H5G_info_t info = H5.H5Gget_info(grp_id);
            n = info.nlinks;
        }
        finally {
            H5Gclose(grp_id);
        }

        return n;
    }

    /**
     * H5Gopen opens an existing group, name, at the location specified by loc_id.
     *
     * @param loc_id
     *            IN: File or group identifier specifying the location of the group to be opened.
     * @param name
     *            IN: Name of group to open.
     * @param gapl_id
     *            IN: Identifier of group access property list.
     *
     * @return a valid group identifier if successful
     *
     * @exception HDF5LibraryException
     *                - Error from the HDF-5 Library.
     * @exception NullPointerException
     *                - name is null.
     **/
    public static long H5Gopen(long loc_id, String name, long gapl_id) throws HDF5LibraryException,
    NullPointerException {
        long id = _H5Gopen2(loc_id, name, gapl_id);
        if (id > 0) {
            log.trace("OPEN_IDS: H5Gopen add {}", id);
            OPEN_IDS.add(id);
            log.trace("OPEN_IDS: {}", OPEN_IDS.size());
        }
        return id;
    }

    private synchronized static native long _H5Gopen2(long loc_id, String name, long gapl_id)
            throws HDF5LibraryException, NullPointerException;

    /**
     * H5Gflush causes all buffers associated with a group to be immediately flushed to disk without
     * removing the data from the cache.
     *
     * @param group_id
     *            IN: Identifier of the group to be flushed.
     *
     * @exception HDF5LibraryException
     *                - Error from the HDF-5 Library.
     **/
    public synchronized static native void H5Gflush(long group_id) throws HDF5LibraryException;

    /**
     * H5Grefresh causes all buffers associated with a group to be cleared and immediately re-loaded
     * with updated contents from disk. This function essentially closes the group, evicts all metadata
     * associated with it from the cache, and then re-opens the group. The reopened group is automatically
     * re-registered with the same ID.
     *
     * @param group_id
     *            IN: Identifier of the group to be refreshed.
     *
     * @exception HDF5LibraryException
     *                - Error from the HDF-5 Library.
     **/
    public synchronized static native void H5Grefresh(long group_id) throws HDF5LibraryException;

    // ////////////////////////////////////////////////////////////
    // //
    // H5I: HDF5 1.8 Identifier Interface API Functions //
    // //
    // ////////////////////////////////////////////////////////////

    public synchronized static native long H5Iget_file_id(long obj_id) throws HDF5LibraryException;

    @Deprecated
    public synchronized static native long H5Iget_name_long(long obj_id, String[] name, long size)
            throws HDF5LibraryException, NullPointerException;
    /**
     * H5Iget_name_str retrieves the name of an object specified by the identifier, obj_id.
     *
     * @param obj_id
     *            IN: Identifier of the object.
     *
     * @return String for Attribute name.
     *
     * @exception HDF5LibraryException
     *                - Error from the HDF-5 Library.
     **/
    public synchronized static native String H5Iget_name(long obj_id)
            throws HDF5LibraryException;

    public synchronized static native int H5Iget_ref(long obj_id) throws HDF5LibraryException, NullPointerException;

    public synchronized static native int H5Idec_ref(long obj_id) throws HDF5LibraryException, NullPointerException;

    public synchronized static native int H5Iinc_ref(long obj_id) throws HDF5LibraryException, NullPointerException;

    /**
     * H5Iget_type retrieves the type of the object identified by obj_id.
     *
     * @param obj_id
     *            IN: Object identifier whose type is to be determined.
     *
     * @return the object type if successful; otherwise H5I_BADID.
     *
     * @exception HDF5LibraryException
     *                - Error from the HDF-5 Library.
     **/
    public synchronized static native int H5Iget_type(long obj_id) throws HDF5LibraryException;

    /**
     * H5Iget_type_ref retrieves the reference count on an ID type. The reference count is used by the library to
     * indicate when an ID type can be destroyed.
     *
     * @param type_id
     *            IN: The identifier of the type whose reference count is to be retrieved
     *
     * @return The current reference count on success, negative on failure.
     *
     * @exception HDF5LibraryException
     *                - Error from the HDF-5 Library.
     **/
    public synchronized static native int H5Iget_type_ref(long type_id) throws HDF5LibraryException;

    /**
     * H5Idec_type_ref decrements the reference count on an identifier type. The reference count is used by the
     * library to indicate when an identifier type can be destroyed. If the reference count reaches zero,
     * this function will destroy it.
     *
     * @param type_id
     *            IN: The identifier of the type whose reference count is to be decremented
     *
     * @return The current reference count on success, negative on failure.
     *
     * @exception HDF5LibraryException
     *                - Error from the HDF-5 Library.
     **/
    public synchronized static native int H5Idec_type_ref(long type_id) throws HDF5LibraryException;

    /**
     * H5Iinc_type_ref increments the reference count on an ID type. The reference count is used by the library
     * to indicate when an ID type can be destroyed.
     *
     * @param type_id
     *            IN: The identifier of the type whose reference count is to be incremented
     *
     * @return The current reference count on success, negative on failure.
     *
     * @exception HDF5LibraryException
     *                - Error from the HDF-5 Library.
     **/
    public synchronized static native int H5Iinc_type_ref(long type_id) throws HDF5LibraryException;

    /**
     * H5Inmembers returns the number of identifiers of the identifier type specified in type.
     *
     * @param type_id
     *            IN: Identifier for the identifier type whose member count will be retrieved
     *
     * @return Number of identifiers of the specified identifier type
     *
     * @exception HDF5LibraryException
     *                - Error from the HDF-5 Library.
     **/
    public synchronized static native int H5Inmembers(long type_id) throws HDF5LibraryException;

    /**
     * H5Iis_valid indicates if the identifier type specified in obj_id is valid.
     *
     * @param obj_id
     *            IN: Identifier to be checked
     *
     * @return a boolean, true if the specified identifier id is valid
     *
     * @exception HDF5LibraryException
     *                - Error from the HDF-5 Library.
     **/
    public synchronized static native boolean H5Iis_valid(long obj_id) throws HDF5LibraryException;

    /**
     * H5Itype_exists indicates if the identifier type specified in type exists.
     *
     * @param type_id
     *            IN: the identifier type to be checked
     *
     * @return a boolean, true if the specified identifier type exists
     *
     * @exception HDF5LibraryException
     *                - Error from the HDF-5 Library.
     **/
    public synchronized static native boolean H5Itype_exists(int type_id) throws HDF5LibraryException;


    /**
     * H5Iclear_type deletes all identifiers of the type identified by the argument type.
     *
     * @param type_id
     *            IN: Identifier of identifier type which is to be cleared of identifiers
     * @param force
     *            IN: Whether or not to force deletion of all identifiers
     *
     * @exception HDF5LibraryException
     *                - Error from the HDF-5 Library.
     **/
    public synchronized static native void H5Iclear_type(int type_id, boolean force) throws HDF5LibraryException;

    /**
     * H5Idestroy_type deletes an entire identifier type. All identifiers of this type are destroyed
     * and no new identifiers of this type can be registered.
     *
     * @param type_id
     *            IN: Identifier of identifier type which is to be destroyed
     *
     * @exception HDF5LibraryException
     *                - Error from the HDF-5 Library.
     **/
    public synchronized static native void H5Idestroy_type(int type_id) throws HDF5LibraryException;

    // /////// unimplemented ////////

    // void *H5Iobject_verify(hid_t id, H5I_type_t id_type);

    // hid_t H5Iregister(H5I_type_t type, const void *object);

    // H5I_type_t H5Iregister_type(size_t hash_size, unsigned reserved, H5I_free_t free_func);

    // void *H5Iremove_verify(hid_t id, H5I_type_t id_type);

    // void *H5Isearch(H5I_type_t type, H5I_search_func_t func, void *key);

    // //////////////////////////////////////////////////////////////////
    // H5L: Link Interface Functions //
    // //////////////////////////////////////////////////////////////////

    /**
     * H5Lcopy copies a link from one location to another.
     *
     * @param src_loc
     *            IN: Location identifier of the source link
     * @param src_name
     *            IN: Name of the link to be copied
     * @param dst_loc
     *            IN: Location identifier specifying the destination of the copy
     * @param dst_name
     *            IN: Name to be assigned to the new copy
     * @param lcpl_id
     *            IN: Link creation property list identifier
     * @param lapl_id
     *            IN: Link access property list identifier
     *
     * @exception HDF5LibraryException
     *                - Error from the HDF-5 Library.
     * @exception NullPointerException
     *                - name is null.
     **/
    public synchronized static native void H5Lcopy(long src_loc, String src_name, long dst_loc, String dst_name,
            long lcpl_id, long lapl_id) throws HDF5LibraryException, NullPointerException;

    /**
     * H5Lcreate_external creates a new soft link to an external object, which is an object in a different HDF5 file
     * from the location of the link.
     *
     * @param file_name
     *            IN: Name of the target file containing the target object.
     * @param obj_name
     *            IN: Path within the target file to the target object.
     * @param link_loc_id
     *            IN: The file or group identifier for the new link.
     * @param link_name
     *            IN: The name of the new link.
     * @param lcpl_id
     *            IN: Link creation property list identifier
     * @param lapl_id
     *            IN: Link access property list identifier
     *
     * @exception HDF5LibraryException
     *                - Error from the HDF-5 Library.
     * @exception NullPointerException
     *                - name is null.
     **/
    public synchronized static native void H5Lcreate_external(String file_name, String obj_name, long link_loc_id,
            String link_name, long lcpl_id, long lapl_id) throws HDF5LibraryException, NullPointerException;

    /**
     * H5Lcreate_hard creates a new hard link to a pre-existing object in an HDF5 file.
     *
     * @param cur_loc
     *            IN: The file or group identifier for the target object.
     * @param cur_name
     *            IN: Name of the target object, which must already exist.
     * @param dst_loc
     *            IN: The file or group identifier for the new link.
     * @param dst_name
     *            IN: The name of the new link.
     * @param lcpl_id
     *            IN: Link creation property list identifier
     * @param lapl_id
     *            IN: Link access property list identifier
     *
     * @exception HDF5LibraryException
     *                - Error from the HDF-5 Library.
     * @exception NullPointerException
     *                - cur_name or dst_name is null.
     **/
    public synchronized static native void H5Lcreate_hard(long cur_loc, String cur_name, long dst_loc, String dst_name,
            long lcpl_id, long lapl_id) throws HDF5LibraryException, NullPointerException;

    /**
     * H5Lcreate_soft creates a new soft link to an object in an HDF5 file.
     *
     * @param link_target
     *            IN: Path to the target object, which is not required to exist.
     * @param link_loc_id
     *            IN: The file or group identifier for the new link.
     * @param link_name
     *            IN: The name of the new link.
     * @param lcpl_id
     *            IN: Link creation property list identifier
     * @param lapl_id
     *            IN: Link access property list identifier
     *
     * @exception HDF5LibraryException
     *                - Error from the HDF-5 Library.
     * @exception NullPointerException
     *                - link_name is null.
     **/
    public synchronized static native void H5Lcreate_soft(String link_target, long link_loc_id, String link_name,
            long lcpl_id, long lapl_id) throws HDF5LibraryException, NullPointerException;

    /**
     * H5Ldelete removes the link specified from a group.
     *
     * @param loc_id
     *            IN: Identifier of the file or group containing the object.
     * @param name
     *            IN: Name of the link to delete.
     * @param lapl_id
     *            IN: Link access property list identifier
     *
     * @exception HDF5LibraryException
     *                - Error from the HDF-5 Library.
     * @exception NullPointerException
     *                - name is null.
     **/
    public synchronized static native void H5Ldelete(long loc_id, String name, long lapl_id)
            throws HDF5LibraryException, NullPointerException;

    /**
     * H5Ldelete_by_idx removes the nth link in a group according to the specified order and in the specified index.
     *
     * @param loc_id
     *            IN: File or group identifier specifying location of subject group
     * @param group_name
     *            IN: Name of subject group
     * @param idx_type
     *            IN: Index or field which determines the order
     * @param order
     *            IN: Order within field or index
     * @param n
     *            IN: Link for which to retrieve information
     * @param lapl_id
     *            IN: Link access property list identifier
     *
     * @exception HDF5LibraryException
     *                - Error from the HDF-5 Library.
     * @exception NullPointerException
     *                - group_name is null.
     **/
    public synchronized static native void H5Ldelete_by_idx(long loc_id, String group_name, int idx_type, int order,
            long n, long lapl_id) throws HDF5LibraryException, NullPointerException;

    /**
     * H5Lexists checks if a link with a particular name exists in a group.
     *
     * @param loc_id
     *            IN: Identifier of the file or group to query.
     * @param name
     *            IN: The name of the link to check.
     * @param lapl_id
     *            IN: Link access property list identifier
     *
     * @return a boolean, true if the name exists, otherwise false.
     *
     * @exception HDF5LibraryException
     *                - Error from the HDF-5 Library.
     * @exception NullPointerException
     *                - name is null.
     **/
    public synchronized static native boolean H5Lexists(long loc_id, String name, long lapl_id)
            throws HDF5LibraryException, NullPointerException;

    /**
     * H5Lget_info returns information about the specified link.
     *
     * @param loc_id
     *            IN: Identifier of the file or group.
     * @param name
     *            IN: Name of the link for which information is being sought.
     * @param lapl_id
     *            IN: Link access property list identifier
     *
     * @return a buffer(H5L_info_t) for the link information.
     *
     * @exception HDF5LibraryException
     *                - Error from the HDF-5 Library.
     * @exception NullPointerException
     *                - name is null.
     **/
    public synchronized static native H5L_info_t H5Lget_info(long loc_id, String name, long lapl_id)
            throws HDF5LibraryException, NullPointerException;

    /**
     * H5Lget_info_by_idx opens a named datatype at the location specified by loc_id and return an identifier for the
     * datatype.
     *
     * @param loc_id
     *            IN: File or group identifier specifying location of subject group
     * @param group_name
     *            IN: Name of subject group
     * @param idx_type
     *            IN: Type of index
     * @param order
     *            IN: Order within field or index
     * @param n
     *            IN: Link for which to retrieve information
     * @param lapl_id
     *            IN: Link access property list identifier
     *
     * @return a buffer(H5L_info_t) for the link information.
     *
     * @exception HDF5LibraryException
     *                - Error from the HDF-5 Library.
     * @exception NullPointerException
     *                - group_name is null.
     **/
    public synchronized static native H5L_info_t H5Lget_info_by_idx(long loc_id, String group_name, int idx_type,
            int order, long n, long lapl_id) throws HDF5LibraryException, NullPointerException;

    /**
     * H5Lget_name_by_idx retrieves name of the nth link in a group, according to the order within a specified field or
     * index.
     *
     * @param loc_id
     *            IN: File or group identifier specifying location of subject group
     * @param group_name
     *            IN: Name of subject group
     * @param idx_type
     *            IN: Type of index
     * @param order
     *            IN: Order within field or index
     * @param n
     *            IN: Link for which to retrieve information
     * @param lapl_id
     *            IN: Link access property list identifier
     *
     * @return a String for the link name.
     *
     * @exception HDF5LibraryException
     *                - Error from the HDF-5 Library.
     * @exception NullPointerException
     *                - group_name is null.
     **/
    public synchronized static native String H5Lget_name_by_idx(long loc_id, String group_name, int idx_type,
            int order, long n, long lapl_id) throws HDF5LibraryException, NullPointerException;

    /**
     * H5Lget_value returns the link value of a symbolic link. Note that this function is a combination
     * of H5Lget_info(), H5Lget_val() and for external links, H5Lunpack_elink_val.
     *
     * @param loc_id
     *            IN: Identifier of the file or group containing the object.
     * @param name
     *            IN: Name of the symbolic link.
     * @param link_value
     *            OUT: Path of the symbolic link, or the file_name and path of an external file.
     * @param lapl_id
     *            IN: Link access property list identifier
     *
     * @return the link type
     *
     * @exception HDF5LibraryException
     *                - Error from the HDF-5 Library.
     * @exception NullPointerException
     *                - name is null.
     **/
    public synchronized static native int H5Lget_value(long loc_id, String name, String[] link_value, long lapl_id)
            throws HDF5LibraryException, NullPointerException;

    /**
     * H5Lget_value_by_idx retrieves value of the nth link in a group, according to the order within an index.
     * Note that this function is a combination of H5Lget_info(), H5Lget_val() and for external links,
     * H5Lunpack_elink_val.
     *
     * @param loc_id
     *            IN: File or group identifier specifying location of subject group
     * @param group_name
     *            IN: Name of subject group
     * @param idx_type
     *            IN: Type of index
     * @param order
     *            IN: Order within field or index
     * @param n
     *            IN: Link for which to retrieve information
     * @param link_value
     *            OUT: Path of the symbolic link, or the file_name and path of an external file.
     * @param lapl_id
     *            IN: Link access property list identifier
     *
     * @return the link type
     *
     * @exception HDF5LibraryException
     *                - Error from the HDF-5 Library.
     * @exception NullPointerException
     *                - group_name is null.
     **/
    public synchronized static native int H5Lget_value_by_idx(long loc_id, String group_name, int idx_type, int order,
            long n, String[] link_value, long lapl_id) throws HDF5LibraryException, NullPointerException;

    /**
     * H5Literate iterates through links in a group.
     *
     * @param grp_id
     *            IN: Identifier specifying subject group
     * @param idx_type
     *            IN: Type of index
     * @param order
     *            IN: Order of iteration within index
     * @param idx
     *            IN: Iteration position at which to start
     * @param op
     *            IN: Callback function passing data regarding the link to the calling application
     * @param op_data
     *            IN: User-defined pointer to data required by the application for its processing of the link
     *
     * @return returns the return value of the first operator that returns a positive value, or zero if all members were
     *         processed with no operator returning non-zero.
     *
     * @exception HDF5LibraryException
     *                - Error from the HDF-5 Library.
     **/
    public synchronized static native int H5Literate(long grp_id, int idx_type, int order, long idx, H5L_iterate_cb op,
            H5L_iterate_t op_data) throws HDF5LibraryException;

    /**
     * H5Literate_by_name iterates through links in a group.
     *
     * @param grp_id
     *            IN: Identifier specifying subject group
     * @param group_name
     *            IN: Name of subject group
     * @param idx_type
     *            IN: Type of index
     * @param order
     *            IN: Order of iteration within index
     * @param idx
     *            IN: Iteration position at which to start
     * @param op
     *            IN: Callback function passing data regarding the link to the calling application
     * @param op_data
     *            IN: User-defined pointer to data required by the application for its processing of the link
     * @param lapl_id
     *            IN: Link access property list identifier
     *
     * @return returns the return value of the first operator that returns a positive value, or zero if all members were
     *         processed with no operator returning non-zero.
     *
     * @exception HDF5LibraryException
     *                - Error from the HDF-5 Library.
     * @exception NullPointerException
     *                - group_name is null.
     **/
    public synchronized static native int H5Literate_by_name(long grp_id, String group_name, int idx_type, int order,
            long idx, H5L_iterate_cb op, H5L_iterate_t op_data, long lapl_id) throws HDF5LibraryException,
            NullPointerException;

    /**
     * H5Lmove renames a link within an HDF5 file.
     *
     * @param src_loc
     *            IN: Original file or group identifier.
     * @param src_name
     *            IN: Original link name.
     * @param dst_loc
     *            IN: Destination file or group identifier.
     * @param dst_name
     *            IN: New link name.
     * @param lcpl_id
     *            IN: Link creation property list identifier to be associated with the new link.
     * @param lapl_id
     *            IN: Link access property list identifier to be associated with the new link.
     *
     * @exception HDF5LibraryException
     *                - Error from the HDF-5 Library.
     * @exception NullPointerException
     *                - name is null.
     **/
    public synchronized static native void H5Lmove(long src_loc, String src_name, long dst_loc, String dst_name,
            long lcpl_id, long lapl_id) throws HDF5LibraryException, NullPointerException;

    /**
     * H5Lvisit recursively visits all links starting from a specified group.
     *
     * @param grp_id
     *            IN: Identifier specifying subject group
     * @param idx_type
     *            IN: Type of index
     * @param order
     *            IN: Order of iteration within index
     * @param op
     *            IN: Callback function passing data regarding the link to the calling application
     * @param op_data
     *            IN: User-defined pointer to data required by the application for its processing of the link
     *
     * @return returns the return value of the first operator that returns a positive value, or zero if all members were
     *         processed with no operator returning non-zero.
     *
     * @exception HDF5LibraryException
     *                - Error from the HDF-5 Library.
     **/
    public synchronized static native int H5Lvisit(long grp_id, int idx_type, int order, H5L_iterate_cb op,
            H5L_iterate_t op_data) throws HDF5LibraryException;

    /**
     * H5Lvisit_by_name recursively visits all links starting from a specified group.
     *
     * @param loc_id
     *            IN: Identifier specifying subject group
     * @param group_name
     *            IN: Name of subject group
     * @param idx_type
     *            IN: Type of index
     * @param order
     *            IN: Order of iteration within index
     * @param op
     *            IN: Callback function passing data regarding the link to the calling application
     * @param op_data
     *            IN: User-defined pointer to data required by the application for its processing of the link
     * @param lapl_id
     *            IN: link access property
     *
     * @return returns the return value of the first operator that returns a positive value, or zero if all members were
     *         processed with no operator returning non-zero.
     *
     * @exception HDF5LibraryException
     *                - Error from the HDF-5 Library.
     * @exception NullPointerException
     *                - group_name is null.
     **/
    public synchronized static native int H5Lvisit_by_name(long loc_id, String group_name, int idx_type, int order,
            H5L_iterate_cb op, H5L_iterate_t op_data, long lapl_id) throws HDF5LibraryException, NullPointerException;


    /**
     * H5Lis_registered tests whether a user-defined link class is currently registered,
     * either by the HDF5 Library or by the user through the use of H5Lregister.
     *
     * @param link_cls_id
     *            IN: User-defined link class identifier
     *
     * @return Returns a positive value if the link class has been registered and zero if it is unregistered.
     *         Otherwise returns a negative value; this may mean that the identifier is not a valid user-defined class identifier.
     *
     * @exception HDF5LibraryException
     *                - Error from the HDF-5 Library.
     **/
    public synchronized static native int H5Lis_registered(int link_cls_id) throws HDF5LibraryException;

    /**
     * H5Lunregister unregisters a class of user-defined links, preventing them from being traversed, queried, moved, etc.
     *
     * @param link_cls_id
     *            IN: User-defined link class identifier
     *
     * @exception HDF5LibraryException
     *                - Error from the HDF-5 Library.
     **/
    public synchronized static native void H5Lunregister(int link_cls_id) throws HDF5LibraryException;

    // /////// unimplemented ////////
    // herr_t H5Lcreate_ud(hid_t link_loc_id, const char *link_name,
    //         H5L_type_t link_type, const void *udata, size_t udata_size, hid_t lcpl_id,
    //         hid_t lapl_id);

    // herr_t H5Lregister(const H5L_class_t *cls);

    // herr_t H5Lunpack_elink_val(const void *ext_linkval/*in*/, size_t link_size,
    //         unsigned *flags, const char **filename/*out*/, const char **obj_path /*out*/);
    // herr_t H5Lget_val(hid_t loc_id, const char *name, void *buf/*out*/,
    //        size_t size, hid_t lapl_id);
    // herr_t H5Lget_val_by_idx(hid_t loc_id, const char *group_name,
    //        H5_index_t idx_type, H5_iter_order_t order, hsize_t n,
    //        void *buf/*out*/, size_t size, hid_t lapl_id);


    // ////////////////////////////////////////////////////////////
    // //
    // H5O: HDF5 1.8 Object Interface API Functions //
    // //
    // ////////////////////////////////////////////////////////////

    /**
     * H5Oclose closes the group, dataset, or named datatype specified.
     *
     * @param object_id
     *            IN: Object identifier
     *
     * @return non-negative on success
     *
     * @exception HDF5LibraryException
     *                - Error from the HDF-5 Library.
     **/
    public static int H5Oclose(long object_id) throws HDF5LibraryException {
        if (object_id < 0)
            return 0; // throw new HDF5LibraryException("Negative ID");;

        log.trace("OPEN_IDS: H5Oclose remove {}", object_id);
        OPEN_IDS.remove(object_id);
        log.trace("OPEN_IDS: {}", OPEN_IDS.size());
        return _H5Oclose(object_id);
    }

    private synchronized static native int _H5Oclose(long object_id) throws HDF5LibraryException;

    /**
     * H5Ocopy copies the group, dataset or named datatype specified from the file or group specified by source location
     * to the destination location.
     *
     * @param src_loc_id
     *            IN: Object identifier indicating the location of the source object to be copied
     * @param src_name
     *            IN: Name of the source object to be copied
     * @param dst_loc_id
     *            IN: Location identifier specifying the destination
     * @param dst_name
     *            IN: Name to be assigned to the new copy
     * @param ocpypl_id
     *            IN: Object copy property list
     * @param lcpl_id
     *            IN: Link creation property list for the new hard link
     *
     * @exception HDF5LibraryException
     *                - Error from the HDF-5 Library.
     * @exception NullPointerException
     *                - name is null.
     **/
    public synchronized static native void H5Ocopy(long src_loc_id, String src_name, long dst_loc_id, String dst_name,
            long ocpypl_id, long lcpl_id) throws HDF5LibraryException, NullPointerException;

    /**
     * H5Oget_comment retrieves the comment for the specified object.
     *
     * @param obj_id
     *            IN: File or group identifier
     *
     * @return the comment
     *
     * @exception HDF5LibraryException
     *                - Error from the HDF-5 Library.
     **/
    public synchronized static native String H5Oget_comment(long obj_id) throws HDF5LibraryException, IllegalArgumentException;

    /**
     * H5Oset_comment sets the comment for the specified object.
     *
     * @param obj_id
     *            IN: Identifier of the target object
     * @param comment
     *            IN: The new comment.
     *
     * @exception HDF5LibraryException
     *                - Error from the HDF-5 Library.
     *
     * @deprecated As of HDF5 1.8 in favor of object attributes.
     **/
    @Deprecated
    public synchronized static native void H5Oset_comment(long obj_id, String comment) throws HDF5LibraryException;

    /**
     * H5Oget_comment_by_name retrieves the comment for an object.
     *
     * @param loc_id
     *            IN: Identifier of a file, group, dataset, or named datatype.
     * @param name
     *            IN: Relative name of the object whose comment is to be set or reset.
     * @param lapl_id
     *            IN: Link access property list identifier.
     *
     * @return the comment
     *
     * @exception HDF5LibraryException
     *                - Error from the HDF-5 Library.
     * @exception NullPointerException
     *                - name is null.
     **/
    public synchronized static native String H5Oget_comment_by_name(long loc_id, String name, long lapl_id)
            throws HDF5LibraryException, IllegalArgumentException, NullPointerException;

    /**
     * H5Oset_comment_by_name sets the comment for the specified object.
     *
     * @param loc_id
     *            IN: Identifier of a file, group, dataset, or named datatype.
     * @param name
     *            IN: Relative name of the object whose comment is to be set or reset.
     * @param comment
     *            IN: The new comment.
     * @param lapl_id
     *            IN: Link access property list identifier.
     *
     * @exception HDF5LibraryException
     *                - Error from the HDF-5 Library.
     * @exception NullPointerException
     *                - name is null.
     *
     * @deprecated As of HDF5 1.8 in favor of object attributes.
     **/
    @Deprecated
    public synchronized static native void H5Oset_comment_by_name(long loc_id, String name, String comment, long lapl_id)
            throws HDF5LibraryException, NullPointerException;

    /**
     * H5Oget_info retrieves the metadata for an object specified by an identifier.
     *
     * @param loc_id
     *            IN: Identifier for target object
     *
     * @return object information
     *
     * @exception HDF5LibraryException
     *                - Error from the HDF-5 Library.
     * @exception NullPointerException
     *                - name is null.
     **/
    public synchronized static native H5O_info_t H5Oget_info(long loc_id) throws HDF5LibraryException,
            NullPointerException;

    /**
     * H5Oget_info_by_idx retrieves the metadata for an object, identifying the object by an index position.
     *
     * @param loc_id
     *            IN: File or group identifier
     * @param group_name
     *            IN: Name of group, relative to loc_id, in which object is located
     * @param idx_type
     *            IN: Type of index by which objects are ordered
     * @param order
     *            IN: Order of iteration within index
     * @param n
     *            IN: Object to open
     * @param lapl_id
     *            IN: Access property list identifier for the link pointing to the object (Not currently used; pass as
     *            H5P_DEFAULT.)
     *
     * @return object information
     *
     * @exception HDF5LibraryException
     *                - Error from the HDF-5 Library.
     * @exception NullPointerException
     *                - name is null.
     **/
    public synchronized static native H5O_info_t H5Oget_info_by_idx(long loc_id, String group_name, int idx_type,
            int order, long n, long lapl_id) throws HDF5LibraryException, NullPointerException;

    /**
     * H5Oget_info_by_name retrieves the metadata for an object, identifying the object by location and relative name.
     *
     * @param loc_id
     *            IN: File or group identifier specifying location of group in which object is located
     * @param name
     *            IN: Relative name of group
     * @param lapl_id
     *            IN: Access property list identifier for the link pointing to the object (Not currently used; pass as
     *            H5P_DEFAULT.)
     *
     * @return object information
     *
     * @exception HDF5LibraryException
     *                - Error from the HDF-5 Library.
     * @exception NullPointerException
     *                - name is null.
     **/
    public synchronized static native H5O_info_t H5Oget_info_by_name(long loc_id, String name, long lapl_id)
            throws HDF5LibraryException, NullPointerException;

    /**
     * H5Olink creates a new hard link to an object in an HDF5 file.
     *
     * @param obj_id
     *            IN: Object to be linked.
     * @param new_loc_id
     *            IN: File or group identifier specifying location at which object is to be linked.
     * @param new_name
     *            IN: Relative name of link to be created.
     * @param lcpl_id
     *            IN: Link creation property list identifier.
     * @param lapl_id
     *            IN: Access property list identifier.
     *
     * @exception HDF5LibraryException
     *                - Error from the HDF-5 Library.
     * @exception NullPointerException
     *                - name is null.
     **/
    public synchronized static native void H5Olink(long obj_id, long new_loc_id, String new_name, long lcpl_id,
            long lapl_id) throws HDF5LibraryException, NullPointerException;

    /**
     * H5Oopen opens a group, dataset, or named datatype specified by a location and a path name.
     *
     * @param loc_id
     *            IN: File or group identifier
     * @param name
     *            IN: Relative path to the object
     * @param lapl_id
     *            IN: Access property list identifier for the link pointing to the object
     *
     * @return an object identifier for the opened object
     *
     * @exception HDF5LibraryException
     *                - Error from the HDF-5 Library.
     * @exception NullPointerException
     *                - name is null.
     **/
    public static long H5Oopen(long loc_id, String name, long lapl_id) throws HDF5LibraryException, NullPointerException {
        long id = _H5Oopen(loc_id, name, lapl_id);
        if (id > 0) {
            log.trace("OPEN_IDS: H5Oopen add {}", id);
            OPEN_IDS.add(id);
            log.trace("OPEN_IDS: {}", OPEN_IDS.size());
        }
        return id;
    }

    private synchronized static native long _H5Oopen(long loc_id, String name, long lapl_id)
            throws HDF5LibraryException, NullPointerException;

    /**
     * H5Ovisit recursively visits all objects accessible from a specified object.
     *
     * @param obj_id
     *            IN: Identifier of the object at which the recursive iteration begins.
     * @param idx_type
     *            IN: Type of index
     * @param order
     *            IN: Order of iteration within index
     * @param op
     *            IN: Callback function passing data regarding the object to the calling application
     * @param op_data
     *            IN: User-defined pointer to data required by the application for its processing of the object
     *
     * @return returns the return value of the first operator that returns a positive value, or zero if all members were
     *         processed with no operator returning non-zero.
     *
     * @exception HDF5LibraryException
     *                - Error from the HDF-5 Library.
     * @exception NullPointerException
     *                - name is null.
     **/
    public synchronized static native int H5Ovisit(long obj_id, int idx_type, int order, H5O_iterate_cb op,
            H5O_iterate_t op_data) throws HDF5LibraryException, NullPointerException;

    /**
     * H5Ovisit_by_name recursively visits all objects starting from a specified object.
     *
     * @param loc_id
     *            IN: File or group identifier
     * @param obj_name
     *            IN: Relative path to the object
     * @param idx_type
     *            IN: Type of index
     * @param order
     *            IN: Order of iteration within index
     * @param op
     *            IN: Callback function passing data regarding the object to the calling application
     * @param op_data
     *            IN: User-defined pointer to data required by the application for its processing of the object
     * @param lapl_id
     *            IN: Link access property list identifier
     *
     * @return returns the return value of the first operator that returns a positive value, or zero if all members were
     *         processed with no operator returning non-zero.
     *
     * @exception HDF5LibraryException
     *                - Error from the HDF-5 Library.
     * @exception NullPointerException
     *                - name is null.
     **/
    public synchronized static native int H5Ovisit_by_name(long loc_id, String obj_name, int idx_type, int order,
            H5O_iterate_cb op, H5O_iterate_t op_data, long lapl_id) throws HDF5LibraryException, NullPointerException;


    /**
     * H5Oexists_by_name is used by an application to check that an existing link resolves to an object.
     * Primarily, it is designed to check for dangling soft, external, or user-defined links.
     *
     * @param loc_id
     *            IN: File or group identifier
     * @param obj_name
     *            IN: Relative path to the object
     * @param lapl_id
     *            IN: Link access property list identifier
     *
     * @return Returns TRUE or FALSE if successful
     *
     * @exception HDF5LibraryException
     *                - Error from the HDF-5 Library.
     * @exception NullPointerException
     *                - name is null.
     **/
    public synchronized static native boolean H5Oexists_by_name(long loc_id, String obj_name, long lapl_id) throws HDF5LibraryException, NullPointerException;

    /**
     * H5Odecr_refcount decrements the hard link reference count for an object.
     *
     * @param object_id IN: Object identifier
     *
     * @exception HDF5LibraryException - Error from the HDF-5 Library.
     **/
    public synchronized static native void H5Odecr_refcount(long object_id) throws HDF5LibraryException;

    /**
     * H5Oincr_refcount increments the hard link reference count for an object.
     *
     * @param object_id IN: Object identifier
     *
     * @exception HDF5LibraryException - Error from the HDF-5 Library.
     **/
     public synchronized static native void H5Oincr_refcount(long object_id) throws HDF5LibraryException;

    /**
     * H5Oopen_by_addr opens a group, dataset, or named datatype using its address within an HDF5 file.
     *
     * @param loc_id IN: File or group identifier
     * @param addr IN: Object's address in the file
     *
     * @return an object identifier for the opened object
     *
     * @exception HDF5LibraryException - Error from the HDF-5 Library.
     **/
    public static long H5Oopen_by_addr(long loc_id, long addr) throws HDF5LibraryException {
        long id = _H5Oopen_by_addr(loc_id, addr);
        if (id > 0) {
            log.trace("OPEN_IDS: H5Oopen_by_addr add {}", id);
            OPEN_IDS.add(id);
            log.trace("OPEN_IDS: {}", OPEN_IDS.size());
        }
        return id;
    }

    private synchronized static native long _H5Oopen_by_addr(long loc_id, long addr)
            throws HDF5LibraryException, NullPointerException;

    /**
     * H5Oopen_by_idx opens the nth object in the group specified.
     *
     * @param loc_id IN: File or group identifier
     * @param group_name IN: Name of group, relative to loc_id, in which object is located
     * @param idx_type IN: Type of index by which objects are ordered
     * @param order IN: Order of iteration within index
     * @param n IN: Object to open
     * @param lapl_id IN: Access property list identifier for the link pointing to the object
     *
     * @return an object identifier for the opened object
     *
     * @exception HDF5LibraryException - Error from the HDF-5 Library.
     * @exception NullPointerException - group_name is null.
     **/
    public static long H5Oopen_by_idx(long loc_id, String group_name,
            int idx_type, int order, long n, long lapl_id) throws HDF5LibraryException, NullPointerException {
        long id = _H5Oopen_by_idx(loc_id, group_name, idx_type, order, n, lapl_id);
        if (id > 0) {
            log.trace("OPEN_IDS: H5Oopen_by_idx add {}", id);
            OPEN_IDS.add(id);
            log.trace("OPEN_IDS: {}", OPEN_IDS.size());
        }
        return id;
    }

    public synchronized static native long _H5Oopen_by_idx(long loc_id, String group_name,
            int idx_type, int order, long n, long lapl_id) throws HDF5LibraryException, NullPointerException;

    /**
     * H5Oflush causes all buffers associated with an object to be immediately flushed to disk without removing
     * the data from the cache. object_id can be any named object associated with an HDF5 file including a
     * dataset, a group, or a committed datatype.
     *
     * @param object_id
     *            IN: Identifier of the object to be flushed.
     *
     * @exception HDF5LibraryException
     *                - Error from the HDF-5 Library.
     **/
    public synchronized static native void H5Oflush(long object_id) throws HDF5LibraryException;

    /**
     * H5Orefresh causes all buffers associated with an object to be cleared and immediately re-loaded with
     * updated contents from disk. This function essentially closes the object, evicts all metadata associated
     * with it from the cache, and then re-opens the object. The reopened object is automatically re-registered
     * with the same ID. object_id can be any named object associated with an HDF5 file including a
     * dataset, a group, or a committed datatype.
     *
     * @param object_id
     *            IN: Identifier of the object to be refreshed.
     *
     * @exception HDF5LibraryException
     *                - Error from the HDF-5 Library.
     **/
    public synchronized static native void H5Orefresh(long object_id) throws HDF5LibraryException;

    // /////// unimplemented ////////

    // ////////////////////////////////////////////////////////////
    // //
    // H5P: Property List Interface Functions //
    // //
    // ////////////////////////////////////////////////////////////

    // /////// Generic property list routines ///////

    /**
     * H5Pget_class_name retrieves the name of a generic property list class
     *
     * @param plid
     *            IN: Identifier of property object to query
     * @return name of a property list if successful; null if failed
     *
     * @exception HDF5LibraryException
     *                - Error from the HDF-5 Library.
     */
    public synchronized static native String H5Pget_class_name(long plid) throws HDF5LibraryException;

    /**
     * H5Pcreate creates a new property as an instance of some property list class.
     *
     * @param type
     *            IN: The type of property list to create.
     *
     * @return a property list identifier (plist) if successful; otherwise Fail (-1).
     *
     * @exception HDF5LibraryException
     *                - Error from the HDF-5 Library.
     **/
    public static long H5Pcreate(long type) throws HDF5LibraryException {
        long id = _H5Pcreate(type);
        if (id > 0) {
            log.trace("OPEN_IDS: H5Pcreate add {}", id);
            OPEN_IDS.add(id);
            log.trace("OPEN_IDS: {}", OPEN_IDS.size());
        }
        return id;
    }

    private synchronized static native long _H5Pcreate(long type) throws HDF5LibraryException;

    /**
     * H5Pget retrieves a copy of the value for a property in a property list (support integer only)
     *
     * @param plid
     *            IN: Identifier of property object to query
     * @param name
     *            IN: Name of property to query
     * @return value for a property if successful; a negative value if failed
     *
     * @exception HDF5LibraryException
     *                - Error from the HDF-5 Library.
     */
    public synchronized static native int H5Pget(long plid, String name) throws HDF5LibraryException;

    /**
     * Sets a property list value (support integer only)
     *
     * @param plid
     *            IN: Property list identifier to modify
     * @param name
     *            IN: Name of property to modify
     * @param value
     *            IN: value to set the property to
     * @return a non-negative value if successful; a negative value if failed
     *
     * @exception HDF5LibraryException
     *                - Error from the HDF-5 Library.
     */
    public synchronized static native int H5Pset(long plid, String name, int value) throws HDF5LibraryException;

    /**
     * H5Pexist determines whether a property exists within a property list or class
     *
     * @param plid
     *            IN: Identifier for the property to query
     * @param name
     *            IN: Name of property to check for
     * @return a true value if the property exists in the property object; false if the property does not exist;
     *
     * @exception HDF5LibraryException
     *                - Error from the HDF-5 Library.
     */
    public synchronized static native boolean H5Pexist(long plid, String name) throws HDF5LibraryException;

    /**
     * H5Pget_size retrieves the size of a property's value in bytes
     *
     * @param plid
     *            IN: Identifier of property object to query
     * @param name
     *            IN: Name of property to query
     * @return size of a property's value if successful; a negative value if failed
     *
     * @exception HDF5LibraryException
     *                - Error from the HDF-5 Library.
     */
    public synchronized static native long H5Pget_size(long plid, String name) throws HDF5LibraryException;

    /**
     * H5Pget_nprops retrieves the number of properties in a property list or class
     *
     * @param plid
     *            IN: Identifier of property object to query
     * @return number of properties if successful; a negative value if failed
     *
     * @exception HDF5LibraryException
     *                - Error from the HDF-5 Library.
     */
    public synchronized static native long H5Pget_nprops(long plid) throws HDF5LibraryException;

    /**
     * H5Pget_class returns the property list class for the property list identified by the plist parameter.
     *
     * @param plist
     *            IN: Identifier of property list to query.
     * @return a property list class if successful. Otherwise returns H5P_ROOT (-1).
     *
     * @exception HDF5LibraryException
     *                - Error from the HDF-5 Library.
     **/
    public synchronized static native long H5Pget_class(long plist) throws HDF5LibraryException;

    /**
     * H5Pget_class_parent retrieves an identifier for the parent class of a property class
     *
     * @param plid
     *            IN: Identifier of the property class to query
     * @return a valid parent class object identifier if successful; a negative value if failed
     *
     * @exception HDF5LibraryException
     *                - Error from the HDF-5 Library.
     */
    public synchronized static native long H5Pget_class_parent(long plid) throws HDF5LibraryException;

    /**
     * H5Pequal determines if two property lists or classes are equal
     *
     * @param plid1
     *            IN: First property object to be compared
     * @param plid2
     *            IN: Second property object to be compared
     * @return positive value if equal; zero if unequal, a negative value if failed
     *
     * @exception HDF5LibraryException
     *                - Error from the HDF-5 Library.
     */
    public synchronized static native int H5Pequal(long plid1, long plid2) throws HDF5LibraryException;

    public static boolean H5P_equal(long plid1, long plid2) throws HDF5LibraryException {
        if (H5Pequal(plid1, plid2) == 1)
            return true;
        return false;
    }

    /**
     * H5Pisa_class checks to determine whether a property list is a member of the specified class
     *
     * @param plist
     *            IN: Identifier of the property list
     * @param pclass
     *            IN: Identifier of the property class
     * @return a positive value if equal; zero if unequal; a negative value if failed
     *
     * @exception HDF5LibraryException
     *                - Error from the HDF-5 Library.
     */
    public synchronized static native int H5Pisa_class(long plist, long pclass) throws HDF5LibraryException;

    /**
     * H5Pcopy_prop copies a property from one property list or class to another
     *
     * @param dst_id
     *            IN: Identifier of the destination property list or class
     * @param src_id
     *            IN: Identifier of the source property list or class
     * @param name
     *            IN: Name of the property to copy
     * @return a non-negative value if successful; a negative value if failed
     *
     * @exception HDF5LibraryException
     *                - Error from the HDF-5 Library.
     */
    public synchronized static native int H5Pcopy_prop(long dst_id, long src_id, String name)
            throws HDF5LibraryException;

    /**
     * H5Premove removes a property from a property list
     *
     * @param plid
     *            IN: Identifier of the property list to modify
     * @param name
     *            IN: Name of property to remove
     * @return a non-negative value if successful; a negative value if failed
     *
     * @exception HDF5LibraryException
     *                - Error from the HDF-5 Library.
     */
    public synchronized static native int H5Premove(long plid, String name) throws HDF5LibraryException;

    /**
     * H5Punregister removes a property from a property list class
     *
     * @param plid
     *            IN: Property list class from which to remove permanent property
     * @param name
     *            IN: Name of property to remove
     * @return a non-negative value if successful; a negative value if failed
     *
     * @exception HDF5LibraryException
     *                - Error from the HDF-5 Library.
     */
    public synchronized static native int H5Punregister(long plid, String name) throws HDF5LibraryException;

    /**
     * Closes an existing property list class
     *
     * @param plid
     *            IN: Property list class to close
     * @return a non-negative value if successful; a negative value if failed
     *
     * @exception HDF5LibraryException
     *                - Error from the HDF-5 Library.
     */
    public static int H5Pclose_class(long plid) throws HDF5LibraryException {
        if (plid < 0)
            return 0; // throw new HDF5LibraryException("Negative ID");;

        log.trace("OPEN_IDS: H5Pclose_class remove {}", plid);
        OPEN_IDS.remove(plid);
        log.trace("OPEN_IDS: {}", OPEN_IDS.size());
        return _H5Pclose_class(plid);
    }

    public synchronized static native int _H5Pclose_class(long plid) throws HDF5LibraryException;

    /**
     * H5Pclose terminates access to a property list.
     *
     * @param plist
     *            IN: Identifier of the property list to terminate access to.
     * @return a non-negative value if successful
     *
     * @exception HDF5LibraryException
     *                - Error from the HDF-5 Library.
     **/
    public static int H5Pclose(long plist) throws HDF5LibraryException {
        if (plist < 0)
            return 0; // throw new HDF5LibraryException("Negative ID");;

        log.trace("OPEN_IDS: H5Pclose remove {}", plist);
        OPEN_IDS.remove(plist);
        log.trace("OPEN_IDS: {}", OPEN_IDS.size());
        return _H5Pclose(plist);
    }

    private synchronized static native int _H5Pclose(long plist) throws HDF5LibraryException;

    /**
     * H5Pcopy copies an existing property list to create a new property list.
     *
     * @param plist
     *            IN: Identifier of property list to duplicate.
     *
     * @return a property list identifier if successful
     *
     * @exception HDF5LibraryException
     *                - Error from the HDF-5 Library.
     **/
    public static long H5Pcopy(long plist) throws HDF5LibraryException {
        long id = _H5Pcopy(plist);
        if (id > 0) {
            log.trace("OPEN_IDS: H5Pcopy add {}", id);
            OPEN_IDS.add(id);
            log.trace("OPEN_IDS: {}", OPEN_IDS.size());
        }
        return id;
    }

    private synchronized static native long _H5Pcopy(long plist) throws HDF5LibraryException;

    public static long H5Pcreate_class_nocb(long parent_class, String name) throws HDF5LibraryException {
        long id = _H5Pcreate_class_nocb(parent_class, name);
          if (id > 0) {
            log.trace("OPEN_IDS: H5Pcreate_class_nocb add {}", id);
            OPEN_IDS.add(id);
            log.trace("OPEN_IDS: {}", OPEN_IDS.size());
        }
        return id;
    }

    private synchronized static native long _H5Pcreate_class_nocb(long parent_class, String name) throws HDF5LibraryException;

//    public static long H5Pcreate_class(long parent_class, String name, H5P_cls_create_func_cb create_op, H5P_cls_create_func_t create_data,
//             H5P_cls_copy_func_cb copy_op, H5P_cls_copy_func_t copy_data, H5P_cls_close_func_cb close_op, H5P_cls_close_func_t close_data) throws HDF5LibraryException {
//        long id = _H5Pcreate_class(parent_class, name, create_op, create_data, copy_op, copy_data, close_op, close_data);
//          if (id > 0) {
//            log.trace("OPEN_IDS: H5Pcreate_class add {}", id);
//            OPEN_IDS.add(id);
//            log.trace("OPEN_IDS: {}", OPEN_IDS.size());
//        }
//        return id;
//    }
//
//    private synchronized static native long _H5Pcreate_class(long parent_class, String name, H5P_cls_create_func_cb create_op, H5P_cls_create_func_t create_data,
//            H5P_cls_copy_func_cb copy_op, H5P_cls_copy_func_t copy_data, H5P_cls_close_func_cb close_op, H5P_cls_close_func_t close_data) throws HDF5LibraryException;

    public synchronized static native void H5Pregister2_nocb(long plist_class, String name, long size, byte[] def_value) throws HDF5LibraryException;

//    public synchronized static native void H5Pregister2(long plist_class, String name, long size, byte[] def_value, H5P_prp_create_func_cb prp_create, H5P_prp_set_func_cb prp_set,
//          H5P_prp_get_func_cb prp_get, H5P_prp_delete_func_cb prp_delete, H5P_prp_copy_func_cb prp_copy, H5P_prp_compare_func_cb prp_cmp, H5P_prp_close_func_cb prp_close) throws HDF5LibraryException;

     public synchronized static native void H5Pinsert2_nocb(long plist, String name, long size,  byte[] value) throws HDF5LibraryException;


    // public synchronized static native void H5Pinsert2(long plist, String name, long size,  byte[] value, H5P_prp_set_func_cb prp_set, H5P_prp_get_func_cb prp_get,
    //      H5P_prp_delete_func_cb prp_delete, H5P_prp_copy_func_cb prp_copy, H5P_prp_compare_func_cb prp_cmp, H5P_prp_close_func_cb prp_close) throws HDF5LibraryException;

    public synchronized static native int H5Piterate(long plist, int[] idx, H5P_iterate_cb op, H5P_iterate_t op_data) throws HDF5LibraryException;

    // /////// Object creation property list (OCPL) routines ///////

    /**
     * H5Pget_attr_phase_change retrieves attribute storage phase change thresholds.
     *
     * @param ocpl_id
     *            IN: : Object (dataset or group) creation property list identifier
     * @param attributes
     *            The maximun and minimum no. of attributes to be stored.
     *
     *            <pre>
     *      attributes[0] =  The maximum number of attributes to be stored in compact storage
     *      attributes[1] =  The minimum number of attributes to be stored in dense storage
     * </pre>
     *
     * @return Returns a non-negative value if successful; otherwise returns a negative value.
     *
     * @exception HDF5LibraryException
     *                - Error from the HDF-5 Library.
     * @exception NullPointerException
     *                - size is null.
     *
     **/
    public synchronized static native int H5Pget_attr_phase_change(long ocpl_id, int[] attributes)
            throws HDF5LibraryException, NullPointerException;

    /**
     * H5Pset_attr_phase_change sets threshold values for attribute storage on an object. These
     *      thresholds determine the point at which attribute storage changes
     *      from compact storage (i.e., storage in the object header)
     *      to dense storage (i.e., storage in a heap and indexed with a B-tree).
     *
     * @param ocpl_id
     *            IN: : Object (dataset or group) creation property list identifier
     * @param max_compact
     *            IN: Maximum number of attributes to be stored in compact storage (Default: 8)
     * @param min_dense
     *            IN: Minimum number of attributes to be stored in dense storage (Default: 6)
     *
     * @exception HDF5LibraryException
     *                - Error from the HDF-5 Library.
     *
     **/
    public synchronized static native void H5Pset_attr_phase_change(long ocpl_id, int max_compact, int min_dense)
            throws HDF5LibraryException;

    /**
     * H5Pget_attr_creation_order retrieves the settings for tracking and indexing attribute creation order on an object
     *
     * @param ocpl_id
     *            IN: Object (group or dataset) creation property list identifier
     *
     * @return Flags specifying whether to track and index attribute creation order
     *
     * @exception HDF5LibraryException
     *                - Error from the HDF-5 Library.
     *
     **/
    public synchronized static native int H5Pget_attr_creation_order(long ocpl_id) throws HDF5LibraryException;

    /**
     * H5Pset_attr_creation_order sets flags specifying whether to track and index attribute creation order on an
     * object.
     *
     * @param ocpl_id
     *            IN: Object creation property list identifier
     * @param crt_order_flags
     *            IN: Flags specifying whether to track and index attribute creation order
     *
     * @return Returns a non-negative value if successful; otherwise returns a negative value.
     *
     * @exception HDF5LibraryException
     *                - Error from the HDF-5 Library.
     *
     **/
    public synchronized static native int H5Pset_attr_creation_order(long ocpl_id, int crt_order_flags)
            throws HDF5LibraryException;

    /**
     * H5Pget_obj_track_times queries the object creation property list, ocpl_id, to determine whether object times are
     * being recorded.
     *
     * @param ocpl_id
     *            IN: Object creation property list identifier
     *
     * @return TRUE or FALSE, specifying whether object times are being recorded
     *
     * @exception HDF5LibraryException
     *                - Error from the HDF-5 Library.
     *
     **/
    public synchronized static native boolean H5Pget_obj_track_times(long ocpl_id) throws HDF5LibraryException;

    /**
     * H5Pset_obj_track_times sets a property in the object creation property list, ocpl_id, that governs the recording
     * of times associated with an object.
     *
     * @param ocpl_id
     *            IN: Object creation property list identifier
     *
     * @param track_times
     *            IN: TRUE or FALSE, specifying whether object times are to be tracked
     *
     * @exception HDF5LibraryException
     *                - Error from the HDF-5 Library.
     *
     **/
    public synchronized static native void H5Pset_obj_track_times(long ocpl_id, boolean track_times)
            throws HDF5LibraryException;

    public synchronized static native int H5Pmodify_filter(long plist, long filter, int flags, long cd_nelmts,
            int[] cd_values) throws HDF5LibraryException, NullPointerException;

    /**
     * H5Pset_filter adds the specified filter and corresponding properties to the end of an output filter pipeline.
     *
     * @param plist
     *            IN: Property list identifier.
     * @param filter
     *            IN: Filter to be added to the pipeline.
     * @param flags
     *            IN: Bit vector specifying certain general properties of the filter.
     * @param cd_nelmts
     *            IN: Number of elements in cd_values
     * @param cd_values
     *            IN: Auxiliary data for the filter.
     *
     * @return a non-negative value if successful
     *
     * @exception HDF5LibraryException
     *                - Error from the HDF-5 Library.
     **/
    public synchronized static native int H5Pset_filter(long plist, int filter, int flags, long cd_nelmts,
            int[] cd_values) throws HDF5LibraryException;

    /**
     * H5Pget_nfilters returns the number of filters defined in the filter pipeline associated with the property list
     * plist.
     *
     * @param plist
     *            IN: Property list identifier.
     *
     * @return the number of filters in the pipeline if successful
     *
     * @exception HDF5LibraryException
     *                - Error from the HDF-5 Library.
     **/
    public synchronized static native int H5Pget_nfilters(long plist) throws HDF5LibraryException;

    /**
     * H5Pget_filter returns information about a filter, specified by its filter number, in a filter pipeline, specified
     * by the property list with which it is associated.
     *
     * @param plist
     *            IN: Property list identifier.
     * @param filter_number
     *            IN: Sequence number within the filter pipeline of the filter for which information is sought.
     * @param flags
     *            OUT: Bit vector specifying certain general properties of the filter.
     * @param cd_nelmts
     *            IN/OUT: Number of elements in cd_values
     * @param cd_values
     *            OUT: Auxiliary data for the filter.
     * @param namelen
     *            IN: Anticipated number of characters in name.
     * @param name
     *            OUT: Name of the filter.
     * @param filter_config
     *            OUT:A bit field encoding the returned filter information
     *
     * @return the filter identification number if successful. Otherwise returns H5Z_FILTER_ERROR (-1).
     *
     * @exception ArrayIndexOutOfBoundsException
     *                Fatal error on Copyback
     * @exception ArrayStoreException
     *                Fatal error on Copyback
     * @exception HDF5LibraryException
     *                - Error from the HDF-5 Library.
     * @exception NullPointerException
     *                - name or an array is null.
     *
     **/
    public static int H5Pget_filter(long plist, int filter_number, int[] flags, long[] cd_nelmts, int[] cd_values,
            long namelen, String[] name, int[] filter_config) throws ArrayIndexOutOfBoundsException,
            ArrayStoreException, HDF5LibraryException, NullPointerException {
        return H5Pget_filter2(plist, filter_number, flags, cd_nelmts, cd_values, namelen, name, filter_config);
    }

    /**
     * H5Pget_filter2 returns information about a filter, specified by its filter number, in a filter pipeline,
     * specified by the property list with which it is associated.
     *
     * @see public static int H5Pget_filter(int plist, int filter_number, int[] flags, int[] cd_nelmts, int[] cd_values,
     *      int namelen, String[] name, int[] filter_config)
     *
     **/
    private synchronized static native int H5Pget_filter2(long plist, int filter_number, int[] flags, long[] cd_nelmts,
            int[] cd_values, long namelen, String[] name, int[] filter_config) throws ArrayIndexOutOfBoundsException,
            ArrayStoreException, HDF5LibraryException, NullPointerException;

    /**
     * H5Pget_filter_by_id returns information about the filter specified in filter_id, a filter identifier. plist_id
     * must be a dataset or group creation property list and filter_id must be in the associated filter pipeline. The
     * filter_id and flags parameters are used in the same manner as described in the discussion of H5Pset_filter. Aside
     * from the fact that they are used for output, the parameters cd_nelmts and cd_values[] are used in the same manner
     * as described in the discussion of H5Pset_filter. On input, the cd_nelmts parameter indicates the number of
     * entries in the cd_values[] array allocated by the calling program; on exit it contains the number of values
     * defined by the filter. On input, the namelen parameter indicates the number of characters allocated for the
     * filter name by the calling program in the array name[]. On exit name[] contains the name of the filter with one
     * character of the name in each element of the array. If the filter specified in filter_id is not set for the
     * property list, an error will be returned and H5Pget_filter_by_id1 will fail.
     *
     * @param plist_id
     *            IN: Property list identifier.
     * @param filter_id
     *            IN: Filter identifier.
     * @param flags
     *            OUT: Bit vector specifying certain general properties of the filter.
     * @param cd_nelmts
     *            N/OUT: Number of elements in cd_values
     * @param cd_values
     *            OUT: Auxiliary data for the filter.
     * @param namelen
     *            IN: Anticipated number of characters in name.
     * @param name
     *            OUT: Name of the filter.
     * @param filter_config
     *            OUT: A bit field encoding the returned filter information
     *
     * @return the filter identification number if successful. Otherwise returns H5Z_FILTER_ERROR (-1).
     *
     * @exception HDF5LibraryException
     *                - Error from the HDF-5 Library.
     * @exception ArrayIndexOutOfBoundsException
     *                Fatal error on Copyback
     * @exception ArrayStoreException
     *                Fatal error on Copyback
     * @exception NullPointerException
     *                - name or an array is null.
     *
     **/
    public static int H5Pget_filter_by_id(long plist_id, long filter_id, int[] flags, long[] cd_nelmts,
            int[] cd_values, long namelen, String[] name, int[] filter_config) throws ArrayIndexOutOfBoundsException,
            ArrayStoreException, HDF5LibraryException, NullPointerException {
        return H5Pget_filter_by_id2(plist_id, filter_id, flags, cd_nelmts, cd_values, namelen, name, filter_config);
    }

    /**
     * H5Pget_filter_by_id2 returns information about a filter, specified by its filter id, in a filter pipeline,
     * specified by the property list with which it is associated.
     *
     * @param plist_id
     *            IN: Property list identifier.
     * @param filter_id
     *            IN: Filter identifier.
     * @param flags
     *            OUT: Bit vector specifying certain general properties of the filter.
     * @param cd_nelmts
     *            N/OUT: Number of elements in cd_values
     * @param cd_values
     *            OUT: Auxiliary data for the filter.
     * @param namelen
     *            IN: Anticipated number of characters in name.
     * @param name
     *            OUT: Name of the filter.
     * @param filter_config
     *            OUT: A bit field encoding the returned filter information
     *
     * @return the filter identification number if successful. Otherwise returns H5Z_FILTER_ERROR (-1).
     *
     * @exception HDF5LibraryException
     *                - Error from the HDF-5 Library.
     * @exception NullPointerException
     *                - name or an array is null.
     *
     **/
    public synchronized static native int H5Pget_filter_by_id2(long plist_id, long filter_id, int[] flags,
            long[] cd_nelmts, int[] cd_values, long namelen, String[] name, int[] filter_config)
                    throws HDF5LibraryException, NullPointerException;


    public synchronized static native boolean H5Pall_filters_avail(long dcpl_id) throws HDF5LibraryException,
    NullPointerException;

    public synchronized static native int H5Premove_filter(long obj_id, long filter) throws HDF5LibraryException;

    /**
     * H5Pset_deflate sets the compression method for a dataset.
     *
     * @param plist
     *            IN: Identifier for the dataset creation property list.
     * @param level
     *            IN: Compression level.
     *
     * @return non-negative if successful
     *
     * @exception HDF5LibraryException
     *                - Error from the HDF-5 Library.
     **/
    public synchronized static native int H5Pset_deflate(long plist, int level) throws HDF5LibraryException;

    public synchronized static native int H5Pset_fletcher32(long plist) throws HDF5LibraryException,
    NullPointerException;

    // /////// File creation property list (FCPL) routines ///////

    /**
     * H5Pget_userblock retrieves the size of a user block in a file creation property list.
     *
     * @param plist
     *            IN: Identifier for property list to query.
     * @param size
     *            OUT: Pointer to location to return user-block size.
     *
     * @return a non-negative value and the size of the user block; if successful
     *
     * @exception HDF5LibraryException
     *                - Error from the HDF-5 Library.
     * @exception NullPointerException
     *                - size is null.
     **/
    public synchronized static native int H5Pget_userblock(long plist, long[] size) throws HDF5LibraryException,
    NullPointerException;

    /**
     * H5Pset_userblock sets the user block size of a file creation property list.
     *
     * @param plist
     *            IN: Identifier of property list to modify.
     * @param size
     *            IN: Size of the user-block in bytes.
     *
     * @return a non-negative value if successful
     *
     * @exception HDF5LibraryException
     *                - Error from the HDF-5 Library.
     **/
    public synchronized static native int H5Pset_userblock(long plist, long size) throws HDF5LibraryException;

    /**
     * H5Pget_sizes retrieves the size of the offsets and lengths used in an HDF5 file. This function is only valid for
     * file creation property lists.
     *
     * @param plist
     *            IN: Identifier of property list to query.
     * @param size
     *            OUT: the size of the offsets and length.
     *
     *            <pre>
     *      size[0] = sizeof_addr // offset size in bytes
     *      size[1] = sizeof_size // length size in bytes
     * </pre>
     * @return a non-negative value with the sizes initialized; if successful;
     *
     * @exception HDF5LibraryException
     *                - Error from the HDF-5 Library.
     * @exception NullPointerException
     *                - size is null.
     * @exception IllegalArgumentException
     *                - size is invalid.
     **/
    public synchronized static native int H5Pget_sizes(long plist, long[] size) throws HDF5LibraryException,
    NullPointerException, IllegalArgumentException;

    /**
     * H5Pset_sizes sets the byte size of the offsets and lengths used to address objects in an HDF5 file.
     *
     * @param plist
     *            IN: Identifier of property list to modify.
     * @param sizeof_addr
     *            IN: Size of an object offset in bytes.
     * @param sizeof_size
     *            IN: Size of an object length in bytes.
     *
     * @return a non-negative value if successful
     *
     * @exception HDF5LibraryException
     *                - Error from the HDF-5 Library.
     **/
    public synchronized static native int H5Pset_sizes(long plist, int sizeof_addr, int sizeof_size)
            throws HDF5LibraryException;

    /**
     * H5Pget_sym_k retrieves the size of the symbol table B-tree 1/2 rank and the symbol table leaf node 1/2 size.
     *
     * @param plist
     *            IN: Property list to query.
     * @param size
     *            OUT: the symbol table's B-tree 1/2 rank and leaf node 1/2size.
     *
     *            <pre>
     *      size[0] = ik // the symbol table's B-tree 1/2 rank
     *      size[1] = lk // leaf node 1/2 size
     * </pre>
     *
     * @return a non-negative value if successful
     *
     * @exception HDF5LibraryException
     *                - Error from the HDF-5 Library.
     * @exception NullPointerException
     *                - size is null.
     * @exception IllegalArgumentException
     *                - size is invalid.
     **/
    public synchronized static native int H5Pget_sym_k(long plist, int[] size) throws HDF5LibraryException,
    NullPointerException, IllegalArgumentException;

    /**
     * H5Pset_sym_k sets the size of parameters used to control the symbol table nodes.
     *
     * @param plist
     *            IN: Identifier for property list to query.
     * @param ik
     *            IN: Symbol table tree rank.
     * @param lk
     *            IN: Symbol table node size.
     *
     * @return a non-negative value if successful
     *
     * @exception HDF5LibraryException
     *                - Error from the HDF-5 Library.
     **/
    public synchronized static native int H5Pset_sym_k(long plist, int ik, int lk) throws HDF5LibraryException;

    /**
     * H5Pget_istore_k queries the 1/2 rank of an indexed storage B-tree.
     *
     * @param plist
     *            IN: Identifier of property list to query.
     * @param ik
     *            OUT: Pointer to location to return the chunked storage B-tree 1/2 rank.
     *
     * @return a non-negative value if successful
     *
     * @exception HDF5LibraryException
     *                - Error from the HDF-5 Library.
     * @exception NullPointerException
     *                - ik array is null.
     **/
    public synchronized static native int H5Pget_istore_k(long plist, int[] ik) throws HDF5LibraryException,
    NullPointerException;

    /**
     * H5Pset_istore_k sets the size of the parameter used to control the B-trees for indexing chunked datasets.
     *
     * @param plist
     *            IN: Identifier of property list to query.
     * @param ik
     *            IN: 1/2 rank of chunked storage B-tree.
     *
     * @return a non-negative value if successful
     *
     * @exception HDF5LibraryException
     *                - Error from the HDF-5 Library.
     **/
    public synchronized static native int H5Pset_istore_k(long plist, int ik) throws HDF5LibraryException;

    /**
     * H5Pget_shared_mesg_nindexes retrieves number of shared object header message indexes in file creation property
     * list.
     *
     * @param fcpl_id
     *            IN: : File creation property list identifier
     *
     * @return nindexes, the number of shared object header message indexes available in files created with this
     *         property list
     *
     * @exception HDF5LibraryException
     *                - Error from the HDF-5 Library.
     *
     **/
    public synchronized static native int H5Pget_shared_mesg_nindexes(long fcpl_id) throws HDF5LibraryException;

    /**
     * H5Pset_shared_mesg_nindexes sets the number of shared object header message indexes in the specified file
     * creation property list.
     *
     * @param plist_id
     *            IN: File creation property list
     * @param nindexes
     *            IN: Number of shared object header message indexes to be available in files created with this property
     *            list
     *
     * @return a non-negative value if successful; otherwise returns a negative value.
     *
     * @exception HDF5LibraryException
     *                - Error from the HDF-5 Library.
     * @exception IllegalArgumentException
     *                - Invalid value of nindexes
     *
     **/
    public synchronized static native int H5Pset_shared_mesg_nindexes(long plist_id, int nindexes)
            throws HDF5LibraryException, IllegalArgumentException;

    /**
     * H5Pget_shared_mesg_index Retrieves the configuration settings for a shared message index.
     *
     * @param fcpl_id
     *            IN: File creation property list identifier
     * @param index_num
     *            IN: Index being configured.
     * @param mesg_info
     *            The message type and minimum message size
     *
     *            <pre>
     *      mesg_info[0] =  Types of messages that may be stored in this index.
     *      mesg_info[1] =  Minimum message size.
     * </pre>
     *
     * @return Returns a non-negative value if successful; otherwise returns a negative value.
     *
     * @exception HDF5LibraryException
     *                - Error from the HDF-5 Library.
     * @exception NullPointerException
     *                - mesg_info is null.
     * @exception IllegalArgumentException
     *                - Invalid value of nindexes
     *
     **/
    public synchronized static native int H5Pget_shared_mesg_index(long fcpl_id, int index_num, int[] mesg_info)
            throws HDF5LibraryException, NullPointerException, IllegalArgumentException;

    /**
     * H5Pset_shared_mesg_index Configures the specified shared object header message index
     *
     * @param fcpl_id
     *            IN: File creation property list identifier.
     * @param index_num
     *            IN: Index being configured.
     * @param mesg_type_flags
     *            IN: Types of messages that should be stored in this index.
     * @param min_mesg_size
     *            IN: Minimum message size.
     *
     * @return a non-negative value if successful; otherwise returns a negative value.
     *
     * @exception HDF5LibraryException
     *                - Error from the HDF-5 Library.
     * @exception IllegalArgumentException
     *                - Invalid value of nindexes
     *
     **/
    public synchronized static native int H5Pset_shared_mesg_index(long fcpl_id, int index_num, int mesg_type_flags,
            int min_mesg_size) throws HDF5LibraryException, IllegalArgumentException;

    /**
     * H5Pget_shared_mesg_phase_change retrieves shared object header message phase change information.
     *
     * @param fcpl_id
     *            IN: : File creation property list identifier
     * @param size
     *            The threshold values for storage of shared object header message indexes in a file.
     *
     *            <pre>
     *      size[0] =  Threshold above which storage of a shared object header message index shifts from list to B-tree
     *      size[1] =  Threshold below which storage of a shared object header message index reverts to list format
     * </pre>
     *
     * @return Returns a non-negative value if successful; otherwise returns a negative value.
     *
     * @exception HDF5LibraryException
     *                - Error from the HDF-5 Library.
     * @exception NullPointerException
     *                - size is null.
     *
     **/
    public synchronized static native int H5Pget_shared_mesg_phase_change(long fcpl_id, int[] size)
            throws HDF5LibraryException, NullPointerException;

    /**
     * H5Pset_shared_mesg_phase_change sets shared object header message storage phase change thresholds.
     *
     * @param fcpl_id
     *            IN: File creation property list identifier
     * @param max_list
     *            IN: Threshold above which storage of a shared object header message index shifts from list to B-tree
     * @param min_btree
     *            IN: Threshold below which storage of a shared object header message index reverts to list format
     *
     * @return a non-negative value if successful; otherwise returns a negative value.
     *
     * @exception HDF5LibraryException
     *                - Error from the HDF-5 Library.
     * @exception IllegalArgumentException
     *                - Invalid values of max_list and min_btree.
     *
     **/
    public synchronized static native int H5Pset_shared_mesg_phase_change(long fcpl_id, int max_list, int min_btree)
            throws HDF5LibraryException, IllegalArgumentException;

    /**
     * H5Pset_file_space_strategy sets the file space management strategy for the file associated with fcpl_id to strategy.
     * There are four strategies that applications can select and they are described in the Parameters section.
     *
     * @param fcpl_id
     *            IN: File creation property list identifier
     * @param strategy
     *            IN: The strategy for file space management.
     *                H5F_FSPACE_STRATEGY_FSM_AGGR
     *                        Mechanisms: free-space managers, aggregators, and virtual file drivers
     *                        This is the library default when not set.
     *                H5F_FSPACE_STRATEGY_PAGE
     *                        Mechanisms: free-space managers with embedded paged aggregation and virtual file drivers
     *                H5F_FSPACE_STRATEGY_AGGR
     *                        Mechanisms: aggregators and virtual file drivers
     *                H5F_FSPACE_STRATEGY_NONE
     *                        Mechanisms: virtual file drivers
     * @param persist
     *            IN: True to persist free-space.
     * @param threshold
     *            IN: The free-space section threshold. The library default is 1, which is to track all free-space sections.
     *                Passing a value of zero (0) indicates that the value of threshold is not to be modified.
     *
     * @exception HDF5LibraryException
     *                - Error from the HDF-5 Library.
     * @exception IllegalArgumentException
     *                - Invalid values of max_list and min_btree.
     *
     **/
    public synchronized static native void H5Pset_file_space_strategy(long fcpl_id, int strategy, boolean persist, long threshold)
            throws HDF5LibraryException, IllegalArgumentException;

    /**
     * H5Pget_file_space_strategy provides the means for applications to manage the HDF5 file's file space strategy for their specific needs.
     *
     * @param fcpl_id
     *            IN: File creation property list identifier
     * @param persist
     *            IN/OUT: The current free-space persistence. NULL, persist not queried.
     * @param threshold
     *            IN/OUT: The current free-space section threshold. NULL, threshold not queried.
     *
     * @return the current free-space strategy.
     *
     * @exception HDF5LibraryException
     *                - Error from the HDF-5 Library.
     * @exception IllegalArgumentException
     *                - Invalid values of max_list and min_btree.
     *
     **/
    public synchronized static native int H5Pget_file_space_strategy(long fcpl_id, boolean[] persist, long[] threshold)
            throws HDF5LibraryException, IllegalArgumentException;

    /**
     * H5Pget_file_space_strategy_persist provides the means for applications to manage the HDF5 file's file space strategy for their specific needs.
     *
     * @param fcpl_id
     *            IN: File creation property list identifier
     *
     * @return the current free-space persistence.
     *
     * @exception HDF5LibraryException
     *                - Error from the HDF-5 Library.
     * @exception IllegalArgumentException
     *                - Invalid values of max_list and min_btree.
     *
     **/
    public synchronized static native boolean H5Pget_file_space_strategy_persist(long fcpl_id)
            throws HDF5LibraryException, IllegalArgumentException;

    /**
     * H5Pget_file_space_strategy_threshold provides the means for applications to manage the HDF5 file's file space strategy for their specific needs.
     *
     * @param fcpl_id
     *            IN: File creation property list identifier
     *
     * @return the current free-space section threshold.
     *
     * @exception HDF5LibraryException
     *                - Error from the HDF-5 Library.
     * @exception IllegalArgumentException
     *                - Invalid values of max_list and min_btree.
     *
     **/
   public synchronized static native long H5Pget_file_space_strategy_threshold(long fcpl_id)
            throws HDF5LibraryException, IllegalArgumentException;

   /**
    * H5Pset_file_space_page_size retrieves the file space page size for aggregating small metadata or raw data.
    *
    * @param fcpl_id
    *            IN: File creation property list identifier
    * @param page_size
    *            IN: the file space page size.
    *
    *
    * @exception HDF5LibraryException
    *                - Error from the HDF-5 Library.
    * @exception IllegalArgumentException
    *                - Invalid values of max_list and min_btree.
    *
    **/
  public synchronized static native void H5Pset_file_space_page_size(long fcpl_id, long page_size)
           throws HDF5LibraryException, IllegalArgumentException;

   /**
    * H5Pget_file_space_page_size Sets the file space page size for paged aggregation.
    *
    * @param fcpl_id
    *            IN: File creation property list identifier
    *
    * @return the current file space page size.
    *
    * @exception HDF5LibraryException
    *                - Error from the HDF-5 Library.
    * @exception IllegalArgumentException
    *                - Invalid values of max_list and min_btree.
    *
    **/
  public synchronized static native long H5Pget_file_space_page_size(long fcpl_id)
           throws HDF5LibraryException, IllegalArgumentException;


    // /////// File access property list (FAPL) routines ///////

    /**
     * H5Pget_alignment retrieves the current settings for alignment properties from a file access property list.
     *
     * @param plist
     *            IN: Identifier of a file access property list.
     * @param alignment
     *            OUT: threshold value and alignment value.
     *
     *            <pre>
     *      alignment[0] = threshold // threshold value
     *      alignment[1] = alignment // alignment value
     * </pre>
     * @return a non-negative value if successful
     *
     * @exception HDF5LibraryException
     *                - Error from the HDF-5 Library.
     * @exception NullPointerException
     *                - aligment array is null.
     * @exception IllegalArgumentException
     *                - aligment array is invalid.
     **/
    public synchronized static native int H5Pget_alignment(long plist, long[] alignment) throws HDF5LibraryException,
    NullPointerException, IllegalArgumentException;

    /**
     * H5Pset_alignment sets the alignment properties of a file access property list so that any file object &gt;=
     * THRESHOLD bytes will be aligned on an address which is a multiple of ALIGNMENT.
     *
     * @param plist
     *            IN: Identifier for a file access property list.
     * @param threshold
     *            IN: Threshold value.
     * @param alignment
     *            IN: Alignment value.
     *
     * @return a non-negative value if successful
     *
     * @exception HDF5LibraryException
     *                - Error from the HDF-5 Library.
     **/
    public synchronized static native int H5Pset_alignment(long plist, long threshold, long alignment)
            throws HDF5LibraryException;

    /**
     * H5Pget_driver returns the identifier of the low-level file driver associated with the file access property list
     * or data transfer property list plid.
     *
     * @param plid
     *            IN: File access or data transfer property list identifier.
     * @return a valid low-level driver identifier if successful; a negative value if failed
     *
     * @exception HDF5LibraryException
     *                - Error from the HDF-5 Library.
     */
    public synchronized static native long H5Pget_driver(long plid) throws HDF5LibraryException;

    public synchronized static native long H5Pget_family_offset(long fapl_id) throws HDF5LibraryException,
    NullPointerException;

    public synchronized static native int H5Pset_family_offset(long fapl_id, long offset) throws HDF5LibraryException,
    NullPointerException;

    /**
     * Retrieves the maximum possible number of elements in the meta data cache and the maximum possible number of bytes
     * and the RDCC_W0 value in the raw data chunk cache.
     *
     * @param plist
     *            IN: Identifier of the file access property list.
     * @param mdc_nelmts
     *            IN/OUT: No longer used, will be ignored.
     * @param rdcc_nelmts
     *            IN/OUT: Number of elements (objects) in the raw data chunk cache.
     * @param rdcc_nbytes
     *            IN/OUT: Total size of the raw data chunk cache, in bytes.
     * @param rdcc_w0
     *            IN/OUT: Preemption policy.
     *
     * @return a non-negative value if successful
     *
     * @exception HDF5LibraryException
     *                - Error from the HDF-5 Library.
     * @exception NullPointerException
     *                - an array is null.
     **/
    public synchronized static native int H5Pget_cache(long plist, int[] mdc_nelmts, long[] rdcc_nelmts,
            long[] rdcc_nbytes, double[] rdcc_w0) throws HDF5LibraryException, NullPointerException;

    /**
     * H5Pset_cache sets the number of elements (objects) in the meta data cache and the total number of bytes in the
     * raw data chunk cache.
     *
     * @param plist
     *            IN: Identifier of the file access property list.
     * @param mdc_nelmts
     *            IN: No longer used, will be ignored.
     * @param rdcc_nelmts
     *            IN: Number of elements (objects) in the raw data chunk cache.
     * @param rdcc_nbytes
     *            IN: Total size of the raw data chunk cache, in bytes.
     * @param rdcc_w0
     *            IN: Preemption policy.
     *
     * @return a non-negative value if successful
     *
     * @exception HDF5LibraryException
     *                - Error from the HDF-5 Library.
     **/
    public synchronized static native int H5Pset_cache(long plist, int mdc_nelmts, long rdcc_nelmts, long rdcc_nbytes,
            double rdcc_w0) throws HDF5LibraryException;

    /**
     * H5Pget_mdc_config gets the initial metadata cache configuration contained in a file access property list and
     * loads it into the instance of H5AC_cache_config_t pointed to by the config_ptr parameter. This configuration is
     * used when the file is opened.
     *
     * @param plist_id
     *            IN: Identifier of the file access property list.
     *
     * @return A buffer(H5AC_cache_config_t) for the current metadata cache configuration information
     *
     * @exception HDF5LibraryException
     *                - Error from the HDF-5 Library.
     **/
    public synchronized static native H5AC_cache_config_t H5Pget_mdc_config(long plist_id) throws HDF5LibraryException;

    public synchronized static native void H5Pset_mdc_config(long plist_id, H5AC_cache_config_t config_ptr)
            throws HDF5LibraryException;

    /**
     * H5Pget_gc_references Returns the current setting for the garbage collection refernces property from a file access
     * property list.
     *
     * @param fapl_id
     *            IN File access property list
     *
     * @return GC is on (true) or off (false)
     *
     * @exception HDF5LibraryException
     *                - Error from the HDF-5 Library.
     **/
    public synchronized static native boolean H5Pget_gc_references(long fapl_id) throws HDF5LibraryException;

    /**
     * H5Pset_gc_references Sets the flag for garbage collecting references for the file. Default value for garbage
     * collecting references is off.
     *
     * @param fapl_id
     *            IN File access property list
     * @param gc_ref
     *            IN set GC on (true) or off (false)
     *
     * @return non-negative if successful
     *
     * @exception HDF5LibraryException
     *                - Error from the HDF-5 Library.
     **/
    public synchronized static native int H5Pset_gc_references(long fapl_id, boolean gc_ref)
            throws HDF5LibraryException;

    public synchronized static native int H5Pget_fclose_degree(long plist_id) throws HDF5LibraryException,
    NullPointerException;

    public synchronized static native int H5Pset_fclose_degree(long plist, int degree) throws HDF5LibraryException,
    NullPointerException;

    /**
     * H5Pget_meta_block_size the current metadata block size setting.
     *
     * @param fapl_id
     *            IN: File access property list identifier
     *
     * @return the minimum size, in bytes, of metadata block allocations.
     *
     * @exception HDF5LibraryException
     *                - Error from the HDF-5 Library.
     *
     **/
    public synchronized static native long H5Pget_meta_block_size(long fapl_id) throws HDF5LibraryException;

    /**
     * H5Pset_meta_block_size sets the minimum metadata block size.
     *
     * @param fapl_id
     *            IN: File access property list identifier
     * @param size
     *            IN: Minimum size, in bytes, of metadata block allocations.
     *
     * @exception HDF5LibraryException
     *                - Error from the HDF-5 Library.
     *
     **/
    public synchronized static native void H5Pset_meta_block_size(long fapl_id, long size) throws HDF5LibraryException;

    public synchronized static native long H5Pget_sieve_buf_size(long fapl_id) throws HDF5LibraryException;

    public synchronized static native void H5Pset_sieve_buf_size(long fapl_id, long size) throws HDF5LibraryException;

    /**
     * H5Pget_small_data_block_size retrieves the size of a block of small data in a file creation property list.
     *
     * @param plist
     *            IN: Identifier for property list to query.
     *
     * @return a non-negative value and the size of the user block; if successful
     *
     * @exception HDF5LibraryException
     *                - Error from the HDF-5 Library.
     **/
    public synchronized static native long H5Pget_small_data_block_size(long plist) throws HDF5LibraryException;

    /**
     * H5Pset_small_data_block_size reserves blocks of size bytes for the contiguous storage of the raw data portion of
     * small datasets.
     *
     * @param plist
     *            IN: Identifier of property list to modify.
     * @param size
     *            IN: Size of the blocks in bytes.
     *
     * @return a non-negative value if successful
     *
     * @exception HDF5LibraryException
     *                - Error from the HDF-5 Library.
     **/
    public synchronized static native int H5Pset_small_data_block_size(long plist, long size)
            throws HDF5LibraryException;

    /**
     * H5Pget_libver_bounds retrieves the lower and upper bounds on the HDF5 Library versions that indirectly determine
     * the object formats versions used when creating objects in the file.
     *
     * @param fapl_id
     *            IN: File access property list identifier
     * @param libver
     *            The earliest/latest version of the library that will be used for writing objects.
     *
     *            <pre>
     *      libver[0] =  The earliest version of the library that will be used for writing objects
     *      libver[1] =  The latest version of the library that will be used for writing objects.
     * </pre>
     *
     * @return Returns a non-negative value if successful; otherwise returns a negative value.
     *
     * @exception HDF5LibraryException
     *                - Error from the HDF-5 Library.
     * @exception NullPointerException
     *                - size is null.
     *
     **/
    public synchronized static native int H5Pget_libver_bounds(long fapl_id, int[] libver) throws HDF5LibraryException,
    NullPointerException;

    /**
     * H5Pset_libver_bounds Sets bounds on library versions, and indirectly format versions, to be used when creating
     * objects
     *
     * @param fapl_id
     *            IN: File access property list identifier
     * @param low
     *            IN: The earliest version of the library that will be used for writing objects
     * @param high
     *            IN: The latest version of the library that will be used for writing objects.
     *
     *
     * @return Returns a non-negative value if successful; otherwise returns a negative value.
     *
     * @exception HDF5LibraryException
     *                - Error from the HDF-5 Library.
     * @exception IllegalArgumentException
     *                - Argument is Illegal
     *
     **/
    public synchronized static native int H5Pset_libver_bounds(long fapl_id, int low, int high)
            throws HDF5LibraryException, IllegalArgumentException;

    /**
     * H5Pget_elink_file_cache_size retrieves the size of the external link open file cache.
     *
     * @param fapl_id
     *            IN: File access property list identifier
     *
     * @return External link open file cache size in number of files.
     *
     * @exception HDF5LibraryException
     *                - Error from the HDF-5 Library.
     *
     **/
    public synchronized static native int H5Pget_elink_file_cache_size(long fapl_id) throws HDF5LibraryException;

    /**
     * H5Pset_elink_file_cache_size sets the number of files that can be held open in an external link open file cache.
     *
     * @param fapl_id
     *            IN: File access property list identifier
     * @param efc_size
     *            IN: External link open file cache size in number of files.
     *
     * @exception HDF5LibraryException
     *                - Error from the HDF-5 Library.
     *
     **/
    public synchronized static native void H5Pset_elink_file_cache_size(long fapl_id, int efc_size)
            throws HDF5LibraryException;

    /**
     * H5Pset_mdc_log_options sets metadata cache logging options.
     *
     * @param fapl_id
     *            IN: File access property list identifier
     * @param is_enabled
     *            IN: Whether logging is enabled.
     * @param location
     *            IN: Location of log in UTF-8/ASCII (file path/name) (On Windows, this must be ASCII).
     * @param start_on_access
     *            IN: Whether the logging begins as soon as the file is opened or created.
     *
     * @exception HDF5LibraryException
     *                - Error from the HDF-5 Library.
     * @exception NullPointerException
     *                - location is null.
     *
     **/
    public synchronized static native void H5Pset_mdc_log_options(long fapl_id, boolean is_enabled, String location, boolean start_on_access)
            throws HDF5LibraryException, NullPointerException;

    /**
     * H5Pget_mdc_log_options gets metadata cache logging options.
     *
     * @param fapl_id
     *            IN: File access property list identifier
     * @param mdc_log_options
     *         the options
     *             mdc_logging_options[0] = is_enabled, whether logging is enabled
     *             mdc_logging_options[1] = start_on_access, whether the logging begins as soon as the file is opened or created
     *
     * @return the location of log in UTF-8/ASCII (file path/name) (On Windows, this must be ASCII).
     *
     * @exception HDF5LibraryException
     *                - Error from the HDF-5 Library.
     *
     **/
    public synchronized static native String H5Pget_mdc_log_options(long fapl_id, boolean[] mdc_log_options)
            throws HDF5LibraryException;

    /**
     * H5Pget_metadata_read_attempts retrieves the number of read attempts that is set in the file access property list plist_id.
     *
     * @param plist_id
     *            IN: File access property list identifier
     *
     * @return The number of read attempts.
     *
     * @exception HDF5LibraryException
     *                - Error from the HDF-5 Library.
     *
     **/
    public synchronized static native long H5Pget_metadata_read_attempts(long plist_id) throws HDF5LibraryException;

    /**
     * H5Pset_metadata_read_attempts sets the number of reads that the library will try when reading checksummed
     * metadata in an HDF5 file opened with SWMR access. When reading such metadata, the library will compare the
     * checksum computed for the metadata just read with the checksum stored within the piece of checksum. When
     * performing SWMR operations on a file, the checksum check might fail when the library reads data on a system
     * that is not atomic. To remedy such situations, the library will repeatedly read the piece of metadata until
     * the check passes or finally fails the read when the allowed number of attempts is reached.
     *
     * @param plist_id
     *            IN: File access property list identifier
     * @param attempts
     *            IN: The number of read attempts which is a value greater than 0.
     *
     * @exception HDF5LibraryException
     *                - Error from the HDF-5 Library.
     *
     **/
    public synchronized static native void H5Pset_metadata_read_attempts(long plist_id, long attempts)
            throws HDF5LibraryException;

    /**
     * H5Pget_evict_on_close retrieves the file access property list setting that determines whether an HDF5 object
     * will be evicted from the library's metadata cache when it is closed.
     *
     * @param fapl_id
     *            IN: File access property list identifier
     *
     * @return indication if the object will be evicted on close.
     *
     * @exception HDF5LibraryException
     *                - Error from the HDF-5 Library.
     *
     **/
    public synchronized static native boolean H5Pget_evict_on_close(long fapl_id)
            throws HDF5LibraryException;

    /**
     * H5Pset_evict_on_close controls the library's behavior of evicting metadata associated with a closed object.
     *
     * @param fapl_id
     *            IN: File access property list identifier
     * @param evict_on_close
     *            IN: Whether the HDF5 object should be evicted on close.
     *
     * @exception HDF5LibraryException
     *                - Error from the HDF-5 Library.
     *
     **/
    public synchronized static native void H5Pset_evict_on_close(long fapl_id, boolean evict_on_close)
            throws HDF5LibraryException;

    // Dataset creation property list (DCPL) routines //

    /**
     * H5Pget_layout returns the layout of the raw data for a dataset.
     *
     * @param plist
     *            IN: Identifier for property list to query.
     *
     * @return the layout type of a dataset creation property list if successful. Otherwise returns H5D_LAYOUT_ERROR
     *         (-1).
     *
     * @exception HDF5LibraryException
     *                - Error from the HDF-5 Library.
     **/
    public synchronized static native int H5Pget_layout(long plist) throws HDF5LibraryException;

    /**
     * H5Pset_layout sets the type of storage used store the raw data for a dataset.
     *
     * @param plist
     *            IN: Identifier of property list to query.
     * @param layout
     *            IN: Type of storage layout for raw data.
     *
     * @return a non-negative value if successful
     *
     * @exception HDF5LibraryException
     *                - Error from the HDF-5 Library.
     **/
    public synchronized static native int H5Pset_layout(long plist, int layout) throws HDF5LibraryException;

    /**
     * H5Pget_chunk retrieves the size of chunks for the raw data of a chunked layout dataset.
     *
     * @param plist
     *            IN: Identifier of property list to query.
     * @param max_ndims
     *            IN: Size of the dims array.
     * @param dims
     *            OUT: Array to store the chunk dimensions.
     *
     * @return chunk dimensionality successful
     *
     * @exception HDF5LibraryException
     *                - Error from the HDF-5 Library.
     * @exception NullPointerException
     *                - dims array is null.
     * @exception IllegalArgumentException
     *                - max_ndims &lt;=0
     **/
    public synchronized static native int H5Pget_chunk(long plist, int max_ndims, long[] dims)
            throws HDF5LibraryException, NullPointerException, IllegalArgumentException;

    /**
     * H5Pset_chunk sets the size of the chunks used to store a chunked layout dataset.
     *
     * @param plist
     *            IN: Identifier for property list to query.
     * @param ndims
     *            IN: The number of dimensions of each chunk.
     * @param dim
     *            IN: An array containing the size of each chunk.
     *
     * @return a non-negative value if successful
     *
     * @exception HDF5LibraryException
     *                - Error from the HDF-5 Library.
     * @exception NullPointerException
     *                - dims array is null.
     * @exception IllegalArgumentException
     *                - dims &lt;=0
     **/
    public synchronized static native int H5Pset_chunk(long plist, int ndims, byte[] dim) throws HDF5LibraryException,
    NullPointerException, IllegalArgumentException;

    public synchronized static int H5Pset_chunk(long plist, int ndims, long[] dim) throws HDF5Exception,
    NullPointerException, IllegalArgumentException {
        if (dim == null) {
            return -1;
        }

        HDFArray theArray = new HDFArray(dim);
        byte[] thedims = theArray.byteify();

        int retVal = H5Pset_chunk(plist, ndims, thedims);

        thedims = null;
        theArray = null;
        return retVal;
    }

    /**
     * H5Pset_virtual maps elements of the virtual dataset (VDS) described by the
     * virtual dataspace identifier vspace_id to the elements of the source dataset
     * described by the source dataset dataspace identifier src_space_id. The source
     * dataset is identified by the name of the file where it is located, src_file_name,
     * and the name of the dataset, src_dset_name.
     *
     * @param dcpl_id
     *            IN: The identifier of the dataset creation property list that will be used when creating the virtual dataset.
     * @param vspace_id
     *            IN: The dataspace identifier with the selection within the virtual dataset applied, possibly an unlimited selection.
     * @param src_file_name
     *            IN: The name of the HDF5 file where the source dataset is located. The file might not exist yet. The name can be specified using a C-style printf statement.
     * @param src_dset_name
     *            IN: The path to the HDF5 dataset in the file specified by src_file_name. The dataset might not exist yet. The dataset name can be specified using a C-style printf statement.
     * @param src_space_id
     *            IN: The source dataset dataspace identifier with a selection applied, possibly an unlimited selection.
     *
     * @exception HDF5LibraryException
     *                - Error from the HDF-5 Library.
     * @exception NullPointerException
     *                - an name string is null.
     * @exception IllegalArgumentException
     *                - An id is &lt;=0
     **/
    public synchronized static native void H5Pset_virtual(long dcpl_id, long vspace_id, String src_file_name, String src_dset_name, long src_space_id) throws HDF5LibraryException,
    NullPointerException, IllegalArgumentException;

    /**
     * H5Pget_virtual_count gets the number of mappings for a virtual dataset that has the creation property list specified by dcpl_id.
     *
     * @param dcpl_id
     *            IN: The identifier of the virtual dataset creation property list.
     *
     * @return a non-negative number of mappings if successful
     *
     * @exception HDF5LibraryException
     *                - Error from the HDF-5 Library.
     * @exception IllegalArgumentException
     *                - An id is &lt;=0
     **/
    public synchronized static native long H5Pget_virtual_count(long dcpl_id) throws HDF5LibraryException, IllegalArgumentException;

    /**
     * H5Pget_virtual_vspace takes the dataset creation property list for the virtual dataset, dcpl_id, and the mapping index, index,
     *     and returns a dataspace identifier for the selection within the virtual dataset used in the mapping.
     *
     * @param dcpl_id
     *            IN: The identifier of the virtual dataset creation property list.
     * @param index
     *            IN: Mapping index.
     *
     * @return a valid dataspace identifier if successful
     *
     * @exception HDF5LibraryException
     *                - Error from the HDF-5 Library.
     * @exception IllegalArgumentException
     *                - An id is &lt;=0
     **/
    public synchronized static native long H5Pget_virtual_vspace(long dcpl_id, long index) throws HDF5LibraryException, IllegalArgumentException;

    /**
     * H5Pget_virtual_srcspace takes the dataset creation property list for the virtual dataset, dcpl_id, and the mapping index, index,
     *    and returns a dataspace identifier for the selection within the source dataset used in the mapping.
     *
     * @param dcpl_id
     *            IN: The identifier of the virtual dataset creation property list.
     * @param index
     *            IN: Mapping index.
     *
     * @return a valid dataspace identifier if successful
     *
     * @exception HDF5LibraryException
     *                - Error from the HDF-5 Library.
     * @exception IllegalArgumentException
     *                - An id is &lt;=0
     **/
    public synchronized static native long H5Pget_virtual_srcspace(long dcpl_id, long index) throws HDF5LibraryException, IllegalArgumentException;

    /**
     * H5Pget_virtual_filename takes the dataset creation property list for the virtual dataset, dcpl_id, the mapping index, index,
     * the size of the filename for a source dataset, size, and retrieves the name of the file for a source dataset used in the mapping.
     *
     * @param dcpl_id
     *            IN: The identifier of the virtual dataset creation property list.
     * @param index
     *            IN: Mapping index.
     *
     * @return the name of the file containing the source dataset if successful
     *
     * @exception HDF5LibraryException
     *                - Error from the HDF-5 Library.
     * @exception IllegalArgumentException
     *                - An id is &lt;=0
     **/
    public synchronized static native String H5Pget_virtual_filename(long dcpl_id, long index) throws HDF5LibraryException, IllegalArgumentException;

    /**
     * H5Pget_virtual_dsetname takes the dataset creation property list for the virtual dataset, dcpl_id, the mapping index, index, the
     * size of the dataset name for a source dataset, size, and retrieves the name of the source dataset used in the mapping.
     *
     * @param dcpl_id
     *            IN: The identifier of the virtual dataset creation property list.
     * @param index
     *            IN: Mapping index.
     *
     * @return the name of the source dataset if successful
     *
     * @exception HDF5LibraryException
     *                - Error from the HDF-5 Library.
     * @exception IllegalArgumentException
     *                - An id is &lt;=0
     **/
    public synchronized static native String H5Pget_virtual_dsetname(long dcpl_id, long index) throws HDF5LibraryException, IllegalArgumentException;

//    /////  unimplemented /////
//    /**
//     * H5Pget_vds_file_cache_size retrieves the size of the vds link open file cache.
//     *
//     * @param fapl_id
//     *            IN: File access property list identifier
//     *
//     * @return VDS link open file cache size in number of files.
//     *
//     * @exception HDF5LibraryException
//     *                - Error from the HDF-5 Library.
//     *
//     **/
//    public synchronized static native int H5Pget_vds_file_cache_size(long fapl_id) throws HDF5LibraryException;
//
//    /**
//     * H5Pset_vds_file_cache_size sets the number of files that can be held open in an vds link open file cache.
//     *
//     * @param fapl_id
//     *            IN: File access property list identifier
//     * @param efc_size
//     *            IN: VDS link open file cache size in number of files.
//     *
//     * @exception HDF5LibraryException
//     *                - Error from the HDF-5 Library.
//     *
//     **/
//    public synchronized static native void H5Pset_vds_file_cache_size(long fapl_id, int efc_size)
//            throws HDF5LibraryException;

    /**
     * H5Pget_external returns information about an external file.
     *
     * @param plist
     *            IN: Identifier of a dataset creation property list.
     * @param idx
     *            IN: External file index.
     * @param name_size
     *            IN: Maximum length of name array.
     * @param name
     *            OUT: Name of the external file.
     * @param size
     *            OUT: the offset value and the size of the external file data.
     *
     *            <pre>
     *      size[0] = offset // a location to return an offset value
     *      size[1] = size // a location to return the size of
     *                // the external file data.
     * </pre>
     *
     * @return a non-negative value if successful
     *
     * @exception ArrayIndexOutOfBoundsException
     *                Fatal error on Copyback
     * @exception ArrayStoreException
     *                Fatal error on Copyback
     * @exception HDF5LibraryException
     *                - Error from the HDF-5 Library.
     * @exception NullPointerException
     *                - name or size is null.
     * @exception IllegalArgumentException
     *                - name_size &lt;= 0 .
     *
     **/
    public synchronized static native int H5Pget_external(long plist, int idx, long name_size, String[] name,
            long[] size) throws ArrayIndexOutOfBoundsException, ArrayStoreException, HDF5LibraryException,
            NullPointerException, IllegalArgumentException;

    /**
     * H5Pset_external adds an external file to the list of external files.
     *
     * @param plist
     *            IN: Identifier of a dataset creation property list.
     * @param name
     *            IN: Name of an external file.
     * @param offset
     *            IN: Offset, in bytes, from the beginning of the file to the location in the file where the data
     *            starts.
     * @param size
     *            IN: Number of bytes reserved in the file for the data.
     *
     * @return a non-negative value if successful
     *
     * @exception HDF5LibraryException
     *                - Error from the HDF-5 Library.
     * @exception NullPointerException
     *                - name is null.
     **/
    public synchronized static native int H5Pset_external(long plist, String name, long offset, long size)
            throws HDF5LibraryException, NullPointerException;

    /**
     * H5Pget_external_count returns the number of external files for the specified dataset.
     *
     * @param plist
     *            IN: Identifier of a dataset creation property list.
     *
     * @return the number of external files if successful
     *
     * @exception HDF5LibraryException
     *                - Error from the HDF-5 Library.
     **/
    public synchronized static native int H5Pget_external_count(long plist) throws HDF5LibraryException;

    public synchronized static native int H5Pset_szip(long plist, int options_mask, int pixels_per_block)
            throws HDF5LibraryException, NullPointerException;

    public synchronized static native int H5Pset_shuffle(long plist_id) throws HDF5LibraryException,
    NullPointerException;

    /**
     * H5Pset_nbit Sets up the use of the N-Bit filter.
     *
     * @param plist_id
     *            IN: Dataset creation property list identifier.
     *
     * @return a non-negative value if successful; otherwise returns a negative value.
     *
     * @exception HDF5LibraryException
     *                - Error from the HDF-5 Library.
     *
     **/
    public synchronized static native int H5Pset_nbit(long plist_id) throws HDF5LibraryException;

    /**
     * H5Pset_scaleoffset sets the Scale-Offset filter for a dataset.
     *
     * @param plist_id
     *            IN: Dataset creation property list identifier.
     * @param scale_type
     *            IN: Flag indicating compression method.
     * @param scale_factor
     *            IN: Parameter related to scale.
     *
     * @return a non-negative value if successful; otherwise returns a negative value.
     *
     * @exception HDF5LibraryException
     *                - Error from the HDF-5 Library.
     * @exception IllegalArgumentException
     *                - Invalid arguments
     *
     **/
    public synchronized static native int H5Pset_scaleoffset(long plist_id, int scale_type, int scale_factor)
            throws HDF5LibraryException, IllegalArgumentException;

    /**
     * H5Pget_fill_value queries the fill value property of a dataset creation property list.
     *
     * @param plist_id
     *            IN: Property list identifier.
     * @param type_id
     *            IN: The datatype identifier of value.
     * @param value
     *            IN: The fill value.
     *
     * @return a non-negative value if successful
     *
     * @exception HDF5Exception
     *                - Error converting data array.
     **/
    public synchronized static native int H5Pget_fill_value(long plist_id, long type_id, byte[] value)
            throws HDF5Exception;

    /**
     * H5Pget_fill_value queries the fill value property of a dataset creation property list.
     *
     * @param plist_id
     *            IN: Property list identifier.
     * @param type_id
     *            IN: The datatype identifier of value.
     * @param obj
     *            IN: The fill value.
     *
     * @return a non-negative value if successful
     *
     * @exception HDF5Exception
     *                - Error converting data array.
     **/
    public synchronized static int H5Pget_fill_value(long plist_id, long type_id, Object obj) throws HDF5Exception {
        HDFArray theArray = new HDFArray(obj);
        byte[] buf = theArray.emptyBytes();

        int status = H5Pget_fill_value(plist_id, type_id, buf);
        if (status >= 0) {
            obj = theArray.arrayify(buf);
        }

        return status;
    }

    /**
     * H5Pset_fill_value sets the fill value for a dataset creation property list.
     *
     * @param plist_id
     *            IN: Property list identifier.
     * @param type_id
     *            IN: The datatype identifier of value.
     * @param value
     *            IN: The fill value.
     *
     * @return a non-negative value if successful
     *
     * @exception HDF5Exception
     *                - Error converting data array
     **/
    public synchronized static native int H5Pset_fill_value(long plist_id, long type_id, byte[] value)
            throws HDF5Exception;

    /**
     * H5Pset_fill_value sets the fill value for a dataset creation property list.
     *
     * @param plist_id
     *            IN: Property list identifier.
     * @param type_id
     *            IN: The datatype identifier of value.
     * @param obj
     *            IN: The fill value.
     *
     * @return a non-negative value if successful
     *
     * @exception HDF5Exception
     *                - Error converting data array
     **/
    public synchronized static int H5Pset_fill_value(long plist_id, long type_id, Object obj) throws HDF5Exception {
        HDFArray theArray = new HDFArray(obj);
        byte[] buf = theArray.byteify();

        int retVal = H5Pset_fill_value(plist_id, type_id, buf);

        buf = null;
        theArray = null;
        return retVal;
    }

    public synchronized static native int H5Pfill_value_defined(long plist_id, int[] status)
            throws HDF5LibraryException, NullPointerException;

    public synchronized static native int H5Pget_alloc_time(long plist_id, int[] alloc_time)
            throws HDF5LibraryException, NullPointerException;

    public synchronized static native int H5Pset_alloc_time(long plist_id, int alloc_time) throws HDF5LibraryException,
    NullPointerException;

    public synchronized static native int H5Pget_fill_time(long plist_id, int[] fill_time) throws HDF5LibraryException,
    NullPointerException;

    public synchronized static native int H5Pset_fill_time(long plist_id, int fill_time) throws HDF5LibraryException,
    NullPointerException;

    // /////// Dataset creation property list (DCPL) routines ///////

    /**
     * H5Pset_chunk_opts Sets the edge chunk option in a dataset creation property list.
     *
     * @param dcpl_id
     *            IN: Dataset creation property list identifier
     * @param opts
     *            IN: Edge chunk option flag. Valid values are:
     *                H5D_CHUNK_DONT_FILTER_PARTIAL_CHUNKS - filters are not applied to partial edge chunks.
     *                0 - Disables option; partial edge chunks will be compressed.
     *
     * @exception HDF5LibraryException
     *                - Error from the HDF-5 Library
     **/
    public synchronized static native void H5Pset_chunk_opts(long dcpl_id, int opts) throws HDF5LibraryException;

    /**
     * H5Pget_chunk_opts retrieves the edge chunk option setting stored in the dataset creation property list .
     *
     * @param dcpl_id
     *            IN: Dataset creation property list

     * @return The edge chunk option setting.
     *
     * @exception HDF5LibraryException
     *                - Error from the HDF-5 Library
     **/
    public synchronized static native int H5Pget_chunk_opts(long dcpl_id) throws HDF5LibraryException;

    // /////// Dataset access property list (DAPL) routines ///////

    /**
     * Retrieves the maximum possible number of elements in the meta data cache and the maximum possible number of bytes
     * and the RDCC_W0 value in the raw data chunk cache on a per-datset basis.
     *
     * @param dapl_id
     *            IN: Identifier of the dataset access property list.
     * @param rdcc_nslots
     *            IN/OUT: Number of elements (objects) in the raw data chunk cache.
     * @param rdcc_nbytes
     *            IN/OUT: Total size of the raw data chunk cache, in bytes.
     * @param rdcc_w0
     *            IN/OUT: Preemption policy.
     *
     * @exception HDF5LibraryException
     *                - Error from the HDF-5 Library.
     * @exception NullPointerException
     *                - an array is null.
     **/
    public synchronized static native void H5Pget_chunk_cache(long dapl_id, long[] rdcc_nslots, long[] rdcc_nbytes,
            double[] rdcc_w0) throws HDF5LibraryException, NullPointerException;

    /**
     * H5Pset_chunk_cache sets the number of elements (objects) in the meta data cache and the total number of bytes in
     * the raw data chunk cache on a per-datset basis.
     *
     * @param dapl_id
     *            IN: Identifier of the datset access property list.
     * @param rdcc_nslots
     *            IN: Number of elements (objects) in the raw data chunk cache.
     * @param rdcc_nbytes
     *            IN: Total size of the raw data chunk cache, in bytes.
     * @param rdcc_w0
     *            IN: Preemption policy.
     *
     * @exception HDF5LibraryException
     *                - Error from the HDF-5 Library.
     **/
    public synchronized static native void H5Pset_chunk_cache(long dapl_id, long rdcc_nslots, long rdcc_nbytes,
            double rdcc_w0) throws HDF5LibraryException;

    /**
     * H5Pset_virtual_view takes the access property list for the virtual dataset, dapl_id, and the flag,
     * view, and sets the VDS view according to the flag value.
     *
     * @param dapl_id
     *            IN: Dataset access property list identifier for the virtual dataset
     * @param view
     *            IN: Flag specifying the extent of the data to be included in the view.
     *
     * @exception HDF5LibraryException
     *                - Error from the HDF-5 Library
     **/
    public synchronized static native void H5Pset_virtual_view(long dapl_id, int view) throws HDF5LibraryException;

    /**
     * H5Pget_virtual_view takes the virtual dataset access property list, dapl_id, and retrieves the flag,
     * view, set by the H5Pset_virtual_view call.
     *
     * @param dapl_id
     *            IN: Dataset access property list identifier for the virtual dataset

     * @return The flag specifying the view of the virtual dataset.
     *
     * @exception HDF5LibraryException
     *                - Error from the HDF-5 Library
     **/
    public synchronized static native int H5Pget_virtual_view(long dapl_id) throws HDF5LibraryException;

    /**
     * H5Pset_virtual_printf_gap sets the access property list for the virtual dataset, dapl_id, to instruct the
     * library to stop looking for the mapped data stored in the files and/or datasets with the printf-style names
     * after not finding gap_size files and/or datasets. The found source files and datasets will determine the
     * extent of the unlimited virtual dataset with the printf-style mappings.
     *
     * @param dapl_id
     *            IN: Dataset access property list identifier for the virtual dataset
     * @param gap_size
     *            IN: Maximum number of files and/or datasets allowed to be missing for determining
     *            the extent of an unlimited virtual dataset with printf-style mappings.
     *
     * @exception HDF5LibraryException
     *                - Error from the HDF-5 Library
     **/
    public synchronized static native void H5Pset_virtual_printf_gap(long dapl_id, long gap_size) throws HDF5LibraryException;

    /**
     * H5Pget_virtual_printf_gap returns the maximum number of missing printf-style files and/or datasets for
     * determining the extent of an unlimited virtual dataaset, gap_size, using the access property list for
     * the virtual dataset, dapl_id.
     *
     * @param dapl_id
     *            IN: Dataset access property list identifier for the virtual dataset

     * @return Maximum number of files and/or datasets allowed to be missing for determining
     *            the extent of an unlimited virtual dataset with printf-style mappings.
     *
     * @exception HDF5LibraryException
     *                - Error from the HDF-5 Library
     **/
    public synchronized static native long H5Pget_virtual_printf_gap(long dapl_id) throws HDF5LibraryException;

    /**
<<<<<<< HEAD
=======
     * H5Pget_virtual_prefix Retrieves prefix applied to virtual file paths.
     *
     * @param dapl_id
     *            IN: Link access property list identifier
     *
     * @return the prefix to be applied to virtual file paths.
     *
     * @exception HDF5LibraryException
     *                - Error from the HDF-5 Library.
     *
     **/
    public synchronized static native String H5Pget_virtual_prefix(long dapl_id)
            throws HDF5LibraryException;

    /**
     * H5Pset_virtual_prefix Sets prefix to be applied to virtual file paths.
     *
     * @param dapl_id
     *            IN: Dataset access property list identifier
     * @param prefix
     *            IN: Prefix to be applied to virtual file paths
     *
     * @exception HDF5LibraryException
     *                - Error from the HDF-5 Library.
     * @exception NullPointerException
     *                - prefix is null.
     *
     **/
    public synchronized static native void H5Pset_virtual_prefix(long dapl_id, String prefix)
            throws HDF5LibraryException, NullPointerException;

    /**
>>>>>>> 994611a2
     * H5Pget_efile_prefix Retrieves prefix applied to external file paths.
     *
     * @param dapl_id
     *            IN: Link access property list identifier
     *
     * @return the prefix to be applied to external file paths.
     *
     * @exception HDF5LibraryException
     *                - Error from the HDF-5 Library.
     *
     **/
    public synchronized static native String H5Pget_efile_prefix(long dapl_id)
            throws HDF5LibraryException;

    /**
     * H5Pset_efile_prefix Sets prefix to be applied to external file paths.
     *
     * @param dapl_id
     *            IN: Dataset access property list identifier
     * @param prefix
     *            IN: Prefix to be applied to external file paths
     *
     * @exception HDF5LibraryException
     *                - Error from the HDF-5 Library.
     * @exception NullPointerException
     *                - prefix is null.
     *
     **/
    public synchronized static native void H5Pset_efile_prefix(long dapl_id, String prefix)
            throws HDF5LibraryException, NullPointerException;

    // public synchronized static native void H5Pset_append_flush(long plist_id, int ndims, long[] boundary, H5D_append_cb func, H5D_append_t udata) throws HDF5LibraryException;

    // public synchronized static native void H5Pget_append_flush(long plist_id, int dims, long[] boundary, H5D_append_cb func, H5D_append_t udata) throws HDF5LibraryException;


    // /////// Dataset xfer property list (DXPL) routines ///////

    /**
     * H5Pget_data_transform retrieves the data transform expression previously set in the dataset transfer property
     * list plist_id by H5Pset_data_transform.
     *
     * @param plist_id
     *            IN: Identifier of the property list or class
     * @param size
     *            IN: Number of bytes of the transform expression to copy to
     * @param expression
     *            OUT: A data transform expression
     *
     * @return The size of the transform expression if successful; 0(zero) if no transform expression exists. Otherwise
     *         returns a negative value.
     *
     *
     * @exception HDF5LibraryException
     *                - Error from the HDF-5 Library.
     * @exception IllegalArgumentException
     *                - Size is &lt;= 0.
     *
     **/
    public synchronized static native long H5Pget_data_transform(long plist_id, String[] expression, long size)
            throws HDF5LibraryException, IllegalArgumentException;

    /**
     * H5Pset_data_transform sets a data transform expression
     *
     * @param plist_id
     *            IN: Identifier of the property list or class
     * @param expression
     *            IN: Pointer to the null-terminated data transform expression
     *
     * @return a non-negative valule if successful; otherwise returns a negative value.
     *
     * @exception HDF5LibraryException
     *                - Error from the HDF-5 Library.
     * @exception NullPointerException
     *                - expression is null.
     *
     **/
    public synchronized static native int H5Pset_data_transform(long plist_id, String expression)
            throws HDF5LibraryException, NullPointerException;

    /**
     * HH5Pget_buffer gets type conversion and background buffers. Returns buffer size, in bytes, if successful;
     * otherwise 0 on failure.
     *
     * @param plist
     *            Identifier for the dataset transfer property list.
     * @param tconv
     *            byte array of application-allocated type conversion buffer.
     * @param bkg
     *            byte array of application-allocated background buffer.
     *
     * @return buffer size, in bytes, if successful; otherwise 0 on failure
     *
     * @exception HDF5LibraryException
     *                - Error from the HDF-5 Library.
     * @exception IllegalArgumentException
     *                - plist is invalid.
     **/
    public synchronized static native int H5Pget_buffer(long plist, byte[] tconv, byte[] bkg)
            throws HDF5LibraryException, IllegalArgumentException;

    public synchronized static native long H5Pget_buffer_size(long plist)
            throws HDF5LibraryException, IllegalArgumentException;

    /**
     * H5Pset_buffer sets type conversion and background buffers. status to TRUE or FALSE.
     *
     * Given a dataset transfer property list, H5Pset_buffer sets the maximum size for the type conversion buffer and
     * background buffer and optionally supplies pointers to application-allocated buffers. If the buffer size is
     * smaller than the entire amount of data being transferred between the application and the file, and a type
     * conversion buffer or background buffer is required, then strip mining will be used.
     *
     * Note that there are minimum size requirements for the buffer. Strip mining can only break the data up along the
     * first dimension, so the buffer must be large enough to accommodate a complete slice that encompasses all of the
     * remaining dimensions. For example, when strip mining a 100x200x300 hyperslab of a simple data space, the buffer
     * must be large enough to hold 1x200x300 data elements. When strip mining a 100x200x300x150 hyperslab of a simple
     * data space, the buffer must be large enough to hold 1x200x300x150 data elements.
     *
     * @param plist
     *            Identifier for the dataset transfer property list.
     * @param size
     *            Size, in bytes, of the type conversion and background buffers.
     *
     * @exception HDF5LibraryException
     *                - Error from the HDF-5 Library.
     * @exception IllegalArgumentException
     *                - plist is invalid.
     **/
    public synchronized static native void H5Pset_buffer_size(long plist, long size) throws HDF5LibraryException,
    IllegalArgumentException;

    public synchronized static native int H5Pget_edc_check(long plist) throws HDF5LibraryException,
    NullPointerException;

    public synchronized static native int H5Pset_edc_check(long plist, int check) throws HDF5LibraryException,
    NullPointerException;

    /**
     * H5Pget_btree_ratio Get the B-tree split ratios for a dataset transfer property list.
     *
     * @param plist_id
     *            IN Dataset transfer property list
     * @param left
     *            OUT split ratio for leftmost nodes
     * @param right
     *            OUT split ratio for righttmost nodes
     * @param middle
     *            OUT split ratio for all other nodes
     *
     * @return non-negative if succeed
     *
     * @exception HDF5LibraryException
     *                - Error from the HDF-5 Library.
     * @exception NullPointerException
     *                - an input array is null.
     **/
    public synchronized static native int H5Pget_btree_ratios(long plist_id, double[] left, double[] middle,
            double[] right) throws HDF5LibraryException, NullPointerException;

    /**
     * H5Pset_btree_ratio Sets B-tree split ratios for a dataset transfer property list. The split ratios determine what
     * percent of children go in the first node when a node splits.
     *
     * @param plist_id
     *            IN Dataset transfer property list
     * @param left
     *            IN split ratio for leftmost nodes
     * @param right
     *            IN split ratio for righttmost nodes
     * @param middle
     *            IN split ratio for all other nodes
     *
     * @return non-negative if succeed
     *
     * @exception HDF5LibraryException
     *                - Error from the HDF-5 Library.
     **/
    public synchronized static native int H5Pset_btree_ratios(long plist_id, double left, double middle, double right)
            throws HDF5LibraryException;

    public synchronized static native int H5Pget_hyper_vector_size(long dxpl_id, long[] vector_size)
            throws HDF5LibraryException, NullPointerException;

    public synchronized static native int H5Pset_hyper_vector_size(long dxpl_id, long vector_size)
            throws HDF5LibraryException, NullPointerException;

    // /////// Link creation property list (LCPL) routines ///////

    /**
     * H5Pget_create_intermediate_group determines whether property is set to enable creating missing intermediate
     * groups.
     *
     * @param lcpl_id
     *            IN: Link creation property list identifier
     *
     * @return Boolean true or false
     *
     * @exception HDF5LibraryException
     *                - Error from the HDF-5 Library.
     *
     **/
    public synchronized static native boolean H5Pget_create_intermediate_group(long lcpl_id)
            throws HDF5LibraryException;

    /**
     * H5Pset_create_intermediate_group specifies in property list whether to create missing intermediate groups
     *
     * @param lcpl_id
     *            IN: Link creation property list identifier
     * @param crt_intermed_group
     *            IN: Flag specifying whether to create intermediate groups upon the creation of an object
     *
     * @return a non-negative valule if successful; otherwise returns a negative value.
     *
     * @exception HDF5LibraryException
     *                - Error from the HDF-5 Library.
     *
     **/
    public synchronized static native int H5Pset_create_intermediate_group(long lcpl_id, boolean crt_intermed_group)
            throws HDF5LibraryException;

    // /////// Group creation property list (GCPL) routines ///////

    /**
     * H5Pget_local_heap_size_hint Retrieves the anticipated size of the local heap for original-style groups.
     *
     * @param gcpl_id
     *            IN: Group creation property list identifier
     *
     * @return size_hint, the anticipated size of local heap
     *
     * @exception HDF5LibraryException
     *                - Error from the HDF-5 Library.
     *
     **/
    public synchronized static native long H5Pget_local_heap_size_hint(long gcpl_id) throws HDF5LibraryException;

    /**
     * H5Pset_local_heap_size_hint Specifies the anticipated maximum size of a local heap.
     *
     * @param gcpl_id
     *            IN: Group creation property list identifier
     * @param size_hint
     *            IN: Anticipated maximum size in bytes of local heap
     *
     * @return a non-negative value if successful; otherwise returns a negative value.
     *
     * @exception HDF5LibraryException
     *                - Error from the HDF-5 Library.
     *
     **/
    public synchronized static native int H5Pset_local_heap_size_hint(long gcpl_id, long size_hint)
            throws HDF5LibraryException;

    /**
     * H5Pget_link_phase_change Queries the settings for conversion between compact and dense groups.
     *
     * @param gcpl_id
     *            IN: Group creation property list identifier
     * @param links
     *            The max. no. of compact links &amp; the min. no. of dense links, which are used for storing groups
     *
     *            <pre>
     *      links[0] =  The maximum number of links for compact storage
     *      links[1] =  The minimum number of links for dense storage
     * </pre>
     *
     * @return Returns a non-negative value if successful; otherwise returns a negative value.
     *
     * @exception HDF5LibraryException
     *                - Error from the HDF-5 Library.
     * @exception NullPointerException
     *                - size is null.
     *
     **/
    public synchronized static native int H5Pget_link_phase_change(long gcpl_id, int[] links)
            throws HDF5LibraryException, NullPointerException;

    /**
     * H5Pset_link_phase_change Sets the parameters for conversion between compact and dense groups.
     *
     * @param gcpl_id
     *            IN: Group creation property list identifier
     * @param max_compact
     *            IN: Maximum number of links for compact storage(Default: 8)
     * @param min_dense
     *            IN: Minimum number of links for dense storage(Default: 6)
     *
     * @return a non-negative value if successful; otherwise returns a negative value.
     *
     * @exception HDF5LibraryException
     *                - Error from the HDF-5 Library.
     * @exception IllegalArgumentException
     *                - Invalid values of max_compact and min_dense.
     *
     **/
    public synchronized static native int H5Pset_link_phase_change(long gcpl_id, int max_compact, int min_dense)
            throws HDF5LibraryException, IllegalArgumentException;

    /**
     * H5Pget_est_link_info Queries data required to estimate required local heap or object header size.
     *
     * @param gcpl_id
     *            IN: Group creation property list identifier
     * @param link_info
     *            Estimated number of links to be inserted into group And the estimated average length of link names
     *
     *            <pre>
     *      link_info[0] =  Estimated number of links to be inserted into group
     *      link_info[1] =  Estimated average length of link names
     * </pre>
     *
     * @return Returns a non-negative value if successful; otherwise returns a negative value.
     *
     * @exception HDF5LibraryException
     *                - Error from the HDF-5 Library.
     * @exception NullPointerException
     *                - link_info is null.
     *
     **/
    public synchronized static native int H5Pget_est_link_info(long gcpl_id, int[] link_info)
            throws HDF5LibraryException, NullPointerException;

    /**
     * H5Pset_est_link_info Sets estimated number of links and length of link names in a group.
     *
     * @param gcpl_id
     *            IN: Group creation property list identifier
     * @param est_num_entries
     *            IN: Estimated number of links to be inserted into group
     * @param est_name_len
     *            IN: Estimated average length of link names
     *
     * @return a non-negative value if successful; otherwise returns a negative value.
     *
     * @exception HDF5LibraryException
     *                - Error from the HDF-5 Library.
     * @exception IllegalArgumentException
     *                - Invalid values to est_num_entries and est_name_len.
     *
     **/
    public synchronized static native int H5Pset_est_link_info(long gcpl_id, int est_num_entries, int est_name_len)
            throws HDF5LibraryException, IllegalArgumentException;

    /**
     * H5Pget_link_creation_order queries the group creation property list, gcpl_id, and returns a flag indicating
     * whether link creation order is tracked and/or indexed in a group.
     *
     * @param gcpl_id
     *            IN: Group creation property list identifier
     *
     * @return crt_order_flags -Creation order flag(s)
     *
     * @exception HDF5LibraryException
     *                - Error from the HDF-5 Library.
     *
     **/
    public synchronized static native int H5Pget_link_creation_order(long gcpl_id) throws HDF5LibraryException;

    /**
     * H5Pset_link_creation_order Sets flags in a group creation property list, gcpl_id, for tracking and/or indexing
     * links on creation order.
     *
     * @param gcpl_id
     *            IN: Group creation property list identifier
     * @param crt_order_flags
     *            IN: Creation order flag(s)
     *
     *
     * @return Returns a non-negative value if successful; otherwise returns a negative value.
     *
     * @exception HDF5LibraryException
     *                - Error from the HDF-5 Library.
     *
     **/
    public synchronized static native int H5Pset_link_creation_order(long gcpl_id, int crt_order_flags)
            throws HDF5LibraryException;

    // /////// String creation property list (STRCPL) routines ///////

    public synchronized static native int H5Pget_char_encoding(long plist_id) throws HDF5LibraryException;

    public synchronized static native void H5Pset_char_encoding(long plist_id, int encoding)
            throws HDF5LibraryException;

    // /////// Link access property list (LAPL) routines ///////

    /**
     * H5Pget_nlinks retrieves the maximum number of soft or user-defined link traversals allowed, nlinks, before the
     * library assumes it has found a cycle and aborts the traversal. This value is retrieved from the link access
     * property list lapl_id.
     *
     * @param lapl_id
     *            IN: File access property list identifier
     *
     * @return Returns a Maximum number of links to traverse.
     *
     * @exception HDF5LibraryException
     *                - Error from the HDF-5 Library.
     *
     **/
    public synchronized static native long H5Pget_nlinks(long lapl_id) throws HDF5LibraryException;

    /**
     * H5Pset_nlinks sets the maximum number of soft or user-defined link traversals allowed, nlinks, before the library
     * assumes it has found a cycle and aborts the traversal. This value is set in the link access property list
     * lapl_id.
     *
     * @param lapl_id
     *            IN: File access property list identifier
     * @param nlinks
     *            IN: Maximum number of links to traverse
     *
     * @return Returns a non-negative value if successful; otherwise returns a negative value.
     *
     * @exception HDF5LibraryException
     *                - Error from the HDF-5 Library.
     * @exception IllegalArgumentException
     *                - Argument is Illegal
     *
     **/
    public synchronized static native int H5Pset_nlinks(long lapl_id, long nlinks) throws HDF5LibraryException,
    IllegalArgumentException;

    /**
     * H5Pget_elink_prefix Retrieves prefix applied to external link paths.
     *
     * @param lapl_id
     *            IN: Link access property list identifier
     * @param prefix
     *            OUT: Prefix applied to external link paths
     *
     * @return If successful, returns a non-negative value specifying the size in bytes of the prefix without the NULL
     *         terminator; otherwise returns a negative value.
     *
     * @exception HDF5LibraryException
     *                - Error from the HDF-5 Library.
     * @exception NullPointerException
     *                - prefix is null.
     *
     **/
    public synchronized static native long H5Pget_elink_prefix(long lapl_id, String[] prefix)
            throws HDF5LibraryException, NullPointerException;

    /**
     * H5Pset_elink_prefix Sets prefix to be applied to external link paths.
     *
     * @param lapl_id
     *            IN: Link access property list identifier
     * @param prefix
     *            IN: Prefix to be applied to external link paths
     *
     * @return a non-negative value if successful; otherwise returns a negative value.
     *
     * @exception HDF5LibraryException
     *                - Error from the HDF-5 Library.
     * @exception NullPointerException
     *                - prefix is null.
     *
     **/
    public synchronized static native int H5Pset_elink_prefix(long lapl_id, String prefix) throws HDF5LibraryException,
    NullPointerException;

    /**
     * H5Pget_elink_fapl Retrieves the file access property list identifier associated with the link access property
     * list.
     *
     * @param lapl_id
     *            IN: Link access property list identifier
     *
     * @return a non-negative value if successful; otherwise returns a negative value.
     *
     * @exception HDF5LibraryException
     *                - Error from the HDF-5 Library.
     *
     **/
    public static long H5Pget_elink_fapl(long lapl_id) throws HDF5LibraryException {
        long id = _H5Pget_elink_fapl(lapl_id);
        if (id > 0) {
            log.trace("OPEN_IDS: H5Pget_elink_fapl add {}", id);
            OPEN_IDS.add(id);
            log.trace("OPEN_IDS: {}", OPEN_IDS.size());
        }
        return id;
    }

    private synchronized static native long _H5Pget_elink_fapl(long lapl_id) throws HDF5LibraryException;

    /**
     * H5Pset_elink_fapl sets a file access property list for use in accessing a file pointed to by an external link.
     *
     * @param lapl_id
     *            IN: Link access property list identifier
     * @param fapl_id
     *            IN: File access property list identifier
     *
     * @return a non-negative value if successful; otherwise returns a negative value.
     *
     * @exception HDF5LibraryException
     *                - Error from the HDF-5 Library.
     *
     **/
    public synchronized static native int H5Pset_elink_fapl(long lapl_id, long fapl_id) throws HDF5LibraryException;

    /**
     * H5Pget_elink_acc_flags retrieves the external link traversal file access flag from the specified link access
     * property list.
     *
     * @param lapl_id
     *            IN: Link access property list identifier
     *
     * @return File access flag for link traversal.
     *
     * @exception HDF5LibraryException
     *                - Error from the HDF-5 Library.
     *
     **/
    public synchronized static native int H5Pget_elink_acc_flags(long lapl_id) throws HDF5LibraryException;

    /**
     * H5Pset_elink_acc_flags Sets the external link traversal file access flag in a link access property list.
     *
     * @param lapl_id
     *            IN: Link access property list identifier
     * @param flags
     *            IN: The access flag for external link traversal.
     *
     * @return a non-negative value if successful; otherwise returns a negative value.
     *
     * @exception HDF5LibraryException
     *                - Error from the HDF-5 Library.
     * @exception IllegalArgumentException
     *                - Invalid Flag values.
     *
     **/
    public synchronized static native int H5Pset_elink_acc_flags(long lapl_id, int flags) throws HDF5LibraryException,
    IllegalArgumentException;

    // /////// Object copy property list (OCPYPL) routines ///////

    /**
     * H5Pget_copy_object retrieves the properties to be used when an object is copied.
     *
     * @param ocp_plist_id
     *            IN: Object copy property list identifier
     *
     * @return Copy option(s) set in the object copy property list
     *
     * @exception HDF5LibraryException
     *                - Error from the HDF-5 Library.
     *
     **/
    public synchronized static native int H5Pget_copy_object(long ocp_plist_id) throws HDF5LibraryException;

    /**
     * H5Pset_copy_object Sets properties to be used when an object is copied.
     *
     * @param ocp_plist_id
     *            IN: Object copy property list identifier
     * @param copy_options
     *            IN: Copy option(s) to be set
     *
     * @exception HDF5LibraryException
     *                - Error from the HDF-5 Library.
     *
     **/
    public synchronized static native void H5Pset_copy_object(long ocp_plist_id, int copy_options)
            throws HDF5LibraryException;

    // /////// Other/Older property list routines ///////

    /**
     * H5Pget_version retrieves the version information of various objects for a file creation property list.
     *
     * @param plist
     *            IN: Identifier of the file creation property list.
     * @param version_info
     *            OUT: version information.
     *
     *            <pre>
     *      version_info[0] = boot  // boot block version number
     *      version_info[1] = freelist  // global freelist version
     *      version_info[2] = stab  // symbol tabl version number
     *      version_info[3] = shhdr  // shared object header version
     * </pre>
     * @return a non-negative value, with the values of version_info initialized, if successful
     *
     * @exception HDF5LibraryException
     *                - Error from the HDF-5 Library.
     * @exception NullPointerException
     *                - version_info is null.
     * @exception IllegalArgumentException
     *                - version_info is illegal.
     **/
    public synchronized static native int H5Pget_version(long plist, int[] version_info) throws HDF5LibraryException,
    NullPointerException, IllegalArgumentException;

    // /////// file drivers property list routines ///////

    public synchronized static native void H5Pget_fapl_core(long fapl_id, long[] increment, boolean[] backing_store)
            throws HDF5LibraryException, NullPointerException;

    public synchronized static native int H5Pset_fapl_core(long fapl_id, long increment, boolean backing_store)
            throws HDF5LibraryException, NullPointerException;

    /**
     * H5Pget_fapl_direct Retrieve direct I/O settings.
     *
     * @param fapl_id
     *            IN: File access property list identifier
     * @param info
     *            OUT: Returned property list information info[0] = alignment Required memory alignment boundary info[1]
     *            = block_size File system block size info[2] = cbuf_size Copy buffer size
     *
     * @return a non-negative value if successful; otherwise returns a negative value.
     *
     * @exception HDF5LibraryException
     *                - Error from the HDF-5 Library.
     *
     **/
    public synchronized static native int H5Pget_fapl_direct(long fapl_id, long[] info) throws HDF5LibraryException;

    /**
     * H5Pset_fapl_direct Sets up use of the direct I/O driver.
     *
     * @param fapl_id
     *            IN: File access property list identifier
     * @param alignment
     *            IN: Required memory alignment boundary
     * @param block_size
     *            IN: File system block size
     * @param cbuf_size
     *            IN: Copy buffer size
     *
     * @return a non-negative value if successful; otherwise returns a negative value.
     *
     * @exception HDF5LibraryException
     *                - Error from the HDF-5 Library.
     *
     **/
    public synchronized static native int H5Pset_fapl_direct(long fapl_id, long alignment, long block_size,
            long cbuf_size) throws HDF5LibraryException;

    public synchronized static native int H5Pget_fapl_family(long fapl_id, long[] memb_size, long[] memb_fapl_id)
            throws HDF5LibraryException, NullPointerException;

    public synchronized static native int H5Pset_fapl_family(long fapl_id, long memb_size, long memb_fapl_id)
            throws HDF5LibraryException, NullPointerException;

    /**
     * H5Pget_fapl_multi Sets up use of the multi I/O driver.
     *
     * @param fapl_id
     *            IN: File access property list identifier
     * @param memb_map
     *            IN: Maps memory usage types to other memory usage types.
     * @param memb_fapl
     *            IN: Property list for each memory usage type.
     * @param memb_name
     *            IN: Name generator for names of member files.
     * @param memb_addr
     *            IN: The offsets within the virtual address space, from 0 (zero) to HADDR_MAX, at which each type of
     *            data storage begins.
     *
     * @return a boolean value; Allows read-only access to incomplete file sets when TRUE.
     *
     * @exception HDF5LibraryException
     *                - Error from the HDF-5 Library.
     * @exception NullPointerException
     *                - an array is null.
     *
     **/
    public synchronized static native boolean H5Pget_fapl_multi(long fapl_id, int[] memb_map, long[] memb_fapl,
            String[] memb_name, long[] memb_addr) throws HDF5LibraryException, NullPointerException;

    /**
     * H5Pset_fapl_multi Sets up use of the multi I/O driver.
     *
     * @param fapl_id
     *            IN: File access property list identifier
     * @param memb_map
     *            IN: Maps memory usage types to other memory usage types.
     * @param memb_fapl
     *            IN: Property list for each memory usage type.
     * @param memb_name
     *            IN: Name generator for names of member files.
     * @param memb_addr
     *            IN: The offsets within the virtual address space, from 0 (zero) to HADDR_MAX, at which each type of
     *            data storage begins.
     * @param relax
     *            IN: Allows read-only access to incomplete file sets when TRUE.
     *
     * @exception HDF5LibraryException
     *                - Error from the HDF-5 Library.
     * @exception NullPointerException
     *                - an array is null.
     *
     **/
    public synchronized static native void H5Pset_fapl_multi(long fapl_id, int[] memb_map, long[] memb_fapl,
            String[] memb_name, long[] memb_addr, boolean relax) throws HDF5LibraryException, NullPointerException;


    /**
     * H5Pset_fapl_log Sets up the logging virtual file driver (H5FD_LOG) for use. H5Pset_fapl_log modifies the file
     * access property list to use the logging driver, H5FD_LOG. The logging virtual file driver (VFD) is a clone of the
     * standard SEC2 (H5FD_SEC2) driver with additional facilities for logging VFD metrics and activity to a file.
     *
     * @param fapl_id
     *            IN: File access property list identifier.
     * @param logfile
     *            IN: logfile is the name of the file in which the logging entries are to be recorded.
     * @param flags
     *            IN: Flags specifying the types of logging activity.
     * @param buf_size
     *            IN: The size of the logging buffers, in bytes.
     *
     * @exception HDF5LibraryException
     *                - Error from the HDF-5 Library.
     * @exception NullPointerException
     *                - logfile is null.
     **/
    public synchronized static native void H5Pset_fapl_log(long fapl_id, String logfile, long flags, long buf_size)
            throws HDF5LibraryException, NullPointerException;

    public synchronized static native int H5Pset_fapl_sec2(long fapl_id) throws HDF5LibraryException, NullPointerException;

    public synchronized static native void H5Pset_fapl_split(long fapl_id, String meta_ext, long meta_plist_id,
            String raw_ext, long raw_plist_id) throws HDF5LibraryException, NullPointerException;

    public synchronized static native int H5Pset_fapl_stdio(long fapl_id) throws HDF5LibraryException, NullPointerException;

    public synchronized static native int H5Pset_fapl_windows(long fapl_id) throws HDF5LibraryException, NullPointerException;

    // /////// unimplemented ////////

    // Generic property list routines //
    // herr_t H5Pencode(hid_t plist_id, void *buf, size_t *nalloc);
    // hid_t  H5Pdecode(const void *buf);

    // Object creation property list (OCPL) routines //

    // File creation property list (FCPL) routines //

    // File access property list (FAPL) routines //
    // herr_t H5Pset_driver(hid_t plist_id, hid_t new_driver_id, const void *new_driver_info)
    // const void *H5Pget_driver_info(hid_t plist_id)
    // herr_t H5Pget_multi_type(hid_t fapl_id, H5FD_mem_t *type)
    // herr_t H5Pset_multi_type(hid_t fapl_id, H5FD_mem_t type)
    // herr_t H5Pget_file_image(hid_t fapl_id, void **buf_ptr_ptr, size_t *buf_len_ptr);
    // herr_t H5Pset_file_image(hid_t fapl_id, void *buf_ptr, size_t buf_len);
    // herr_t H5Pget_file_image_callbacks(hid_t fapl_id, H5FD_file_image_callbacks_t *callbacks_ptr);
    // herr_t H5Pset_file_image_callbacks(hid_t fapl_id, H5FD_file_image_callbacks_t *callbacks_ptr);
    // herr_t H5Pset_core_write_tracking(hid_t fapl_id, hbool_t is_enabled, size_t page_size);
    // herr_t H5Pget_core_write_tracking(hid_t fapl_id, hbool_t *is_enabled, size_t *page_size);
    // herr_t H5Pset_all_coll_metadata_ops(hid_t accpl_id, hbool_t is_collective);
    // herr_t H5Pset_coll_metadata_write(hid_t fapl_id, hbool_t is_collective);
    // herr_t H5Pget_coll_metadata_write(hid_t fapl_id, hbool_t *is_collective);
    // herr_t H5Pget_page_buffer_size(hid_t fapl_id, size_t *buf_size, unsigned *min_meta_perc, unsigned *min_raw_perc);
    // herr_t H5Pset_object_flush_cb (hid_t fapl_id, H5F_flush_cb_t func, void *user_data);
    // herr_t H5Pget_object_flush_cb (hid_t fapl_id, H5F_flush_cb_t *func, void **user_data);

    // Dataset creation property list (DCPL) routines //

    // Dataset access property list (DAPL) routines //
    // herr_t H5Pset_append_flush (hid_t dapl_id, int ndims, const hsize_t boundary[], H5D_append_cb_t func, void *user_data);
    // herr_t H5Pget_append_flush(hid_t dapl_id, int ndims, hsize_t boundary[], H5D_append_cb_t *func, void **user_data)

    // Dataset xfer property list (DXPL) routines //
    // herr_t H5Pset_buffer(hid_t plist_id, size_t size, void *tconv, void *bkg);
    // herr_t H5Pset_preserve(hid_t plist_id, hbool_t status);
    // int H5Pget_preserve(hid_t plist_id);
    // herr_t H5Pset_filter_callback(hid_t plist, H5Z_filter_func_t func, void *op_data)
    // herr_t H5Pget_vlen_mem_manager(hid_t plist, H5MM_allocate_t *alloc, void **alloc_info, H5MM_free_t *free, void
    // **free_info )
    // herr_t H5Pset_vlen_mem_manager(hid_t plist, H5MM_allocate_t alloc, void *alloc_info, H5MM_free_t free, void
    // *free_info )
    // herr_t H5Pget_type_conv_cb(hid_t plist, H5T_conv_except_func_t *func, void **op_data)
    // herr_t H5Pset_type_conv_cb( hid_t plist, H5T_conv_except_func_t func, void *op_data)

    // Link creation property list (LCPL) routines //

    // Group creation property list (GCPL) routines //

    // String creation property list (STRCPL) routines //

    // Link access property list (LAPL) routines //
    // herr_t H5Pget_elink_cb( hid_t lapl_id, H5L_elink_traverse_t *func, void **op_data )
    // herr_t H5Pset_elink_cb( hid_t lapl_id, H5L_elink_traverse_t func, void *op_data )

    // Object copy property list (OCPYPL) routines //
    // herr_t H5Padd_merge_committed_dtype_path(hid_t plist_id, const char *path);
    // herr_t H5Pfree_merge_committed_dtype_paths(hid_t plist_id);
    // herr_t H5Pget_mcdt_search_cb(hid_t plist_id, H5O_mcdt_search_cb_t *func, void **op_data);
    // herr_t H5Pset_mcdt_search_cb(hid_t plist_id, H5O_mcdt_search_cb_t func, void *op_data);


    // Other/Older property list routines //
    // herr_t H5Pget_fapl_mpio( int fapl_id, MPI_Comm *comm, MPI_Info *info )
    // herr_t H5Pset_fapl_mpio( int fapl_id, MPI_Comm comm, MPI_Info info )

    // herr_t H5Pget_fapl_mpiposix( int fapl_id, MPI_Comm *comm, hbool_t *use_gpfs_hints )
    // herr_t H5Pset_fapl_mpiposix( int fapl_id, MPI_Comm comm, hbool_t use_gpfs_hints )

    // herr_t H5Pget_dxpl_mpio( hid_t dxpl_id, H5FD_mpio_xfer_t *xfer_mode )
    // herr_t H5Pset_dxpl_mpio( hid_t dxpl_id, H5FD_mpio_xfer_t xfer_mode )
    // herr_t H5Pset_dxpl_mpio_chunk_opt (hid_t dxpl_id, H5FD_mpio_chunk_opt_t opt_mode)
    // herr_t H5Pset_dxpl_mpio_chunk_opt_num (hid_t dxpl_id, unsigned num_chunk_per_proc)
    // herr_t H5Pset_dxpl_mpio_chunk_opt_ratio (hid_t dxpl_id, unsigned percent_proc_per_chunk)
    // herr_t H5Pset_dxpl_mpio_collective_opt (hid_t dxpl_id, H5FD_mpio_collective_opt_t opt_mode)

    // ////////////////////////////////////////////////////////////
    // //
    // H5PL: HDF5 1.8 Plugin API Functions //
    // //
    // ////////////////////////////////////////////////////////////
    /**
     * H5PLset_loading_state uses one argument to enable or disable individual plugins.
     *        The plugin_flags parameter is an encoded integer in which each bit controls a specific
     *        plugin or class of plugins.
     *        A plugin bit set to 0 (zero) prevents the use of the dynamic plugin corresponding
     *        to that bit position. A plugin bit set to 1 (one) allows the use of that dynamic plugin.
     *        All dynamic plugins can be enabled by setting plugin_flags to a negative value.
     *        A value of 0 (zero) will disable all dynamic plugins.
     *
     *        H5PLset_loading_state inspects the HDF5_PLUGIN_PRELOAD environment variable every
     *        time it is called. If the environment variable is set to the special :: string,
     *        all dynamic plugins will be disabled.
     *
     * @param plugin_flags
     *            IN: The list of dynamic plugin types to enable or disable.
     *                A plugin bit set to 0 (zero) prevents use of that dynamic plugin.
     *                A plugin bit set to 1 (one) enables use of that dynamic plugin.
     *                Setting plugin_flags to a negative value enables all dynamic plugins.
     *                Setting plugin_flags to 0 (zero) disables all dynamic plugins.
     *
     *
     * @exception HDF5LibraryException
     *                - Error from the HDF-5 Library.
     **/
    public synchronized static native void H5PLset_loading_state(int plugin_flags) throws HDF5LibraryException;

    /**
     * H5PLget_loading_state retrieves the state of the dynamic plugins flag, plugin_flags..
     *
     * @return the list of dynamic plugin types that are enabled or disabled.
     *             A plugin bit set to 0 (zero) indicates that that dynamic plugin is disabled.
     *             A plugin bit set to 1 (one) indicates that that dynamic plugin is enabled.
     *             If the value of plugin_flags is negative, all dynamic plugins are enabled.
     *             If the value of plugin_flags is 0 (zero), all dynamic plugins are disabled.
     *
     * @exception HDF5LibraryException
     *                - Error from the HDF-5 Library.
     **/
    public synchronized static native int H5PLget_loading_state() throws HDF5LibraryException;

    /**
     * H5PLappend inserts the plugin path at the end of the table.
     *
     * @param plugin_path
     *            IN: Path for location of filter plugin libraries.
     *
     * @exception HDF5LibraryException
     *                - Error from the HDF-5 Library.
     **/
    public synchronized static native void H5PLappend(String plugin_path) throws HDF5LibraryException;

    /**
     * H5PLprepend inserts the plugin path at the beginning of the table.
     *
     * @param plugin_path
     *            IN: Path for location of filter plugin libraries.
     *
     * @exception HDF5LibraryException
     *                - Error from the HDF-5 Library.
     **/
    public synchronized static native void H5PLprepend(String plugin_path) throws HDF5LibraryException;

    /**
     * H5PLreplace replaces the plugin path at the specified index.
     *
     * @param plugin_path
     *            IN: Path for location of filter plugin libraries.
     * @param index
     *            IN: The table index (0-based).
     *
     * @exception HDF5LibraryException
     *                - Error from the HDF-5 Library.
     **/
    public synchronized static native void H5PLreplace(String plugin_path, int index) throws HDF5LibraryException;

    /**
     * H5PLinsert inserts the plugin path at the specified index.
     *
     * @param plugin_path
     *            IN: Path for location of filter plugin libraries.
     * @param index
     *            IN: The table index (0-based).
     *
     * @exception HDF5LibraryException
     *                - Error from the HDF-5 Library.
     **/
    public synchronized static native void H5PLinsert(String plugin_path, int index) throws HDF5LibraryException;

    /**
     * H5PLremove removes the plugin path at the specified index.
     *
     * @param index
     *            IN: The table index (0-based).
     *
     * @exception HDF5LibraryException
     *                - Error from the HDF-5 Library.
     **/
    public synchronized static native void H5PLremove(int index) throws HDF5LibraryException;

    /**
     * H5PLget retrieves the plugin path at the specified index.
     *
     * @param index
     *            IN: The table index (0-based).
     *
     * @return the current path at the index in plugin path table
     *
     * @exception HDF5LibraryException
     *                - Error from the HDF-5 Library.
     **/
    public synchronized static native String H5PLget(int index) throws HDF5LibraryException;

    /**
     * H5PLsize retrieves the size of the current list of plugin paths.
     *
     * @return the current number of paths in the plugin path table
     *
     * @exception HDF5LibraryException
     *                - Error from the HDF-5 Library.
     **/
    public synchronized static native int H5PLsize() throws HDF5LibraryException;

    // ////////////////////////////////////////////////////////////
    // //
    // H5R: HDF5 1.8 Reference API Functions //
    // //
    // ////////////////////////////////////////////////////////////

    private synchronized static native int H5Rcreate(byte[] ref, long loc_id, String name, int ref_type, long space_id)
            throws HDF5LibraryException, NullPointerException, IllegalArgumentException;

    /**
     * H5Rcreate creates the reference, ref, of the type specified in ref_type, pointing to the object name located at
     * loc_id.
     *
     * @param loc_id
     *            IN: Location identifier used to locate the object being pointed to.
     * @param name
     *            IN: Name of object at location loc_id.
     * @param ref_type
     *            IN: Type of reference.
     * @param space_id
     *            IN: Dataspace identifier with selection.
     *
     * @return the reference (byte[]) if successful
     *
     * @exception HDF5LibraryException
     *                - Error from the HDF-5 Library.
     * @exception NullPointerException
     *                - an input array is null.
     * @exception IllegalArgumentException
     *                - an input array is invalid.
     **/
    public synchronized static byte[] H5Rcreate(long loc_id, String name, int ref_type, long space_id)
            throws HDF5LibraryException, NullPointerException, IllegalArgumentException {
        /* These sizes are correct for HDF5.1.2 */
        int ref_size = 8;
        if (ref_type == HDF5Constants.H5R_DATASET_REGION) {
            ref_size = 12;
        }
        byte rbuf[] = new byte[ref_size];

        /* will raise an exception if fails */
        H5Rcreate(rbuf, loc_id, name, ref_type, space_id);

        return rbuf;
    }

    /**
     * Given a reference to some object, H5Rdereference opens that object and return an identifier.
     *
     * @param dataset
     *            IN: Dataset containing reference object.
     * @param access_list
     *            IN: Property list of the object being referenced.
     * @param ref_type
     *            IN: The reference type of ref.
     * @param ref
     *            IN: reference to an object
     *
     * @return valid identifier if successful
     *
     * @exception HDF5LibraryException
     *                - Error from the HDF-5 Library.
     * @exception NullPointerException
     *                - output array is null.
     * @exception IllegalArgumentException
     *                - output array is invalid.
     **/
    public static long H5Rdereference(long dataset, long access_list, int ref_type, byte[] ref)
            throws HDF5LibraryException, NullPointerException, IllegalArgumentException {
        long id = _H5Rdereference(dataset, access_list, ref_type, ref);
        if (id > 0) {
            log.trace("OPEN_IDS: H5Rdereference add {}", id);
            OPEN_IDS.add(id);
            log.trace("OPEN_IDS: {}", OPEN_IDS.size());
        }
        return id;
    }

    private synchronized static native long _H5Rdereference(long dataset, long access_list, int ref_type, byte[] ref)
            throws HDF5LibraryException, NullPointerException, IllegalArgumentException;

    /**
     * H5Rget_name retrieves a name for the object identified by ref.
     *
     * @param loc_id
     *            IN: Identifier for the dataset containing the reference or for the group that dataset is in.
     * @param ref_type
     *            IN: Type of reference.
     * @param ref
     *            IN: An object or dataset region reference.
     * @param name
     *            OUT: A name associated with the referenced object or dataset region.
     * @param size
     *            IN: The size of the name buffer.
     *
     * @return Returns the length of the name if successful, returning 0 (zero) if no name is associated with the
     *         identifier. Otherwise returns a negative value.
     *
     *
     * @exception HDF5LibraryException
     *                - Error from the HDF-5 Library.
     * @exception NullPointerException
     *                - size is null.
     * @exception IllegalArgumentException
     *                - Argument is illegal.
     *
     **/
    public synchronized static native long H5Rget_name(long loc_id, int ref_type, byte[] ref, String[] name, long size)
            throws HDF5LibraryException, NullPointerException, IllegalArgumentException;

    /**
     * H5Rget_obj_type Given a reference to an object ref, H5Rget_obj_type returns the type of the object pointed to.
     *
     * @param loc_id
     *            IN: loc_id of the reference object.
     * @param ref_type
     *            IN: Type of reference to query.
     * @param ref
     *            IN: the reference
     *
     * @return Returns the object type
     *
     * @exception HDF5LibraryException
     *                - Error from the HDF-5 Library.
     * @exception NullPointerException
     *                - array is null.
     * @exception IllegalArgumentException
     *                - array is invalid.
     **/
    public synchronized static native int H5Rget_obj_type(long loc_id, int ref_type, byte ref[])
            throws HDF5LibraryException, NullPointerException, IllegalArgumentException;

    /**
     * H5Rget_obj_type2 Retrieves the type of object that an object reference points to.
     *
     * @see public static int H5Rget_obj_type(int loc_id, int ref_type, byte ref[])
     **/
    private synchronized static native int H5Rget_obj_type2(long loc_id, int ref_type, byte ref[], int[] obj_type)
            throws HDF5LibraryException, NullPointerException, IllegalArgumentException;

    /**
     * Given a reference to an object ref, H5Rget_region creates a copy of the dataspace of the dataset pointed to and
     * defines a selection in the copy which is the region pointed to.
     *
     * @param loc_id
     *            IN: loc_id of the reference object.
     * @param ref_type
     *            IN: The reference type of ref.
     * @param ref
     *            OUT: the reference to the object and region
     *
     * @return a valid identifier if successful
     *
     * @exception HDF5LibraryException
     *                - Error from the HDF-5 Library.
     * @exception NullPointerException
     *                - output array is null.
     * @exception IllegalArgumentException
     *                - output array is invalid.
     **/
    public static long H5Rget_region(long loc_id, int ref_type, byte[] ref) throws HDF5LibraryException,
    NullPointerException, IllegalArgumentException {
        long id = _H5Rget_region(loc_id, ref_type, ref);
        if (id > 0) {
            log.trace("OPEN_IDS: H5Rget_region add {}", id);
            OPEN_IDS.add(id);
            log.trace("OPEN_IDS: {}", OPEN_IDS.size());
        }
        return id;
    }

    private synchronized static native long _H5Rget_region(long loc_id, int ref_type, byte[] ref)
            throws HDF5LibraryException, NullPointerException, IllegalArgumentException;

    // ////////////////////////////////////////////////////////////
    // //
    // H5S: Dataspace Interface Functions //
    // //
    // ////////////////////////////////////////////////////////////

    /**
     * H5Sclose releases a dataspace.
     *
     * @param space_id
     *            Identifier of dataspace to release.
     *
     * @return a non-negative value if successful
     *
     * @exception HDF5LibraryException
     *                - Error from the HDF-5 Library.
     **/
    public static int H5Sclose(long space_id) throws HDF5LibraryException {
        if (space_id < 0)
            return 0; // throw new HDF5LibraryException("Negative ID");;

        log.trace("OPEN_IDS: H5Sclose remove {}", space_id);
        OPEN_IDS.remove(space_id);
        log.trace("OPEN_IDS: {}", OPEN_IDS.size());
        return _H5Sclose(space_id);
    }

    private synchronized static native int _H5Sclose(long space_id) throws HDF5LibraryException;

    /**
     * H5Scopy creates a new dataspace which is an exact copy of the dataspace identified by space_id.
     *
     * @param space_id
     *            Identifier of dataspace to copy.
     * @return a dataspace identifier if successful
     *
     * @exception HDF5LibraryException
     *                - Error from the HDF-5 Library.
     **/
    public static long H5Scopy(long space_id) throws HDF5LibraryException {
        long id = _H5Scopy(space_id);
        if (id > 0) {
            log.trace("OPEN_IDS: H5Scopy add {}", id);
            OPEN_IDS.add(id);
            log.trace("OPEN_IDS: {}", OPEN_IDS.size());
        }
        return id;
    }

    private synchronized static native long _H5Scopy(long space_id) throws HDF5LibraryException;

    /**
     * H5Screate creates a new dataspace of a particular type.
     *
     * @param type
     *            IN: The type of dataspace to be created.
     *
     * @return a dataspace identifier
     *
     * @exception HDF5LibraryException
     *                - Error from the HDF-5 Library.
     **/
    public static long H5Screate(int type) throws HDF5LibraryException {
        long id = _H5Screate(type);
        if (id > 0) {
            log.trace("OPEN_IDS: H5Screate add {}", id);
            OPEN_IDS.add(id);
            log.trace("OPEN_IDS: {}", OPEN_IDS.size());
        }
        return id;
    }

    private synchronized static native long _H5Screate(int type) throws HDF5LibraryException;

    /**
     * H5Screate_simple creates a new simple data space and opens it for access.
     *
     * @param rank
     *            IN: Number of dimensions of dataspace.
     * @param dims
     *            IN: An array of the size of each dimension.
     * @param maxdims
     *            IN: An array of the maximum size of each dimension.
     *
     * @return a dataspace identifier
     *
     * @exception HDF5Exception
     *                - Error from the HDF-5 Library.
     * @exception NullPointerException
     *                - dims or maxdims is null.
     **/
    public static long H5Screate_simple(int rank, long[] dims, long[] maxdims) throws HDF5Exception,
            NullPointerException {
        long id = _H5Screate_simple(rank, dims, maxdims);
        if (id > 0) {
            log.trace("OPEN_IDS: H5Screate_simple add {}", id);
            OPEN_IDS.add(id);
            log.trace("OPEN_IDS: {}", OPEN_IDS.size());
        }
        return id;
    }

    private synchronized static native long _H5Screate_simple(int rank, long[] dims, long[] maxdims)
            throws HDF5Exception, NullPointerException;

    /**
     * H5Sdecode reconstructs the HDF5 data space object and returns a new object handle for it.
     *
     * @param buf
     *            IN: Buffer for the data space object to be decoded.
     *
     * @return a new object handle
     *
     * @exception HDF5LibraryException
     *                - Error from the HDF-5 Library.
     * @exception NullPointerException
     *                - buf is null.
     **/
    public synchronized static native long H5Sdecode(byte[] buf) throws HDF5LibraryException, NullPointerException;

    /**
     * H5Sencode converts a data space description into binary form in a buffer.
     *
     * @param obj_id
     *            IN: Identifier of the object to be encoded.
     *
     * @return the buffer for the object to be encoded into.
     *
     * @exception HDF5LibraryException
     *                - Error from the HDF-5 Library.
     **/
    public synchronized static native byte[] H5Sencode(long obj_id) throws HDF5LibraryException, NullPointerException;

    /**
     * H5Sextent_copy copies the extent from source_space_id to dest_space_id. This action may change the type of the
     * dataspace.
     *
     * @param dest_space_id
     *            IN: The identifier for the dataspace from which the extent is copied.
     * @param source_space_id
     *            IN: The identifier for the dataspace to which the extent is copied.
     *
     * @return a non-negative value if successful
     *
     * @exception HDF5LibraryException
     *                - Error from the HDF-5 Library.
     **/
    public synchronized static native int H5Sextent_copy(long dest_space_id, long source_space_id)
            throws HDF5LibraryException;

    /**
     * H5Sextent_equal determines whether the dataspace extents of two dataspaces, space1_id and space2_id, are equal.
     *
     * @param first_space_id
     *            IN: The identifier for the first dataspace.
     * @param second_space_id
     *            IN: The identifier for the seconddataspace.
     *
     * @return true if successful, else false
     *
     * @exception HDF5LibraryException
     *                - Error from the HDF-5 Library.
     **/
    public synchronized static native boolean H5Sextent_equal(long first_space_id, long second_space_id)
            throws HDF5LibraryException;

    /**
     * H5Sget_select_bounds retrieves the coordinates of the bounding box containing the current selection and places
     * them into user-supplied buffers.
     * <P>
     * The start and end buffers must be large enough to hold the dataspace rank number of coordinates.
     *
     * @param spaceid
     *            Identifier of dataspace to release.
     * @param start
     *            coordinates of lowest corner of bounding box.
     * @param end
     *            coordinates of highest corner of bounding box.
     *
     * @return a non-negative value if successful,with start and end initialized.
     *
     * @exception HDF5LibraryException
     *                - Error from the HDF-5 Library.
     * @exception NullPointerException
     *                - start or end is null.
     **/
    public synchronized static native int H5Sget_select_bounds(long spaceid, long[] start, long[] end)
            throws HDF5LibraryException, NullPointerException;

    /**
     * H5Sget_select_elem_npoints returns the number of element points in the current dataspace selection.
     *
     * @param spaceid
     *            Identifier of dataspace to release.
     *
     * @return a non-negative value if successful
     *
     * @exception HDF5LibraryException
     *                - Error from the HDF-5 Library.
     **/
    public synchronized static native long H5Sget_select_elem_npoints(long spaceid) throws HDF5LibraryException;

    /**
     * H5Sget_select_elem_pointlist returns an array of of element points in the current dataspace selection. The point
     * coordinates have the same dimensionality (rank) as the dataspace they are located within, one coordinate per
     * point.
     *
     * @param spaceid
     *            Identifier of dataspace to release.
     * @param startpoint
     *            first point to retrieve
     * @param numpoints
     *            number of points to retrieve
     * @param buf
     *            returns points startblock to startblock+num-1, each points is <i>rank</i> longs.
     *
     * @return a non-negative value if successful
     *
     * @exception HDF5LibraryException
     *                - Error from the HDF-5 Library.
     * @exception NullPointerException
     *                - buf is null.
     **/
    public synchronized static native int H5Sget_select_elem_pointlist(long spaceid, long startpoint, long numpoints,
            long[] buf) throws HDF5LibraryException, NullPointerException;

    /**
     * H5Sget_select_hyper_blocklist returns an array of hyperslab blocks. The block coordinates have the same
     * dimensionality (rank) as the dataspace they are located within. The list of blocks is formatted as follows:
     *
     * <pre>
     *    &lt;"start" coordinate&gt;, immediately followed by
     *    &lt;"opposite" corner coordinate&gt;, followed by
     *   the next "start" and "opposite" coordinates,
     *   etc.
     *   until all of the selected blocks have been listed.
     * </pre>
     *
     * @param spaceid
     *            Identifier of dataspace to release.
     * @param startblock
     *            first block to retrieve
     * @param numblocks
     *            number of blocks to retrieve
     * @param buf
     *            returns blocks startblock to startblock+num-1, each block is <i>rank</i> * 2 (corners) longs.
     *
     * @return a non-negative value if successful
     *
     * @exception HDF5LibraryException
     *                - Error from the HDF-5 Library.
     * @exception NullPointerException
     *                - buf is null.
     **/
    public synchronized static native int H5Sget_select_hyper_blocklist(long spaceid, long startblock, long numblocks,
            long[] buf) throws HDF5LibraryException, NullPointerException;

    /**
     * H5Sget_select_hyper_nblocks returns the number of hyperslab blocks in the current dataspace selection.
     *
     * @param spaceid
     *            Identifier of dataspace to release.
     *
     * @return a non-negative value if successful
     *
     * @exception HDF5LibraryException
     *                - Error from the HDF-5 Library.
     **/
    public synchronized static native long H5Sget_select_hyper_nblocks(long spaceid) throws HDF5LibraryException;

    /**
     * H5Sget_select_npoints determines the number of elements in the current selection of a dataspace.
     *
     * @param space_id
     *            IN: Identifier of the dataspace object to query
     *
     * @return the number of elements in the selection if successful
     *
     * @exception HDF5LibraryException
     *                - Error from the HDF-5 Library.
     **/
    public synchronized static native long H5Sget_select_npoints(long space_id) throws HDF5LibraryException;

    /**
     * H5Sget_select_type retrieves the type of selection currently defined for the dataspace space_id.
     *
     * @param space_id
     *            IN: Identifier of the dataspace object to query
     *
     * @return the dataspace selection type if successful
     *
     * @exception HDF5LibraryException
     *                - Error from the HDF-5 Library.
     **/
    public synchronized static native int H5Sget_select_type(long space_id) throws HDF5LibraryException;

    /**
     * H5Sget_simple_extent_dims returns the size and maximum sizes of each dimension of a dataspace through the dims
     * and maxdims parameters.
     *
     * @param space_id
     *            IN: Identifier of the dataspace object to query
     * @param dims
     *            OUT: Pointer to array to store the size of each dimension.
     * @param maxdims
     *            OUT: Pointer to array to store the maximum size of each dimension.
     *
     * @return the number of dimensions in the dataspace if successful
     *
     * @exception HDF5LibraryException
     *                - Error from the HDF-5 Library.
     * @exception NullPointerException
     *                - dims or maxdims is null.
     **/
    public synchronized static native int H5Sget_simple_extent_dims(long space_id, long[] dims, long[] maxdims)
            throws HDF5LibraryException, NullPointerException;

    /**
     * H5Sget_simple_extent_ndims determines the dimensionality (or rank) of a dataspace.
     *
     * @param space_id
     *            IN: Identifier of the dataspace
     *
     * @return the number of dimensions in the dataspace if successful
     *
     * @exception HDF5LibraryException
     *                - Error from the HDF-5 Library.
     **/
    public synchronized static native int H5Sget_simple_extent_ndims(long space_id) throws HDF5LibraryException;

    /**
     * H5Sget_simple_extent_npoints determines the number of elements in a dataspace.
     *
     * @param space_id
     *            ID of the dataspace object to query
     * @return the number of elements in the dataspace if successful
     *
     * @exception HDF5LibraryException
     *                - Error from the HDF-5 Library.
     **/
    public synchronized static native long H5Sget_simple_extent_npoints(long space_id) throws HDF5LibraryException;

    /**
     * H5Sget_simple_extent_type queries a dataspace to determine the current class of a dataspace.
     *
     * @param space_id
     *            Dataspace identifier.
     *
     * @return a dataspace class name if successful
     *
     * @exception HDF5LibraryException
     *                - Error from the HDF-5 Library.
     **/
    public synchronized static native int H5Sget_simple_extent_type(long space_id) throws HDF5LibraryException;

    /**
     * H5Sis_simple determines whether a dataspace is a simple dataspace.
     *
     * @param space_id
     *            Identifier of the dataspace to query
     *
     * @return true if is a simple dataspace
     *
     * @exception HDF5LibraryException
     *                - Error from the HDF-5 Library.
     **/
    public synchronized static native boolean H5Sis_simple(long space_id) throws HDF5LibraryException;

    /**
     * H5Soffset_simple sets the offset of a simple dataspace space_id.
     *
     * @param space_id
     *            IN: The identifier for the dataspace object to reset.
     * @param offset
     *            IN: The offset at which to position the selection.
     *
     * @return a non-negative value if successful
     *
     * @exception HDF5LibraryException
     *                - Error from the HDF-5 Library.
     * @exception NullPointerException
     *                - offset array is null.
     **/
    public synchronized static native int H5Soffset_simple(long space_id, byte[] offset) throws HDF5LibraryException,
            NullPointerException;

    public synchronized static int H5Soffset_simple(long space_id, long[] offset) throws HDF5Exception,
            NullPointerException {
        if (offset == null) {
            return -1;
        }

        HDFArray theArray = new HDFArray(offset);
        byte[] theArr = theArray.byteify();

        int retVal = H5Soffset_simple(space_id, theArr);

        theArr = null;
        theArray = null;
        return retVal;
    }

    /**
     * H5Sselect_all selects the entire extent of the dataspace space_id.
     *
     * @param space_id
     *            IN: The identifier of the dataspace to be selected.
     *
     * @return a non-negative value if successful
     *
     * @exception HDF5LibraryException
     *                - Error from the HDF-5 Library.
     **/
    public synchronized static native int H5Sselect_all(long space_id) throws HDF5LibraryException;

    /**
     * H5Sselect_elements selects array elements to be included in the selection for the space_id dataspace.
     *
     * @param space_id
     *            Identifier of the dataspace.
     * @param op
     *            operator specifying how the new selection is combined.
     * @param num_elements
     *            Number of elements to be selected.
     * @param coord
     *            A 2-dimensional array specifying the coordinates of the elements.
     *
     * @return a non-negative value if successful
     *
     * @exception HDF5LibraryException
     *                - Error from the HDF-5 Library.
     **/
    private synchronized static native int H5Sselect_elements(long space_id, int op, int num_elements, byte[] coord)
            throws HDF5LibraryException, NullPointerException;

    /**
     * H5Sselect_elements selects array elements to be included in the selection for the space_id dataspace.
     *
     * @param space_id
     *            Identifier of the dataspace.
     * @param op
     *            operator specifying how the new selection is combined.
     * @param num_elements
     *            Number of elements to be selected.
     * @param coord2D
     *            A 2-dimensional array specifying the coordinates of the elements.
     *
     * @return a non-negative value if successful
     *
     * @exception HDF5Exception
     *                - Error in the data conversion
     * @exception HDF5LibraryException
     *                - Error from the HDF-5 Library.
     * @exception NullPointerException
     *                - cord array is
     **/
    public synchronized static int H5Sselect_elements(long space_id, int op, int num_elements, long[][] coord2D)
            throws HDF5Exception, HDF5LibraryException, NullPointerException {
        if (coord2D == null) {
            return -1;
        }

        HDFArray theArray = new HDFArray(coord2D);
        byte[] coord = theArray.byteify();

        int retVal = H5Sselect_elements(space_id, op, num_elements, coord);

        coord = null;
        theArray = null;
        return retVal;
    }

    /**
     * H5Sselect_hyperslab selects a hyperslab region to add to the current selected region for the dataspace specified
     * by space_id. The start, stride, count, and block arrays must be the same size as the rank of the dataspace.
     *
     * @param space_id
     *            IN: Identifier of dataspace selection to modify
     * @param op
     *            IN: Operation to perform on current selection.
     * @param start
     *            IN: Offset of start of hyperslab
     * @param stride
     *            IN: Hyperslab stride.
     * @param count
     *            IN: Number of blocks included in hyperslab.
     * @param block
     *            IN: Size of block in hyperslab.
     *
     * @return a non-negative value if successful
     *
     * @exception HDF5LibraryException
     *                - Error from the HDF-5 Library.
     * @exception NullPointerException
     *                - an input array is null.
     * @exception IllegalArgumentException
     *                - an input array is invalid.
     **/
    public synchronized static int H5Sselect_hyperslab(long space_id, int op, byte[] start, byte[] stride,
            byte[] count, byte[] block) throws HDF5LibraryException, NullPointerException, IllegalArgumentException {
        ByteBuffer startbb = ByteBuffer.wrap(start);
        long[] lastart = (startbb.asLongBuffer()).array();
        ByteBuffer stridebb = ByteBuffer.wrap(stride);
        long[] lastride = (stridebb.asLongBuffer()).array();
        ByteBuffer countbb = ByteBuffer.wrap(count);
        long[] lacount = (countbb.asLongBuffer()).array();
        ByteBuffer blockbb = ByteBuffer.wrap(block);
        long[] lablock = (blockbb.asLongBuffer()).array();

        return H5Sselect_hyperslab(space_id, op, lastart, lastride, lacount, lablock);
    }

    public synchronized static native int H5Sselect_hyperslab(long space_id, int op, long[] start, long[] stride,
            long[] count, long[] block) throws HDF5LibraryException, NullPointerException, IllegalArgumentException;

    /**
     * H5Sselect_none resets the selection region for the dataspace space_id to include no elements.
     *
     * @param space_id
     *            IN: The identifier of the dataspace to be reset.
     * @return a non-negative value if successful
     *
     * @exception HDF5LibraryException
     *                - Error from the HDF-5 Library.
     **/
    public synchronized static native int H5Sselect_none(long space_id) throws HDF5LibraryException;

    /**
     * H5Sselect_valid verifies that the selection for the dataspace.
     *
     * @param space_id
     *            The identifier for the dataspace in which the selection is being reset.
     *
     * @return true if the selection is contained within the extent and FALSE if it is not or is an error.
     *
     * @exception HDF5LibraryException
     *                - Error from the HDF-5 Library.
     **/
    public synchronized static native boolean H5Sselect_valid(long space_id) throws HDF5LibraryException;

    /**
     * H5Sset_extent_none removes the extent from a dataspace and sets the type to H5S_NONE.
     *
     * @param space_id
     *            The identifier for the dataspace from which the extent is to be removed.
     *
     * @return a non-negative value if successful
     *
     * @exception HDF5LibraryException
     *                - Error from the HDF-5 Library.
     **/
    public synchronized static native int H5Sset_extent_none(long space_id) throws HDF5LibraryException;

    /**
     * H5Sset_extent_simple sets or resets the size of an existing dataspace.
     *
     * @param space_id
     *            Dataspace identifier.
     * @param rank
     *            Rank, or dimensionality, of the dataspace.
     * @param current_size
     *            Array containing current size of dataspace.
     * @param maximum_size
     *            Array containing maximum size of dataspace.
     *
     * @return a dataspace identifier if successful
     *
     * @exception HDF5LibraryException
     *                - Error from the HDF-5 Library.
     **/
    public synchronized static native long H5Sset_extent_simple(long space_id, int rank, long[] current_size,
            long[] maximum_size) throws HDF5LibraryException, NullPointerException;

    public synchronized static long H5Sset_extent_simple(long space_id, int rank, byte[] current_size,
            byte[] maximum_size) throws HDF5LibraryException, NullPointerException {
        ByteBuffer csbb = ByteBuffer.wrap(current_size);
        long[] lacs = (csbb.asLongBuffer()).array();
        ByteBuffer maxsbb = ByteBuffer.wrap(maximum_size);
        long[] lamaxs = (maxsbb.asLongBuffer()).array();

        return H5Sset_extent_simple(space_id, rank, lacs, lamaxs);
    }

    /**
     * H5Sget_regular_hyperslab determines if a hyperslab selection is regular for the dataspace specified
     * by space_id. The start, stride, count, and block arrays must be the same size as the rank of the dataspace.
     *
     * @param space_id
     *            IN: Identifier of dataspace selection to modify
     * @param start
     *           OUT: Offset of start of hyperslab
     * @param stride
     *           OUT: Hyperslab stride.
     * @param count
     *           OUT: Number of blocks included in hyperslab.
     * @param block
     *           OUT: Size of block in hyperslab.
     *
     * @exception HDF5LibraryException
     *                - Error from the HDF-5 Library.
     * @exception NullPointerException
     *                - an output array is null.
     * @exception IllegalArgumentException
     *                - an output array is invalid.
     **/
     public synchronized static native void H5Sget_regular_hyperslab(long space_id, long[] start, long[] stride, long[] count, long[] block) throws HDF5LibraryException, NullPointerException, IllegalArgumentException;

    /**
     * H5Sis_regular_hyperslab retrieves a regular hyperslab selection for the dataspace specified
     * by space_id.
     *
     * @param space_id
     *            IN: Identifier of dataspace selection to query
     *
     * @return a TRUE/FALSE for hyperslab selection if successful
     *
     * @exception HDF5LibraryException
     *                - Error from the HDF-5 Library.
     **/
     public synchronized static native boolean H5Sis_regular_hyperslab(long space_id) throws HDF5LibraryException;

    // /////// unimplemented ////////



    // ////////////////////////////////////////////////////////////
    // //
    // H5T: Datatype Interface Functions //
    // //
    // ////////////////////////////////////////////////////////////

    /**
     * H5Tarray_create creates a new array datatype object.
     *
     * @param base_id
     *            IN: Datatype identifier for the array base datatype.
     * @param ndims
     *            IN: Rank of the array.
     * @param dim
     *            IN: Size of each array dimension.
     *
     * @return a valid datatype identifier
     *
     * @exception HDF5LibraryException
     *                - Error from the HDF-5 Library.
     * @exception NullPointerException
     *                - dim is null.
     **/
    public static long H5Tarray_create(long base_id, int ndims, long[] dim) throws HDF5LibraryException,
            NullPointerException {
        long id = _H5Tarray_create2(base_id, ndims, dim);
        if (id > 0) {
            log.trace("OPEN_IDS: H5Tarray_create add {}", id);
            OPEN_IDS.add(id);
            log.trace("OPEN_IDS: {}", OPEN_IDS.size());
        }
        return id;
    }

    private synchronized static native long _H5Tarray_create2(long base_id, int ndims, long[] dim)
            throws HDF5LibraryException, NullPointerException;

    /**
     * H5Tclose releases a datatype.
     *
     * @param type_id
     *            IN: Identifier of datatype to release.
     *
     * @return a non-negative value if successful
     *
     * @exception HDF5LibraryException
     *                - Error from the HDF-5 Library.
     **/
    public static int H5Tclose(long type_id) throws HDF5LibraryException {
        if (type_id < 0)
            return 0; // throw new HDF5LibraryException("Negative ID");;

        log.trace("OPEN_IDS: H5Tclose remove {}", type_id);
        OPEN_IDS.remove(type_id);
        log.trace("OPEN_IDS: {}", OPEN_IDS.size());
        return _H5Tclose(type_id);
    }

    private synchronized static native int _H5Tclose(long type_id) throws HDF5LibraryException;

    /**
     * H5Tcommit saves a transient datatype as an immutable named datatype in a file.
     *
     * @param loc_id
     *            IN: Location identifier.
     * @param name
     *            IN: Name given to committed datatype.
     * @param type_id
     *            IN: Identifier of datatype to be committed.
     * @param lcpl_id
     *            IN: Link creation property list.
     * @param tcpl_id
     *            IN: Datatype creation property list.
     * @param tapl_id
     *            IN: Datatype access property list.
     *
     * @exception HDF5LibraryException
     *                - Error from the HDF-5 Library.
     * @exception NullPointerException
     *                - name is null.
     **/
    public synchronized static native void H5Tcommit(long loc_id, String name, long type_id, long lcpl_id,
            long tcpl_id, long tapl_id) throws HDF5LibraryException, NullPointerException;

    /**
     * H5Tcommit_anon commits a transient datatype (not immutable) to a file, turning it into a named datatype with the
     * specified creation and property lists.
     *
     * @param loc_id
     *            IN: Location identifier.
     * @param type_id
     *            IN: Identifier of datatype to be committed.
     * @param tcpl_id
     *            IN: Datatype creation property list.
     * @param tapl_id
     *            IN: Datatype access property list.
     *
     * @exception HDF5LibraryException
     *                - Error from the HDF-5 Library.
     **/
    public synchronized static native void H5Tcommit_anon(long loc_id, long type_id, long tcpl_id, long tapl_id)
            throws HDF5LibraryException;

    /**
     * H5Tcommitted queries a type to determine whether the type specified by the type identifier is a named type or a
     * transient type.
     *
     * @param type_id
     *            IN: Identifier of datatype.
     *
     * @return true the datatype has been committed
     *
     * @exception HDF5LibraryException
     *                - Error from the HDF-5 Library.
     **/
    public synchronized static native boolean H5Tcommitted(long type_id) throws HDF5LibraryException;

    /**
     * H5Tcompiler_conv finds out whether the library's conversion function from type src_id to type dst_id is a
     * compiler (hard) conversion.
     *
     * @param src_id
     *            IN: Identifier of source datatype.
     * @param dst_id
     *            IN: Identifier of destination datatype.
     *
     * @exception HDF5LibraryException
     *                - Error from the HDF-5 Library.
     **/
    public synchronized static native void H5Tcompiler_conv(long src_id, long dst_id) throws HDF5LibraryException;

    /**
     ** H5Tconvert converts nelmts elements from the type specified by the src_id identifier to type dst_id.
     *
     * @param src_id
     *            IN: Identifier of source datatype.
     * @param dst_id
     *            IN: Identifier of destination datatype.
     * @param nelmts
     *            IN: Size of array buf.
     * @param buf
     *            IN: Array containing pre- and post-conversion values.
     * @param background
     *            IN: Optional background buffer.
     * @param plist_id
     *            IN: Dataset transfer property list identifier.
     *
     * @exception HDF5LibraryException
     *                - Error from the HDF-5 Library.
     * @exception NullPointerException
     *                - buf is null.
     **/
    public synchronized static native void H5Tconvert(long src_id, long dst_id, long nelmts, byte[] buf,
            byte[] background, long plist_id) throws HDF5LibraryException, NullPointerException;

    // int H5Tconvert(int src_id, int dst_id, long nelmts, Pointer buf, Pointer background, int plist_id);

    /**
     * H5Tcopy copies an existing datatype. The returned type is always transient and unlocked.
     *
     * @param type_id
     *            IN: Identifier of datatype to copy. Can be a datatype identifier, a predefined datatype (defined in
     *            H5Tpublic.h), or a dataset Identifier.
     *
     * @return a datatype identifier if successful
     *
     * @exception HDF5LibraryException
     *                - Error from the HDF-5 Library.
     **/
    public static long H5Tcopy(long type_id) throws HDF5LibraryException {
        long id = _H5Tcopy(type_id);
        if (id > 0) {
            log.trace("OPEN_IDS: H5Tcopy add {}", id);
            OPEN_IDS.add(id);
            log.trace("OPEN_IDS: {}", OPEN_IDS.size());
        }
        return id;
    }

    private synchronized static native long _H5Tcopy(long type_id) throws HDF5LibraryException;

    /**
     * H5Tcreate creates a new dataype of the specified class with the specified number of bytes.
     *
     * @param tclass
     *            IN: Class of datatype to create.
     * @param size
     *            IN: The number of bytes in the datatype to create.
     *
     * @return datatype identifier
     *
     * @exception HDF5LibraryException
     *                - Error from the HDF-5 Library.
     **/
    public static long H5Tcreate(int tclass, long size) throws HDF5LibraryException {
        long id = _H5Tcreate(tclass, size);
        if (id > 0) {
            log.trace("OPEN_IDS: H5Tcreate add {}", id);
            OPEN_IDS.add(id);
            log.trace("OPEN_IDS: {}", OPEN_IDS.size());
        }
        return id;
    }

    private synchronized static native long _H5Tcreate(int type, long size) throws HDF5LibraryException;

    /**
     * H5Tdecode reconstructs the HDF5 data type object and returns a new object handle for it.
     *
     * @param buf
     *            IN: Buffer for the data type object to be decoded.
     *
     * @return a new object handle
     *
     * @exception HDF5LibraryException
     *                - Error from the HDF-5 Library.
     * @exception NullPointerException
     *                - buf is null.
     **/
    public static long H5Tdecode(byte[] buf) throws HDF5LibraryException, NullPointerException {
        long id = _H5Tdecode(buf);
        if (id > 0) {
            log.trace("OPEN_IDS: H5Tdecode add {}", id);
            OPEN_IDS.add(id);
            log.trace("OPEN_IDS: {}", OPEN_IDS.size());
        }
        return id;
    }

    private synchronized static native long _H5Tdecode(byte[] buf) throws HDF5LibraryException, NullPointerException;

    /**
     * H5Tdetect_class determines whether the datatype specified in dtype_id contains any datatypes of the datatype
     * class specified in dtype_class.
     *
     * @param type_id
     *            IN: Identifier of datatype to query.
     * @param cls
     *            IN: Identifier of datatype cls.
     *
     * @return true if the datatype specified in dtype_id contains any datatypes of the datatype class
     *
     * @exception HDF5LibraryException
     *                - Error from the HDF-5 Library.
     **/
    public synchronized static native boolean H5Tdetect_class(long type_id, int cls) throws HDF5LibraryException;

    /**
     * H5Tencode converts a data type description into binary form in a buffer.
     *
     * @param obj_id
     *            IN: Identifier of the object to be encoded.
     * @param buf
     *            OUT: Buffer for the object to be encoded into. If the provided buffer is NULL, only the size of buffer
     *            needed is returned.
     * @param nalloc
     *            IN: The size of the allocated buffer.
     *
     * @return the size needed for the allocated buffer.
     *
     * @exception HDF5LibraryException
     *                - Error from the HDF-5 Library.
     * @exception NullPointerException
     *                - buf is null.
     **/
    public synchronized static native int H5Tencode(long obj_id, byte[] buf, long nalloc) throws HDF5LibraryException,
            NullPointerException;

    // /**
    // * H5Tencode converts a data type description into binary form in a buffer.
    // *
    // * @param obj_id IN: Identifier of the object to be encoded.
    // *
    // * @return the buffer for the object to be encoded into.
    // *
    // * @exception HDF5LibraryException - Error from the HDF-5 Library.
    // **/
    // public synchronized static native byte[] H5Tencode(int obj_id)
    // throws HDF5LibraryException;

    /**
     * H5Tenum_create creates a new enumeration datatype based on the specified base datatype, parent_id, which must be
     * an integer type.
     *
     * @param base_id
     *            IN: Identifier of the parent datatype to release.
     *
     * @return the datatype identifier for the new enumeration datatype
     *
     * @exception HDF5LibraryException
     *                - Error from the HDF-5 Library.
     **/
    public static long H5Tenum_create(long base_id) throws HDF5LibraryException {
        long id = _H5Tenum_create(base_id);
        if (id > 0) {
            log.trace("OPEN_IDS: H5Tenum_create add {}", id);
            OPEN_IDS.add(id);
            log.trace("OPEN_IDS: {}", OPEN_IDS.size());
        }
        return id;
    }

    private synchronized static native long _H5Tenum_create(long base_id) throws HDF5LibraryException;

    /**
     * H5Tenum_insert inserts a new enumeration datatype member into an enumeration datatype.
     *
     * @param type
     *            IN: Identifier of datatype.
     * @param name
     *            IN: The name of the member
     * @param value
     *            IN: The value of the member, data of the correct type
     *
     * @exception HDF5LibraryException
     *                - Error from the HDF-5 Library.
     * @exception NullPointerException
     *                - name is null.
     **/
    public synchronized static native void H5Tenum_insert(long type, String name, byte[] value)
            throws HDF5LibraryException, NullPointerException;

    /**
     * H5Tenum_insert inserts a new enumeration datatype member into an enumeration datatype.
     *
     * @param type
     *            IN: Identifier of datatype.
     * @param name
     *            IN: The name of the member
     * @param value
     *            IN: The value of the member, data of the correct type
     *
     * @return a non-negative value if successful
     *
     * @exception HDF5LibraryException
     *                - Error from the HDF-5 Library.
     * @exception NullPointerException
     *                - name is null.
     **/
    public static int H5Tenum_insert(long type, String name, int[] value) throws HDF5LibraryException,
            NullPointerException {
        return H5Tenum_insert_int(type, name, value);
    }

    public static int H5Tenum_insert(long type, String name, int value) throws HDF5LibraryException,
            NullPointerException {
        int[] val = { value };
        return H5Tenum_insert_int(type, name, val);
    }

    private synchronized static native int H5Tenum_insert_int(long type, String name, int[] value)
            throws HDF5LibraryException, NullPointerException;

    /**
     * H5Tenum_nameof finds the symbol name that corresponds to the specified value of the enumeration datatype type.
     *
     * @param type
     *            IN: Identifier of datatype.
     * @param value
     *            IN: The value of the member, data of the correct
     * @param size
     *            IN: The probable length of the name
     *
     * @return the symbol name.
     *
     * @exception HDF5LibraryException
     *                - Error from the HDF-5 Library.
     * @exception NullPointerException
     *                - value is null.
     **/
    public synchronized static native String H5Tenum_nameof(long type, byte[] value, long size)
            throws HDF5LibraryException, NullPointerException;

    // int H5Tenum_nameof(int type, Pointer value, Buffer name/* out */, long size);

    /**
     * H5Tenum_nameof finds the symbol name that corresponds to the specified value of the enumeration datatype type.
     *
     * @param type
     *            IN: Identifier of datatype.
     * @param value
     *            IN: The value of the member, data of the correct
     * @param name
     *            OUT: The name of the member
     * @param size
     *            IN: The max length of the name
     *
     * @return a non-negative value if successful
     *
     * @exception HDF5LibraryException
     *                - Error from the HDF-5 Library.
     * @exception NullPointerException
     *                - name is null.
     **/
    public static int H5Tenum_nameof(long type, int[] value, String[] name, int size) throws HDF5LibraryException,
            NullPointerException {
        return H5Tenum_nameof_int(type, value, name, size);
    }

    private synchronized static native int H5Tenum_nameof_int(long type, int[] value, String[] name, int size)
            throws HDF5LibraryException, NullPointerException;

    /**
     * H5Tenum_valueof finds the value that corresponds to the specified name of the enumeration datatype type.
     *
     * @param type
     *            IN: Identifier of datatype.
     * @param name
     *            IN: The name of the member
     * @param value
     *            OUT: The value of the member
     *
     * @exception HDF5LibraryException
     *                - Error from the HDF-5 Library.
     **/
    public synchronized static native void H5Tenum_valueof(long type, String name, byte[] value)
            throws HDF5LibraryException, NullPointerException;

    /**
     * H5Tenum_valueof finds the value that corresponds to the specified name of the enumeration datatype type.
     *
     * @param type
     *            IN: Identifier of datatype.
     * @param name
     *            IN: The name of the member
     * @param value
     *            OUT: The value of the member
     *
     * @return a non-negative value if successful
     *
     * @exception HDF5LibraryException
     *                - Error from the HDF-5 Library.
     * @exception NullPointerException
     *                - name is null.
     **/
    public static int H5Tenum_valueof(long type, String name, int[] value) throws HDF5LibraryException,
            NullPointerException {
        return H5Tenum_valueof_int(type, name, value);
    }

    private synchronized static native int H5Tenum_valueof_int(long type, String name, int[] value)
            throws HDF5LibraryException, NullPointerException;

    /**
     * H5Tequal determines whether two datatype identifiers refer to the same datatype.
     *
     * @param type_id1
     *            IN: Identifier of datatype to compare.
     * @param type_id2
     *            IN: Identifier of datatype to compare.
     *
     * @return true if the datatype identifiers refer to the same datatype, else false.
     *
     * @exception HDF5LibraryException
     *                - Error from the HDF-5 Library.
     **/
    public synchronized static native boolean H5Tequal(long type_id1, long type_id2) throws HDF5LibraryException;

    /**
     * H5Tget_array_dims returns the sizes of the dimensions of the specified array datatype object.
     *
     * @param type_id
     *            IN: Datatype identifier of array object.
     * @param dims
     *            OUT: Sizes of array dimensions.
     *
     * @return the non-negative number of dimensions of the array type
     *
     * @exception HDF5LibraryException
     *                - Error from the HDF-5 Library.
     * @exception NullPointerException
     *                - dims is null.
     **/
    public static int H5Tget_array_dims(long type_id, long[] dims) throws HDF5LibraryException, NullPointerException {
        return H5Tget_array_dims2(type_id, dims);
    }

    /**
     * H5Tget_array_dims2 returns the sizes of the dimensions of the specified array datatype object.
     *
     * @param type_id
     *            IN: Datatype identifier of array object.
     * @param dims
     *            OUT: Sizes of array dimensions.
     *
     * @return the non-negative number of dimensions of the array type
     *
     * @exception HDF5LibraryException
     *                - Error from the HDF-5 Library.
     * @exception NullPointerException
     *                - dims is null.
     **/
    public synchronized static native int H5Tget_array_dims2(long type_id, long[] dims) throws HDF5LibraryException,
            NullPointerException;

    /**
     * H5Tget_array_ndims returns the rank, the number of dimensions, of an array datatype object.
     *
     * @param type_id
     *            IN: Datatype identifier of array object.
     *
     * @return the rank of the array
     *
     * @exception HDF5LibraryException
     *                - Error from the HDF-5 Library.
     **/
    public synchronized static native int H5Tget_array_ndims(long type_id) throws HDF5LibraryException;

    /**
     * H5Tget_class returns the datatype class identifier.
     *
     * @param type_id
     *            IN: Identifier of datatype to query.
     *
     * @return datatype class identifier if successful; otherwise H5T_NO_CLASS(-1).
     *
     * @exception HDF5LibraryException
     *                - Error from the HDF-5 Library.
     **/
    public synchronized static native int H5Tget_class(long type_id) throws HDF5LibraryException;

    /**
     * H5Tget_class_name returns the datatype class identifier.
     *
     * @param class_id
     *            IN: Identifier of class from H5Tget_class.
     *
     * @return class name if successful; otherwise H5T_NO_CLASS.
     *
     **/
    public static String H5Tget_class_name(long class_id) {
        String retValue = null;
        if (HDF5Constants.H5T_INTEGER == class_id) /* integer types */
            retValue = "H5T_INTEGER";
        else if (HDF5Constants.H5T_FLOAT == class_id) /* floating-point types */
            retValue = "H5T_FLOAT";
        else if (HDF5Constants.H5T_TIME == class_id) /* date and time types */
            retValue = "H5T_TIME";
        else if (HDF5Constants.H5T_STRING == class_id) /* character string types */
            retValue = "H5T_STRING";
        else if (HDF5Constants.H5T_BITFIELD == class_id) /* bit field types */
            retValue = "H5T_BITFIELD";
        else if (HDF5Constants.H5T_OPAQUE == class_id) /* opaque types */
            retValue = "H5T_OPAQUE";
        else if (HDF5Constants.H5T_COMPOUND == class_id) /* compound types */
            retValue = "H5T_COMPOUND";
        else if (HDF5Constants.H5T_REFERENCE == class_id)/* reference types */
            retValue = "H5T_REFERENCE";
        else if (HDF5Constants.H5T_ENUM == class_id) /* enumeration types */
            retValue = "H5T_ENUM";
        else if (HDF5Constants.H5T_VLEN == class_id) /* Variable-Length types */
            retValue = "H5T_VLEN";
        else if (HDF5Constants.H5T_ARRAY == class_id) /* Array types */
            retValue = "H5T_ARRAY";
        else
            retValue = "H5T_NO_CLASS";

        return retValue;
    }

    /**
     * H5Tget_create_plist returns a property list identifier for the datatype creation property list associated with
     * the datatype specified by type_id.
     *
     * @param type_id
     *            IN: Identifier of datatype.
     *
     * @return a datatype property list identifier.
     *
     * @exception HDF5LibraryException
     *                - Error from the HDF-5 Library.
     **/
    public static long H5Tget_create_plist(long type_id) throws HDF5LibraryException {
        long id = _H5Tget_create_plist(type_id);
        if (id > 0) {
            log.trace("OPEN_IDS: _H5Tget_create_plist add {}", id);
            OPEN_IDS.add(id);
            log.trace("OPEN_IDS: {}", OPEN_IDS.size());
        }
        return id;
    }

    private synchronized static native long _H5Tget_create_plist(long type_id) throws HDF5LibraryException;

    /**
     * H5Tget_cset retrieves the character set type of a string datatype.
     *
     * @param type_id
     *            IN: Identifier of datatype to query.
     *
     * @return a valid character set type if successful
     *
     * @exception HDF5LibraryException
     *                - Error from the HDF-5 Library.
     **/
    public synchronized static native int H5Tget_cset(long type_id) throws HDF5LibraryException;

    /**
     * H5Tset_cset the character set to be used.
     *
     * @param type_id
     *            IN: Identifier of datatype to modify.
     * @param cset
     *            IN: Character set type.
     *
     * @return a non-negative value if successful
     *
     * @exception HDF5LibraryException
     *                - Error from the HDF-5 Library.
     **/
    public synchronized static native int H5Tset_cset(long type_id, int cset) throws HDF5LibraryException;

    /**
     * H5Tget_ebias retrieves the exponent bias of a floating-point type.
     *
     * @param type_id
     *            Identifier of datatype to query.
     *
     * @return the bias if successful; otherwise 0.
     *
     * @exception HDF5LibraryException
     *                - Error from the HDF-5 Library.
     **/
    public synchronized static native int H5Tget_ebias(long type_id) throws HDF5LibraryException;

    /**
     * H5Tset_ebias sets the exponent bias of a floating-point type.
     *
     * @param type_id
     *            Identifier of datatype to set.
     * @param ebias
     *            Exponent bias value.
     *
     * @return a non-negative value if successful
     *
     * @exception HDF5LibraryException
     *                - Error from the HDF-5 Library.
     **/
    public static int H5Tset_ebias(long type_id, int ebias) throws HDF5LibraryException {
        H5Tset_ebias(type_id, (long) ebias);
        return 0;
    }

    /**
     * H5Tget_ebias retrieves the exponent bias of a floating-point type.
     *
     * @param type_id
     *            IN: Identifier of datatype to query.
     *
     * @return the bias
     *
     * @exception HDF5LibraryException
     *                - Error from the HDF-5 Library.
     **/
    public synchronized static native long H5Tget_ebias_long(long type_id) throws HDF5LibraryException;

    /**
     * H5Tset_ebias sets the exponent bias of a floating-point type.
     *
     * @param type_id
     *            IN: Identifier of datatype to set.
     * @param ebias
     *            IN: Exponent bias value.
     *
     * @exception HDF5LibraryException
     *                - Error from the HDF-5 Library.
     **/
    public synchronized static native void H5Tset_ebias(long type_id, long ebias) throws HDF5LibraryException;

    /**
     * H5Tget_fields retrieves information about the locations of the various bit fields of a floating point datatype.
     *
     * @param type_id
     *            IN: Identifier of datatype to query.
     * @param fields
     *            OUT: location of size and bit-position.
     *            <ul>
     *            <li>fields[0] = spos OUT: location to return size of in bits.</li>
     *            <li>fields[1] = epos OUT: location to return exponent bit-position.</li>
     *            <li>fields[2] = esize OUT: location to return size of exponent in bits.</li>
     *            <li>fields[3] = mpos OUT: location to return mantissa bit-position.</li>
     *            <li>fields[4] = msize OUT: location to return size of mantissa in bits.</li>
     *            </ul>
     *
     * @exception HDF5LibraryException
     *                - Error from the HDF-5 Library.
     * @exception NullPointerException
     *                - fields is null.
     * @exception IllegalArgumentException
     *                - fields array is invalid.
     **/
    public synchronized static native void H5Tget_fields(long type_id, long[] fields) throws HDF5LibraryException,
            NullPointerException, IllegalArgumentException;

    /**
     * H5Tget_fields retrieves information about the locations of the various bit fields of a floating point datatype.
     *
     * @param type_id
     *            IN: Identifier of datatype to query.
     * @param fields
     *            OUT: location of size and bit-position.
     *
     *            <pre>
     *      fields[0] = spos  OUT: location to return size of in bits.
     *      fields[1] = epos  OUT: location to return exponent bit-position.
     *      fields[2] = esize OUT: location to return size of exponent in bits.
     *      fields[3] = mpos  OUT: location to return mantissa bit-position.
     *      fields[4] = msize OUT: location to return size of mantissa in bits.
     * </pre>
     *
     * @return a non-negative value if successful
     *
     * @exception HDF5LibraryException
     *                - Error from the HDF-5 Library.
     * @exception NullPointerException
     *                - fields is null.
     * @exception IllegalArgumentException
     *                - fields array is invalid.
     **/
    public static int H5Tget_fields(long type_id, int[] fields) throws HDF5LibraryException, NullPointerException,
            IllegalArgumentException {
        return H5Tget_fields_int(type_id, fields);
    }

    private synchronized static native int H5Tget_fields_int(long type_id, int[] fields) throws HDF5LibraryException,
            NullPointerException, IllegalArgumentException;

    /**
     * H5Tset_fields sets the locations and sizes of the various floating point bit fields.
     *
     * @param type_id
     *            IN: Identifier of datatype to set.
     * @param spos
     *            IN: Size position.
     * @param epos
     *            IN: Exponent bit position.
     * @param esize
     *            IN: Size of exponent in bits.
     * @param mpos
     *            IN: Mantissa bit position.
     * @param msize
     *            IN: Size of mantissa in bits.
     *
     * @exception HDF5LibraryException
     *                - Error from the HDF-5 Library.
     **/
    public synchronized static native void H5Tset_fields(long type_id, long spos, long epos, long esize, long mpos,
            long msize) throws HDF5LibraryException;

    /**
     * H5Tset_fields sets the locations and sizes of the various floating point bit fields.
     *
     * @param type_id
     *            Identifier of datatype to set.
     * @param spos
     *            Size position.
     * @param epos
     *            Exponent bit position.
     * @param esize
     *            Size of exponent in bits.
     * @param mpos
     *            Mantissa bit position.
     * @param msize
     *            Size of mantissa in bits.
     *
     * @return a non-negative value if successful
     *
     * @exception HDF5LibraryException
     *                - Error from the HDF-5 Library.
     **/
    public static int H5Tset_fields(long type_id, int spos, int epos, int esize, int mpos, int msize)
            throws HDF5LibraryException {
        H5Tset_fields(type_id, (long) spos, (long) epos, (long) esize, (long) mpos, (long) msize);
        return 0;
    }

    /**
     * H5Tget_inpad retrieves the internal padding type for unused bits in floating-point datatypes.
     *
     * @param type_id
     *            IN: Identifier of datatype to query.
     *
     * @return a valid padding type if successful
     *
     * @exception HDF5LibraryException
     *                - Error from the HDF-5 Library.
     **/
    public synchronized static native int H5Tget_inpad(long type_id) throws HDF5LibraryException;

    /**
     * If any internal bits of a floating point type are unused (that is, those significant bits which are not part of
     * the sign, exponent, or mantissa), then H5Tset_inpad will be filled according to the value of the padding value
     * property inpad.
     *
     * @param type_id
     *            IN: Identifier of datatype to modify.
     * @param inpad
     *            IN: Padding type.
     *
     * @return a non-negative value if successful
     *
     * @exception HDF5LibraryException
     *                - Error from the HDF-5 Library.
     **/
    public synchronized static native int H5Tset_inpad(long type_id, int inpad) throws HDF5LibraryException;

    /**
     * H5Tget_member_class returns the class of datatype of the specified member.
     *
     * @param type_id
     *            IN: Datatype identifier of compound object.
     * @param membno
     *            IN: Compound object member number.
     *
     * @return the class of the datatype of the field if successful;
     *
     * @exception HDF5LibraryException
     *                - Error from the HDF-5 Library.
     **/
    public synchronized static native int H5Tget_member_class(long type_id, int membno) throws HDF5LibraryException;

    /**
     * H5Tget_member_index retrieves the index of a field of a compound datatype.
     *
     * @param type_id
     *            IN: Identifier of datatype to query.
     * @param field_name
     *            IN: Field name of the field index to retrieve.
     *
     * @return if field is defined, the index; else negative.
     **/
    public synchronized static native int H5Tget_member_index(long type_id, String field_name);

    /**
     * H5Tget_member_name retrieves the name of a field of a compound datatype or an element of an enumeration datatype.
     *
     * @param type_id
     *            IN: Identifier of datatype to query.
     * @param field_idx
     *            IN: Field index (0-based) of the field name to retrieve.
     *
     * @return a valid pointer to the name if successful; otherwise null.
     **/
    public synchronized static native String H5Tget_member_name(long type_id, int field_idx);

    /**
     * H5Tget_member_offset returns the byte offset of the specified member of the compound datatype. This is the byte
     * offset in the HDF-5 file/library, NOT the offset of any Java object which might be mapped to this data item.
     *
     * @param type_id
     *            IN: Identifier of datatype to query.
     * @param membno
     *            IN: Field index (0-based) of the field type to retrieve.
     *
     * @return the offset of the member.
     *
     * @exception HDF5LibraryException
     *                - Error from the HDF-5 Library.
     **/
    public synchronized static native long H5Tget_member_offset(long type_id, int membno) throws HDF5LibraryException;

    /**
     * H5Tget_member_type returns the datatype of the specified member.
     *
     * @param type_id
     *            IN: Identifier of datatype to query.
     * @param field_idx
     *            IN: Field index (0-based) of the field type to retrieve.
     *
     * @return the identifier of a copy of the datatype of the field if successful;
     *
     * @exception HDF5LibraryException
     *                - Error from the HDF-5 Library.
     **/
    public static long H5Tget_member_type(long type_id, int field_idx) throws HDF5LibraryException {
        long id = _H5Tget_member_type(type_id, field_idx);
        if (id > 0) {
            log.trace("OPEN_IDS: H5Tget_member_type add {}", id);
            OPEN_IDS.add(id);
            log.trace("OPEN_IDS: {}", OPEN_IDS.size());
        }
        return id;
    }

    private synchronized static native long _H5Tget_member_type(long type_id, int field_idx)
            throws HDF5LibraryException;

    /**
     * H5Tget_member_value returns the value of the enumeration datatype member memb_no.
     *
     * @param type_id
     *            IN: Datatype identifier for the enumeration datatype.
     * @param membno
     *            IN: Number of the enumeration datatype member.
     * @param value
     *            OUT: The value of the member
     *
     * @exception HDF5LibraryException
     *                - Error from the HDF-5 Library.
     * @exception NullPointerException
     *                - value is null.
     **/
    public synchronized static native void H5Tget_member_value(long type_id, int membno, byte[] value)
            throws HDF5LibraryException, NullPointerException;

    /**
     * H5Tget_member_value returns the value of the enumeration datatype member memb_no.
     *
     * @param type_id
     *            IN: Identifier of datatype.
     * @param membno
     *            IN: The name of the member
     * @param value
     *            OUT: The value of the member
     *
     * @return a non-negative value if successful
     *
     * @exception HDF5LibraryException
     *                - Error from the HDF-5 Library.
     * @exception NullPointerException
     *                - value is null.
     **/
    public static int H5Tget_member_value(long type_id, int membno, int[] value) throws HDF5LibraryException,
            NullPointerException {
        return H5Tget_member_value_int(type_id, membno, value);
    }

    private synchronized static native int H5Tget_member_value_int(long type_id, int membno, int[] value)
            throws HDF5LibraryException, NullPointerException;

    /**
     * H5Tget_native_type returns the equivalent native datatype for the datatype specified in type_id.
     *
     * @param type_id
     *            IN: Identifier of datatype to query. Direction of search is assumed to be in ascending order.
     *
     * @return the native datatype identifier for the specified dataset datatype.
     *
     * @exception HDF5LibraryException
     *                - Error from the HDF-5 Library.
     **/
    public synchronized static long H5Tget_native_type(long type_id) throws HDF5LibraryException {
        return H5Tget_native_type(type_id, HDF5Constants.H5T_DIR_ASCEND);
    }

    /**
     * H5Tget_native_type returns the equivalent native datatype for the datatype specified in type_id.
     *
     * @param type_id
     *            IN: Identifier of datatype to query.
     * @param direction
     *            IN: Direction of search.
     *
     * @return the native datatype identifier for the specified dataset datatype.
     *
     * @exception HDF5LibraryException
     *                - Error from the HDF-5 Library.
     **/
    public static long H5Tget_native_type(long type_id, int direction) throws HDF5LibraryException {
        long id = _H5Tget_native_type(type_id, direction);
        if (id > 0) {
            log.trace("OPEN_IDS: H5Tget_native_type add {}", id);
            OPEN_IDS.add(id);
            log.trace("OPEN_IDS: {}", OPEN_IDS.size());
        }
        return id;
    }

    private synchronized static native long _H5Tget_native_type(long tid, int direction) throws HDF5LibraryException;

    /**
     * H5Tget_nmembers retrieves the number of fields a compound datatype has.
     *
     * @param type_id
     *            IN: Identifier of datatype to query.
     *
     * @return number of members datatype has if successful
     *
     * @exception HDF5LibraryException
     *                - Error from the HDF-5 Library.
     **/
    public synchronized static native int H5Tget_nmembers(long type_id) throws HDF5LibraryException;

    /**
     * H5Tget_norm retrieves the mantissa normalization of a floating-point datatype.
     *
     * @param type_id
     *            IN: Identifier of datatype to query.
     *
     * @return a valid normalization type if successful
     *
     * @exception HDF5LibraryException
     *                - Error from the HDF-5 Library.
     **/
    public synchronized static native int H5Tget_norm(long type_id) throws HDF5LibraryException;

    /**
     * H5Tset_norm sets the mantissa normalization of a floating-point datatype.
     *
     * @param type_id
     *            IN: Identifier of datatype to set.
     * @param norm
     *            IN: Mantissa normalization type.
     *
     * @return a non-negative value if successful
     *
     * @exception HDF5LibraryException
     *                - Error from the HDF-5 Library.
     **/
    public synchronized static native int H5Tset_norm(long type_id, int norm) throws HDF5LibraryException;

    /**
     * H5Tget_offset retrieves the bit offset of the first significant bit.
     *
     * @param type_id
     *            IN: Identifier of datatype to query.
     *
     * @return a positive offset value if successful; otherwise 0.
     *
     * @exception HDF5LibraryException
     *                - Error from the HDF-5 Library.
     **/
    public synchronized static native int H5Tget_offset(long type_id) throws HDF5LibraryException;

    /**
     * H5Tset_offset sets the bit offset of the first significant bit.
     *
     * @param type_id
     *            Identifier of datatype to set.
     * @param offset
     *            Offset of first significant bit.
     *
     * @return a non-negative value if successful
     *
     * @exception HDF5LibraryException
     *                - Error from the HDF-5 Library.
     **/
    public static int H5Tset_offset(long type_id, int offset) throws HDF5LibraryException {
        H5Tset_offset(type_id, (long) offset);
        return 0;
    }

    /**
     * H5Tset_offset sets the bit offset of the first significant bit.
     *
     * @param type_id
     *            IN: Identifier of datatype to set.
     * @param offset
     *            IN: Offset of first significant bit.
     *
     * @exception HDF5LibraryException
     *                - Error from the HDF-5 Library.
     **/
    public synchronized static native void H5Tset_offset(long type_id, long offset) throws HDF5LibraryException;

    /**
     * H5Tget_order returns the byte order of an atomic datatype.
     *
     * @param type_id
     *            IN: Identifier of datatype to query.
     *
     * @return a byte order constant if successful
     *
     * @exception HDF5LibraryException
     *                - Error from the HDF-5 Library.
     **/
    public synchronized static native int H5Tget_order(long type_id) throws HDF5LibraryException;

    /**
     * H5Tset_order sets the byte ordering of an atomic datatype.
     *
     * @param type_id
     *            IN: Identifier of datatype to set.
     * @param order
     *            IN: Byte ordering constant.
     *
     * @return a non-negative value if successful
     *
     * @exception HDF5LibraryException
     *                - Error from the HDF-5 Library.
     **/
    public synchronized static native int H5Tset_order(long type_id, int order) throws HDF5LibraryException;

    /**
     * H5Tget_pad retrieves the padding type of the least and most-significant bit padding.
     *
     * @param type_id
     *            IN: Identifier of datatype to query.
     * @param pad
     *            OUT: locations to return least-significant and most-significant bit padding type.
     *
     *            <pre>
     *      pad[0] = lsb // least-significant bit padding type
     *      pad[1] = msb // most-significant bit padding type
     * </pre>
     *
     * @return a non-negative value if successful
     *
     * @exception HDF5LibraryException
     *                - Error from the HDF-5 Library.
     * @exception NullPointerException
     *                - pad is null.
     **/
    public synchronized static native int H5Tget_pad(long type_id, int[] pad) throws HDF5LibraryException,
            NullPointerException;

    /**
     * H5Tset_pad sets the least and most-significant bits padding types.
     *
     * @param type_id
     *            IN: Identifier of datatype to set.
     * @param lsb
     *            IN: Padding type for least-significant bits.
     * @param msb
     *            IN: Padding type for most-significant bits.
     *
     * @return a non-negative value if successful
     *
     * @exception HDF5LibraryException
     *                - Error from the HDF-5 Library.
     **/
    public synchronized static native int H5Tset_pad(long type_id, int lsb, int msb) throws HDF5LibraryException;

    /**
     * H5Tget_precision returns the precision of an atomic datatype.
     *
     * @param type_id
     *            Identifier of datatype to query.
     *
     * @return the number of significant bits if successful
     *
     * @exception HDF5LibraryException
     *                - Error from the HDF-5 Library.
     **/
    public synchronized static native int H5Tget_precision(long type_id) throws HDF5LibraryException;

    /**
     * H5Tset_precision sets the precision of an atomic datatype.
     *
     * @param type_id
     *            Identifier of datatype to set.
     * @param precision
     *            Number of bits of precision for datatype.
     *
     * @return a non-negative value if successful
     *
     * @exception HDF5LibraryException
     *                - Error from the HDF-5 Library.
     **/
    public static int H5Tset_precision(long type_id, int precision) throws HDF5LibraryException {
        H5Tset_precision(type_id, (long) precision);
        return 0;
    }

    /**
     * H5Tget_precision returns the precision of an atomic datatype.
     *
     * @param type_id
     *            IN: Identifier of datatype to query.
     *
     * @return the number of significant bits if successful
     *
     * @exception HDF5LibraryException
     *                - Error from the HDF-5 Library.
     **/
    public synchronized static native long H5Tget_precision_long(long type_id) throws HDF5LibraryException;

    /**
     * H5Tset_precision sets the precision of an atomic datatype.
     *
     * @param type_id
     *            IN: Identifier of datatype to set.
     * @param precision
     *            IN: Number of bits of precision for datatype.
     *
     * @exception HDF5LibraryException
     *                - Error from the HDF-5 Library.
     **/
    public synchronized static native void H5Tset_precision(long type_id, long precision) throws HDF5LibraryException;

    /**
     * H5Tget_sign retrieves the sign type for an integer type.
     *
     * @param type_id
     *            IN: Identifier of datatype to query.
     *
     * @return a valid sign type if successful
     *
     * @exception HDF5LibraryException
     *                - Error from the HDF-5 Library.
     **/
    public synchronized static native int H5Tget_sign(long type_id) throws HDF5LibraryException;

    /**
     * H5Tset_sign sets the sign proprety for an integer type.
     *
     * @param type_id
     *            IN: Identifier of datatype to set.
     * @param sign
     *            IN: Sign type.
     *
     * @return a non-negative value if successful
     *
     * @exception HDF5LibraryException
     *                - Error from the HDF-5 Library.
     **/
    public synchronized static native int H5Tset_sign(long type_id, int sign) throws HDF5LibraryException;

    /**
     * H5Tget_size returns the size of a datatype in bytes.
     *
     * @param type_id
     *            IN: Identifier of datatype to query.
     *
     * @return the size of the datatype in bytes
     *
     * @exception HDF5LibraryException
     *                - Error from the HDF-5 Library.
     **/
    public synchronized static native long H5Tget_size(long type_id) throws HDF5LibraryException;

    /**
     * H5Tset_size sets the total size in bytes, size, for an atomic datatype (this operation is not permitted on
     * compound datatypes).
     *
     * @param type_id
     *            IN: Identifier of datatype to change size.
     * @param size
     *            IN: Size in bytes to modify datatype.
     *
     * @return a non-negative value if successful
     *
     * @exception HDF5LibraryException
     *                - Error from the HDF-5 Library.
     **/
    public synchronized static native int H5Tset_size(long type_id, long size) throws HDF5LibraryException;

    /**
     * H5Tget_strpad retrieves the string padding method for a string datatype.
     *
     * @param type_id
     *            IN: Identifier of datatype to query.
     *
     * @return a valid string padding type if successful
     *
     * @exception HDF5LibraryException
     *                - Error from the HDF-5 Library.
     **/
    public synchronized static native int H5Tget_strpad(long type_id) throws HDF5LibraryException;

    /**
     * H5Tset_strpad defines the storage mechanism for the string.
     *
     * @param type_id
     *            IN: Identifier of datatype to modify.
     * @param strpad
     *            IN: String padding type.
     *
     * @return a non-negative value if successful
     *
     * @exception HDF5LibraryException
     *                - Error from the HDF-5 Library.
     **/
    public synchronized static native int H5Tset_strpad(long type_id, int strpad) throws HDF5LibraryException;

    /**
     * H5Tget_super returns the type from which TYPE is derived.
     *
     * @param type
     *            IN: Identifier of datatype.
     *
     * @return the parent type
     *
     * @exception HDF5LibraryException
     *                - Error from the HDF-5 Library.
     **/
    public static long H5Tget_super(long type) throws HDF5LibraryException {
        long id = _H5Tget_super(type);
        if (id > 0) {
            log.trace("OPEN_IDS: H5Tget_super add {}", id);
            OPEN_IDS.add(id);
            log.trace("OPEN_IDS: {}", OPEN_IDS.size());
        }
        return id;
    }

    private synchronized static native long _H5Tget_super(long type) throws HDF5LibraryException;

    /**
     * H5Tget_tag returns the tag associated with datatype type_id.
     *
     * @param type
     *            IN: Identifier of datatype.
     *
     * @return the tag
     *
     * @exception HDF5LibraryException
     *                - Error from the HDF-5 Library.
     **/
    public synchronized static native String H5Tget_tag(long type) throws HDF5LibraryException;

    /**
     * H5Tset_tag tags an opaque datatype type_id with a unique ASCII identifier tag.
     *
     * @param type
     *            IN: Datatype identifier for the opaque datatype to be tagged.
     * @param tag
     *            IN: Descriptive ASCII string with which the opaque datatype is to be tagged.
     *
     * @return a non-negative value if successful
     *
     * @exception HDF5LibraryException
     *                - Error from the HDF-5 Library.
     **/
    public synchronized static native int H5Tset_tag(long type, String tag) throws HDF5LibraryException;

    /**
     * H5Tinsert adds another member to the compound datatype type_id.
     *
     * @param type_id
     *            IN: Identifier of compound datatype to modify.
     * @param name
     *            IN: Name of the field to insert.
     * @param offset
     *            IN: Offset in memory structure of the field to insert.
     * @param field_id
     *            IN: Datatype identifier of the field to insert.
     *
     * @return a non-negative value if successful
     *
     * @exception HDF5LibraryException
     *                - Error from the HDF-5 Library.
     * @exception NullPointerException
     *                - name is null.
     **/
    public synchronized static native int H5Tinsert(long type_id, String name, long offset, long field_id)
            throws HDF5LibraryException, NullPointerException;

    /**
     * H5Tis_variable_str determines whether the datatype identified in type_id is a variable-length string.
     *
     * @param type_id
     *            IN: Identifier of datatype to query.
     *
     * @return true if type_id is a variable-length string.
     *
     * @exception HDF5LibraryException
     *                - Error from the HDF-5 Library.
     **/
    public synchronized static native boolean H5Tis_variable_str(long type_id) throws HDF5LibraryException;

    /**
     * H5Tlock locks the datatype specified by the type_id identifier, making it read-only and non-destrucible.
     *
     * @param type_id
     *            IN: Identifier of datatype to lock.
     *
     * @return a non-negative value if successful
     *
     * @exception HDF5LibraryException
     *                - Error from the HDF-5 Library.
     **/
    public synchronized static native int H5Tlock(long type_id) throws HDF5LibraryException;

    /**
     * H5Topen opens a named datatype at the location specified by loc_id and return an identifier for the datatype.
     *
     * @param loc_id
     *            IN: A file, group, or datatype identifier.
     * @param name
     *            IN: A datatype name, defined within the file or group identified by loc_id.
     * @param tapl_id
     *            IN: Datatype access property list.
     *
     * @return a named datatype identifier if successful
     *
     * @exception HDF5LibraryException
     *                - Error from the HDF-5 Library.
     * @exception NullPointerException
     *                - name is null.
     **/
    public static long H5Topen(long loc_id, String name, long tapl_id) throws HDF5LibraryException,
    NullPointerException {
        long id = _H5Topen2(loc_id, name, tapl_id);
        if (id > 0) {
            log.trace("OPEN_IDS: H5Topen add {}", id);
            OPEN_IDS.add(id);
            log.trace("OPEN_IDS: {}", OPEN_IDS.size());
        }
        return id;
    }

    private synchronized static native long _H5Topen2(long loc_id, String name, long tapl_id)
            throws HDF5LibraryException, NullPointerException;

    /**
     * H5Tpack recursively removes padding from within a compound datatype to make it more efficient (space-wise) to
     * store that data.
     * <P>
     * <b>WARNING:</b> This call only affects the C-data, even if it succeeds, there may be no visible effect on Java
     * objects.
     *
     * @param type_id
     *            IN: Identifier of datatype to modify.
     *
     * @return a non-negative value if successful
     *
     * @exception HDF5LibraryException
     *                - Error from the HDF-5 Library.
     **/
    public synchronized static native int H5Tpack(long type_id) throws HDF5LibraryException;

    /**
     * H5Tvlen_create creates a new variable-length (VL) dataype.
     *
     * @param base_id
     *            IN: Identifier of parent datatype.
     *
     * @return a non-negative value if successful
     *
     * @exception HDF5LibraryException
     *                - Error from the HDF-5 Library.
     **/
    public static long H5Tvlen_create(long base_id) throws HDF5LibraryException {
        long id = _H5Tvlen_create(base_id);
        if (id > 0) {
            log.trace("OPEN_IDS: H5Tvlen_create add {}", id);
            OPEN_IDS.add(id);
            log.trace("OPEN_IDS: {}", OPEN_IDS.size());
        }
        return id;
    }

    private synchronized static native long _H5Tvlen_create(long base_id) throws HDF5LibraryException;

    /**
     * H5Tflush causes all buffers associated with a committed datatype to be immediately flushed to disk
     * without removing the data from the cache.
     *
     * @param dtype_id
     *            IN: Identifier of the committed datatype to be flushed.
     *
     * @exception HDF5LibraryException
     *                - Error from the HDF-5 Library.
     **/
    public synchronized static native void H5Tflush(long dtype_id) throws HDF5LibraryException;

    /**
     * H5Trefresh causes all buffers associated with a committed datatype to be cleared and immediately
     * re-loaded with updated contents from disk. This function essentially closes the datatype, evicts
     * all metadata associated with it from the cache, and then re-opens the datatype. The reopened datatype
     * is automatically re-registered with the same ID.
     *
     * @param dtype_id
     *            IN: Identifier of the committed datatype to be refreshed.
     *
     * @exception HDF5LibraryException
     *                - Error from the HDF-5 Library.
     **/
    public synchronized static native void H5Trefresh(long dtype_id) throws HDF5LibraryException;

    // /////// unimplemented ////////

    // H5T_conv_t H5Tfind(int src_id, int dst_id, H5T_cdata_t *pcdata);

    // public synchronized static native int H5Tregister(H5T_pers_t pers, String name, int src_id, int dst_id,
    // H5T_conv_t func)
    // throws HDF5LibraryException, NullPointerException;

    // public synchronized static native int H5Tunregister(H5T_pers_t pers, String name, int src_id, int dst_id,
    // H5T_conv_t func)
    // throws HDF5LibraryException, NullPointerException;

    // ////////////////////////////////////////////////////////////
    // //
    // H5Z: Filter Interface Functions //
    // //
    // ////////////////////////////////////////////////////////////

    public synchronized static native int H5Zfilter_avail(int filter) throws HDF5LibraryException, NullPointerException;

    public synchronized static native int H5Zget_filter_info(int filter) throws HDF5LibraryException;

    public synchronized static native int H5Zunregister(int filter) throws HDF5LibraryException, NullPointerException;

}

// /////// unimplemented ////////

// herr_t H5Zregister(const void *cls);
<|MERGE_RESOLUTION|>--- conflicted
+++ resolved
@@ -214,11 +214,7 @@
  * exception handlers to print out the HDF-5 error stack.
  * <hr>
  *
-<<<<<<< HEAD
  * @version HDF5 1.10.2 <BR>
-=======
- * @version HDF5 1.11.1 <BR>
->>>>>>> 994611a2
  *          <b>See also: <a href ="./hdf.hdf5lib.HDFArray.html"> hdf.hdf5lib.HDFArray</a> </b><BR>
  *          <a href ="./hdf.hdf5lib.HDF5Constants.html"> hdf.hdf5lib.HDF5Constants</a><BR>
  *          <a href ="./hdf.hdf5lib.HDF5CDataTypes.html"> hdf.hdf5lib.HDF5CDataTypes</a><BR>
@@ -241,11 +237,7 @@
      *
      * Make sure to update the versions number when a different library is used.
      */
-<<<<<<< HEAD
     public final static int LIB_VERSION[] = { 1, 10, 2 };
-=======
-    public final static int LIB_VERSION[] = { 1, 11, 1 };
->>>>>>> 994611a2
 
     public final static String H5PATH_PROPERTY_KEY = "hdf.hdf5lib.H5.hdf5lib";
 
@@ -6488,8 +6480,6 @@
     public synchronized static native long H5Pget_virtual_printf_gap(long dapl_id) throws HDF5LibraryException;
 
     /**
-<<<<<<< HEAD
-=======
      * H5Pget_virtual_prefix Retrieves prefix applied to virtual file paths.
      *
      * @param dapl_id
@@ -6522,7 +6512,6 @@
             throws HDF5LibraryException, NullPointerException;
 
     /**
->>>>>>> 994611a2
      * H5Pget_efile_prefix Retrieves prefix applied to external file paths.
      *
      * @param dapl_id
